# Copyright 2023-2024 SGLang Team
# Licensed under the Apache License, Version 2.0 (the "License");
# you may not use this file except in compliance with the License.
# You may obtain a copy of the License at
#
#     http://www.apache.org/licenses/LICENSE-2.0
#
# Unless required by applicable law or agreed to in writing, software
# distributed under the License is distributed on an "AS IS" BASIS,
# WITHOUT WARRANTIES OR CONDITIONS OF ANY KIND, either express or implied.
# See the License for the specific language governing permissions and
# limitations under the License.
# ==============================================================================
"""A scheduler that manages a tensor parallel GPU worker."""

import faulthandler
import logging
import os
import signal
import sys
import threading
import time
from collections import deque
from concurrent import futures
from dataclasses import dataclass
from http import HTTPStatus
from typing import Any, Deque, Dict, List, Optional, Tuple, Union

import psutil
import setproctitle
import torch
import torch.distributed
import zmq
from torch.cuda import Stream as CudaStream
from torch.cuda import StreamContext as CudaStreamContext
from torch.distributed import barrier

from sglang.srt.configs.model_config import ModelConfig
from sglang.srt.constrained.base_grammar_backend import (
    INVALID_GRAMMAR_OBJ,
    create_grammar_backend,
)
from sglang.srt.disaggregation.decode import (
    DecodePreallocQueue,
    DecodeTransferQueue,
    SchedulerDisaggregationDecodeMixin,
)
from sglang.srt.disaggregation.decode_kvcache_offload_manager import (
    DecodeKVCacheOffloadManager,
)
from sglang.srt.disaggregation.prefill import (
    PrefillBootstrapQueue,
    SchedulerDisaggregationPrefillMixin,
)
from sglang.srt.disaggregation.utils import (
    DisaggregationMode,
    MetadataBuffers,
    ReqToMetadataIdxAllocator,
    TransferBackend,
    prepare_abort,
)
from sglang.srt.distributed import get_pp_group, get_world_group
from sglang.srt.environ import envs
from sglang.srt.eplb.expert_distribution import get_global_expert_distribution_recorder
from sglang.srt.layers.dp_attention import compute_dp_attention_world_info
from sglang.srt.layers.moe import initialize_moe_config
from sglang.srt.managers.io_struct import (
    AbortReq,
    BaseBatchReq,
    BaseReq,
    BatchTokenizedEmbeddingReqInput,
    BatchTokenizedGenerateReqInput,
    ClearHiCacheReqInput,
    ClearHiCacheReqOutput,
    CloseSessionReqInput,
    DestroyWeightsUpdateGroupReqInput,
    ExpertDistributionReq,
    ExpertDistributionReqOutput,
    ExpertDistributionReqType,
    FlushCacheReqInput,
    FlushCacheReqOutput,
    FreezeGCReq,
    GetInternalStateReq,
    GetInternalStateReqOutput,
    GetLoadReqInput,
    GetLoadReqOutput,
    GetWeightsByNameReqInput,
    HealthCheckOutput,
    InitWeightsSendGroupForRemoteInstanceReqInput,
    InitWeightsSendGroupForRemoteInstanceReqOutput,
    InitWeightsUpdateGroupReqInput,
    LoadLoRAAdapterReqInput,
    LoadLoRAAdapterReqOutput,
    OpenSessionReqInput,
    OpenSessionReqOutput,
    ProfileReq,
    ReleaseMemoryOccupationReqInput,
    ResumeMemoryOccupationReqInput,
    RpcReqInput,
    RpcReqOutput,
    SendWeightsToRemoteInstanceReqInput,
    SendWeightsToRemoteInstanceReqOutput,
    SetInternalStateReq,
    SetInternalStateReqOutput,
    SlowDownReqInput,
    SlowDownReqOutput,
    TokenizedEmbeddingReqInput,
    TokenizedGenerateReqInput,
    UnloadLoRAAdapterReqInput,
    UnloadLoRAAdapterReqOutput,
    UpdateWeightFromDiskReqInput,
    UpdateWeightsFromDistributedReqInput,
    UpdateWeightsFromIPCReqInput,
    UpdateWeightsFromTensorReqInput,
)
from sglang.srt.managers.mm_utils import init_mm_embedding_cache
from sglang.srt.managers.overlap_utils import FutureMap
from sglang.srt.managers.schedule_batch import (
    FINISH_ABORT,
    ModelWorkerBatch,
    MultimodalInputs,
    Req,
    RequestStage,
    ScheduleBatch,
)
from sglang.srt.managers.schedule_policy import (
    AddReqResult,
    PrefillAdder,
    SchedulePolicy,
)
from sglang.srt.managers.scheduler_dp_attn_mixin import SchedulerDPAttnMixin
from sglang.srt.managers.scheduler_input_blocker import SchedulerInputBlocker
from sglang.srt.managers.scheduler_metrics_mixin import (
    RECORD_STEP_TIME,
    SchedulerMetricsMixin,
)
from sglang.srt.managers.scheduler_output_processor_mixin import (
    SchedulerOutputProcessorMixin,
)
from sglang.srt.managers.scheduler_pp_mixin import SchedulerPPMixin
from sglang.srt.managers.scheduler_profiler_mixin import SchedulerProfilerMixin
from sglang.srt.managers.scheduler_recv_skipper import SchedulerRecvSkipper
from sglang.srt.managers.scheduler_runtime_checker_mixin import (
    SchedulerRuntimeCheckerMixin,
)
from sglang.srt.managers.scheduler_update_weights_mixin import (
    SchedulerUpdateWeightsMixin,
)
from sglang.srt.managers.session_controller import Session
from sglang.srt.managers.utils import GenerationBatchResult, validate_input_length
from sglang.srt.mem_cache.cache_init_params import CacheInitParams
from sglang.srt.mem_cache.common import release_kv_cache
from sglang.srt.mem_cache.hiradix_cache import HiRadixCache
from sglang.srt.mem_cache.radix_cache import RadixCache
from sglang.srt.model_executor.forward_batch_info import ForwardMode
from sglang.srt.multiplex.multiplexing_mixin import SchedulerMultiplexMixin
from sglang.srt.parser.reasoning_parser import ReasoningParser
from sglang.srt.server_args import PortArgs, ServerArgs, get_global_server_args
from sglang.srt.speculative.spec_info import SpeculativeAlgorithm
from sglang.srt.tracing.trace import (
    process_tracing_init,
    trace_event_batch,
    trace_set_proc_propagate_context,
    trace_set_thread_info,
    trace_slice_batch,
    trace_slice_end,
    trace_slice_start,
)
from sglang.srt.utils import (
    DynamicGradMode,
    broadcast_pyobj,
    configure_gc_logger,
    configure_logger,
    freeze_gc,
    get_available_gpu_memory,
    get_bool_env_var,
    get_int_env_var,
    get_zmq_socket,
    kill_itself_when_parent_died,
    numa_bind_to_node,
    point_to_point_pyobj,
    require_mlp_sync,
    set_gpu_proc_affinity,
    set_random_seed,
    suppress_other_loggers,
)
from sglang.srt.utils.hf_transformers_utils import (
    get_processor,
    get_tokenizer,
    get_tokenizer_from_processor,
)
from sglang.srt.utils.torch_memory_saver_adapter import TorchMemorySaverAdapter
from sglang.utils import TypeBasedDispatcher, get_exception_traceback

logger = logging.getLogger(__name__)

# Test retract decode for debugging purposes
TEST_RETRACT = envs.SGLANG_TEST_RETRACT.get()
TEST_RETRACT_INTERVAL = envs.SGLANG_TEST_RETRACT_INTERVAL.get()
TEST_RETRACT_NO_PREFILL_BS = envs.SGLANG_TEST_RETRACT_NO_PREFILL_BS.get()
GRAMMAR_TIMEOUT = float(os.environ.get("SGLANG_GRAMMAR_TIMEOUT", 300))


@dataclass
class EmbeddingBatchResult:
    embeddings: torch.Tensor


class Scheduler(
    SchedulerOutputProcessorMixin,
    SchedulerUpdateWeightsMixin,
    SchedulerProfilerMixin,
    SchedulerMetricsMixin,
    SchedulerDisaggregationDecodeMixin,
    SchedulerDisaggregationPrefillMixin,
    SchedulerMultiplexMixin,
    SchedulerRuntimeCheckerMixin,
    SchedulerPPMixin,
    SchedulerDPAttnMixin,
):
    """A scheduler that manages a tensor parallel GPU worker."""

    def __init__(
        self,
        server_args: ServerArgs,
        port_args: PortArgs,
        gpu_id: int,
        tp_rank: int,
        moe_ep_rank: int,
        pp_rank: int,
        dp_rank: Optional[int],
    ):
        # Parse args
        self.server_args = server_args
        self.tp_rank = tp_rank
        self.moe_ep_rank = moe_ep_rank
        self.pp_rank = pp_rank
        self.dp_rank = dp_rank
        self.tp_size = server_args.tp_size
        self.moe_ep_size = server_args.ep_size
        self.pp_size = server_args.pp_size
        self.dp_size = server_args.dp_size
        self.schedule_policy = server_args.schedule_policy
        self.enable_priority_scheduling = server_args.enable_priority_scheduling
        self.abort_on_priority_when_disabled = (
            server_args.abort_on_priority_when_disabled
        )
        self.schedule_low_priority_values_first = (
            server_args.schedule_low_priority_values_first
        )
        self.priority_scheduling_preemption_threshold = (
            server_args.priority_scheduling_preemption_threshold
        )
        self.enable_lora = server_args.enable_lora
        self.max_loras_per_batch = server_args.max_loras_per_batch
        self.enable_overlap = not server_args.disable_overlap_schedule
        self.enable_pdmux = server_args.enable_pdmux
        self.skip_tokenizer_init = server_args.skip_tokenizer_init
        self.enable_metrics = server_args.enable_metrics
        self.enable_metrics_for_all_schedulers = (
            server_args.enable_metrics_for_all_schedulers
        )
        self.enable_kv_cache_events = bool(
            server_args.kv_events_config and tp_rank == 0
        )
        self.enable_trace = server_args.enable_trace
        self.stream_interval = server_args.stream_interval
        self.spec_algorithm = SpeculativeAlgorithm.from_string(
            server_args.speculative_algorithm
        )
        self.gpu_id = gpu_id
        self.page_size = server_args.page_size
        self.enable_hierarchical_cache = server_args.enable_hierarchical_cache
        self.enable_hicache_storage = server_args.hicache_storage_backend is not None

        # Distributed rank info
        self.attn_tp_rank, self.attn_tp_size, self.attn_dp_rank = (
            compute_dp_attention_world_info(
                server_args.enable_dp_attention,
                self.tp_rank,
                self.tp_size,
                self.dp_size,
            )
        )

        # Init model config
        self.model_config = ModelConfig.from_server_args(server_args)

        # Init inter-process communication
        self.init_sockets(server_args, port_args)

        # Init pdmux context
        if self.enable_pdmux:
            self.init_pdmux()

        # Init tokenizer
        self.init_tokenizer()

        # Init moe config
        self.init_moe_config()

        # Check whether overlap can be enabled
        if not self.is_generation:
            self.enable_overlap = False
            logger.info("Overlap scheduler is disabled for embedding models.")

        # Launch a tensor parallel worker
        from sglang.srt.managers.tp_worker import TpModelWorker

        self.tp_worker = TpModelWorker(
            server_args=server_args,
            gpu_id=gpu_id,
            tp_rank=tp_rank,
            moe_ep_rank=moe_ep_rank,
            pp_rank=pp_rank,
            dp_rank=dp_rank,
            nccl_port=port_args.nccl_port,
        )

        # Launch a draft worker for speculative decoding
        draft_worker_kwargs = dict(
            gpu_id=gpu_id,
            tp_rank=tp_rank,
            moe_ep_rank=moe_ep_rank,
            server_args=server_args,
            nccl_port=port_args.nccl_port,
            target_worker=self.tp_worker,
            dp_rank=dp_rank,
        )

        if server_args.speculative_draft_load_format is not None:
            server_args.load_format = server_args.speculative_draft_load_format
            logger.info(
                f"Using draft model load_format: '{server_args.speculative_draft_load_format}'"
            )

        # Draft workers are looked up via `SpeculativeAlgorithm` registry; new
        # algorithms should register their factory instead of patching this code.
        if self.spec_algorithm.is_eagle():
            draft_worker_kwargs["enable_overlap"] = self.enable_overlap
        self.draft_worker = self.spec_algorithm.create_draft_worker(
            **draft_worker_kwargs
        )

        # Dispatch the model worker
        if self.spec_algorithm.is_none():
            self.model_worker = self.tp_worker
        else:
            self.model_worker = self.draft_worker

        # Get token and memory info from the model worker
        (
            self.max_total_num_tokens,
            self.max_prefill_tokens,
            self.max_running_requests,
            self.max_queued_requests,
            self.max_req_len,
            self.max_req_input_len,
            self.random_seed,
            self.device,
            _,
            _,
            _,
        ) = self.tp_worker.get_worker_info()
        if get_global_server_args().pp_max_micro_batch_size is None:
            get_global_server_args().pp_max_micro_batch_size = max(
                self.max_running_requests // server_args.pp_size, 1
            )

        self.tp_group = self.tp_worker.get_tp_group()
        self.tp_cpu_group = self.tp_group.cpu_group
        self.attn_tp_group = self.tp_worker.get_attention_tp_group()
        self.attn_tp_cpu_group = self.tp_worker.get_attention_tp_cpu_group()
        self.pp_group = get_pp_group()
        self.world_group = get_world_group()

        # With DP attention enabled, the entry rank is attn_tp_rank==0;
        # otherwise the entry rank is TP group local rank 0.
        # For #11910, use the CPU communication group to broadcast VLM Python objects,
        # avoiding any coupling with CUDA streams/devices.
        if self.server_args.enable_dp_attention:
            self.cpu_group = self.attn_tp_cpu_group
            self.entry_rank = self.attn_tp_group.first_rank
            self.is_entry_rank = self.attn_tp_rank == 0
        else:
            self.cpu_group = self.tp_cpu_group
            self.entry_rank = self.tp_group.first_rank
            self.is_entry_rank = self.tp_group.rank_in_group == 0

        self.pad_input_ids_func = self.tp_worker.get_pad_input_ids_func()
        set_random_seed(self.random_seed)

        # Hybrid memory pool
        self.is_hybrid = self.tp_worker.is_hybrid
        self.is_hybrid_gdn = self.tp_worker.model_runner.hybrid_gdn_config is not None

        if self.is_hybrid:
            self.sliding_window_size = self.tp_worker.sliding_window_size
            self.full_tokens_per_layer, self.swa_tokens_per_layer = (
                self.tp_worker.get_tokens_per_layer_info()
            )

        # Print debug info
        if tp_rank == 0:
            avail_mem = get_available_gpu_memory(
                self.device, self.gpu_id, empty_cache=False
            )
            logger.info(
                f"max_total_num_tokens={self.max_total_num_tokens}, "
                f"chunked_prefill_size={server_args.chunked_prefill_size}, "
                f"max_prefill_tokens={self.max_prefill_tokens}, "
                f"max_running_requests={self.max_running_requests}, "
                f"context_len={self.model_config.context_len}, "
                f"{'available_cpu_mem' if self.device == 'cpu' else 'available_gpu_mem'}={avail_mem:.2f} GB"
            )

        # Init metrics stats
        self.init_metrics(tp_rank, pp_rank, dp_rank)

        # Init cache using the existing memory pool
        self.init_cache_with_memory_pool()

        # Init running status
        self.waiting_queue: List[Req] = []
        # The running decoding batch for continuous batching
        self.running_batch: ScheduleBatch = ScheduleBatch(reqs=[], batch_is_full=False)
        # The current forward batch
        self.cur_batch: Optional[ScheduleBatch] = None
        # The current split prefill batch
        self.split_prefill_batch: Optional[ScheduleBatch] = None
        # The last forward batch
        self.last_batch: Optional[ScheduleBatch] = None
        self.forward_ct = 0
        self.forward_ct_decode = 0
        self.num_generated_tokens = 0
        self.last_prefill_tokens = 0
        self.return_health_check_ct = 0
        self.num_retracted_reqs: int = 0
        self.num_paused_reqs: int = 0
        self.sessions: Dict[str, Session] = {}
        self.default_stream: CudaStream = torch.get_device_module(
            self.device
        ).current_stream()
        if self.device == "cpu":
            self.default_stream.synchronize = lambda: None  # No-op for CPU
        self.forward_sleep_time = None

        # Init chunked prefill
        self.chunked_prefill_size = server_args.chunked_prefill_size
        if self.chunked_prefill_size <= 0:  # -1 means disable
            self.chunked_prefill_size = None
        self.chunked_req = None
        self.is_mixed_chunk = (
            self.chunked_prefill_size is not None and server_args.enable_mixed_chunk
        )

        # Init the grammar backend for constrained generation
        self.grammar_queue: List[Req] = []
        if not server_args.skip_tokenizer_init:
            self.grammar_backend = create_grammar_backend(
                server_args,
                self.tokenizer,
                self.model_config.vocab_size,
                self.model_config.hf_eos_token_id,
            )
        else:
            self.grammar_backend = None

        # Init schedule policy and new token estimation
        self.policy = SchedulePolicy(
            self.schedule_policy,
            self.tree_cache,
            self.enable_hierarchical_cache,
            self.enable_priority_scheduling,
            self.schedule_low_priority_values_first,
        )
        # Enable preemption for priority scheduling.
        self.try_preemption = self.enable_priority_scheduling
        self.init_new_token_ratio = min(
            envs.SGLANG_INIT_NEW_TOKEN_RATIO.get()
            * server_args.schedule_conservativeness,
            1.0,
        )
        self.min_new_token_ratio = min(
            self.init_new_token_ratio * envs.SGLANG_MIN_NEW_TOKEN_RATIO_FACTOR.get(),
            1.0,
        )
        self.new_token_ratio_decay = (
            self.init_new_token_ratio - self.min_new_token_ratio
        ) / envs.SGLANG_NEW_TOKEN_RATIO_DECAY_STEPS.get()
        self.new_token_ratio = self.init_new_token_ratio

        # Init watchdog thread
        self.watchdog_timeout = server_args.watchdog_timeout
        t = threading.Thread(target=self.watchdog_thread, daemon=True)
        t.start()
        self.parent_process = psutil.Process().parent()

        # Init memory saver, profiler and metric stats
        self.memory_saver_adapter = TorchMemorySaverAdapter.create(
            enable=server_args.enable_memory_saver
        )
        self.offload_tags = set()
        self.init_profiler()
        self.recv_skipper = SchedulerRecvSkipper.maybe_create(server_args)
        self.input_blocker = (
            SchedulerInputBlocker(noop=self.attn_tp_rank != 0)
            if get_bool_env_var("SGLANG_ENABLE_COLOCATED_BATCH_GEN")
            else None
        )

        # Init disaggregation
        self.init_disaggregation()

        if self.enable_kv_cache_events:
            self.init_kv_events(server_args.kv_events_config)

        if envs.SGLANG_LOG_GC.get():
            configure_gc_logger()

        # Init prefill kv split size when deterministic inference is enabled with various attention backends
        self.init_deterministic_inference_config()

        # Init overlap
        self.init_overlap()

        # Init mlp sync flag
        self.require_mlp_sync = require_mlp_sync(server_args)

        # Init request dispatcher
        self._request_dispatcher = TypeBasedDispatcher(
            [
                (TokenizedGenerateReqInput, self.handle_generate_request),
                (TokenizedEmbeddingReqInput, self.handle_embedding_request),
                (BatchTokenizedGenerateReqInput, self.handle_batch_generate_request),
                (BatchTokenizedEmbeddingReqInput, self.handle_batch_embedding_request),
                (FlushCacheReqInput, self.flush_cache_wrapped),
                (ClearHiCacheReqInput, self.clear_hicache_storage_wrapped),
                (AbortReq, self.abort_request),
                (OpenSessionReqInput, self.open_session),
                (CloseSessionReqInput, self.close_session),
                (UpdateWeightFromDiskReqInput, self.update_weights_from_disk),
                (InitWeightsUpdateGroupReqInput, self.init_weights_update_group),
                (DestroyWeightsUpdateGroupReqInput, self.destroy_weights_update_group),
                (
                    InitWeightsSendGroupForRemoteInstanceReqInput,
                    self.init_weights_send_group_for_remote_instance,
                ),
                (
                    SendWeightsToRemoteInstanceReqInput,
                    self.send_weights_to_remote_instance,
                ),
                (
                    UpdateWeightsFromDistributedReqInput,
                    self.update_weights_from_distributed,
                ),
                (UpdateWeightsFromTensorReqInput, self.update_weights_from_tensor),
                (UpdateWeightsFromIPCReqInput, self.update_weights_from_ipc),
                (GetWeightsByNameReqInput, self.get_weights_by_name),
                (ReleaseMemoryOccupationReqInput, self.release_memory_occupation),
                (ResumeMemoryOccupationReqInput, self.resume_memory_occupation),
                (SlowDownReqInput, self.slow_down),
                (ProfileReq, self.profile),
                (FreezeGCReq, self.handle_freeze_gc),
                (GetInternalStateReq, self.get_internal_state),
                (SetInternalStateReq, self.set_internal_state),
                (RpcReqInput, self.handle_rpc_request),
                (ExpertDistributionReq, self.expert_distribution_handle),
                (LoadLoRAAdapterReqInput, self.load_lora_adapter),
                (UnloadLoRAAdapterReqInput, self.unload_lora_adapter),
                (GetLoadReqInput, self.get_load),
            ]
        )

    def init_sockets(self, server_args: ServerArgs, port_args: PortArgs):
        context = zmq.Context(2)
        self.idle_sleeper = None

        class SenderWrapper:
            def __init__(self, socket: zmq.Socket):
                self.socket = socket

            def send_output(
                self,
                output: Union[BaseReq, BaseBatchReq],
                recv_obj: Optional[Union[BaseReq, BaseBatchReq]] = None,
            ):
                if self.socket is None:
                    return

                if (
                    isinstance(recv_obj, BaseReq)
                    and recv_obj.http_worker_ipc is not None
                    and output.http_worker_ipc is None
                ):
                    # handle communicator reqs for multi-http worker case
                    output.http_worker_ipc = recv_obj.http_worker_ipc

                self.socket.send_pyobj(output)

        if self.pp_rank == 0 and self.attn_tp_rank == 0:
            self.recv_from_tokenizer = get_zmq_socket(
                context, zmq.PULL, port_args.scheduler_input_ipc_name, False
            )
            self.recv_from_rpc = get_zmq_socket(
                context, zmq.DEALER, port_args.rpc_ipc_name, False
            )

            send_to_tokenizer = get_zmq_socket(
                context, zmq.PUSH, port_args.tokenizer_ipc_name, False
            )
            if server_args.skip_tokenizer_init:
                # Directly send to the TokenizerManager
                send_to_detokenizer = get_zmq_socket(
                    context, zmq.PUSH, port_args.tokenizer_ipc_name, False
                )
            else:
                # Send to the DetokenizerManager
                send_to_detokenizer = get_zmq_socket(
                    context, zmq.PUSH, port_args.detokenizer_ipc_name, False
                )

            self.send_to_tokenizer = SenderWrapper(send_to_tokenizer)
            self.send_to_detokenizer = SenderWrapper(send_to_detokenizer)

            if self.server_args.sleep_on_idle:
                self.idle_sleeper = IdleSleeper(
                    [
                        self.recv_from_tokenizer,
                        self.recv_from_rpc,
                    ]
                )
        else:
            self.recv_from_tokenizer = None
            self.recv_from_rpc = None
            self.send_to_tokenizer = SenderWrapper(None)
            self.send_to_detokenizer = SenderWrapper(None)

        if self.current_scheduler_metrics_enabled():
            self.send_metrics_from_scheduler = get_zmq_socket(
                context, zmq.PUSH, port_args.metrics_ipc_name, False
            )

    def init_deterministic_inference_config(self):
        """Initialize deterministic inference configuration for different attention backends."""
        if not self.server_args.enable_deterministic_inference:
            self.truncation_align_size = None
            return

        backend_sizes = {
            "flashinfer": ("SGLANG_FLASHINFER_PREFILL_SPLIT_TILE_SIZE", 4096),
            "triton": ("SGLANG_TRITON_PREFILL_TRUNCATION_ALIGN_SIZE", 4096),
        }
        env_var, default_size = backend_sizes.get(
            self.server_args.attention_backend, (None, None)
        )
        self.truncation_align_size = (
            get_int_env_var(env_var, default_size) if env_var else None
        )

    def init_tokenizer(self):
        server_args = self.server_args
        self.is_generation = self.model_config.is_generation

        if server_args.skip_tokenizer_init:
            self.tokenizer = self.processor = None
        else:
            if self.model_config.is_multimodal:
                self.processor = get_processor(
                    server_args.tokenizer_path,
                    tokenizer_mode=server_args.tokenizer_mode,
                    trust_remote_code=server_args.trust_remote_code,
                    revision=server_args.revision,
                    use_fast=not server_args.disable_fast_image_processor,
                )
                self.tokenizer = get_tokenizer_from_processor(self.processor)
            else:
                self.tokenizer = get_tokenizer(
                    server_args.tokenizer_path,
                    tokenizer_mode=server_args.tokenizer_mode,
                    trust_remote_code=server_args.trust_remote_code,
                    revision=server_args.revision,
                )

        # Set reasoning_parser and think_end_id if --reasoning_parser is enabled
        if self.server_args.reasoning_parser and self.tokenizer:
            reasoning_parser = ReasoningParser(
                model_type=self.server_args.reasoning_parser, stream_reasoning=False
            )
            self.tokenizer.think_end_id = self.tokenizer.encode(
                reasoning_parser.detector.think_end_token, add_special_tokens=False
            )[0]

    def init_cache_with_memory_pool(self):
        server_args = self.server_args

        self.req_to_token_pool, self.token_to_kv_pool_allocator = (
            self.tp_worker.get_memory_pool()
        )

        params = CacheInitParams(
            disable=server_args.disable_radix_cache,
            req_to_token_pool=self.req_to_token_pool,
            token_to_kv_pool_allocator=self.token_to_kv_pool_allocator,
            page_size=self.page_size,
            is_eagle=self.spec_algorithm.is_eagle(),
            tp_cache_group=(
                self.attn_tp_cpu_group
                if self.server_args.enable_dp_attention
                else self.tp_cpu_group
            ),
            eviction_policy=server_args.radix_eviction_policy,
            enable_metrics=self.enable_metrics,
            enable_kv_cache_events=self.enable_kv_cache_events,
        )

        if (
            server_args.chunked_prefill_size is not None
            and server_args.disable_radix_cache
        ):
            if not self.is_hybrid:
                from sglang.srt.mem_cache.chunk_cache import ChunkCache

                self.tree_cache = ChunkCache(params)
            else:

                from sglang.srt.mem_cache.chunk_cache import SWAChunkCache

                self.tree_cache = SWAChunkCache(params)
        else:

            if envs.SGLANG_EXPERIMENTAL_CPP_RADIX_TREE.get():
                # lazy import to avoid JIT overhead
                from sglang.srt.mem_cache.radix_cache_cpp import RadixCacheCpp

                logger.info("Using experimental C++ radix tree implementation.")
                self.tree_cache = RadixCacheCpp(
                    disable=False,
                    use_hicache=self.enable_hierarchical_cache,
                    req_to_token_pool=self.req_to_token_pool,
                    token_to_kv_pool_allocator=self.token_to_kv_pool_allocator,
                    tp_cache_group=params.tp_cache_group,
                    page_size=self.page_size,
                    hicache_ratio=server_args.hicache_ratio,
                    hicache_size=server_args.hicache_size,
                    hicache_write_policy=server_args.hicache_write_policy,
                    enable_metrics=self.enable_metrics,
                    enable_kv_cache_events=self.enable_kv_cache_events,
                )
            elif self.enable_hierarchical_cache:
                self.tree_cache = HiRadixCache(
                    req_to_token_pool=self.req_to_token_pool,
                    token_to_kv_pool_allocator=self.token_to_kv_pool_allocator,
                    tp_cache_group=params.tp_cache_group,
                    page_size=self.page_size,
                    eviction_policy=server_args.radix_eviction_policy,
                    hicache_ratio=server_args.hicache_ratio,
                    hicache_size=server_args.hicache_size,
                    hicache_write_policy=server_args.hicache_write_policy,
                    hicache_io_backend=server_args.hicache_io_backend,
                    hicache_mem_layout=server_args.hicache_mem_layout,
                    enable_metrics=self.enable_metrics,
                    hicache_storage_backend=server_args.hicache_storage_backend,
                    hicache_storage_prefetch_policy=server_args.hicache_storage_prefetch_policy,
                    model_name=server_args.served_model_name,
                    storage_backend_extra_config=server_args.hicache_storage_backend_extra_config,
                    is_eagle=self.spec_algorithm.is_eagle(),
                )
                self.tp_worker.register_hicache_layer_transfer_counter(
                    self.tree_cache.cache_controller.layer_done_counter
                )
            elif self.is_hybrid:
                from sglang.srt.mem_cache.swa_radix_cache import SWARadixCache

                self.tree_cache = SWARadixCache(
                    req_to_token_pool=self.req_to_token_pool,
                    token_to_kv_pool_allocator=self.token_to_kv_pool_allocator,
                    sliding_window_size=self.sliding_window_size,
                    page_size=self.page_size,
                    disable=server_args.disable_radix_cache,
                    is_eagle=self.spec_algorithm.is_eagle(),
                    enable_metrics=self.enable_metrics,
                )
            elif self.is_hybrid_gdn:
                from sglang.srt.mem_cache.mamba_radix_cache import MambaRadixCache

                self.tree_cache = MambaRadixCache(params)
            elif server_args.enable_lmcache:
                from sglang.srt.mem_cache.storage.lmcache.lmc_radix_cache import (
                    LMCRadixCache,
                )

                self.tree_cache = LMCRadixCache(
                    params=params,
                    model_config=self.model_config,
                    tp_size=self.tp_size,
                    rank=self.tp_rank,
                    tp_group=self.tp_group,
                )
            else:
                self.tree_cache = RadixCache(params)

        if (
            server_args.disaggregation_mode == "decode"
            and server_args.disaggregation_decode_enable_offload_kvcache
        ):
            self.decode_offload_manager = DecodeKVCacheOffloadManager(
                req_to_token_pool=self.req_to_token_pool,
                token_to_kv_pool_allocator=self.token_to_kv_pool_allocator,
                tp_group=params.tp_cache_group,
                tree_cache=self.tree_cache,
                server_args=self.server_args,
            )
        else:
            self.decode_offload_manager = None

        self.decode_mem_cache_buf_multiplier = (
            1
            if self.spec_algorithm.is_none()
            else (
                server_args.speculative_num_draft_tokens
                + (
                    (server_args.speculative_eagle_topk or 1)
                    * (server_args.speculative_num_steps or 1)
                )
            )
        )

        embedding_cache_size = envs.SGLANG_VLM_CACHE_SIZE_MB.get()
        init_mm_embedding_cache(embedding_cache_size * 1024 * 1024)

    def init_disaggregation(self):
        self.disaggregation_mode = DisaggregationMode(
            self.server_args.disaggregation_mode
        )
        self.transfer_backend = TransferBackend(
            self.server_args.disaggregation_transfer_backend
        )

        if self.draft_worker is None or self.spec_algorithm.is_ngram():
            draft_token_to_kv_pool = None
        elif self.spec_algorithm.is_eagle() and self.enable_overlap:
            draft_token_to_kv_pool = (
                self.draft_worker.draft_worker.draft_runner.token_to_kv_pool
            )
        else:
            draft_token_to_kv_pool = self.draft_worker.model_runner.token_to_kv_pool

        if (
            self.disaggregation_mode == DisaggregationMode.DECODE
        ):  # *2 for the headroom.
            buffer_size = (self.req_to_token_pool.size) * 2
            self.req_to_metadata_buffer_idx_allocator = ReqToMetadataIdxAllocator(
                buffer_size
            )
            self.disagg_metadata_buffers = MetadataBuffers(
                buffer_size,
                hidden_size=(
                    self.draft_worker.model_config.hidden_size
                    if self.spec_algorithm.is_eagle()
                    else 16  # minimal padding size for RDMA
                ),
                hidden_states_dtype=(
                    self.draft_worker.model_config.dtype
                    if self.spec_algorithm.is_eagle()
                    else torch.float32
                ),
                custom_mem_pool=self.token_to_kv_pool_allocator.get_kvcache().maybe_get_custom_mem_pool(),
            )

            # The decode requests polling kv cache
            self.disagg_decode_transfer_queue = DecodeTransferQueue(
                gloo_group=self.attn_tp_cpu_group,
                req_to_metadata_buffer_idx_allocator=self.req_to_metadata_buffer_idx_allocator,
                tp_rank=self.tp_rank,
                metadata_buffers=self.disagg_metadata_buffers,
                scheduler=self,
                tree_cache=self.tree_cache,
            )

            # The decode requests pending for pre-allocation
            self.disagg_decode_prealloc_queue = DecodePreallocQueue(
                req_to_token_pool=self.req_to_token_pool,
                token_to_kv_pool_allocator=self.token_to_kv_pool_allocator,
                draft_token_to_kv_pool=draft_token_to_kv_pool,
                req_to_metadata_buffer_idx_allocator=self.req_to_metadata_buffer_idx_allocator,
                metadata_buffers=self.disagg_metadata_buffers,
                scheduler=self,
                transfer_queue=self.disagg_decode_transfer_queue,
                tree_cache=self.tree_cache,
                gloo_group=self.attn_tp_cpu_group,
                tp_rank=self.tp_rank,
                tp_size=self.tp_size,
                dp_size=self.server_args.dp_size,
                gpu_id=self.gpu_id,
                bootstrap_port=self.server_args.disaggregation_bootstrap_port,
                max_total_num_tokens=self.max_total_num_tokens,
                prefill_pp_size=self.server_args.disaggregation_prefill_pp,
                num_reserved_decode_tokens=self.server_args.num_reserved_decode_tokens,
                transfer_backend=self.transfer_backend,
            )

        elif self.disaggregation_mode == DisaggregationMode.PREFILL:
            # *2 for the headroom.
            buffer_size = self.max_running_requests * 2
            self.req_to_metadata_buffer_idx_allocator = ReqToMetadataIdxAllocator(
                buffer_size
            )
            self.disagg_metadata_buffers = MetadataBuffers(
                buffer_size,
                hidden_size=(
                    self.draft_worker.model_config.hidden_size
                    if self.spec_algorithm.is_eagle()
                    else 16  # minimal padding size for RDMA
                ),
                hidden_states_dtype=(
                    self.draft_worker.model_config.dtype
                    if self.spec_algorithm.is_eagle()
                    else torch.float32
                ),
                custom_mem_pool=self.token_to_kv_pool_allocator.get_kvcache().maybe_get_custom_mem_pool(),
            )

            self.disagg_prefill_bootstrap_queue = PrefillBootstrapQueue(
                token_to_kv_pool=self.token_to_kv_pool_allocator.get_kvcache(),
                draft_token_to_kv_pool=draft_token_to_kv_pool,
                req_to_metadata_buffer_idx_allocator=self.req_to_metadata_buffer_idx_allocator,
                metadata_buffers=self.disagg_metadata_buffers,
                tp_rank=self.tp_rank,
                tp_size=self.tp_size,
                gpu_id=self.gpu_id,
                bootstrap_port=self.server_args.disaggregation_bootstrap_port,
                gloo_group=self.attn_tp_cpu_group,
                max_total_num_tokens=self.max_total_num_tokens,
                decode_tp_size=self.server_args.disaggregation_decode_tp,
                decode_dp_size=self.server_args.disaggregation_decode_dp,
                scheduler=self,
                pp_rank=self.pp_rank,
                pp_size=self.pp_size,
                transfer_backend=self.transfer_backend,
            )
            # The prefill requests that are in the middle of kv sending
            self.disagg_prefill_inflight_queue: List[Req] = []

    def init_overlap(self):
        self.future_map = None

        if not self.enable_overlap:
            return

        self.forward_stream: CudaStream = torch.get_device_module(self.device).Stream()
        self.forward_stream_ctx: CudaStreamContext = torch.get_device_module(
            self.device
        ).stream(self.forward_stream)
        self.copy_stream: CudaStream = torch.get_device_module(self.device).Stream()
        self.copy_stream_ctx: CudaStreamContext = torch.get_device_module(
            self.device
        ).stream(self.copy_stream)

        self.future_map = FutureMap(
            self.max_running_requests, self.device, self.spec_algorithm
        )
        self.batch_record_buf = [None] * 2
        self.batch_record_ct = 0

    def record_batch_in_overlap(self, model_worker_batch: ModelWorkerBatch):
        # FIXME(lsyin): hacky way to keep a reference to avoid GPU tensors being freed by torch GC
        # NOTE: More Reliable: record all tensors into the forward stream
        # NOTE: - for all future tensors, we shall always read from future map
        #       - for all non-future tensors (produced only by schedule stream),
        #       we shall keep its reference not being release during all the forwarding pass
        self.batch_record_ct = (self.batch_record_ct + 1) % 2
        self.batch_record_buf[self.batch_record_ct] = model_worker_batch

    def init_moe_config(self):
        if hasattr(self.model_config.hf_config, "num_experts_per_tok"):
            initialize_moe_config(self.server_args)

    @DynamicGradMode()
    def event_loop_normal(self):
        """A normal scheduler loop."""
        while True:
            recv_reqs = self.recv_requests()
            self.process_input_requests(recv_reqs)

            batch = self.get_next_batch_to_run()
            self.cur_batch = batch

            if batch:
                result = self.run_batch(batch)
                self.process_batch_result(batch, result)
            else:
                # When the server is idle, do self-check and re-init some states
                self.self_check_during_idle()

            self.last_batch = batch

            if envs.SGLANG_ENABLE_STRICT_MEM_CHECK_DURING_BUSY.get():
                self.self_check_during_busy()

    @DynamicGradMode()
    def event_loop_overlap(self):
        """A scheduler loop that overlaps the CPU processing and GPU computation."""
        self.result_queue: Deque[Tuple[ScheduleBatch, GenerationBatchResult]] = deque()
        disable_consecutive_prefill_overlap = (
            envs.SGLANG_DISABLE_CONSECUTIVE_PREFILL_OVERLAP.get()
        )

        def pop_and_process():
            # Process the results of the last batch
            tmp_batch, tmp_result = self.result_queue.popleft()
            self.process_batch_result(tmp_batch, tmp_result)

        while True:
            recv_reqs = self.recv_requests()
            self.process_input_requests(recv_reqs)

            batch = self.get_next_batch_to_run()
            self.cur_batch = batch

            disable_overlap_for_batch = (
                disable_consecutive_prefill_overlap
                and batch
                and batch.forward_mode.is_extend()
                and self.last_batch
                and self.last_batch.forward_mode.is_extend()
            )

            if disable_overlap_for_batch:
                pop_and_process()

            batch_result = None
            if batch:
                batch_result = self.run_batch(batch)
                self.result_queue.append((batch.copy(), batch_result))

            if self.last_batch:
                if not disable_overlap_for_batch:
                    pop_and_process()
            elif batch is None:
                # When the server is idle, do self-check and re-init some states
                self.self_check_during_idle()

            self.launch_batch_sample_if_needed(batch_result)
            self.last_batch = batch

            if envs.SGLANG_ENABLE_STRICT_MEM_CHECK_DURING_BUSY.get():
                self.self_check_during_busy()

    def recv_requests(
        self,
    ) -> List[Union[TokenizedGenerateReqInput, TokenizedEmbeddingReqInput, Any]]:
        """Receive results at tp_rank = 0 and broadcast it to all other TP ranks."""

        if self.recv_skipper is not None:
            last_forward_mode = (
                self.last_batch.forward_mode if self.last_batch is not None else None
            )
            if not self.recv_skipper.handle(last_forward_mode):
                return []

        if self.pp_rank == 0:
            if self.attn_tp_rank == 0:
                recv_reqs = []

                while True:
                    try:
                        recv_req = self.recv_from_tokenizer.recv_pyobj(zmq.NOBLOCK)
                    except zmq.ZMQError:
                        break
                    recv_reqs.append(recv_req)

                while True:
                    try:
                        recv_rpc = self.recv_from_rpc.recv_pyobj(zmq.NOBLOCK)
                    except zmq.ZMQError:
                        break
                    recv_reqs.append(recv_rpc)
            else:
                recv_reqs = None
        else:
            if self.attn_tp_rank == 0:
                dp_offset = self.attn_dp_rank * self.attn_tp_size
                recv_reqs = point_to_point_pyobj(
                    [],
                    self.pp_rank * self.tp_size + dp_offset,
                    self.world_group.device_group,
                    (self.pp_rank - 1) * self.tp_size + dp_offset,
                    self.pp_rank * self.tp_size + dp_offset,
                )
            else:
                recv_reqs = None

        if self.input_blocker is not None:
            recv_reqs = self.input_blocker.handle(recv_reqs)

        if self.server_args.enable_dp_attention:
            if self.attn_tp_rank == 0:
                work_reqs = [
                    req
                    for req in recv_reqs
                    if isinstance(
                        req,
                        (
                            TokenizedGenerateReqInput,
                            TokenizedEmbeddingReqInput,
                            BatchTokenizedGenerateReqInput,
                            BatchTokenizedEmbeddingReqInput,
                        ),
                    )
                ]
                control_reqs = [
                    req
                    for req in recv_reqs
                    if not isinstance(
                        req,
                        (
                            TokenizedGenerateReqInput,
                            TokenizedEmbeddingReqInput,
                            BatchTokenizedGenerateReqInput,
                            BatchTokenizedEmbeddingReqInput,
                        ),
                    )
                ]
            else:
                work_reqs = None
                control_reqs = None

            if self.attn_tp_size != 1:
                work_reqs = broadcast_pyobj(
                    work_reqs,
                    self.attn_tp_group.rank,
                    self.attn_tp_cpu_group,
                    src=self.attn_tp_group.ranks[0],
                )
            if self.tp_size != 1:
                control_reqs = broadcast_pyobj(
                    control_reqs,
                    self.tp_group.rank,
                    self.tp_cpu_group,
                    src=self.tp_group.ranks[0],
                )
            recv_reqs = work_reqs + control_reqs
        elif self.tp_size != 1:
            recv_reqs = broadcast_pyobj(
                recv_reqs,
                self.tp_group.rank,
                self.tp_cpu_group,
                src=self.tp_group.ranks[0],
            )

        if self.enable_trace:
            for req in recv_reqs:
                if isinstance(
                    req, (TokenizedGenerateReqInput, TokenizedEmbeddingReqInput)
                ):
                    trace_set_proc_propagate_context(req.rid, req.trace_context)
                    trace_slice_start("", req.rid, anonymous=True)

        return recv_reqs

    def process_input_requests(self, recv_reqs: List):
        for recv_req in recv_reqs:
            # If it is a health check generation request and there are running requests, ignore it.
            if is_health_check_generate_req(recv_req) and (
                self.chunked_req is not None
                or not self.running_batch.is_empty()
                or len(self.offload_tags) > 0
            ):
                self.return_health_check_ct += 1
                continue

            output = self._request_dispatcher(recv_req)
            if output is not None:
                if isinstance(output, RpcReqOutput):
                    if self.recv_from_rpc is not None:
                        self.recv_from_rpc.send_pyobj(output)
                else:
                    self.send_to_tokenizer.send_output(output, recv_req)

    def init_req_max_new_tokens(self, req):
        req.sampling_params.max_new_tokens = min(
            (
                req.sampling_params.max_new_tokens
                if req.sampling_params.max_new_tokens is not None
                else 1 << 30
            ),
            self.max_req_len - len(req.origin_input_ids) - 1,
        )

    def _process_and_broadcast_mm_inputs(
        self,
        raw_mm_inputs: Optional[dict],
    ):
        """Materialize MultimodalInputs once on the entry rank and broadcast to others.

        Entry rank:
        - constructs MultimodalInputs.from_dict(raw_mm_inputs) once
        - broadcasts to other ranks in self.cpu_group (if world_size > 1)

        Non-entry ranks:
        - receive the object via broadcast (if world_size > 1)
        - otherwise (single-rank / no group) fall back to local from_dict

        Returns:
            MultimodalInputs | None
        """
        if raw_mm_inputs is None:
            return None

        group_world_size = 1
        try:
            if (
                torch.distributed.is_available()
                and torch.distributed.is_initialized()
                and self.cpu_group is not None
            ):
                group_world_size = torch.distributed.get_world_size(
                    group=self.cpu_group
                )
        except Exception as e:
            logger.warning(
                f"Failed to get world size in mm_inputs handling with {e}, fallback to 1."
            )

        # In case tp size > 1, all the Scheduler TP ranks runs the duplicated computing
        # process in CPU which occupies the main thread CPU cycle. This computing logic
        # merely needs to be run on TP0 and be broadcast to other TP ranks.
        # Since the Scheduler is single-threaded, any large CPU cost will impact
        # handling of other messages. For example, CPU hits 99.9% can significantly
        # increase the CUDA kernel launch time.
        if self.is_entry_rank:
            # Only the entry rank materializes once from dict.
            image_inputs = MultimodalInputs.from_dict(raw_mm_inputs)
            # Broadcast to other TP ranks (use src=0 within the group).
            if group_world_size > 1:
                obj_list = [image_inputs]
                torch.distributed.broadcast_object_list(
                    obj_list, src=self.entry_rank, group=self.cpu_group
                )
                image_inputs = obj_list[0]
        else:
            # Non-entry ranks: receive if group size > 1; otherwise materialize locally.
            if group_world_size > 1:
                obj_list = [None]
                torch.distributed.broadcast_object_list(
                    obj_list, src=self.entry_rank, group=self.cpu_group
                )
                image_inputs = obj_list[0]
            else:
                image_inputs = MultimodalInputs.from_dict(raw_mm_inputs)

        return image_inputs

    def _get_multimodal_inputs(self, mm_inputs_dict: dict):
        if self.server_args.enable_broadcast_mm_inputs_process:
            return self._process_and_broadcast_mm_inputs(mm_inputs_dict)
        else:
            return MultimodalInputs.from_dict(mm_inputs_dict)

    def handle_generate_request(
        self,
        recv_req: TokenizedGenerateReqInput,
    ):
        # Create a new request
        if (
            recv_req.session_params is None
            or recv_req.session_params.id is None
            or recv_req.session_params.id not in self.sessions
        ):
            if recv_req.input_embeds is not None:
                # Generate fake input_ids based on the length of input_embeds
                seq_length = len(recv_req.input_embeds)
                fake_input_ids = [1] * seq_length
                recv_req.input_ids = fake_input_ids

            if recv_req.bootstrap_port is None:
                # Use default bootstrap port
                recv_req.bootstrap_port = self.server_args.disaggregation_bootstrap_port

            req = Req(
                recv_req.rid,
                recv_req.input_text,
                recv_req.input_ids,
                recv_req.sampling_params,
                return_logprob=recv_req.return_logprob,
                top_logprobs_num=recv_req.top_logprobs_num,
                token_ids_logprob=recv_req.token_ids_logprob,
                stream=recv_req.stream,
                lora_id=recv_req.lora_id,
                input_embeds=recv_req.input_embeds,
                custom_logit_processor=recv_req.custom_logit_processor,
                return_hidden_states=recv_req.return_hidden_states,
                eos_token_ids=self.model_config.hf_eos_token_id,
                bootstrap_host=recv_req.bootstrap_host,
                bootstrap_port=recv_req.bootstrap_port,
                bootstrap_room=recv_req.bootstrap_room,
                disagg_mode=self.disaggregation_mode,
                data_parallel_rank=recv_req.data_parallel_rank,
                vocab_size=self.model_config.vocab_size,
                priority=recv_req.priority,
                metrics_collector=(
                    self.metrics_collector if self.enable_metrics else None
                ),
                http_worker_ipc=recv_req.http_worker_ipc,
            )
            req.tokenizer = self.tokenizer

            if self.disaggregation_mode != DisaggregationMode.NULL:
                # Invalid request for disaggregated mode
                if recv_req.bootstrap_room is None:
                    error_msg = (
                        f"Invalid request: Disaggregated request received without "
                        f"boostrap room id. {req.rid=}"
                    )
                    logger.error(error_msg)
                    prepare_abort(req, error_msg, status_code=HTTPStatus.BAD_REQUEST)
                    self.stream_output([req], req.return_logprob)
                    return

            if (
                recv_req.session_params is not None
                and recv_req.session_params.id is not None
            ):
                req.set_finish_with_abort(
                    f"Invalid request: session id {recv_req.session_params.id} does not exist"
                )
                self.init_req_max_new_tokens(req)
                self._add_request_to_queue(req)
                return
        else:
            # Create a new request from a previous session
            session = self.sessions[recv_req.session_params.id]
            req = session.create_req(recv_req, self.tokenizer)
            if isinstance(req.finished_reason, FINISH_ABORT):
                self.init_req_max_new_tokens(req)
                self._add_request_to_queue(req)
                return

        # Handle multimodal inputs
        if recv_req.mm_inputs is not None:
            image_inputs = self._get_multimodal_inputs(recv_req.mm_inputs)

            # The following steps are already fast, execute locally on each rank.
            # Expand a single image token into multiple dummy tokens for receiving image embeddings
            req.origin_input_ids = self.pad_input_ids_func(
                req.origin_input_ids, image_inputs
            )
            req.extend_image_inputs(image_inputs)

            if len(req.origin_input_ids) >= self.max_req_input_len:
                req.set_finish_with_abort(
                    error_msg=(
                        "Multimodal prompt is too long after expanding multimodal tokens. "
                        f"After expanding {len(req.origin_input_ids_unpadded)=} => {len(req.origin_input_ids)} >= {self.max_req_input_len}."
                    )
                )
                self.init_req_max_new_tokens(req)
                self._add_request_to_queue(req)
                return

        # initialize before returning
        self.init_req_max_new_tokens(req)

        # Validate prompt length
        error_msg = validate_input_length(
            req,
            self.max_req_input_len,
            self.server_args.allow_auto_truncate,
        )
        if error_msg:
            req.set_finish_with_abort(error_msg)
            self._add_request_to_queue(req)
            return

        # Copy more attributes
        if recv_req.logprob_start_len == -1 or not recv_req.return_logprob:
            # By default, only return the logprobs for output tokens
            # For prefill-only requests with logprob_start_len == -1, set logprob_start_len beyond input sequence
            # to skip input logprob computation entirely
            if req.is_prefill_only:
                req.logprob_start_len = len(req.origin_input_ids)
            else:
                # TODO: For text generation, evaluate setting logprob_start_len to len(req.origin_input_ids) as well
                req.logprob_start_len = len(req.origin_input_ids) - 1
        else:
            req.logprob_start_len = recv_req.logprob_start_len

        if not req.is_prefill_only and req.logprob_start_len >= len(
            req.origin_input_ids
        ):
            error_msg = f"{req.logprob_start_len=} is higher than the number of input tokens {len(req.origin_input_ids)=}. Please use a smaller logprob_start_len."
            req.logprob_start_len = len(req.origin_input_ids) - 1
            req.set_finish_with_abort(error_msg)
            self._add_request_to_queue(req)
            return

        # Init grammar cache for this request
        add_to_grammar_queue = False
        if (
            req.sampling_params.json_schema is not None
            or req.sampling_params.regex is not None
            or req.sampling_params.ebnf is not None
            or req.sampling_params.structural_tag is not None
        ):
            if self.grammar_backend is None:
                error_msg = "Grammar-based generation (json_schema, regex, ebnf, structural_tag) is not supported when the server is launched with --grammar-backend none"
                req.set_finish_with_abort(error_msg)
            else:
                if req.sampling_params.json_schema is not None:
                    key = ("json", req.sampling_params.json_schema)
                elif req.sampling_params.regex is not None:
                    key = ("regex", req.sampling_params.regex)
                elif req.sampling_params.ebnf is not None:
                    key = ("ebnf", req.sampling_params.ebnf)
                elif req.sampling_params.structural_tag:
                    key = ("structural_tag", req.sampling_params.structural_tag)

                value, cache_hit = self.grammar_backend.get_cached_or_future_value(key)
                req.grammar = value

                if not cache_hit:
                    req.grammar_key = key
                    add_to_grammar_queue = True
                else:
                    if value is INVALID_GRAMMAR_OBJ:  # We hit a cached invalid grammar.
                        error_msg = f"Invalid grammar request with cache hit: {key=}"
                        req.set_finish_with_abort(error_msg)

        if add_to_grammar_queue:
            self.grammar_queue.append(req)
        else:
            self._add_request_to_queue(req)

    def handle_batch_generate_request(
        self,
        recv_req: BatchTokenizedGenerateReqInput,
    ):
        """Handle optimized batch generate request."""
        logger.debug(f"Processing batch generate request with {len(recv_req)} requests")

        # Process each request in the batch
        for tokenized_req in recv_req:
            self.handle_generate_request(tokenized_req)

    def _prefetch_kvcache(self, req: Req):
        if self.enable_hicache_storage:
            req.init_next_round_input(self.tree_cache)
            if req.last_node.backuped:
                # only to initiate the prefetch if the last node is backuped
                # otherwise, the allocated GPU memory must be locked for integrity
                last_hash = req.last_host_node.get_last_hash_value()
                matched_len = len(req.prefix_indices) + req.host_hit_length
                new_input_tokens = req.fill_ids[matched_len:]

                prefix_keys = (
                    req.last_node.get_prefix_hash_values(req.last_node.parent)
                    if self.tree_cache.hicache_storage_pass_prefix_keys
                    else None
                )
                self.tree_cache.prefetch_from_storage(
                    req.rid,
                    req.last_host_node,
                    new_input_tokens,
                    last_hash,
                    prefix_keys,
                )

    def _add_request_to_queue(self, req: Req, is_retracted: bool = False):
        if self.disaggregation_mode == DisaggregationMode.NULL:
            if not self._set_or_validate_priority(req):
                return
            if self._abort_on_queued_limit(req):
                return
            self._prefetch_kvcache(req)
            self.waiting_queue.append(req)
            req.time_stats.wait_queue_entry_time = time.perf_counter()
            trace_slice_end(RequestStage.REQUEST_PROCESS, req.rid, auto_next_anon=True)
        elif self.disaggregation_mode == DisaggregationMode.PREFILL:
            self._prefetch_kvcache(req)
            self.disagg_prefill_bootstrap_queue.add(
                req, self.model_config.num_key_value_heads
            )
            req.time_stats.prefill_bootstrap_queue_entry_time = time.perf_counter()
        elif self.disaggregation_mode == DisaggregationMode.DECODE:
            self.disagg_decode_prealloc_queue.add(req, is_retracted=is_retracted)
            if not is_retracted:
                req.time_stats.decode_prealloc_queue_entry_time = time.perf_counter()
        else:
            raise ValueError(f"Invalid {self.disaggregation_mode=}")

    def _set_or_validate_priority(self, req: Req) -> bool:
        """Set the default priority value, or abort the request based on the priority scheduling mode."""
        if self.enable_priority_scheduling and req.priority is None:
            if self.schedule_low_priority_values_first:
                req.priority = sys.maxsize
            else:
                req.priority = -sys.maxsize - 1
        elif (
            not self.enable_priority_scheduling
            and req.priority is not None
            and self.abort_on_priority_when_disabled
        ):
            abort_req = AbortReq(
                finished_reason={
                    "type": "abort",
                    "status_code": HTTPStatus.SERVICE_UNAVAILABLE,
                    "message": "Using priority is disabled for this server. Please send a new request without a priority.",
                },
                rid=req.rid,
            )
            self.send_to_tokenizer.send_output(abort_req, req)
            return False
        return True

    def _abort_on_queued_limit(self, recv_req: Req) -> bool:
        """Abort an incoming or existing request if the waiting queue is full. Returns True if the incoming request is aborted."""
        if (
            self.max_queued_requests is None
            or len(self.waiting_queue) + 1 <= self.max_queued_requests
        ):
            return False

        # Reject the incoming request by default.
        req_to_abort = recv_req
        message = "The request queue is full."
        if self.enable_priority_scheduling:
            # With priority scheduling, consider aboritng an existing request based on the priority.
            # direction = 1  => smaller number = higher priority; -1 => larger number = higher priority.
            # max(...) + (direction * priority, queue_time_start) picks the least-preferred request.
            # Tie: later queue_time_start (newer) is evicted first. Preempt only if strictly better.
            direction = 1 if self.schedule_low_priority_values_first else -1
            key_fn = lambda item: (
                direction * item[1].priority,
                item[1].time_stats.wait_queue_entry_time,
            )
            idx, candidate_req = max(enumerate(self.waiting_queue), key=key_fn)
            abort_existing_req = (
                direction * recv_req.priority < direction * candidate_req.priority
            )
            if abort_existing_req:
                self.waiting_queue.pop(idx)
                req_to_abort = candidate_req
                message = "The request is aborted by a higher priority request."

        self.send_to_tokenizer.send_output(
            AbortReq(
                finished_reason={
                    "type": "abort",
                    "status_code": HTTPStatus.SERVICE_UNAVAILABLE,
                    "message": message,
                },
                rid=req_to_abort.rid,
            ),
            req_to_abort,
        )
        return req_to_abort.rid == recv_req.rid

    def handle_embedding_request(
        self,
        recv_req: TokenizedEmbeddingReqInput,
    ):
        req = Req(
            recv_req.rid,
            recv_req.input_text,
            recv_req.input_ids,
            recv_req.sampling_params,
            token_type_ids=recv_req.token_type_ids,
            priority=recv_req.priority,
            dimensions=recv_req.dimensions,
            http_worker_ipc=recv_req.http_worker_ipc,
        )
        req.tokenizer = self.tokenizer

        # Handle multimodal inputs
        if recv_req.image_inputs is not None:
            image_inputs = self._get_multimodal_inputs(recv_req.image_inputs)
            # Expand a single image token into multiple dummy tokens for receiving image embeddings
            req.origin_input_ids = self.pad_input_ids_func(
                req.origin_input_ids, image_inputs
            )
            req.extend_image_inputs(image_inputs)

            if len(req.origin_input_ids) >= self.max_req_input_len:
                req.set_finish_with_abort(
                    error_msg=(
                        "Multimodal prompt is too long after expanding multimodal tokens. "
                        f"After expanding {len(req.origin_input_ids_unpadded)=} => {len(req.origin_input_ids)} >= {self.max_req_input_len}."
                    )
                )
                self._add_request_to_queue(req)
                return

        # Validate prompts length
        error_msg = validate_input_length(
            req,
            self.max_req_input_len,
            self.server_args.allow_auto_truncate,
        )
        if error_msg:
            self._add_request_to_queue(req)
            return

        # Copy more attributes
        req.logprob_start_len = len(req.origin_input_ids) - 1
        self._add_request_to_queue(req)

    def handle_batch_embedding_request(
        self,
        recv_req: BatchTokenizedEmbeddingReqInput,
    ):
        """Handle optimized batch embedding request."""
        logger.debug(
            f"Processing batch embedding request with {len(recv_req)} requests"
        )

        # Process each request in the batch
        for tokenized_req in recv_req:
            self.handle_embedding_request(tokenized_req)

<<<<<<< HEAD
    def _get_token_info(self):
        available_size = self.token_to_kv_pool_allocator.available_size()
        evictable_size = self.tree_cache.evictable_size()
        num_used = self.max_total_num_tokens - (available_size + evictable_size)
        token_usage = num_used / self.max_total_num_tokens
        return num_used, token_usage, available_size, evictable_size

    def _get_mamba_token_info(self):
        from sglang.srt.mem_cache.mamba_radix_cache import MambaRadixCache

        is_radix_tree = isinstance(self.tree_cache, MambaRadixCache)
        full_available_size = self.token_to_kv_pool_allocator.available_size()
        full_evictable_size = (
            self.tree_cache.full_evictable_size() if is_radix_tree else 0
        )
        mamba_available_size = self.req_to_token_pool.mamba_pool.available_size()
        mamba_evictable_size = (
            self.tree_cache.mamba_evictable_size() if is_radix_tree else 0
        )
        full_num_used = self.token_to_kv_pool_allocator.size - (
            full_available_size + full_evictable_size
        )
        mamba_num_used = self.req_to_token_pool.mamba_pool.size - (
            mamba_available_size + mamba_evictable_size
        )
        full_token_usage = full_num_used / self.token_to_kv_pool_allocator.size
        mamba_usage = mamba_num_used / self.req_to_token_pool.mamba_pool.size
        return (
            full_num_used,
            mamba_num_used,
            full_token_usage,
            mamba_usage,
            full_available_size,
            full_evictable_size,
            mamba_available_size,
            mamba_evictable_size,
        )

    def _get_swa_token_info(self):
        full_available_size = self.token_to_kv_pool_allocator.full_available_size()
        full_evictable_size = self.tree_cache.full_evictable_size()
        swa_available_size = self.token_to_kv_pool_allocator.swa_available_size()
        swa_evictable_size = self.tree_cache.swa_evictable_size()
        full_num_used = self.full_tokens_per_layer - (
            full_available_size + full_evictable_size
        )
        swa_num_used = self.swa_tokens_per_layer - (
            swa_available_size + swa_evictable_size
        )
        full_token_usage = full_num_used / self.full_tokens_per_layer
        swa_token_usage = swa_num_used / self.swa_tokens_per_layer
        return (
            full_num_used,
            swa_num_used,
            full_token_usage,
            swa_token_usage,
            full_available_size,
            full_evictable_size,
            swa_available_size,
            swa_evictable_size,
        )

=======
>>>>>>> 5c291549
    def get_next_batch_to_run(self) -> Optional[ScheduleBatch]:
        # Merge the prefill batch into the running batch
        chunked_req_to_exclude = set()
        if self.chunked_req:
            # Move the chunked request out of the batch so that we can merge
            # only finished requests to running_batch.
            chunked_req_to_exclude.add(self.chunked_req)
            self.tree_cache.cache_unfinished_req(self.chunked_req, chunked=True)
            # chunked request keeps its rid but will get a new req_pool_idx
            if self.tp_worker.model_runner.mambaish_config is not None:
                self.req_to_token_pool.free(
                    self.chunked_req.req_pool_idx, free_mamba_cache=False
                )
            else:
                self.req_to_token_pool.free(self.chunked_req.req_pool_idx)
        if self.last_batch and self.last_batch.forward_mode.is_extend():
            if self.last_batch.chunked_req is not None:
                # In the context pipeline parallelism, after the last chunk, the current microbatch still track outdated chunked_req.
                # We need to discard it.
                chunked_req_to_exclude.add(self.last_batch.chunked_req)

            # Filter batch
            last_bs = self.last_batch.batch_size()
            self.last_batch.filter_batch(
                chunked_req_to_exclude=list(chunked_req_to_exclude)
            )
            if self.last_batch.batch_size() < last_bs:
                self.running_batch.batch_is_full = False

            # Merge the new batch into the running batch.
            # For prefill-only batch, we can avoid going through decoding step.
            if not self.last_batch.is_empty() and not self.last_batch.is_prefill_only:
                if self.running_batch.is_empty():
                    self.running_batch = self.last_batch
                else:
                    # Merge running_batch with prefill batch
                    self.running_batch.merge_batch(self.last_batch)

        new_batch = self.get_new_batch_prefill()

        need_mlp_sync = self.require_mlp_sync
        if need_mlp_sync and not self.spec_algorithm.is_none():
            # NOTE: This branch makes sure prefill and decode batches will not be mixed when spec and dp-attn is enabled.
            # Before merging the new batch into running batch:
            # 1. All new batches are none -> need_mlp_sync remains true (sync is needed for decode batch).
            # 2. All new batches are some (prefill / idle) -> we do not need prepare mlp sync one more time.
            new_batch = self.prepare_mlp_sync_batch(new_batch)
            need_mlp_sync = new_batch is None

        if new_batch is not None:
            # Run prefill first if possible
            ret = new_batch
        else:
            # Run decode
            if not self.running_batch.is_empty():
                self.running_batch = self.update_running_batch(self.running_batch)
                ret = self.running_batch if not self.running_batch.is_empty() else None
            else:
                ret = None

        # Handle DP attention
        if need_mlp_sync:
            ret = self.prepare_mlp_sync_batch(ret)

        if ret:
            trace_event_batch("schedule", ret.reqs)

        return ret

    def get_num_allocatable_reqs(self, running_bs):
        res = get_global_server_args().pp_max_micro_batch_size - running_bs
        if self.pp_size > 1:
            res = min(res, self.req_to_token_pool.available_size())
        return res

    def get_new_batch_prefill(self) -> Optional[ScheduleBatch]:
        # Check if the grammar is ready in the grammar queue
        if self.grammar_queue:
            self.move_ready_grammar_requests()

        if self.try_preemption:
            # Reset batch_is_full to try preemption with a prefill adder.
            self.running_batch.batch_is_full = False

        # Handle the cases where prefill is not allowed
        if (
            self.running_batch.batch_is_full or len(self.waiting_queue) == 0
        ) and self.chunked_req is None:
            return None

        running_bs = len(self.running_batch.reqs)
        # Ignore the check if self.chunked_req is not None.
        # In the non-PP case, when self.chunked_req is not None, num_allocatable_reqs should always be greater than 0,
        # as the space for the chunked request has just been released.
        # In PP case, a chunked req can start in one microbatch and end in another microbatch, so the max_running_requests per microbatch should not be strict.
        # Instead, we should always allow chunked request to be added, otherwise, there will be a memory leak.
        if (
            self.get_num_allocatable_reqs(running_bs) <= 0
            and not self.chunked_req
            and not self.try_preemption
        ):
            self.running_batch.batch_is_full = True
            return None

        if self.enable_hierarchical_cache:
            self.tree_cache.check_hicache_events()

        # Get priority queue
        self.policy.calc_priority(self.waiting_queue)

        if TEST_RETRACT and running_bs > TEST_RETRACT_NO_PREFILL_BS:
            # If we are testing retraction and the running batch size exceeds
            # TEST_RETRACT_NO_PREFILL_BS, we skip the prefill to keep the requests
            # in the waiting queue.
            return None

        # Prefill policy
        adder = PrefillAdder(
            self.page_size,
            self.tree_cache,
            self.token_to_kv_pool_allocator,
            self.running_batch,
            self.new_token_ratio,
            self.max_prefill_tokens,
            self.chunked_prefill_size,
            running_bs if self.is_mixed_chunk else 0,
            self.priority_scheduling_preemption_threshold,
        )

        if self.chunked_req is not None:
            self.chunked_req.init_next_round_input()
            self.chunked_req = adder.add_chunked_req(self.chunked_req)

        if self.enable_lora:
            lora_set = set([req.lora_id for req in self.running_batch.reqs])

        # Get requests from the waiting queue to a new prefill batch
        for req in self.waiting_queue:

            if self.enable_lora and not self.tp_worker.can_run_lora_batch(
                lora_set
                | set([req.lora_id for req in adder.can_run_list])
                | set([req.lora_id])
            ):
                self.running_batch.batch_is_full = True
                break

            running_bs = len(self.running_batch.reqs)
            if len(adder.can_run_list) >= self.get_num_allocatable_reqs(running_bs):
                self.running_batch.batch_is_full = True
            if self.disaggregation_mode == DisaggregationMode.PREFILL:
                # In prefill mode, prealloc queue and transfer queue can also take memory,
                # so we need to check if the available size for the actual available size.
                if len(adder.can_run_list) >= self.req_to_token_pool.available_size():
                    self.running_batch.batch_is_full = True

            if self.running_batch.batch_is_full:
                if not self.try_preemption:
                    break
                if not adder.preempt_to_schedule(req, self.server_args):
                    break

            if self.enable_hicache_storage:
                prefetch_done = self.tree_cache.check_prefetch_progress(req.rid)
                if not prefetch_done:
                    # skip staging requests that are ongoing prefetch
                    continue

            req.init_next_round_input(self.tree_cache)
            res = adder.add_one_req(
                req,
                has_chunked_req=(self.chunked_req is not None),
                truncation_align_size=self.truncation_align_size,
            )

            if res != AddReqResult.CONTINUE:
                if res == AddReqResult.NO_TOKEN:
                    if self.enable_hierarchical_cache:
                        # Set batch_is_full after making sure there are requests that can be served
                        self.running_batch.batch_is_full = len(
                            adder.can_run_list
                        ) > 0 or (not self.running_batch.is_empty())
                    else:
                        self.running_batch.batch_is_full = True
                break

        # Update waiting queue
        can_run_list: List[Req] = adder.can_run_list
        if len(can_run_list) == 0:
            return None

        if self.enable_metrics:
            # only record queue time when enable_metrics is True to avoid overhead
            for req in can_run_list:
                req.add_latency(RequestStage.PREFILL_WAITING)

        self.waiting_queue = [
            x for x in self.waiting_queue if x not in set(can_run_list)
        ]
        if adder.preempt_list:
            for req in adder.preempt_list:
                self._add_request_to_queue(req)

        if adder.new_chunked_req is not None:
            assert self.chunked_req is None
            self.chunked_req = adder.new_chunked_req

        if self.chunked_req:
            self.chunked_req.is_chunked += 1

        # Print stats
        if self.current_scheduler_metrics_enabled():
            self.log_prefill_stats(adder, can_run_list, running_bs, 0)

        for req in can_run_list:
            if req.time_stats.forward_entry_time == 0:
                # Avoid update chunked request many times
                req.time_stats.forward_entry_time = time.perf_counter()
                if self.enable_metrics:
                    self.metrics_collector.observe_queue_time(
                        req.time_stats.get_queueing_time(),
                    )

        # Create a new batch
        new_batch = ScheduleBatch.init_new(
            can_run_list,
            self.req_to_token_pool,
            self.token_to_kv_pool_allocator,
            self.tree_cache,
            self.model_config,
            self.enable_overlap,
            self.spec_algorithm,
            chunked_req=self.chunked_req,
        )
        if self.enable_hierarchical_cache:
            # todo (zhiqiang): disable cuda graph execution if hicache loading triggered
            new_batch.hicache_consumer_index = (
                self.tree_cache.ready_to_load_host_cache()
            )

        new_batch.prepare_for_extend()

        # Mixed-style chunked prefill
        if (
            self.is_mixed_chunk
            and not self.running_batch.is_empty()
            and not (new_batch.return_logprob or self.running_batch.return_logprob)
        ):
            # TODO (lianmin): support return_logprob + mixed chunked prefill
            self.running_batch.filter_batch()
            if not self.running_batch.is_empty():
                self.running_batch.prepare_for_decode()
                new_batch.mix_with_running(self.running_batch)
                new_batch.decoding_reqs = self.running_batch.reqs
            self.running_batch = ScheduleBatch(
                reqs=[], batch_is_full=self.running_batch.batch_is_full
            )
        else:
            new_batch.decoding_reqs = None

        return new_batch

    def update_running_batch(self, batch: ScheduleBatch) -> Optional[ScheduleBatch]:
        """Update the current running decoding batch."""
        initial_bs = batch.batch_size()

        batch.filter_batch()
        if batch.is_empty():
            batch.batch_is_full = False
            return batch

        # Check if decode out of memory
        if not batch.check_decode_mem(self.decode_mem_cache_buf_multiplier) or (
            TEST_RETRACT and self.forward_ct % TEST_RETRACT_INTERVAL == 0
        ):
            old_ratio = self.new_token_ratio
            retracted_reqs, new_token_ratio, reqs_to_abort = batch.retract_decode(
                self.server_args
            )
            self.num_retracted_reqs = len(retracted_reqs)
            self.new_token_ratio = new_token_ratio
            for req in reqs_to_abort:
                abort_reason: FINISH_ABORT = req.to_finish
                self.send_to_tokenizer.send_output(
                    AbortReq(abort_message=abort_reason.message, rid=req.rid), req
                )

            logger.info(
                "KV cache pool is full. Retract requests. "
                f"#retracted_reqs: {len(retracted_reqs)}, "
                f"#new_token_ratio: {old_ratio:.4f} -> {new_token_ratio:.4f}"
            )

            for req in retracted_reqs:
                self._add_request_to_queue(req, is_retracted=True)
        else:
            self.new_token_ratio = max(
                self.new_token_ratio - self.new_token_ratio_decay,
                self.min_new_token_ratio,
            )

        if batch.batch_size() < initial_bs:
            batch.batch_is_full = False

        # Update batch tensors
        batch.prepare_for_decode()
        return batch

    # placeholder for override
    def update_cache_from_scheduler(
        self, schedule_batch: ScheduleBatch, batch_result: GenerationBatchResult
    ):
        pass

    def run_batch(
        self, batch: ScheduleBatch
    ) -> Union[GenerationBatchResult, EmbeddingBatchResult]:
        """Run a batch."""
        self.forward_ct += 1

        # Whether to run the profiler
        self._profile_batch_predicate(batch)
        if self.forward_sleep_time is not None:
            logger.info(f"Scheduler.run_batch sleep {self.forward_sleep_time}s")
            time.sleep(self.forward_sleep_time)

        # Capture prefill start time for EXTEND mode
        if batch.forward_mode == ForwardMode.EXTEND:
            current_time = time.perf_counter()
            for req in batch.reqs:
                req.time_stats.prefill_start_time_host = current_time

        # Place holder handling for pd-disagg decode event loop
        if batch.forward_mode.is_prebuilt():
            return self._run_batch_prebuilt(batch)

        # Run forward
        if self.is_generation:
            batch_or_worker_batch = batch

            if self.enable_overlap or self.spec_algorithm.is_none():
                # FIXME(lsyin): remove this if and finally unify the abstraction
                batch_or_worker_batch = batch.get_model_worker_batch()

            if self.enable_overlap:
                # FIXME: remove this assert
                assert isinstance(batch_or_worker_batch, ModelWorkerBatch)
                model_worker_batch = batch_or_worker_batch
                self.record_batch_in_overlap(model_worker_batch)

                # Sampling info will be modified during forward
                model_worker_batch.sampling_info = (
                    model_worker_batch.sampling_info.copy_for_forward()
                )

                bs = len(model_worker_batch.seq_lens)
                future_indices = self.future_map.alloc_future_indices(bs)

                with self.forward_stream_ctx:
                    self.forward_stream.wait_stream(self.default_stream)
                    self.future_map.resolve_future(model_worker_batch)
                    batch_result = self.model_worker.forward_batch_generation(
                        model_worker_batch
                    )
                    # FIXME(lsyin): maybe move this to forward_batch_generation
                    batch_result.copy_done = torch.get_device_module(
                        self.device
                    ).Event()
                    if batch_result.delay_sample_func is None:
                        self.future_map.store_to_map(future_indices, batch_result)
                        batch_result.copy_to_cpu()
                    else:
                        batch_result.future_indices = future_indices

                # FIXME(lsyin): move this assignment elsewhere
                future_indices_or_next_token_ids = -future_indices.indices

                if batch.is_v2_eagle:
                    # FIXME(lsyin): tmp code for eagle v2
                    # We only keep future indices for next draft input

                    batch.spec_info = batch_result.next_draft_input
                    batch.spec_info.future_indices = future_indices

                    # batch.spec_info = EagleDraftInput(
                    #     future_indices=future_indices,
                    #     verify_done=batch_result.next_draft_input.verify_done,
                    # )

                    # The future value, usually for next batch preparation
                    # Current implementation strictly synchronizes the seq_lens
                    batch.seq_lens = batch_result.next_draft_input.new_seq_lens
            elif self.enable_pdmux and batch.forward_mode.is_split_prefill():
                batch_result = self.tp_worker.forward_batch_split_prefill(batch)
                future_indices_or_next_token_ids = batch_result.next_token_ids
            else:
                batch_result = self.model_worker.forward_batch_generation(
                    batch_or_worker_batch
                )
                future_indices_or_next_token_ids = batch_result.next_token_ids
                self.update_cache_from_scheduler(batch, batch_result)

            # NOTE: future_indices_or_next_token_ids is used in ScheduleBatch,
            #       which can probably be replaced by future_indices later [TODO(lsyin)].
            #       we shall still keep the original outputs, e.g. next_token_ids
            #       in the GenerationBatchOutput for processing after copy_done.
            batch.output_ids = future_indices_or_next_token_ids

            # These 2 values are needed for processing the output, but the values can be
            # modified by overlap schedule. So we have to copy them here so that
            # we can use the correct values in output processing.
            if batch.return_logprob or self.spec_algorithm.is_eagle():
                extend_input_len_per_req = [req.extend_input_len for req in batch.reqs]
            else:
                extend_input_len_per_req = None

            if batch.return_logprob:
                extend_logprob_start_len_per_req = [
                    req.extend_logprob_start_len for req in batch.reqs
                ]
            else:
                extend_logprob_start_len_per_req = None

            batch_result.extend_input_len_per_req = extend_input_len_per_req
            batch_result.extend_logprob_start_len_per_req = (
                extend_logprob_start_len_per_req
            )
            ret = batch_result
        else:  # embedding or reward model
            model_worker_batch = batch.get_model_worker_batch()
            embeddings = self.tp_worker.forward_batch_embedding(model_worker_batch)
            ret = EmbeddingBatchResult(embeddings=embeddings)

        # Capture prefill end time for EXTEND mode
        if batch.forward_mode == ForwardMode.EXTEND:
            current_time = time.perf_counter()
            for req in batch.reqs:
                req.time_stats.prefill_end_time_host = current_time

        return ret

    def launch_batch_sample_if_needed(
        self, batch_result: GenerationBatchResult
    ) -> Union[GenerationBatchResult, EmbeddingBatchResult]:
        # TODO(lsyin): make the delayed sample a default behavior after
        # unifying the forward_batch_generation interface (related to spec V2).
        if batch_result is None or batch_result.delay_sample_func is None:
            return

        with self.forward_stream_ctx:
            self.forward_stream.wait_stream(self.default_stream)
            _batch_result = batch_result.delay_sample_func()
            assert _batch_result is batch_result
            self.future_map.store_to_map(batch_result.future_indices, batch_result)
            batch_result.copy_to_cpu()

    def process_batch_result(
        self,
        batch: ScheduleBatch,
        result: Union[GenerationBatchResult, EmbeddingBatchResult],
    ):
        if batch.forward_mode.is_decode():
            self.process_batch_result_decode(batch, result)
            trace_slice_batch(RequestStage.DECODE_LOOP, batch.reqs)
        elif batch.forward_mode.is_extend():
            self.process_batch_result_prefill(batch, result)
        elif batch.forward_mode.is_prebuilt():
            self.process_batch_result_prebuilt(batch)
        elif batch.forward_mode.is_idle():
            if self.enable_overlap:
                if result.copy_done is not None:
                    result.copy_done.synchronize()

        self.maybe_send_health_check_signal()

    def maybe_send_health_check_signal(self):
        if self.return_health_check_ct:
            # Return some signal for the health check.
            # This is used to prevent the health check signal being blocked by long context prefill.
            # However, one minor issue is that this code path does not check the status of detokenizer manager.
            self.return_health_check_ct -= 1
            self.send_to_tokenizer.send_output(HealthCheckOutput())

    def move_ready_grammar_requests(self):
        """Move requests whose grammar objects are ready from grammar_queue to waiting_queue."""

        num_ready_reqs = 0
        num_timeout_reqs = 0
        for req in self.grammar_queue:
            try:
                if req.finished():  # It is aborted by AbortReq
                    num_ready_reqs += 1
                    continue

                req.grammar = req.grammar.result(timeout=0.03)
                self.grammar_backend.set_cache(req.grammar_key, req.grammar.copy())
                if req.grammar is INVALID_GRAMMAR_OBJ:
                    error_msg = f"Invalid grammar request: {req.grammar_key=}"
                    req.set_finish_with_abort(error_msg)

                num_ready_reqs += 1
            except futures._base.TimeoutError:
                req.grammar_wait_ct += 1
                # NOTE(lianmin): this timeout is the waiting time of the above line. It is
                # not the waiting time from it enters the grammar queue.
                if req.grammar_wait_ct > GRAMMAR_TIMEOUT / 0.03:
                    num_timeout_reqs = 1
                break

        if self.server_args.enable_dp_attention:
            tp_size = self.attn_tp_size
            tp_group = self.attn_tp_cpu_group
        else:
            tp_size = self.tp_size
            tp_group = self.tp_cpu_group

        if tp_size > 1:
            # Sync across TP ranks to make sure they have the same number of ready requests
            tensor = torch.tensor([num_ready_reqs, num_timeout_reqs], dtype=torch.int32)
            torch.distributed.all_reduce(
                tensor, op=torch.distributed.ReduceOp.MAX, group=tp_group
            )
            num_ready_reqs_max, num_timeout_reqs_max = tensor.tolist()

            for i in range(num_ready_reqs, num_ready_reqs_max):
                req = self.grammar_queue[i]
                if req.finished():  # It is aborted by AbortReq
                    continue
                req.grammar = req.grammar.result()
                self.grammar_backend.set_cache(req.grammar_key, req.grammar.copy())
                if req.grammar is INVALID_GRAMMAR_OBJ:
                    error_msg = f"Invalid grammar request: {req.grammar_key=}"
                    req.set_finish_with_abort(error_msg)
        else:
            num_ready_reqs_max = num_ready_reqs
            num_timeout_reqs_max = num_timeout_reqs

        for i in range(num_ready_reqs, num_ready_reqs + num_timeout_reqs_max):
            req = self.grammar_queue[i]
            req.grammar.cancel()
            self.grammar_backend.set_cache(req.grammar_key, INVALID_GRAMMAR_OBJ)
            error_msg = f"Grammar preprocessing timed out for {req.grammar_key=}"
            req.set_finish_with_abort(error_msg)

        num_ready_reqs = num_ready_reqs_max + num_timeout_reqs_max

        for req in self.grammar_queue[:num_ready_reqs]:
            self._add_request_to_queue(req)
        self.grammar_queue = self.grammar_queue[num_ready_reqs:]

    def flush_cache_wrapped(self, recv_req: FlushCacheReqInput):
        success = self.flush_cache()
        return FlushCacheReqOutput(success=success)

    def clear_hicache_storage_wrapped(self, recv_req: ClearHiCacheReqInput):
        if self.enable_hierarchical_cache:
            self.tree_cache.clear_storage_backend()
            logger.info("Hierarchical cache cleared successfully!")
            if_success = True
        else:
            logging.warning("Hierarchical cache is not enabled.")
            if_success = False
        return ClearHiCacheReqOutput(success=if_success)

    def _is_no_request(self):
        no_request = (
            len(self.waiting_queue) == 0
            and self.running_batch.is_empty()
            and (self.last_batch is None or self.last_batch.is_empty())
            and (self.cur_batch is None or self.cur_batch.is_empty())
            and (not self.enable_overlap or len(self.result_queue) == 0)
            and (self.pp_size == 1 or all(x.is_empty() for x in self.running_mbs))
        )
        if self.disaggregation_mode == DisaggregationMode.PREFILL:
            no_request &= (
                len(self.disagg_prefill_bootstrap_queue.queue) == 0
                and len(self.disagg_prefill_inflight_queue) == 0
            )
        if self.disaggregation_mode == DisaggregationMode.DECODE:
            no_request &= (
                len(self.disagg_decode_prealloc_queue.queue) == 0
                and len(self.disagg_decode_transfer_queue.queue) == 0
            )
        return no_request

    def flush_cache(self):
        """Flush the memory pool and cache."""
        if self._is_no_request():
            self.cur_batch = None
            self.last_batch = None
            self.tree_cache.reset()
            if self.grammar_backend:
                self.grammar_backend.reset()
            self.req_to_token_pool.clear()
            self.token_to_kv_pool_allocator.clear()

            if self.draft_worker:
                self.draft_worker.clear_cache_pool()

            self.num_generated_tokens = 0
            self.forward_ct_decode = 0
            self.spec_num_accepted_tokens = 0
            self.spec_num_forward_ct = 0
            self.spec_total_num_accepted_tokens = 0
            self.spec_total_num_forward_ct = 0
            torch.cuda.empty_cache()
            logger.info("Cache flushed successfully!")
            if_success = True
        else:
            logging.warning(
                f"Cache not flushed because there are pending requests. "
                f"#queue-req: {len(self.waiting_queue)}, "
                f"#running-req: {len(self.running_batch.reqs)}"
            )
            if_success = False
        return if_success

    def get_load(self, recv_req: GetLoadReqInput = None) -> GetLoadReqOutput:
        # TODO(lsyin): use dynamically maintained num_waiting_tokens

        if self.is_hybrid:
            num_tokens_full = (
                self.full_tokens_per_layer
                - self.token_to_kv_pool_allocator.full_available_size()
                - self.tree_cache.full_evictable_size()
            )
            num_tokens_swa = (
                self.swa_tokens_per_layer
                - self.token_to_kv_pool_allocator.swa_available_size()
                - self.tree_cache.swa_evictable_size()
            )
            num_tokens = max(num_tokens_full, num_tokens_swa)
        elif self.is_hybrid_gdn:
            num_tokens = (
                self.max_total_num_tokens
                - self.token_to_kv_pool_allocator.available_size()
                - self.tree_cache.full_evictable_size()
            )
        else:
            num_tokens = (
                self.max_total_num_tokens
                - self.token_to_kv_pool_allocator.available_size()
                - self.tree_cache.evictable_size()
            )

        # Tokens in waiting queue, bootstrap queue, prealloc queue
        num_tokens += sum(len(req.origin_input_ids) for req in self.waiting_queue)
        num_waiting_reqs = len(self.waiting_queue)
        if self.disaggregation_mode == DisaggregationMode.PREFILL:
            num_tokens += sum(
                len(req.origin_input_ids)
                for req in self.disagg_prefill_bootstrap_queue.queue
            )
            num_waiting_reqs += len(self.disagg_prefill_bootstrap_queue.queue)
        elif self.disaggregation_mode == DisaggregationMode.DECODE:
            num_tokens += sum(
                len(req.req.origin_input_ids)
                for req in self.disagg_decode_prealloc_queue.queue
            )
            num_waiting_reqs += len(self.disagg_decode_prealloc_queue.queue)

        return GetLoadReqOutput(
            dp_rank=self.dp_rank,
            num_reqs=len(self.running_batch.reqs) + num_waiting_reqs,
            num_waiting_reqs=num_waiting_reqs,
            num_tokens=num_tokens,
        )

    def get_internal_state(self, recv_req: GetInternalStateReq):
        ret = vars(get_global_server_args())
        ret["last_gen_throughput"] = self.last_gen_throughput
        ret["memory_usage"] = {
            "weight": round(self.tp_worker.model_runner.weight_load_mem_usage, 2),
            "kvcache": round(
                self.token_to_kv_pool_allocator.get_kvcache().mem_usage, 2
            ),
            "token_capacity": int(self.max_total_num_tokens),
        }

        ret["memory_usage"]["graph"] = round(
            self.tp_worker.model_runner.graph_mem_usage, 2
        )

        if not self.spec_algorithm.is_none() and self.spec_total_num_forward_ct > 0:
            ret["avg_spec_accept_length"] = (
                self.spec_total_num_accepted_tokens / self.spec_total_num_forward_ct
            )
        if RECORD_STEP_TIME:
            ret["step_time_dict"] = self.step_time_dict

        # This field is not serializable.
        ret.pop("model_config", None)

        return GetInternalStateReqOutput(internal_state=ret)

    def set_internal_state(self, recv_req: SetInternalStateReq):
        server_args_dict = recv_req.server_args
        args_allow_update = set(
            [
                "pp_max_micro_batch_size",
                "speculative_accept_threshold_single",
                "speculative_accept_threshold_acc",
            ]
        )
        if_success = True
        for k, v in server_args_dict.items():
            if k not in args_allow_update:
                logging.warning(f"Updating {k} is not supported.")
                if_success = False
                break
            elif k == "pp_max_micro_batch_size" and (
                v > self.max_running_requests // self.pp_size or v < 1
            ):
                logging.warning(
                    f"Updating {k} to {v} is rejected because it is out of the valid range [1, {self.max_running_requests // self.pp_size}]."
                )
                if_success = False
                break
        if if_success:
            if not self.spec_algorithm.is_none() and self.spec_total_num_forward_ct > 0:
                avg_spec_accept_length = (
                    self.spec_total_num_accepted_tokens / self.spec_total_num_forward_ct
                )
                logger.info(f"{avg_spec_accept_length=}")
            self.spec_total_num_accepted_tokens = self.spec_total_num_forward_ct = 0
            for k, v in server_args_dict.items():
                setattr(get_global_server_args(), k, v)
            logger.info(f"Global server args updated! {get_global_server_args()=}")
        return SetInternalStateReqOutput(
            updated=True,
            server_args=vars(get_global_server_args()),
        )

    def handle_rpc_request(self, recv_req: RpcReqInput):
        # Handle RPC requests
        logger.info(
            f"handle_rpc_request: {recv_req.method}, param: {recv_req.parameters}"
        )

        success = True
        exec = None
        try:
            func = getattr(self, recv_req.method)
            if recv_req.parameters is not None:
                func(**recv_req.parameters)
            else:
                func()
        except Exception as e:
            success = False
            exec = e
            logger.error(f"Failed to call rpc {recv_req.method}: {str(e)}")

        barrier()
        return RpcReqOutput(success, "" if not exec else str(exec))

    def abort_request(self, recv_req: AbortReq):
        # Delete requests in the waiting queue
        to_del = []
        for i, req in enumerate(self.waiting_queue):
            if recv_req.abort_all or req.rid.startswith(recv_req.rid):
                to_del.append(i)

        # Sort in reverse order to avoid index issues when deleting
        for i in reversed(to_del):
            # Abort method 1: directly pop from the queue
            # This only works for requests that have not started anything.
            # We still need to send something back to TokenizerManager to clean up the state.
            req = self.waiting_queue.pop(i)
            if self.enable_hicache_storage:
                # to release prefetch events associated with the request
                self.tree_cache.release_aborted_request(req.rid)
            self.send_to_tokenizer.send_output(AbortReq(rid=req.rid), req)
            # For disaggregation decode mode, the request in the waiting queue has KV cache allocated.
            if self.disaggregation_mode == DisaggregationMode.DECODE:
                release_kv_cache(req, self.tree_cache)

            # For mamba radix cache
            if req.mamba_pool_idx is not None:
                release_kv_cache(req, self.tree_cache, is_insert=False)
            logger.debug(f"Abort queued request. {req.rid=}")

        # Delete the requests in the grammar queue
        for req in self.grammar_queue:
            # Abort method 2: call `set_finish_with_abort`
            # The request will still run one prefill forward pass.
            # In this case, we change the input_ids to be only one token to make this prefill cheap.
            if recv_req.abort_all or req.rid.startswith(recv_req.rid):
                logger.debug(f"Abort grammar queue request. {req.rid=}")
                if req.grammar:
                    req.grammar.cancel()
                req.set_finish_with_abort("Aborted by AbortReq.")

        # Delete requests not in the waiting queue when PD disaggregation is enabled
        if self.disaggregation_mode == DisaggregationMode.PREFILL:
            # Abort requests that have not yet been bootstrapped
            for req in self.disagg_prefill_bootstrap_queue.queue:
                if recv_req.abort_all or req.rid.startswith(recv_req.rid):
                    logger.debug(f"Abort bootstrap queue request. {req.rid=}")
                    if hasattr(req.disagg_kv_sender, "abort"):
                        req.disagg_kv_sender.abort()

            # Abort in-flight requests
            for req in self.disagg_prefill_inflight_queue:
                if recv_req.abort_all or req.rid.startswith(recv_req.rid):
                    logger.debug(f"Abort inflight queue request. {req.rid=}")
                    if hasattr(req.disagg_kv_sender, "abort"):
                        req.disagg_kv_sender.abort()

        elif self.disaggregation_mode == DisaggregationMode.DECODE:
            # Abort requests that have not yet finished preallocation
            for decode_req in self.disagg_decode_prealloc_queue.queue:
                if recv_req.abort_all or decode_req.req.rid.startswith(recv_req.rid):
                    logger.debug(f"Abort prealloc queue request. {decode_req.req.rid=}")
                    decode_req.kv_receiver.abort()

            # Abort requests waiting for kvcache to release tree cache
            for decode_req in self.disagg_decode_transfer_queue.queue:
                if recv_req.abort_all or decode_req.req.rid.startswith(recv_req.rid):
                    logger.debug(f"Abort transfer queue request. {decode_req.req.rid=}")
                    decode_req.kv_receiver.abort()

        # Delete requests in the running batch
        if self.cur_batch is self.running_batch or self.cur_batch is None:
            reqs = self.running_batch.reqs
        else:
            reqs = self.running_batch.reqs + self.cur_batch.reqs

        for req in reqs:
            if not req.finished() and (
                recv_req.abort_all or req.rid.startswith(recv_req.rid)
            ):
                # Abort method 3: set `to_finish`
                # The request will still run one decode forward pass.
                # Then we reuse all existing code to clean up the KV cache allocation.
                logger.debug(f"Abort running request. {req.rid=}")
                req.to_finish = FINISH_ABORT()

    def _pause_engine(self) -> Tuple[List[Req], int]:
        raise NotImplementedError()

    def load_lora_adapter(
        self, recv_req: LoadLoRAAdapterReqInput
    ) -> LoadLoRAAdapterReqOutput:
        """In-place loading a new lora adapter from disk or huggingface."""

        result = self.tp_worker.load_lora_adapter(recv_req)
        return result

    def unload_lora_adapter(
        self, recv_req: UnloadLoRAAdapterReqInput
    ) -> UnloadLoRAAdapterReqOutput:
        """Unload the lora adapter."""

        result = self.tp_worker.unload_lora_adapter(recv_req)
        return result

    def init_weights_send_group_for_remote_instance(
        self, recv_req: InitWeightsSendGroupForRemoteInstanceReqInput
    ):
        """Init the seed and client instance communication group."""
        success, message = self.tp_worker.init_weights_send_group_for_remote_instance(
            recv_req
        )
        return InitWeightsSendGroupForRemoteInstanceReqOutput(success, message)

    def send_weights_to_remote_instance(
        self, recv_req: SendWeightsToRemoteInstanceReqInput
    ):
        """Send the seed instance weights to the destination instance."""
        success, message = self.tp_worker.send_weights_to_remote_instance(recv_req)
        return SendWeightsToRemoteInstanceReqOutput(success, message)

    def slow_down(self, recv_req: SlowDownReqInput):
        t = recv_req.forward_sleep_time
        if t is not None and t <= 0:
            t = None
        self.forward_sleep_time = t
        return SlowDownReqOutput()

    def expert_distribution_handle(self, recv_req: ExpertDistributionReq):
        action = recv_req.action
        if action == ExpertDistributionReqType.START_RECORD:
            get_global_expert_distribution_recorder().start_record()
        elif action == ExpertDistributionReqType.STOP_RECORD:
            get_global_expert_distribution_recorder().stop_record()
        elif action == ExpertDistributionReqType.DUMP_RECORD:
            get_global_expert_distribution_recorder().dump_record()
        else:
            raise ValueError(f"Unrecognized ExpertDistributionReq value: {recv_req=}")
        return ExpertDistributionReqOutput()

    def open_session(self, recv_req: OpenSessionReqInput):
        # handle error
        session_id = recv_req.session_id
        if session_id in self.sessions:
            logger.warning(f"session id {session_id} already exist, cannot open.")
            return OpenSessionReqOutput(session_id, False)
        elif session_id is None:
            logger.warning("session id is None, cannot open.")
            return OpenSessionReqOutput(session_id, False)
        else:
            self.sessions[session_id] = Session(
                recv_req.capacity_of_str_len, session_id
            )
            return OpenSessionReqOutput(session_id, True)

    def close_session(self, recv_req: CloseSessionReqInput):
        # handle error
        session_id = recv_req.session_id
        if session_id not in self.sessions:
            logger.warning(f"session id {session_id} does not exist, cannot delete.")
        else:
            del self.sessions[session_id]

    def get_print_prefix(self):
        prefix = ""
        if self.attn_dp_rank is not None:
            prefix += f" DP{self.attn_dp_rank}"
        if self.server_args.tp_size > 1:
            prefix += f" TP{self.tp_rank}"
        if self.pp_size > 1:
            prefix += f" PP{self.pp_rank}"
        return prefix

    def current_scheduler_metrics_enabled(self):
        return self.attn_tp_rank == 0 or self.enable_metrics_for_all_schedulers

    def maybe_sleep_on_idle(self):
        if self.idle_sleeper is not None:
            self.idle_sleeper.maybe_sleep()

    def handle_freeze_gc(self, recv_req: FreezeGCReq):
        """Handle freeze_gc request: freeze scheduler's GC and forward to detokenizer."""
        freeze_gc("Scheduler")
        self.send_to_detokenizer.send_output(recv_req, recv_req)
        return None


class IdleSleeper:
    """
    In setups which have long inactivity periods it is desirable to reduce
    system power consumption when sglang does nothing. This would lead not only
    to power savings, but also to more CPU thermal headroom when a request
    eventually comes. This is important in cases when multiple GPUs are connected
    as each GPU would otherwise pin one thread at 100% CPU usage.

    The simplest solution is to use zmq.Poller on all sockets that may receive
    data that needs handling immediately.
    """

    def __init__(self, sockets):
        self.poller = zmq.Poller()
        self.last_empty_time = time.time()
        for s in sockets:
            self.poller.register(s, zmq.POLLIN)

        self.empty_cache_interval = envs.SGLANG_EMPTY_CACHE_INTERVAL.get()

    def maybe_sleep(self):
        self.poller.poll(1000)
        if (
            self.empty_cache_interval > 0
            and time.time() - self.last_empty_time > self.empty_cache_interval
        ):
            self.last_empty_time = time.time()
            torch.cuda.empty_cache()


def is_health_check_generate_req(recv_req):
    rid = getattr(recv_req, "rid", None)
    return rid is not None and rid.startswith("HEALTH_CHECK")


def is_work_request(recv_req):
    return isinstance(
        recv_req,
        (
            TokenizedGenerateReqInput,
            TokenizedEmbeddingReqInput,
            BatchTokenizedGenerateReqInput,
            BatchTokenizedEmbeddingReqInput,
        ),
    )


def run_scheduler_process(
    server_args: ServerArgs,
    port_args: PortArgs,
    gpu_id: int,
    tp_rank: int,
    moe_ep_rank: int,
    pp_rank: int,
    dp_rank: Optional[int],
    pipe_writer,
):
    # Generate the logger prefix
    prefix = ""
    if dp_rank is None and "SGLANG_DP_RANK" in os.environ:
        # [For Router] if env var "SGLANG_DP_RANK" exist, set dp_rank to the value of the env var
        dp_rank = int(os.environ["SGLANG_DP_RANK"])
    if dp_rank is not None:
        prefix += f" DP{dp_rank}"
    if server_args.pp_size > 1:
        prefix += f" PP{pp_rank}"
    if server_args.tp_size > 1:
        prefix += f" TP{tp_rank}"
    if server_args.ep_size > 1:
        prefix += f" EP{moe_ep_rank}"

    # Config the process
    setproctitle.setproctitle(f"sglang::scheduler{prefix.replace(' ', '_')}")
    faulthandler.enable()
    kill_itself_when_parent_died()
    parent_process = psutil.Process().parent()

    # Configure the logger
    configure_logger(server_args, prefix=prefix)
    suppress_other_loggers()

    # Set cpu affinity to this gpu process
    if get_bool_env_var("SGLANG_SET_CPU_AFFINITY"):
        set_gpu_proc_affinity(
            server_args.pp_size, server_args.tp_size, server_args.nnodes, gpu_id
        )
    if (numa_node := server_args.numa_node) is not None:
        numa_bind_to_node(numa_node[gpu_id])

    # Set up tracing
    if server_args.enable_trace:
        process_tracing_init(server_args.otlp_traces_endpoint, "sglang")
        thread_label = "Scheduler"
        if server_args.disaggregation_mode == "prefill":
            thread_label = "Prefill Scheduler"
        elif server_args.disaggregation_mode == "decode":
            thread_label = "Decode Scheduler"
        trace_set_thread_info(thread_label, tp_rank, dp_rank)

    # Create a scheduler and run the event loop
    try:
        scheduler = Scheduler(
            server_args,
            port_args,
            gpu_id,
            tp_rank,
            moe_ep_rank,
            pp_rank,
            dp_rank,
        )
        pipe_writer.send(
            {
                "status": "ready",
                "max_total_num_tokens": scheduler.max_total_num_tokens,
                "max_req_input_len": scheduler.max_req_input_len,
            }
        )

        disaggregation_mode: DisaggregationMode = scheduler.disaggregation_mode
        if disaggregation_mode == DisaggregationMode.NULL:
            if scheduler.enable_pdmux:
                scheduler.event_loop_pdmux()
            elif server_args.pp_size > 1:
                scheduler.event_loop_pp()
            elif scheduler.enable_overlap:
                scheduler.event_loop_overlap()
            else:
                scheduler.event_loop_normal()
        elif disaggregation_mode == DisaggregationMode.PREFILL:
            if scheduler.enable_overlap:
                scheduler.event_loop_overlap_disagg_prefill()
            else:
                if server_args.pp_size > 1:
                    scheduler.event_loop_pp_disagg_prefill()
                else:
                    scheduler.event_loop_normal_disagg_prefill()

        elif disaggregation_mode == DisaggregationMode.DECODE:
            if scheduler.enable_overlap:
                scheduler.event_loop_overlap_disagg_decode()
            else:
                scheduler.event_loop_normal_disagg_decode()

    except Exception:
        traceback = get_exception_traceback()
        logger.error(f"Scheduler hit an exception: {traceback}")
        parent_process.send_signal(signal.SIGQUIT)<|MERGE_RESOLUTION|>--- conflicted
+++ resolved
@@ -1618,71 +1618,6 @@
         for tokenized_req in recv_req:
             self.handle_embedding_request(tokenized_req)
 
-<<<<<<< HEAD
-    def _get_token_info(self):
-        available_size = self.token_to_kv_pool_allocator.available_size()
-        evictable_size = self.tree_cache.evictable_size()
-        num_used = self.max_total_num_tokens - (available_size + evictable_size)
-        token_usage = num_used / self.max_total_num_tokens
-        return num_used, token_usage, available_size, evictable_size
-
-    def _get_mamba_token_info(self):
-        from sglang.srt.mem_cache.mamba_radix_cache import MambaRadixCache
-
-        is_radix_tree = isinstance(self.tree_cache, MambaRadixCache)
-        full_available_size = self.token_to_kv_pool_allocator.available_size()
-        full_evictable_size = (
-            self.tree_cache.full_evictable_size() if is_radix_tree else 0
-        )
-        mamba_available_size = self.req_to_token_pool.mamba_pool.available_size()
-        mamba_evictable_size = (
-            self.tree_cache.mamba_evictable_size() if is_radix_tree else 0
-        )
-        full_num_used = self.token_to_kv_pool_allocator.size - (
-            full_available_size + full_evictable_size
-        )
-        mamba_num_used = self.req_to_token_pool.mamba_pool.size - (
-            mamba_available_size + mamba_evictable_size
-        )
-        full_token_usage = full_num_used / self.token_to_kv_pool_allocator.size
-        mamba_usage = mamba_num_used / self.req_to_token_pool.mamba_pool.size
-        return (
-            full_num_used,
-            mamba_num_used,
-            full_token_usage,
-            mamba_usage,
-            full_available_size,
-            full_evictable_size,
-            mamba_available_size,
-            mamba_evictable_size,
-        )
-
-    def _get_swa_token_info(self):
-        full_available_size = self.token_to_kv_pool_allocator.full_available_size()
-        full_evictable_size = self.tree_cache.full_evictable_size()
-        swa_available_size = self.token_to_kv_pool_allocator.swa_available_size()
-        swa_evictable_size = self.tree_cache.swa_evictable_size()
-        full_num_used = self.full_tokens_per_layer - (
-            full_available_size + full_evictable_size
-        )
-        swa_num_used = self.swa_tokens_per_layer - (
-            swa_available_size + swa_evictable_size
-        )
-        full_token_usage = full_num_used / self.full_tokens_per_layer
-        swa_token_usage = swa_num_used / self.swa_tokens_per_layer
-        return (
-            full_num_used,
-            swa_num_used,
-            full_token_usage,
-            swa_token_usage,
-            full_available_size,
-            full_evictable_size,
-            swa_available_size,
-            swa_evictable_size,
-        )
-
-=======
->>>>>>> 5c291549
     def get_next_batch_to_run(self) -> Optional[ScheduleBatch]:
         # Merge the prefill batch into the running batch
         chunked_req_to_exclude = set()
