--- conflicted
+++ resolved
@@ -613,30 +613,6 @@
             ]
         )
 
-<<<<<<< HEAD
-    def launch_draft_worker(
-        self, gpu_id, tp_rank, moe_ep_rank, server_args, port_args, dp_rank
-    ):
-        if server_args.speculative_draft_load_format is not None:
-            server_args.load_format = server_args.speculative_draft_load_format
-            logger.info(
-                f"Using draft model load_format: '{server_args.speculative_draft_load_format}'"
-            )
-        if self.spec_algorithm.is_simple_eagle():
-            from sglang.srt.speculative.simple_eagle import SimpleEagleWorker
-
-            self.draft_worker = SimpleEagleWorker(
-                gpu_id=gpu_id,
-                tp_rank=tp_rank,
-                server_args=server_args,
-                nccl_port=port_args.nccl_port,
-                target_worker=self.tp_worker,
-                dp_rank=dp_rank,
-            )
-        elif self.spec_algorithm.is_eagle():
-            from sglang.srt.speculative.eagle_worker import EAGLEWorker
-            from sglang.srt.speculative.eagle_worker_v2 import EAGLEWorkerV2
-=======
     def init_sockets(self, server_args: ServerArgs, port_args: PortArgs):
         context = zmq.Context(2)
         self.idle_sleeper = None
@@ -652,7 +628,6 @@
             ):
                 if self.socket is None:
                     return
->>>>>>> ece58d9c
 
                 if (
                     isinstance(recv_obj, BaseReq)
