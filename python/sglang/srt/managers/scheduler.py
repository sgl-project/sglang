# Copyright 2023-2024 SGLang Team
# Licensed under the Apache License, Version 2.0 (the "License");
# you may not use this file except in compliance with the License.
# You may obtain a copy of the License at
#
#     http://www.apache.org/licenses/LICENSE-2.0
#
# Unless required by applicable law or agreed to in writing, software
# distributed under the License is distributed on an "AS IS" BASIS,
# WITHOUT WARRANTIES OR CONDITIONS OF ANY KIND, either express or implied.
# See the License for the specific language governing permissions and
# limitations under the License.
# ==============================================================================
"""A scheduler that manages a tensor parallel GPU worker."""

import faulthandler
import logging
import os
import signal
import sys
import threading
import time
from collections import deque
from concurrent import futures
from dataclasses import dataclass
from http import HTTPStatus
from types import SimpleNamespace
from typing import Dict, List, Optional, Tuple, Union

import psutil
import setproctitle
import torch
import zmq
from torch.distributed import barrier

from sglang.global_config import global_config
from sglang.srt.configs.model_config import ModelConfig
from sglang.srt.constrained.base_grammar_backend import (
    INVALID_GRAMMAR_OBJ,
    create_grammar_backend,
)
from sglang.srt.disaggregation.decode import (
    DecodePreallocQueue,
    DecodeTransferQueue,
    SchedulerDisaggregationDecodeMixin,
)
from sglang.srt.disaggregation.prefill import (
    PrefillBootstrapQueue,
    SchedulerDisaggregationPrefillMixin,
)
from sglang.srt.disaggregation.utils import (
    DisaggregationMode,
    MetadataBuffers,
    ReqToMetadataIdxAllocator,
    TransferBackend,
    prepare_abort,
)
from sglang.srt.distributed import get_pp_group, get_world_group
from sglang.srt.eplb.expert_distribution import get_global_expert_distribution_recorder
from sglang.srt.hf_transformers_utils import (
    get_processor,
    get_tokenizer,
    get_tokenizer_from_processor,
)
from sglang.srt.layers.dp_attention import compute_dp_attention_world_info
from sglang.srt.layers.logits_processor import LogitsProcessorOutput
from sglang.srt.layers.moe.utils import DeepEPMode, MoeA2ABackend
from sglang.srt.managers.io_struct import (
    AbortReq,
    CloseSessionReqInput,
    ExpertDistributionReq,
    ExpertDistributionReqOutput,
    FlushCacheReqInput,
    FlushCacheReqOutput,
    GetInternalStateReq,
    GetInternalStateReqOutput,
    GetWeightsByNameReqInput,
    HealthCheckOutput,
    InitWeightsUpdateGroupReqInput,
    LoadLoRAAdapterReqInput,
    LoadLoRAAdapterReqOutput,
    OpenSessionReqInput,
    OpenSessionReqOutput,
    ProfileReq,
    ReleaseMemoryOccupationReqInput,
    ResumeMemoryOccupationReqInput,
    RpcReqInput,
    RpcReqOutput,
    SetInternalStateReq,
    SetInternalStateReqOutput,
    SlowDownReqInput,
    SlowDownReqOutput,
    TokenizedEmbeddingReqInput,
    TokenizedGenerateReqInput,
    UnloadLoRAAdapterReqInput,
    UnloadLoRAAdapterReqOutput,
    UpdateWeightFromDiskReqInput,
    UpdateWeightsFromDistributedReqInput,
    UpdateWeightsFromTensorReqInput,
)
from sglang.srt.managers.mm_utils import init_embedding_cache
from sglang.srt.managers.schedule_batch import (
    FINISH_ABORT,
    MultimodalInputs,
    Req,
    ScheduleBatch,
    global_server_args_dict,
)
from sglang.srt.managers.schedule_policy import (
    AddReqResult,
    PrefillAdder,
    SchedulePolicy,
)
from sglang.srt.managers.scheduler_input_blocker import SchedulerInputBlocker
from sglang.srt.managers.scheduler_metrics_mixin import (
    RECORD_STEP_TIME,
    SchedulerMetricsMixin,
)
from sglang.srt.managers.scheduler_output_processor_mixin import (
    SchedulerOutputProcessorMixin,
)
from sglang.srt.managers.scheduler_profiler_mixin import SchedulerProfilerMixin
from sglang.srt.managers.scheduler_update_weights_mixin import (
    SchedulerUpdateWeightsMixin,
)
from sglang.srt.managers.session_controller import Session
from sglang.srt.managers.tp_worker import TpModelWorker
from sglang.srt.managers.tp_worker_overlap_thread import TpModelWorkerClient
from sglang.srt.managers.utils import validate_input_length
from sglang.srt.mem_cache.chunk_cache import ChunkCache, SWAChunkCache
from sglang.srt.mem_cache.hiradix_cache import HiRadixCache
from sglang.srt.mem_cache.radix_cache import RadixCache
from sglang.srt.mem_cache.swa_radix_cache import SWARadixCache
from sglang.srt.model_executor.forward_batch_info import ForwardMode, PPProxyTensors
from sglang.srt.reasoning_parser import ReasoningParser
from sglang.srt.server_args import PortArgs, ServerArgs
from sglang.srt.speculative.spec_info import SpeculativeAlgorithm
from sglang.srt.torch_memory_saver_adapter import TorchMemorySaverAdapter
from sglang.srt.two_batch_overlap import TboDPAttentionPreparer
from sglang.srt.utils import (
    DynamicGradMode,
    broadcast_pyobj,
    configure_gc_logger,
    configure_logger,
    disable_request_logging,
    get_available_gpu_memory,
    get_bool_env_var,
    get_zmq_socket,
    is_cpu,
    kill_itself_when_parent_died,
    point_to_point_pyobj,
    pyspy_dump_schedulers,
    require_mlp_sync,
    require_mlp_tp_gather,
    set_gpu_proc_affinity,
    set_random_seed,
    suppress_other_loggers,
)
from sglang.utils import TypeBasedDispatcher, get_exception_traceback

logger = logging.getLogger(__name__)

# Test retract decode for debugging purposes
TEST_RETRACT = get_bool_env_var("SGLANG_TEST_RETRACT")
GRAMMAR_TIMEOUT = float(os.environ.get("SGLANG_GRAMMAR_TIMEOUT", 300))

_is_cpu = is_cpu()


@dataclass
class GenerationBatchResult:
    logits_output: Optional[LogitsProcessorOutput]
    pp_hidden_states_proxy_tensors: Optional[torch.Tensor]
    next_token_ids: Optional[List[int]]
    extend_input_len_per_req: List[int]
    extend_logprob_start_len_per_req: List[int]
    bid: int
    can_run_cuda_graph: bool


@dataclass
class EmbeddingBatchResult:
    embeddings: torch.Tensor
    bid: int


<<<<<<< HEAD
class KvMetrics:
    def __init__(self):
        self.request_active_slots = None
        self.request_total_slots = None
        self.kv_active_blocks = None
        self.kv_total_blocks = None
        self.num_requests_waiting = None
        self.gpu_cache_usage_perc = None
        self.gpu_prefix_cache_hit_rate = None
        self.data_parallel_rank = None


class IdleSleeper:
    """
    In setups which have long inactivity periods it is desirable to reduce
    system power consumption when sglang does nothing. This would lead not only
    to power savings, but also to more CPU thermal headroom when a request
    eventually comes. This is important in cases when multiple GPUs are connected
    as each GPU would otherwise pin one thread at 100% CPU usage.

    The simplest solution is to use zmq.Poller on all sockets that may receive
    data that needs handling immediately.
    """

    def __init__(self, sockets):
        self.poller = zmq.Poller()
        self.last_defrag_time = time.time()
        for s in sockets:
            self.poller.register(s, zmq.POLLIN)

    def maybe_sleep(self):
        # Empty cache every hour to avoid fragmentation
        if time.time() - self.last_defrag_time > 3600:
            self.last_defrag_time = time.time()
            torch.cuda.empty_cache()
        self.poller.poll(1000)


=======
>>>>>>> f9f0138f
class Scheduler(
    SchedulerOutputProcessorMixin,
    SchedulerUpdateWeightsMixin,
    SchedulerProfilerMixin,
    SchedulerMetricsMixin,
    SchedulerDisaggregationDecodeMixin,
    SchedulerDisaggregationPrefillMixin,
):
    """A scheduler that manages a tensor parallel GPU worker."""

    def __init__(
        self,
        server_args: ServerArgs,
        port_args: PortArgs,
        gpu_id: int,
        tp_rank: int,
        moe_ep_rank: int,
        pp_rank: int,
        dp_rank: Optional[int],
    ):
        # Parse args
        self.server_args = server_args
        self.tp_rank = tp_rank
        self.moe_ep_rank = moe_ep_rank
        self.pp_rank = pp_rank
        self.dp_rank = dp_rank
        self.tp_size = server_args.tp_size
        self.moe_ep_size = server_args.ep_size
        self.pp_size = server_args.pp_size
        self.dp_size = server_args.dp_size
        self.schedule_policy = server_args.schedule_policy
        self.enable_lora = server_args.enable_lora
        self.max_loras_per_batch = server_args.max_loras_per_batch
        self.enable_overlap = not server_args.disable_overlap_schedule
        self.skip_tokenizer_init = server_args.skip_tokenizer_init
        self.enable_metrics = server_args.enable_metrics
        self.enable_metrics_for_all_schedulers = (
            server_args.enable_metrics_for_all_schedulers
        )
        self.enable_kv_cache_events = server_args.kv_events_config is not None
        self.stream_interval = server_args.stream_interval
        self.spec_algorithm = SpeculativeAlgorithm.from_string(
            server_args.speculative_algorithm
        )
        self.gpu_id = gpu_id
        self.enable_hierarchical_cache = server_args.enable_hierarchical_cache
        self.enable_hicache_storage = server_args.hicache_storage_backend is not None
        self.page_size = server_args.page_size

        self.attn_tp_rank, self.attn_tp_size, self.attn_dp_rank = (
            compute_dp_attention_world_info(
                server_args.enable_dp_attention,
                self.tp_rank,
                self.tp_size,
                self.dp_size,
            )
        )

        # Init inter-process communication
        context = zmq.Context(2)
        self.idle_sleeper = None

        if self.pp_rank == 0 and self.attn_tp_rank == 0:
            self.recv_from_tokenizer = get_zmq_socket(
                context, zmq.PULL, port_args.scheduler_input_ipc_name, False
            )
            self.recv_from_rpc = get_zmq_socket(
                context, zmq.DEALER, port_args.rpc_ipc_name, False
            )

            self.send_to_tokenizer = get_zmq_socket(
                context, zmq.PUSH, port_args.tokenizer_ipc_name, False
            )
            if server_args.skip_tokenizer_init:
                # Directly send to the TokenizerManager
                self.send_to_detokenizer = get_zmq_socket(
                    context, zmq.PUSH, port_args.tokenizer_ipc_name, False
                )
            else:
                # Send to the DetokenizerManager
                self.send_to_detokenizer = get_zmq_socket(
                    context, zmq.PUSH, port_args.detokenizer_ipc_name, False
                )

            if self.server_args.sleep_on_idle:
                self.idle_sleeper = IdleSleeper(
                    [
                        self.recv_from_tokenizer,
                        self.recv_from_rpc,
                    ]
                )
        else:
            self.recv_from_tokenizer = None
            self.recv_from_rpc = None
            self.send_to_tokenizer = SimpleNamespace(send_pyobj=lambda x: None)
            self.send_to_detokenizer = SimpleNamespace(send_pyobj=lambda x: None)

        if self.current_scheduler_metrics_enabled():
            self.send_metrics_from_scheduler = get_zmq_socket(
                context, zmq.PUSH, port_args.metrics_ipc_name, False
            )

        # Init tokenizer
        self.init_tokenizer()

        # Set reasoning_parser and think_end_id if --reasoning_parser is enabled
        if self.server_args.reasoning_parser and self.tokenizer:
            reasoning_parser = ReasoningParser(
                model_type=self.server_args.reasoning_parser, stream_reasoning=False
            )
            self.tokenizer.think_end_id = self.tokenizer.encode(
                reasoning_parser.detector.think_end_token, add_special_tokens=False
            )[0]

        # Check whether overlap can be enabled
        if not self.is_generation:
            self.enable_overlap = False
            logger.info("Overlap scheduler is disabled for embedding models.")

        # Launch a tensor parallel worker
        if self.enable_overlap:
            TpWorkerClass = TpModelWorkerClient
        else:
            TpWorkerClass = TpModelWorker

        self.tp_worker = TpWorkerClass(
            server_args=server_args,
            gpu_id=gpu_id,
            tp_rank=tp_rank,
            moe_ep_rank=moe_ep_rank,
            pp_rank=pp_rank,
            dp_rank=dp_rank,
            nccl_port=port_args.nccl_port,
        )

        # Launch a draft worker for speculative decoding
        if self.spec_algorithm.is_eagle():
            from sglang.srt.speculative.eagle_worker import EAGLEWorker

            self.draft_worker = EAGLEWorker(
                gpu_id=gpu_id,
                tp_rank=tp_rank,
                moe_ep_rank=moe_ep_rank,
                server_args=server_args,
                nccl_port=port_args.nccl_port,
                target_worker=self.tp_worker,
                dp_rank=dp_rank,
            )
        else:
            self.draft_worker = None

        # Get token and memory info from the model worker
        (
            self.max_total_num_tokens,
            self.max_prefill_tokens,
            self.max_running_requests,
            self.max_queued_requests,
            self.max_req_len,
            self.max_req_input_len,
            self.random_seed,
            self.device,
            worker_global_server_args_dict,
            _,
            _,
            _,
        ) = self.tp_worker.get_worker_info()
        if global_server_args_dict["max_micro_batch_size"] is None:
            global_server_args_dict["max_micro_batch_size"] = max(
                self.max_running_requests // server_args.pp_size, 1
            )

        self.tp_group = self.tp_worker.get_tp_group()
        self.tp_cpu_group = self.tp_group.cpu_group
        self.attn_tp_group = self.tp_worker.get_attention_tp_group()
        self.attn_tp_cpu_group = self.tp_worker.get_attention_tp_cpu_group()
        self.pp_group = get_pp_group()
        self.world_group = get_world_group()

        self.pad_input_ids_func = self.tp_worker.get_pad_input_ids_func()
        global_server_args_dict.update(worker_global_server_args_dict)
        set_random_seed(self.random_seed)

        # Hybrid memory pool
        self.is_hybrid = self.tp_worker.is_hybrid
        if self.is_hybrid:
            self.sliding_window_size = self.tp_worker.sliding_window_size
            self.full_tokens_per_layer, self.swa_tokens_per_layer = (
                self.tp_worker.get_tokens_per_layer_info()
            )

        # Print debug info
        if tp_rank == 0:
            avail_mem = get_available_gpu_memory(
                self.device, self.gpu_id, empty_cache=False
            )
            logger.info(
                f"max_total_num_tokens={self.max_total_num_tokens}, "
                f"chunked_prefill_size={server_args.chunked_prefill_size}, "
                f"max_prefill_tokens={self.max_prefill_tokens}, "
                f"max_running_requests={self.max_running_requests}, "
                f"context_len={self.model_config.context_len}, "
                f"available_gpu_mem={avail_mem:.2f} GB"
            )

        # Init memory pool and cache
        self.init_memory_pool_and_cache()

        # Init running status
        self.waiting_queue: List[Req] = []
        # The running decoding batch for continuous batching
        self.running_batch: ScheduleBatch = ScheduleBatch(reqs=[], batch_is_full=False)
        # The current forward batch
        self.cur_batch: Optional[ScheduleBatch] = None
        # The last forward batch
        self.last_batch: Optional[ScheduleBatch] = None
        self.forward_ct = 0
        self.forward_ct_decode = 0
        self.num_generated_tokens = 0
        self.last_prefill_tokens = 0
        self.last_decode_stats_tic = time.perf_counter()
        self.last_prefill_stats_tic = time.perf_counter()
        self.return_health_check_ct = 0
        self.num_retracted_reqs: int = 0
        self.num_paused_reqs: int = 0
        self.kv_transfer_speed_gb_s: float = 0.0
        self.kv_transfer_latency_ms: float = 0.0
        self.sessions: Dict[str, Session] = {}
        self.current_stream = torch.get_device_module(self.device).current_stream()
        if self.device == "cpu":
            self.current_stream.synchronize = lambda: None  # No-op for CPU
        self.forward_sleep_time = None

        # Init chunked prefill
        self.chunked_prefill_size = server_args.chunked_prefill_size
        if self.chunked_prefill_size <= 0:  # -1 means disable
            self.chunked_prefill_size = None
        self.chunked_req = None
        self.is_mixed_chunk = (
            self.chunked_prefill_size is not None and server_args.enable_mixed_chunk
        )

        # Init the grammar backend for constrained generation
        self.grammar_queue: List[Req] = []
        if not server_args.skip_tokenizer_init:
            self.grammar_backend = create_grammar_backend(
                server_args,
                self.tokenizer,
                self.model_config.vocab_size,
                self.model_config.hf_eos_token_id,
            )
        else:
            self.grammar_backend = None

        # Init schedule policy and new token estimation
        self.policy = SchedulePolicy(
            self.schedule_policy,
            self.tree_cache,
            self.enable_hierarchical_cache,
        )
        assert (
            server_args.schedule_conservativeness >= 0
        ), "Invalid schedule_conservativeness"
        self.init_new_token_ratio = min(
            global_config.default_init_new_token_ratio
            * server_args.schedule_conservativeness,
            1.0,
        )
        self.min_new_token_ratio = min(
            self.init_new_token_ratio
            * global_config.default_min_new_token_ratio_factor,
            1.0,
        )
        self.new_token_ratio_decay = (
            self.init_new_token_ratio - self.min_new_token_ratio
        ) / global_config.default_new_token_ratio_decay_steps
        self.new_token_ratio = self.init_new_token_ratio

        # Init watchdog thread
        self.watchdog_timeout = server_args.watchdog_timeout
        t = threading.Thread(target=self.watchdog_thread, daemon=True)
        t.start()
        self.parent_process = psutil.Process().parent()

        # Init memory saver, profiler and metric stats
        self.memory_saver_adapter = TorchMemorySaverAdapter.create(
            enable=server_args.enable_memory_saver
        )
        self.init_profier()

        self.input_blocker = (
            SchedulerInputBlocker(noop=self.attn_tp_rank != 0)
            if get_bool_env_var("SGLANG_ENABLE_COLOCATED_BATCH_GEN")
            else None
        )

        # Init metrics stats
        self.init_metrics(tp_rank, pp_rank, dp_rank)
        self.init_kv_events(server_args.kv_events_config)

        # Init disaggregation
        self.disaggregation_mode = DisaggregationMode(
            self.server_args.disaggregation_mode
        )
        self.init_disaggregation()

        if get_bool_env_var("SGLANG_GC_LOG"):
            configure_gc_logger()

        # Init request dispatcher
        self._request_dispatcher = TypeBasedDispatcher(
            [
                (TokenizedGenerateReqInput, self.handle_generate_request),
                (TokenizedEmbeddingReqInput, self.handle_embedding_request),
                (FlushCacheReqInput, self.flush_cache_wrapped),
                (AbortReq, self.abort_request),
                (OpenSessionReqInput, self.open_session),
                (CloseSessionReqInput, self.close_session),
                (UpdateWeightFromDiskReqInput, self.update_weights_from_disk),
                (InitWeightsUpdateGroupReqInput, self.init_weights_update_group),
                (
                    UpdateWeightsFromDistributedReqInput,
                    self.update_weights_from_distributed,
                ),
                (UpdateWeightsFromTensorReqInput, self.update_weights_from_tensor),
                (GetWeightsByNameReqInput, self.get_weights_by_name),
                (ReleaseMemoryOccupationReqInput, self.release_memory_occupation),
                (ResumeMemoryOccupationReqInput, self.resume_memory_occupation),
                (SlowDownReqInput, self.slow_down),
                (ProfileReq, self.profile),
                (GetInternalStateReq, self.get_internal_state),
                (SetInternalStateReq, self.set_internal_state),
                (RpcReqInput, self.handle_rpc_request),
                (ExpertDistributionReq, self.expert_distribution_handle),
                (LoadLoRAAdapterReqInput, self.load_lora_adapter),
                (UnloadLoRAAdapterReqInput, self.unload_lora_adapter),
            ]
        )

    def init_tokenizer(self):
        server_args = self.server_args

        self.model_config = ModelConfig.from_server_args(server_args)
        self.is_generation = self.model_config.is_generation

        if server_args.skip_tokenizer_init:
            self.tokenizer = self.processor = None
        else:
            if self.model_config.is_multimodal:
                self.processor = get_processor(
                    server_args.tokenizer_path,
                    tokenizer_mode=server_args.tokenizer_mode,
                    trust_remote_code=server_args.trust_remote_code,
                    revision=server_args.revision,
                    use_fast=not server_args.disable_fast_image_processor,
                )
                self.tokenizer = get_tokenizer_from_processor(self.processor)
            else:
                self.tokenizer = get_tokenizer(
                    server_args.tokenizer_path,
                    tokenizer_mode=server_args.tokenizer_mode,
                    trust_remote_code=server_args.trust_remote_code,
                    revision=server_args.revision,
                )

    def init_memory_pool_and_cache(self):
        server_args = self.server_args

        self.req_to_token_pool, self.token_to_kv_pool_allocator = (
            self.tp_worker.get_memory_pool()
        )

        if (
            server_args.chunked_prefill_size is not None
            and server_args.disable_radix_cache
        ):
            if self.is_hybrid:
                ChunkCacheClass = SWAChunkCache
            else:
                ChunkCacheClass = ChunkCache
            self.tree_cache = ChunkCacheClass(
                req_to_token_pool=self.req_to_token_pool,
                token_to_kv_pool_allocator=self.token_to_kv_pool_allocator,
                page_size=self.page_size,
            )
        else:
            if self.enable_hierarchical_cache:
                self.tree_cache = HiRadixCache(
                    req_to_token_pool=self.req_to_token_pool,
                    token_to_kv_pool_allocator=self.token_to_kv_pool_allocator,
                    tp_cache_group=(
                        self.attn_tp_cpu_group
                        if self.server_args.enable_dp_attention
                        else self.tp_cpu_group
                    ),
                    page_size=self.page_size,
                    hicache_ratio=server_args.hicache_ratio,
                    hicache_size=server_args.hicache_size,
                    hicache_write_policy=server_args.hicache_write_policy,
                    hicache_io_backend=(
                        "direct"
                        if server_args.attention_backend
                        == "fa3"  # hot fix for incompatibility
                        else server_args.hicache_io_backend
                    ),
                    hicache_mem_layout=server_args.hicache_mem_layout,
                    hicache_storage_backend=server_args.hicache_storage_backend,
                )
                self.tp_worker.register_hicache_layer_transfer_counter(
                    self.tree_cache.cache_controller.layer_done_counter
                )
            elif self.is_hybrid:
                assert (
                    self.server_args.disaggregation_mode == "null"
                ), "Hybrid mode does not support disaggregation yet"
                self.tree_cache = SWARadixCache(
                    req_to_token_pool=self.req_to_token_pool,
                    token_to_kv_pool_allocator=self.token_to_kv_pool_allocator,
                    sliding_window_size=self.sliding_window_size,
                    page_size=self.page_size,
                    disable=server_args.disable_radix_cache,
                )

            else:
                self.tree_cache = RadixCache(
                    req_to_token_pool=self.req_to_token_pool,
                    token_to_kv_pool_allocator=self.token_to_kv_pool_allocator,
                    page_size=self.page_size,
                    disable=server_args.disable_radix_cache,
                    enable_kv_cache_events=self.enable_kv_cache_events,
                )

        self.decode_mem_cache_buf_multiplier = (
            1
            if self.spec_algorithm.is_none()
            else (
                server_args.speculative_num_draft_tokens
                + (
                    server_args.speculative_eagle_topk
                    * server_args.speculative_num_steps
                )
            )
        )

        embedding_cache_size = int(os.environ.get("SGLANG_VLM_CACHE_SIZE_MB", "100"))
        init_embedding_cache(embedding_cache_size * 1024 * 1024)

    def init_disaggregation(self):
        self.transfer_backend = TransferBackend(
            self.server_args.disaggregation_transfer_backend
        )

        if (
            self.disaggregation_mode == DisaggregationMode.DECODE
        ):  # *2 for the headroom.
            buffer_size = (self.req_to_token_pool.size) * 2
            self.req_to_metadata_buffer_idx_allocator = ReqToMetadataIdxAllocator(
                buffer_size
            )
            self.disagg_metadata_buffers = MetadataBuffers(
                buffer_size,
                hidden_size=self.model_config.hf_text_config.hidden_size,
                dtype=self.model_config.dtype,
                custom_mem_pool=self.token_to_kv_pool_allocator.get_kvcache().maybe_get_custom_mem_pool(),
            )

            # The decode requests polling kv cache
            self.disagg_decode_transfer_queue = DecodeTransferQueue(
                gloo_group=self.attn_tp_cpu_group,
                req_to_metadata_buffer_idx_allocator=self.req_to_metadata_buffer_idx_allocator,
                tp_rank=self.tp_rank,
                metadata_buffers=self.disagg_metadata_buffers,
                scheduler=self,
                tree_cache=self.tree_cache,
            )

            # The decode requests pending for pre-allocation
            self.disagg_decode_prealloc_queue = DecodePreallocQueue(
                req_to_token_pool=self.req_to_token_pool,
                token_to_kv_pool_allocator=self.token_to_kv_pool_allocator,
                draft_token_to_kv_pool=(
                    None
                    if self.draft_worker is None
                    else self.draft_worker.model_runner.token_to_kv_pool
                ),
                req_to_metadata_buffer_idx_allocator=self.req_to_metadata_buffer_idx_allocator,
                metadata_buffers=self.disagg_metadata_buffers,
                scheduler=self,
                transfer_queue=self.disagg_decode_transfer_queue,
                tree_cache=self.tree_cache,
                gloo_group=self.attn_tp_cpu_group,
                tp_rank=self.tp_rank,
                tp_size=self.tp_size,
                dp_size=self.server_args.dp_size,
                gpu_id=self.gpu_id,
                bootstrap_port=self.server_args.disaggregation_bootstrap_port,
                max_total_num_tokens=self.max_total_num_tokens,
                prefill_pp_size=self.server_args.disaggregation_prefill_pp,
                num_reserved_decode_tokens=self.server_args.num_reserved_decode_tokens,
                transfer_backend=self.transfer_backend,
            )

        elif self.disaggregation_mode == DisaggregationMode.PREFILL:
            # *2 for the headroom.
            buffer_size = self.max_running_requests * 2
            self.req_to_metadata_buffer_idx_allocator = ReqToMetadataIdxAllocator(
                buffer_size
            )
            self.disagg_metadata_buffers = MetadataBuffers(
                buffer_size,
                hidden_size=self.model_config.hf_text_config.hidden_size,
                dtype=self.model_config.dtype,
                custom_mem_pool=self.token_to_kv_pool_allocator.get_kvcache().maybe_get_custom_mem_pool(),
            )

            self.disagg_prefill_bootstrap_queue = PrefillBootstrapQueue(
                token_to_kv_pool=self.token_to_kv_pool_allocator.get_kvcache(),
                draft_token_to_kv_pool=(
                    None
                    if self.draft_worker is None
                    else self.draft_worker.model_runner.token_to_kv_pool
                ),
                req_to_metadata_buffer_idx_allocator=self.req_to_metadata_buffer_idx_allocator,
                metadata_buffers=self.disagg_metadata_buffers,
                tp_rank=self.tp_rank,
                tp_size=self.tp_size,
                gpu_id=self.gpu_id,
                bootstrap_port=self.server_args.disaggregation_bootstrap_port,
                gloo_group=self.attn_tp_cpu_group,
                max_total_num_tokens=self.max_total_num_tokens,
                decode_tp_size=self.server_args.disaggregation_decode_tp,
                decode_dp_size=self.server_args.disaggregation_decode_dp,
                scheduler=self,
                pp_rank=self.pp_rank,
                pp_size=self.pp_size,
                transfer_backend=self.transfer_backend,
            )
            # The prefill requests that are in the middle of kv sending
            self.disagg_prefill_inflight_queue: List[Req] = []

    @DynamicGradMode()
    def event_loop_normal(self):
        """A normal scheduler loop."""
        while True:
            recv_reqs = self.recv_requests()
            self.process_input_requests(recv_reqs)

            batch = self.get_next_batch_to_run()
            self.cur_batch = batch

            if batch:
                result = self.run_batch(batch)
                self.process_batch_result(batch, result)
            else:
                # When the server is idle, do self-check and re-init some states
                self.self_check_during_idle()

            self.last_batch = batch

    @DynamicGradMode()
    def event_loop_overlap(self):
        """A scheduler loop that overlaps the CPU processing and GPU computation."""
        self.result_queue = deque()

        while True:
            recv_reqs = self.recv_requests()
            self.process_input_requests(recv_reqs)

            batch = self.get_next_batch_to_run()
            self.cur_batch = batch

            if batch:
                batch.launch_done = threading.Event()
                result = self.run_batch(batch)
                self.result_queue.append((batch.copy(), result))

                if self.last_batch is None:
                    # Create a dummy first batch to start the pipeline for overlap schedule.
                    # It is now used for triggering the sampling_info_done event.
                    tmp_batch = ScheduleBatch(
                        reqs=None,
                        forward_mode=ForwardMode.DUMMY_FIRST,
                        next_batch_sampling_info=self.tp_worker.cur_sampling_info,
                    )
                    self.process_batch_result(tmp_batch, None, batch.launch_done)

            if self.last_batch:
                # Process the results of the last batch
                tmp_batch, tmp_result = self.result_queue.popleft()
                tmp_batch.next_batch_sampling_info = (
                    self.tp_worker.cur_sampling_info if batch else None
                )
                # NOTE: we should use current launched batch's launch_done event Instead of the last batch's
                self.process_batch_result(
                    tmp_batch, tmp_result, batch.launch_done if batch else None
                )
            elif batch is None:
                # When the server is idle, do self-check and re-init some states
                self.self_check_during_idle()

            self.last_batch = batch

    @DynamicGradMode()
    def event_loop_pp(self):
        """A non-overlap scheduler loop for pipeline parallelism."""
        mbs = [None] * self.pp_size
        last_mbs = [None] * self.pp_size
        self.running_mbs = [
            ScheduleBatch(reqs=[], batch_is_full=False) for _ in range(self.pp_size)
        ]
        bids = [None] * self.pp_size
        pp_outputs: Optional[PPProxyTensors] = None
        while True:
            server_is_idle = True
            for mb_id in range(self.pp_size):
                self.running_batch = self.running_mbs[mb_id]
                self.last_batch = last_mbs[mb_id]

                recv_reqs = self.recv_requests()
                self.process_input_requests(recv_reqs)
                mbs[mb_id] = self.get_next_batch_to_run()
                self.running_mbs[mb_id] = self.running_batch

                self.cur_batch = mbs[mb_id]
                if self.cur_batch:
                    server_is_idle = False
                    result = self.run_batch(self.cur_batch)

                # (last rank) send the outputs to the next step
                if self.pp_group.is_last_rank:
                    if self.cur_batch:
                        next_token_ids, bids[mb_id] = (
                            result.next_token_ids,
                            result.bid,
                        )
                        if self.cur_batch.return_logprob:
                            pp_outputs = PPProxyTensors(
                                {
                                    "next_token_ids": next_token_ids,
                                    "extend_input_len_per_req": result.extend_input_len_per_req,
                                    "extend_logprob_start_len_per_req": result.extend_logprob_start_len_per_req,
                                }
                                | (
                                    {
                                        f"logits_output.{k}": v
                                        for k, v in result.logits_output.__dict__.items()
                                    }
                                    if result.logits_output is not None
                                    else {}
                                )
                            )
                        else:
                            pp_outputs = PPProxyTensors(
                                {
                                    "next_token_ids": next_token_ids,
                                }
                            )
                        # send the output from the last round to let the next stage worker run post processing
                        self.pp_group.send_tensor_dict(
                            pp_outputs.tensors,
                            all_gather_group=self.attn_tp_group,
                        )

                # receive outputs and post-process (filter finished reqs) the coming microbatch
                next_mb_id = (mb_id + 1) % self.pp_size
                next_pp_outputs = None
                if mbs[next_mb_id] is not None:
                    next_pp_outputs: Optional[PPProxyTensors] = PPProxyTensors(
                        self.pp_group.recv_tensor_dict(
                            all_gather_group=self.attn_tp_group
                        )
                    )
                    mbs[next_mb_id].output_ids = next_pp_outputs["next_token_ids"]
                    logits_output_args = {
                        k[len("logits_output.") :]: v
                        for k, v in next_pp_outputs.tensors.items()
                        if k.startswith("logits_output.")
                    }
                    if len(logits_output_args) > 0:
                        logits_output = LogitsProcessorOutput(**logits_output_args)
                    else:
                        logits_output = None
                    output_result = GenerationBatchResult(
                        logits_output=logits_output,
                        pp_hidden_states_proxy_tensors=None,
                        next_token_ids=next_pp_outputs["next_token_ids"],
                        extend_input_len_per_req=next_pp_outputs.tensors.get(
                            "extend_input_len_per_req", None
                        ),
                        extend_logprob_start_len_per_req=next_pp_outputs.tensors.get(
                            "extend_logprob_start_len_per_req", None
                        ),
                        bid=bids[next_mb_id],
                        can_run_cuda_graph=result.can_run_cuda_graph,
                    )
                    self.process_batch_result(mbs[next_mb_id], output_result)
                    last_mbs[next_mb_id] = mbs[next_mb_id]

                # (not last rank)
                if not self.pp_group.is_last_rank:
                    if self.cur_batch:
                        bids[mb_id] = result.bid
                    # carry the outputs to the next stage
                    # send the outputs from the last round to let the next stage worker run post processing
                    if pp_outputs:
                        self.pp_group.send_tensor_dict(
                            pp_outputs.tensors,
                            all_gather_group=self.attn_tp_group,
                        )

                    # send out reqs to the next stage
                    dp_offset = self.attn_dp_rank * self.attn_tp_size
                    if self.attn_tp_rank == 0:
                        point_to_point_pyobj(
                            recv_reqs,
                            self.pp_rank * self.tp_size + dp_offset,
                            self.world_group.device_group,
                            self.pp_rank * self.tp_size + dp_offset,
                            (self.pp_rank + 1) * self.tp_size + dp_offset,
                        )

                    # send out proxy tensors to the next stage
                    if self.cur_batch:
                        self.pp_group.send_tensor_dict(
                            result.pp_hidden_states_proxy_tensors,
                            all_gather_group=self.attn_tp_group,
                        )

                pp_outputs = next_pp_outputs

            # When the server is idle, self-check and re-init some states
            if server_is_idle:
                # When the server is idle, do self-check and re-init some states
                self.self_check_during_idle()

    def recv_requests(self) -> List[Req]:
        """Receive results at tp_rank = 0 and broadcast it to all other TP ranks."""
        if self.pp_rank == 0:
            if self.attn_tp_rank == 0:
                recv_reqs = []

                while True:
                    try:
                        recv_req = self.recv_from_tokenizer.recv_pyobj(zmq.NOBLOCK)
                    except zmq.ZMQError:
                        break
                    recv_reqs.append(recv_req)

                while True:
                    try:
                        recv_rpc = self.recv_from_rpc.recv_pyobj(zmq.NOBLOCK)
                    except zmq.ZMQError:
                        break
                    recv_reqs.append(recv_rpc)
            else:
                recv_reqs = None
        else:
            if self.attn_tp_rank == 0:
                dp_offset = self.attn_dp_rank * self.attn_tp_size
                recv_reqs = point_to_point_pyobj(
                    [],
                    self.pp_rank * self.tp_size + dp_offset,
                    self.world_group.device_group,
                    (self.pp_rank - 1) * self.tp_size + dp_offset,
                    self.pp_rank * self.tp_size + dp_offset,
                )
            else:
                recv_reqs = None

        if self.input_blocker is not None:
            recv_reqs = self.input_blocker.handle(recv_reqs)

        if self.server_args.enable_dp_attention:
            if self.attn_tp_rank == 0:
                work_reqs = [
                    req
                    for req in recv_reqs
                    if isinstance(
                        req, (TokenizedGenerateReqInput, TokenizedEmbeddingReqInput)
                    )
                ]
                control_reqs = [
                    req
                    for req in recv_reqs
                    if not isinstance(
                        req, (TokenizedGenerateReqInput, TokenizedEmbeddingReqInput)
                    )
                ]
            else:
                work_reqs = None
                control_reqs = None

            if self.attn_tp_size != 1:
                work_reqs = broadcast_pyobj(
                    work_reqs,
                    self.attn_tp_group.rank,
                    self.attn_tp_cpu_group,
                    src=self.attn_tp_group.ranks[0],
                )
            if self.tp_size != 1:
                control_reqs = broadcast_pyobj(
                    control_reqs,
                    self.tp_group.rank,
                    self.tp_cpu_group,
                    src=self.tp_group.ranks[0],
                )
            recv_reqs = work_reqs + control_reqs
        elif self.tp_size != 1:
            recv_reqs = broadcast_pyobj(
                recv_reqs,
                self.tp_group.rank,
                self.tp_cpu_group,
                src=self.tp_group.ranks[0],
            )
        return recv_reqs

    def process_input_requests(self, recv_reqs: List):
        for recv_req in recv_reqs:
            # If it is a health check generation request and there are running requests, ignore it.
            if is_health_check_generate_req(recv_req) and (
                self.chunked_req is not None or not self.running_batch.is_empty()
            ):
                self.return_health_check_ct += 1
                continue

            # If it is a work request, accept or reject the request based on the request queue size.
            if is_work_request(recv_req):
                if len(self.waiting_queue) + 1 > self.max_queued_requests:
                    abort_req = AbortReq(
                        recv_req.rid,
                        finished_reason={
                            "type": "abort",
                            "status_code": HTTPStatus.SERVICE_UNAVAILABLE,
                            "message": "The request queue is full.",
                        },
                    )
                    self.send_to_tokenizer.send_pyobj(abort_req)
                    continue
            output = self._request_dispatcher(recv_req)
            if output is not None:
                if isinstance(output, RpcReqOutput):
                    if self.recv_from_rpc is not None:
                        self.recv_from_rpc.send_pyobj(output)
                else:
                    self.send_to_tokenizer.send_pyobj(output)

    def handle_generate_request(
        self,
        recv_req: TokenizedGenerateReqInput,
    ):
        # Create a new request
        if (
            recv_req.session_params is None
            or recv_req.session_params.id is None
            or recv_req.session_params.id not in self.sessions
        ):
            if recv_req.input_embeds is not None:
                # Generate fake input_ids based on the length of input_embeds
                seq_length = len(recv_req.input_embeds)
                fake_input_ids = [1] * seq_length
                recv_req.input_ids = fake_input_ids

            if recv_req.bootstrap_port is None:
                # Use default bootstrap port
                recv_req.bootstrap_port = self.server_args.disaggregation_bootstrap_port

            req = Req(
                recv_req.rid,
                recv_req.input_text,
                recv_req.input_ids,
                recv_req.sampling_params,
                return_logprob=recv_req.return_logprob,
                top_logprobs_num=recv_req.top_logprobs_num,
                token_ids_logprob=recv_req.token_ids_logprob,
                stream=recv_req.stream,
                lora_path=recv_req.lora_path,
                input_embeds=recv_req.input_embeds,
                custom_logit_processor=recv_req.custom_logit_processor,
                return_hidden_states=recv_req.return_hidden_states,
                eos_token_ids=self.model_config.hf_eos_token_id,
                bootstrap_host=recv_req.bootstrap_host,
                bootstrap_port=recv_req.bootstrap_port,
                bootstrap_room=recv_req.bootstrap_room,
                data_parallel_rank=recv_req.data_parallel_rank,
                vocab_size=self.model_config.vocab_size,
            )
            req.tokenizer = self.tokenizer

            if self.disaggregation_mode != DisaggregationMode.NULL:
                # Invalid request for disaggregated mode
                if recv_req.bootstrap_room is None:
                    error_msg = (
                        f"Invalid request: Disaggregated request received without "
                        f"boostrap room id. {req.rid=}"
                    )
                    logger.error(error_msg)
                    prepare_abort(req, error_msg)
                    self.stream_output([req], req.return_logprob)
                    return

            if (
                recv_req.session_params is not None
                and recv_req.session_params.id is not None
            ):
                req.set_finish_with_abort(
                    f"Invalid request: session id {recv_req.session_params.id} does not exist"
                )
                self._add_request_to_queue(req)
                return
        else:
            # Create a new request from a previous session
            session = self.sessions[recv_req.session_params.id]
            req = session.create_req(recv_req, self.tokenizer)
            if isinstance(req.finished_reason, FINISH_ABORT):
                self._add_request_to_queue(req)
                return

        # Handle multimodal inputs
        if recv_req.mm_inputs is not None:
            image_inputs = MultimodalInputs.from_dict(recv_req.mm_inputs)
            # Expand a single image token into multiple dummy tokens for receiving image embeddings
            req.origin_input_ids = self.pad_input_ids_func(
                req.origin_input_ids, image_inputs
            )
            req.extend_image_inputs(image_inputs)

            if len(req.origin_input_ids) >= self.max_req_input_len:
                req.set_finish_with_abort(
                    error_msg=(
                        "Multimodal prompt is too long after expanding multimodal tokens. "
                        f"After expanding {len(req.origin_input_ids_unpadded)=} => {len(req.origin_input_ids)} >= {self.max_req_input_len}."
                    )
                )
                self._add_request_to_queue(req)
                return

        # Validate prompt length
        error_msg = validate_input_length(
            req,
            self.max_req_input_len,
            self.server_args.allow_auto_truncate,
        )
        if error_msg:
            req.set_finish_with_abort(error_msg)
            self._add_request_to_queue(req)
            return

        # Copy more attributes
        if recv_req.logprob_start_len == -1 or not recv_req.return_logprob:
            # By default, only return the logprobs for output tokens
            req.logprob_start_len = len(req.origin_input_ids) - 1
        else:
            req.logprob_start_len = recv_req.logprob_start_len

        if req.logprob_start_len >= len(req.origin_input_ids):
            error_msg = f"{req.logprob_start_len=} is higher than the number of input tokens {len(req.origin_input_ids)=}. Please use a smaller logprob_start_len."
            req.logprob_start_len = len(req.origin_input_ids) - 1
            req.set_finish_with_abort(error_msg)
            self._add_request_to_queue(req)
            return

        req.sampling_params.max_new_tokens = min(
            (
                req.sampling_params.max_new_tokens
                if req.sampling_params.max_new_tokens is not None
                else 1 << 30
            ),
            self.max_req_len - len(req.origin_input_ids) - 1,
        )

        # Init grammar cache for this request
        add_to_grammar_queue = False
        if (
            req.sampling_params.json_schema is not None
            or req.sampling_params.regex is not None
            or req.sampling_params.ebnf is not None
            or req.sampling_params.structural_tag is not None
        ):
            assert self.grammar_backend is not None
            if req.sampling_params.json_schema is not None:
                key = ("json", req.sampling_params.json_schema)
            elif req.sampling_params.regex is not None:
                key = ("regex", req.sampling_params.regex)
            elif req.sampling_params.ebnf is not None:
                key = ("ebnf", req.sampling_params.ebnf)
            elif req.sampling_params.structural_tag:
                key = ("structural_tag", req.sampling_params.structural_tag)

            value, cache_hit = self.grammar_backend.get_cached_or_future_value(key)
            req.grammar = value

            if not cache_hit:
                req.grammar_key = key
                add_to_grammar_queue = True
            else:
                if value is INVALID_GRAMMAR_OBJ:  # We hit a cached invalid grammar.
                    error_msg = f"Invalid grammar request with cache hit: {key=}"
                    req.set_finish_with_abort(error_msg)

        if add_to_grammar_queue:
            req.queue_time_start = time.perf_counter()
            self.grammar_queue.append(req)
        else:
            self._add_request_to_queue(req)

    def _add_request_to_queue(self, req: Req):
        req.queue_time_start = time.perf_counter()
        if self.disaggregation_mode == DisaggregationMode.PREFILL:
            self._prefetch_kvcache(req)
            self.disagg_prefill_bootstrap_queue.add(
                req, self.model_config.num_key_value_heads
            )
        elif self.disaggregation_mode == DisaggregationMode.DECODE:
            self.disagg_decode_prealloc_queue.add(req)
        else:
            self._prefetch_kvcache(req)
            self.waiting_queue.append(req)

    def _prefetch_kvcache(self, req: Req):
        if self.enable_hicache_storage:
            req.init_next_round_input(self.tree_cache)
            last_hash = req.last_host_node.get_last_hash_value()
            matched_len = len(req.prefix_indices) + req.host_hit_length
            # todo, free-form fetching, calculating hash keys on the fly
            if (matched_len > 0 and last_hash is not None) or matched_len == 0:
                new_input_tokens = req.fill_ids[matched_len:]
                self.tree_cache.prefetch_from_storage(
                    req.rid, req.last_host_node, new_input_tokens, last_hash
                )

    def _extend_requests_to_queue(self, reqs: List[Req], is_retracted: bool = False):
        if self.disaggregation_mode == DisaggregationMode.PREFILL:
            self.disagg_prefill_bootstrap_queue.extend(
                reqs, self.model_config.num_key_value_heads
            )
        elif self.disaggregation_mode == DisaggregationMode.DECODE:
            # If this is a decode server, we put the request to the decode pending prealloc queue
            self.disagg_decode_prealloc_queue.extend(reqs, is_retracted)
        else:
            self.waiting_queue.extend(reqs)

    def handle_embedding_request(
        self,
        recv_req: TokenizedEmbeddingReqInput,
    ):
        req = Req(
            recv_req.rid,
            recv_req.input_text,
            recv_req.input_ids,
            recv_req.sampling_params,
            token_type_ids=recv_req.token_type_ids,
        )
        req.tokenizer = self.tokenizer

        # Handle multimodal inputs
        if recv_req.image_inputs is not None:
            image_inputs = MultimodalInputs.from_dict(recv_req.image_inputs)
            # Expand a single image token into multiple dummy tokens for receiving image embeddings
            req.origin_input_ids = self.pad_input_ids_func(
                req.origin_input_ids, image_inputs
            )
            req.extend_image_inputs(image_inputs)

            if len(req.origin_input_ids) >= self.max_req_input_len:
                req.set_finish_with_abort(
                    error_msg=(
                        "Multimodal prompt is too long after expanding multimodal tokens. "
                        f"After expanding {len(req.origin_input_ids_unpadded)=} => {len(req.origin_input_ids)} >= {self.max_req_input_len}."
                    )
                )
                self._add_request_to_queue(req)
                return

        # Validate prompts length
        error_msg = validate_input_length(
            req,
            self.max_req_input_len,
            self.server_args.allow_auto_truncate,
        )
        if error_msg:
            self._add_request_to_queue(req)
            return

        # Copy more attributes
        req.logprob_start_len = len(req.origin_input_ids) - 1
        self._add_request_to_queue(req)

    def self_check_during_idle(self):
        self.check_memory()
        self.check_tree_cache()
        self.new_token_ratio = self.init_new_token_ratio
        self.maybe_sleep_on_idle()

    def check_memory(self):
        if self.is_hybrid:
            (
                full_num_used,
                swa_num_used,
                _,
                _,
                full_available_size,
                full_evictable_size,
                swa_available_size,
                swa_evictable_size,
            ) = self._get_swa_token_info()
            memory_leak = full_num_used != 0 or swa_num_used != 0
            token_msg = (
                f"{self.full_tokens_per_layer=}, {full_available_size=}, {full_evictable_size=}, {self.tree_cache.full_protected_size()=}\n"
                f"{self.swa_tokens_per_layer=}, {swa_available_size=}, {swa_evictable_size=}, {self.tree_cache.swa_protected_size()=}\n"
            )
        else:
            _, _, available_size, evictable_size = self._get_token_info()
            protected_size = self.tree_cache.protected_size()
            memory_leak = (available_size + evictable_size) != (
                self.max_total_num_tokens
                if not self.enable_hierarchical_cache
                else self.max_total_num_tokens - protected_size
            )
            token_msg = f"{self.max_total_num_tokens=}, {available_size=}, {evictable_size=}, {protected_size=}\n"

        if memory_leak:
            msg = "token_to_kv_pool_allocator memory leak detected! " f"{token_msg}"
            raise ValueError(msg)

        if self.disaggregation_mode == DisaggregationMode.DECODE:
            req_total_size = (
                self.req_to_token_pool.size + self.req_to_token_pool.pre_alloc_size
            )
        else:
            req_total_size = self.req_to_token_pool.size

        if len(self.req_to_token_pool.free_slots) != req_total_size:
            msg = (
                "req_to_token_pool memory leak detected!"
                f"available_size={len(self.req_to_token_pool.free_slots)}, "
                f"total_size={self.req_to_token_pool.size}\n"
            )
            raise ValueError(msg)

        if (
            self.enable_metrics
            and self.current_scheduler_metrics_enabled()
            and time.perf_counter() > self.metrics_collector.last_log_time + 30
        ):
            # During idle time, also collect metrics every 30 seconds.
            if self.is_hybrid:
                (
                    full_num_used,
                    swa_num_used,
                    full_token_usage,
                    swa_token_usage,
                    _,
                    _,
                    _,
                    _,
                ) = self._get_swa_token_info()
                num_used = max(full_num_used, swa_num_used)
                token_usage = max(full_token_usage, swa_token_usage)
            else:
                num_used, token_usage, _, _ = self._get_token_info()
            num_running_reqs = len(self.running_batch.reqs)
            self.stats.num_running_reqs = num_running_reqs
            self.stats.num_used_tokens = num_used
            self.stats.token_usage = round(token_usage, 2)
            self.stats.gen_throughput = 0
            self.stats.num_queue_reqs = len(self.waiting_queue)
            self.stats.num_grammar_queue_reqs = len(self.grammar_queue)
            self.metrics_collector.log_stats(self.stats)
        self._publish_kv_events()

    def check_tree_cache(self):
        if self.is_hybrid and isinstance(self.tree_cache, SWARadixCache):
            self.tree_cache.sanity_check()

    def _get_token_info(self):
        available_size = self.token_to_kv_pool_allocator.available_size()
        evictable_size = self.tree_cache.evictable_size()
        num_used = self.max_total_num_tokens - (available_size + evictable_size)
        token_usage = num_used / self.max_total_num_tokens
        return num_used, token_usage, available_size, evictable_size

    def _get_swa_token_info(self):
        full_available_size = self.token_to_kv_pool_allocator.full_available_size()
        full_evictable_size = self.tree_cache.full_evictable_size()
        swa_available_size = self.token_to_kv_pool_allocator.swa_available_size()
        swa_evictable_size = self.tree_cache.swa_evictable_size()
        full_num_used = self.full_tokens_per_layer - (
            full_available_size + full_evictable_size
        )
        swa_num_used = self.swa_tokens_per_layer - (
            swa_available_size + swa_evictable_size
        )
        full_token_usage = full_num_used / self.full_tokens_per_layer
        swa_token_usage = swa_num_used / self.swa_tokens_per_layer
        return (
            full_num_used,
            swa_num_used,
            full_token_usage,
            swa_token_usage,
            full_available_size,
            full_evictable_size,
            swa_available_size,
            swa_evictable_size,
        )

    def get_next_batch_to_run(self) -> Optional[ScheduleBatch]:
        # Merge the prefill batch into the running batch
        chunked_req_to_exclude = set()
        if self.chunked_req:
            # Move the chunked request out of the batch so that we can merge
            # only finished requests to running_batch.
            chunked_req_to_exclude.add(self.chunked_req)
            self.tree_cache.cache_unfinished_req(self.chunked_req)
            # chunked request keeps its rid but will get a new req_pool_idx
            self.req_to_token_pool.free(self.chunked_req.req_pool_idx)
        if self.last_batch and self.last_batch.forward_mode.is_extend():
            if self.last_batch.chunked_req is not None:
                # In the context pipeline parallelism, after the last chunk, the current microbatch still track outdated chunked_req.
                # We need to discard it.
                chunked_req_to_exclude.add(self.last_batch.chunked_req)

            # Filter batch
            last_bs = self.last_batch.batch_size()
            self.last_batch.filter_batch(
                chunked_req_to_exclude=list(chunked_req_to_exclude)
            )
            if self.last_batch.batch_size() < last_bs:
                self.running_batch.batch_is_full = False

            # Merge the new batch into the running batch
            if not self.last_batch.is_empty():
                if self.running_batch.is_empty():
                    self.running_batch = self.last_batch
                else:
                    # Merge running_batch with prefill batch
                    self.running_batch.merge_batch(self.last_batch)

        new_batch = self.get_new_batch_prefill()

        need_dp_attn_preparation = require_mlp_sync(self.server_args)

        if need_dp_attn_preparation and not self.spec_algorithm.is_none():
            # In speculative decoding, prefill batches and decode batches cannot be processed in the same DP attention group.
            # We prepare idle batches in advance to skip preparing decode batches when there are prefill batches in the group.
            new_batch = self.prepare_mlp_sync_batch(new_batch)
            need_dp_attn_preparation = new_batch is None

        if new_batch is not None:
            # Run prefill first if possible
            ret = new_batch
        else:
            # Run decode
            if not self.running_batch.is_empty():
                self.running_batch = self.update_running_batch(self.running_batch)
                ret = self.running_batch if not self.running_batch.is_empty() else None
            else:
                ret = None

        # Handle DP attention
        if need_dp_attn_preparation:
            ret = self.prepare_mlp_sync_batch(ret)

        return ret

    def get_num_allocatable_reqs(self, running_bs):
        res = global_server_args_dict["max_micro_batch_size"] - running_bs
        if self.pp_size > 1:
            res = min(res, self.req_to_token_pool.available_size())
        return res

    def get_new_batch_prefill(self) -> Optional[ScheduleBatch]:
        # Check if the grammar is ready in the grammar queue
        if self.grammar_queue:
            self.move_ready_grammar_requests()

        # Handle the cases where prefill is not allowed
        if (
            self.running_batch.batch_is_full or len(self.waiting_queue) == 0
        ) and self.chunked_req is None:
            return None

        running_bs = len(self.running_batch.reqs)
        # Ignore the check if self.chunked_req is not None.
        # In the non-PP case, when self.chunked_req is not None, num_allocatable_reqs should always be greater than 0,
        # as the space for the chunked request has just been released.
        # In PP case, a chunked req can start in one microbatch and end in another microbatch, so the max_running_requests per microbatch should not be strict.
        # Instead, we should always allow chunked request to be added, otherwise, there will be a memory leak.
        if self.get_num_allocatable_reqs(running_bs) <= 0 and not self.chunked_req:
            self.running_batch.batch_is_full = True
            return None

        if self.enable_hierarchical_cache:
            self.tree_cache.check_hicache_events()

        # Get priority queue
        self.policy.calc_priority(self.waiting_queue)

        # Prefill policy
        adder = PrefillAdder(
            self.page_size,
            self.tree_cache,
            self.token_to_kv_pool_allocator,
            self.running_batch,
            self.new_token_ratio,
            self.max_prefill_tokens,
            self.chunked_prefill_size,
            running_bs if self.is_mixed_chunk else 0,
        )

        if self.chunked_req is not None:
            self.chunked_req.init_next_round_input()
            self.chunked_req = adder.add_chunked_req(self.chunked_req)

        if self.enable_lora:
            lora_set = set([req.lora_path for req in self.running_batch.reqs])

        # Get requests from the waiting queue to a new prefill batch
        for req in self.waiting_queue:
            if (
                self.enable_lora
                and len(
                    lora_set
                    | set([req.lora_path for req in adder.can_run_list])
                    | set([req.lora_path])
                )
                > self.max_loras_per_batch
            ):
                self.running_batch.batch_is_full = True
                break

            if len(adder.can_run_list) >= self.get_num_allocatable_reqs(running_bs):
                self.running_batch.batch_is_full = True
                break

            if self.disaggregation_mode == DisaggregationMode.PREFILL:
                # In prefill mode, prealloc queue and transfer queue can also take memory,
                # so we need to check if the available size for the actual available size.
                if len(adder.can_run_list) >= self.req_to_token_pool.available_size():
                    self.running_batch.batch_is_full = True
                    break

            if self.enable_hicache_storage:
                self.tree_cache.check_prefetch_progress(req.rid)

            req.init_next_round_input(self.tree_cache)
            res = adder.add_one_req(req, has_chunked_req=(self.chunked_req is not None))

            if res != AddReqResult.CONTINUE:
                if res == AddReqResult.NO_TOKEN:
                    if self.enable_hierarchical_cache:
                        # Set batch_is_full after making sure there are requests that can be served
                        self.running_batch.batch_is_full = len(
                            adder.can_run_list
                        ) > 0 or (not self.running_batch.is_empty())
                    else:
                        self.running_batch.batch_is_full = True
                break

        # Update waiting queue
        can_run_list: List[Req] = adder.can_run_list
        if len(can_run_list) == 0:
            return None

        if self.enable_metrics:
            # only record queue time when enable_metrics is True to avoid overhead
            for req in can_run_list:
                req.queue_time_end = time.perf_counter()

        self.waiting_queue = [
            x for x in self.waiting_queue if x not in set(can_run_list)
        ]

        if adder.new_chunked_req is not None:
            assert self.chunked_req is None
            self.chunked_req = adder.new_chunked_req

        if self.chunked_req:
            self.chunked_req.is_chunked += 1

        # Print stats
        if self.current_scheduler_metrics_enabled():
            self.log_prefill_stats(adder, can_run_list, running_bs)

        # Create a new batch
        new_batch = ScheduleBatch.init_new(
            can_run_list,
            self.req_to_token_pool,
            self.token_to_kv_pool_allocator,
            self.tree_cache,
            self.model_config,
            self.enable_overlap,
            self.spec_algorithm,
            self.server_args.enable_custom_logit_processor,
            chunked_req=self.chunked_req,
        )
        if self.enable_hierarchical_cache:
            # todo (zhiqiang): disable cuda graph execution if hicache loading triggered
            new_batch.hicache_consumer_index = (
                self.tree_cache.ready_to_load_host_cache()
            )

        new_batch.prepare_for_extend()

        # Mixed-style chunked prefill
        if (
            self.is_mixed_chunk
            and not self.running_batch.is_empty()
            and not (new_batch.return_logprob or self.running_batch.return_logprob)
        ):
            # TODO (lianmin): support return_logprob + mixed chunked prefill
            self.running_batch.filter_batch()
            if not self.running_batch.is_empty():
                self.running_batch.prepare_for_decode()
                new_batch.mix_with_running(self.running_batch)
                new_batch.decoding_reqs = self.running_batch.reqs
            self.running_batch = ScheduleBatch(
                reqs=[], batch_is_full=self.running_batch.batch_is_full
            )
        else:
            new_batch.decoding_reqs = None

        return new_batch

    def update_running_batch(self, batch: ScheduleBatch) -> Optional[ScheduleBatch]:
        """Update the current running decoding batch."""
        initial_bs = batch.batch_size()

        batch.filter_batch()
        if batch.is_empty():
            batch.batch_is_full = False
            return batch

        # Check if decode out of memory
        if not batch.check_decode_mem(self.decode_mem_cache_buf_multiplier) or (
            TEST_RETRACT and batch.batch_size() > 10
        ):
            old_ratio = self.new_token_ratio

            retracted_reqs, new_token_ratio = batch.retract_decode(self.server_args)
            num_retracted_reqs = len(retracted_reqs)
            self.new_token_ratio = new_token_ratio

            logger.info(
                "KV cache pool is full. Retract requests. "
                f"#retracted_reqs: {num_retracted_reqs}, "
                f"#new_token_ratio: {old_ratio:.4f} -> {self.new_token_ratio:.4f}"
            )

            self._extend_requests_to_queue(retracted_reqs, is_retracted=True)
            self.total_retracted_reqs += num_retracted_reqs
        else:
            self.new_token_ratio = max(
                self.new_token_ratio - self.new_token_ratio_decay,
                self.min_new_token_ratio,
            )

        if batch.batch_size() < initial_bs:
            batch.batch_is_full = False

        # Update batch tensors
        batch.prepare_for_decode()
        return batch

    def run_batch(
        self, batch: ScheduleBatch
    ) -> Union[GenerationBatchResult, EmbeddingBatchResult]:
        """Run a batch."""
        self.forward_ct += 1

        # Whether to run the profiler
        self._profile_batch_predicate(batch)
        if self.forward_sleep_time is not None:
            logger.info(f"Scheduler.run_batch sleep {self.forward_sleep_time}s")
            time.sleep(self.forward_sleep_time)

        # Run forward
        if self.is_generation:
            if self.spec_algorithm.is_none():
                model_worker_batch = batch.get_model_worker_batch()

                # update the consumer index of hicache to the running batch
                self.tp_worker.set_hicache_consumer(
                    model_worker_batch.hicache_consumer_index
                )
                if self.pp_group.is_last_rank:
                    logits_output, next_token_ids, can_run_cuda_graph = (
                        self.tp_worker.forward_batch_generation(model_worker_batch)
                    )
                else:
                    pp_hidden_states_proxy_tensors, _, can_run_cuda_graph = (
                        self.tp_worker.forward_batch_generation(model_worker_batch)
                    )
                bid = model_worker_batch.bid
            else:
                (
                    logits_output,
                    next_token_ids,
                    bid,
                    num_accepted_tokens,
                    can_run_cuda_graph,
                ) = self.draft_worker.forward_batch_speculative_generation(batch)
                bs = batch.batch_size()
                self.spec_num_total_accepted_tokens += num_accepted_tokens + bs
                self.spec_num_total_forward_ct += bs
                self.num_generated_tokens += num_accepted_tokens

            if self.pp_group.is_last_rank:
                batch.output_ids = next_token_ids

            # These 2 values are needed for processing the output, but the values can be
            # modified by overlap schedule. So we have to copy them here so that
            # we can use the correct values in output processing.
            if batch.return_logprob or self.spec_algorithm.is_eagle():
                extend_input_len_per_req = [req.extend_input_len for req in batch.reqs]
            else:
                extend_input_len_per_req = None
            if batch.return_logprob:
                extend_logprob_start_len_per_req = [
                    req.extend_logprob_start_len for req in batch.reqs
                ]
            else:
                extend_logprob_start_len_per_req = None

            ret = GenerationBatchResult(
                logits_output=logits_output if self.pp_group.is_last_rank else None,
                pp_hidden_states_proxy_tensors=(
                    pp_hidden_states_proxy_tensors
                    if not self.pp_group.is_last_rank
                    else None
                ),
                next_token_ids=next_token_ids if self.pp_group.is_last_rank else None,
                extend_input_len_per_req=extend_input_len_per_req,
                extend_logprob_start_len_per_req=extend_logprob_start_len_per_req,
                bid=bid,
                can_run_cuda_graph=can_run_cuda_graph,
            )
        else:  # embedding or reward model
            model_worker_batch = batch.get_model_worker_batch()
            embeddings = self.tp_worker.forward_batch_embedding(model_worker_batch)
            ret = EmbeddingBatchResult(
                embeddings=embeddings, bid=model_worker_batch.bid
            )
        return ret

    def process_batch_result(
        self,
        batch: ScheduleBatch,
        result: Union[GenerationBatchResult, EmbeddingBatchResult],
        launch_done: Optional[threading.Event] = None,
    ):
        if batch.forward_mode.is_decode():
            self.process_batch_result_decode(batch, result, launch_done)
        elif batch.forward_mode.is_extend():
            self.process_batch_result_prefill(batch, result, launch_done)
        elif batch.forward_mode.is_idle():
            if self.enable_overlap:
                self.tp_worker.resolve_last_batch_result(launch_done)
                self.set_next_batch_sampling_info_done(batch)
        elif batch.forward_mode.is_dummy_first():
            self.set_next_batch_sampling_info_done(batch)

        if self.return_health_check_ct:
            # Return some signal for the health check.
            # This is used to prevent the health check signal being blocked by long context prefill.
            # However, one minor issue is that this code path does not check the status of detokenizer manager.
            self.return_health_check_ct -= 1
            self.send_to_tokenizer.send_pyobj(HealthCheckOutput())

    def prepare_mlp_sync_batch(self, local_batch: ScheduleBatch):
        return self.prepare_mlp_sync_batch_raw(
            local_batch,
            dp_size=self.server_args.dp_size,
            attn_tp_size=self.attn_tp_size,
            tp_group=self.tp_group,
            get_idle_batch=self.get_idle_batch,
            disable_cuda_graph=self.server_args.disable_cuda_graph,
            spec_algorithm=self.spec_algorithm,
            speculative_num_draft_tokens=self.server_args.speculative_num_draft_tokens,
            enable_two_batch_overlap=self.server_args.enable_two_batch_overlap,
            enable_deepep_moe=MoeA2ABackend(
                self.server_args.moe_a2a_backend
            ).is_deepep(),
            deepep_mode=DeepEPMode(self.server_args.deepep_mode),
            require_mlp_tp_gather=require_mlp_tp_gather(self.server_args),
            disable_overlap_schedule=self.server_args.disable_overlap_schedule,
        )

    @staticmethod
    def prepare_mlp_sync_batch_raw(
        local_batch: ScheduleBatch,
        dp_size,
        attn_tp_size: int,
        tp_group,
        get_idle_batch,
        disable_cuda_graph: bool,
        spec_algorithm,
        speculative_num_draft_tokens,
        enable_two_batch_overlap: bool,
        enable_deepep_moe: bool,
        deepep_mode: DeepEPMode,
        require_mlp_tp_gather: bool,
        disable_overlap_schedule: bool,
    ):
        # Check if other DP workers have running batches
        if local_batch is None:
            num_tokens = 0
            num_tokens_for_logprob = 0
        elif local_batch.forward_mode.is_decode():
            num_tokens = local_batch.batch_size()
            num_tokens_for_logprob = num_tokens
        else:
            num_tokens = local_batch.extend_num_tokens
            num_tokens_for_logprob = sum(
                [
                    # We should have at least 1 token for sample in every case.
                    max(extend_len - logprob_start_len, 1)
                    for logprob_start_len, extend_len in zip(
                        local_batch.extend_logprob_start_lens, local_batch.extend_lens
                    )
                ]
            )

        if local_batch is None or local_batch.forward_mode.is_decode_or_idle():
            can_cuda_graph = 1
        else:
            can_cuda_graph = 0

        is_extend_in_batch = (
            local_batch.forward_mode.is_extend() if local_batch else False
        )

        tbo_preparer = TboDPAttentionPreparer()
        if disable_overlap_schedule:
            group = tp_group.device_group
            device = tp_group.device
        else:
            group = tp_group.cpu_group
            device = "cpu"

        local_info = torch.tensor(
            [
                num_tokens,
                can_cuda_graph,
                num_tokens_for_logprob,
                is_extend_in_batch,
                *tbo_preparer.prepare_all_gather(
                    local_batch,
                    deepep_mode,
                    enable_deepep_moe,
                    enable_two_batch_overlap,
                ),
            ],
            dtype=torch.int64,
            device=device,
        )
        global_info = torch.empty(
            (dp_size, attn_tp_size, 6),
            dtype=torch.int64,
            device=device,
        )
        torch.distributed.all_gather_into_tensor(
            global_info.flatten(),
            local_info,
            group=group,
        )
        global_num_tokens = global_info[:, 0, 0].tolist()
        can_cuda_graph = min(global_info[:, 0, 1].tolist())
        global_num_tokens_for_logprob = global_info[:, 0, 2].tolist()
        is_extend_in_batch = global_info[:, 0, 3].tolist()

        tbo_split_seq_index, global_forward_mode = tbo_preparer.compute_output(
            global_info[:, :, 4:6]
        )

        if local_batch is None and max(global_num_tokens) > 0:
            local_batch = get_idle_batch()

        if local_batch is not None:
            # TODO: handle the case when moe_dense_tp_size != 1
            if not require_mlp_tp_gather:
                local_batch.global_num_tokens = [num_tokens]
                local_batch.global_num_tokens_for_logprob = [num_tokens_for_logprob]
            else:
                local_batch.global_num_tokens = global_num_tokens
                local_batch.global_num_tokens_for_logprob = (
                    global_num_tokens_for_logprob
                )
            local_batch.is_extend_in_batch = any(is_extend_in_batch)
            local_batch.tbo_split_seq_index = tbo_split_seq_index
            local_batch.global_forward_mode = global_forward_mode

            # Check forward mode for cuda graph
            if not disable_cuda_graph:
                local_batch.can_run_dp_cuda_graph = can_cuda_graph

        return local_batch

    def get_idle_batch(self):
        idle_batch = ScheduleBatch.init_new(
            [],
            self.req_to_token_pool,
            self.token_to_kv_pool_allocator,
            self.tree_cache,
            self.model_config,
            self.enable_overlap,
            self.spec_algorithm,
            self.server_args.enable_custom_logit_processor,
        )
        idle_batch.prepare_for_idle()
        return idle_batch

    def move_ready_grammar_requests(self):
        """Move requests whose grammar objects are ready from grammar_queue to waiting_queue."""

        num_ready_reqs = 0
        num_timeout_reqs = 0
        for req in self.grammar_queue:
            try:
                if req.finished():  # It is aborted by AbortReq
                    num_ready_reqs += 1
                    continue
                req.grammar = req.grammar.result(timeout=0.03)
                self.grammar_backend.set_cache(req.grammar_key, req.grammar.copy())
                if req.grammar is INVALID_GRAMMAR_OBJ:
                    req.set_finish_with_abort(
                        f"Invalid grammar request: {req.grammar_key=}"
                    )
                num_ready_reqs += 1
            except futures._base.TimeoutError:
                req.grammar_wait_ct += 1
                # NOTE(lianmin): this timeout is the waiting time of the above line. It is
                # not the waiting time from it enters the grammar queue.
                if req.grammar_wait_ct > GRAMMAR_TIMEOUT / 0.03:
                    num_timeout_reqs = 1
                break

        if self.server_args.enable_dp_attention:
            tp_size = self.attn_tp_size
            tp_group = self.attn_tp_cpu_group
        else:
            tp_size = self.tp_size
            tp_group = self.tp_cpu_group

        if tp_size > 1:
            # Sync across TP ranks to make sure they have the same number of ready requests
            tensor = torch.tensor([num_ready_reqs, num_timeout_reqs], dtype=torch.int32)
            torch.distributed.all_reduce(
                tensor, op=torch.distributed.ReduceOp.MAX, group=tp_group
            )
            num_ready_reqs_max, num_timeout_reqs_max = tensor.tolist()

            for i in range(num_ready_reqs, num_ready_reqs_max):
                req = self.grammar_queue[i]
                if req.finished():  # It is aborted by AbortReq
                    continue
                req.grammar = req.grammar.result()
                self.grammar_backend.set_cache(req.grammar_key, req.grammar.copy())
                if req.grammar is INVALID_GRAMMAR_OBJ:
                    req.set_finish_with_abort(
                        f"Invalid grammar request: {req.grammar_key=}"
                    )
        else:
            num_ready_reqs_max = num_ready_reqs
            num_timeout_reqs_max = num_timeout_reqs

        for i in range(num_ready_reqs, num_ready_reqs + num_timeout_reqs_max):
            req = self.grammar_queue[i]
            req.grammar.cancel()
            error_msg = f"Grammar preprocessing timed out for {req.grammar_key=}"
            req.set_finish_with_abort(error_msg)
            self.grammar_backend.set_cache(req.grammar_key, INVALID_GRAMMAR_OBJ)
        num_ready_reqs = num_ready_reqs_max + num_timeout_reqs_max

        self._extend_requests_to_queue(self.grammar_queue[:num_ready_reqs])
        self.grammar_queue = self.grammar_queue[num_ready_reqs:]

    def set_next_batch_sampling_info_done(self, batch: ScheduleBatch):
        if batch.next_batch_sampling_info:
            if batch.next_batch_sampling_info.grammars is not None:
                batch.next_batch_sampling_info.update_regex_vocab_mask()
                self.current_stream.synchronize()
            batch.next_batch_sampling_info.sampling_info_done.set()

    def watchdog_thread(self):
        """A watch dog thread that will try to kill the server itself if one forward batch takes too long."""
        self.watchdog_last_forward_ct = 0
        self.watchdog_last_time = time.perf_counter()

        while True:
            current = time.perf_counter()
            if self.cur_batch is not None:
                if self.watchdog_last_forward_ct == self.forward_ct:
                    if current > self.watchdog_last_time + self.watchdog_timeout:
                        break
                else:
                    self.watchdog_last_forward_ct = self.forward_ct
                    self.watchdog_last_time = current
            time.sleep(self.watchdog_timeout // 2)

        if not disable_request_logging():
            # Print batch size and memory pool info to check whether there are de-sync issues.
            if self.is_hybrid:
                (
                    _,
                    _,
                    _,
                    _,
                    full_available_size,
                    full_evictable_size,
                    swa_available_size,
                    swa_evictable_size,
                ) = self._get_swa_token_info()
                info_msg = (
                    f"{full_available_size=}, "
                    f"{full_evictable_size=}, "
                    f"{swa_available_size=}, "
                    f"{swa_evictable_size=}, "
                )
            else:
                _, _, available_size, evictable_size = self._get_token_info()
                info_msg = f"{available_size=}, " f"{evictable_size=}, "
            logger.error(
                f"{self.cur_batch.batch_size()=}, "
                f"{self.cur_batch.reqs=}, "
                f"{info_msg}"
            )

        pyspy_dump_schedulers()
        logger.error(f"Watchdog timeout ({self.watchdog_timeout=})")
        print(file=sys.stderr, flush=True)
        print(file=sys.stdout, flush=True)

        # Wait for some time so that the parent process can print the error.
        time.sleep(5)
        self.parent_process.send_signal(signal.SIGQUIT)

    def flush_cache_wrapped(self, recv_req: FlushCacheReqInput):
        success = self.flush_cache()
        return FlushCacheReqOutput(success=success)

    def flush_cache(self):
        """Flush the memory pool and cache."""
        if (
            len(self.waiting_queue) == 0
            and self.running_batch.is_empty()
            and (self.pp_size == 1 or all(x.is_empty() for x in self.running_mbs))
        ):
            self.cur_batch = None
            self.last_batch = None
            self.tree_cache.reset()
            if self.grammar_backend:
                self.grammar_backend.reset()
            self.req_to_token_pool.clear()
            self.token_to_kv_pool_allocator.clear()

            if not self.spec_algorithm.is_none():
                self.draft_worker.model_runner.req_to_token_pool.clear()
                self.draft_worker.model_runner.token_to_kv_pool_allocator.clear()

            self.num_generated_tokens = 0
            self.forward_ct_decode = 0
            self.spec_num_total_accepted_tokens = 0
            self.spec_num_total_forward_ct = 0
            self.cum_spec_accept_length = 0
            self.cum_spec_accept_count = 0
            torch.cuda.empty_cache()
            logger.info("Cache flushed successfully!")
            if_success = True
        else:
            logging.warning(
                f"Cache not flushed because there are pending requests. "
                f"#queue-req: {len(self.waiting_queue)}, "
                f"#running-req: {len(self.running_batch.reqs)}"
            )
            if_success = False
        return if_success

    def get_load(self):
        # TODO(lsyin): use dynamically maintained num_waiting_tokens
        if self.is_hybrid:
            load_full = (
                self.full_tokens_per_layer
                - self.token_to_kv_pool_allocator.full_available_size()
                - self.tree_cache.full_evictable_size()
            )
            load_swa = (
                self.swa_tokens_per_layer
                - self.token_to_kv_pool_allocator.swa_available_size()
                - self.tree_cache.swa_evictable_size()
            )
            load = max(load_full, load_swa)
        else:
            load = (
                self.max_total_num_tokens
                - self.token_to_kv_pool_allocator.available_size()
                - self.tree_cache.evictable_size()
            )
        load += sum(len(req.origin_input_ids) for req in self.waiting_queue)
        if self.disaggregation_mode == DisaggregationMode.PREFILL:
            load += sum(
                len(req.origin_input_ids)
                for req in self.disagg_prefill_bootstrap_queue.queue
            )
        elif self.disaggregation_mode == DisaggregationMode.DECODE:
            load += sum(
                len(req.req.origin_input_ids)
                for req in self.disagg_decode_prealloc_queue.queue
            )

        return load

    def get_internal_state(self, recv_req: GetInternalStateReq):
        ret = dict(global_server_args_dict)
        ret["last_gen_throughput"] = self.last_gen_throughput
        ret["memory_usage"] = {
            "weight": round(
                self.tp_worker.worker.model_runner.weight_load_mem_usage, 2
            ),
            "kvcache": round(
                self.token_to_kv_pool_allocator.get_kvcache().mem_usage, 2
            ),
            "token_capacity": int(self.max_total_num_tokens),
        }

        if not _is_cpu:
            ret["memory_usage"]["cuda_graph"] = round(
                self.tp_worker.worker.model_runner.cuda_graph_mem_usage, 2
            )

        if not self.spec_algorithm.is_none() and self.cum_spec_accept_count > 0:
            ret["avg_spec_accept_length"] = (
                self.cum_spec_accept_length / self.cum_spec_accept_count
            )
        if RECORD_STEP_TIME:
            ret["step_time_dict"] = self.step_time_dict

        ret["load"] = self.get_load()

        return GetInternalStateReqOutput(internal_state=ret)

    def set_internal_state(self, recv_req: SetInternalStateReq):
        server_args_dict = recv_req.server_args
        args_allow_update = set(
            [
                "max_micro_batch_size",
                "speculative_accept_threshold_single",
                "speculative_accept_threshold_acc",
            ]
        )
        if_success = True
        for k, v in server_args_dict.items():
            if k not in args_allow_update:
                logging.warning(f"Updating {k} is not supported.")
                if_success = False
                break
            elif k == "max_micro_batch_size" and (
                v > self.max_running_requests // self.pp_size or v < 1
            ):
                logging.warning(
                    f"Updating {k} to {v} is rejected because it is out of the valid range [1, {self.max_running_requests // self.pp_size}]."
                )
                if_success = False
                break
        if if_success:
            if not self.spec_algorithm.is_none() and self.cum_spec_accept_count > 0:
                avg_spec_accept_length = (
                    self.cum_spec_accept_length / self.cum_spec_accept_count
                )
                logger.info(f"{avg_spec_accept_length=}")
            self.cum_spec_accept_length = self.cum_spec_accept_count = 0
            for k, v in server_args_dict.items():
                global_server_args_dict[k] = v
            logger.info(f"Global server args updated! {global_server_args_dict=}")
        return SetInternalStateReqOutput(
            updated=True,
            server_args=global_server_args_dict,
        )

    def handle_rpc_request(self, recv_req: RpcReqInput):
        # Handle RPC requests
        logger.info(
            f"handle_rpc_request: {recv_req.method}, param: {recv_req.parameters}"
        )

        success = True
        exec = None
        try:
            func = getattr(self, recv_req.method)
            func(recv_req.parameters)
        except Exception as e:
            success = False
            exec = e
            logger.error(f"Failed to call rpc {recv_req.method}: {str(e)}")

        barrier()
        return RpcReqOutput(success, "" if not exec else str(exec))

    def abort_request(self, recv_req: AbortReq):
        # Delete requests in the waiting queue
        to_del = []
        for i, req in enumerate(self.waiting_queue):
            if recv_req.abort_all or req.rid.startswith(recv_req.rid):
                to_del.append(i)

        # Sort in reverse order to avoid index issues when deleting
        for i in reversed(to_del):
            # Abort method 1: directly pop from the queue
            # This only works for requests that have not started anything.
            # We still need to send something back to TokenizerManager to clean up the state.
            req = self.waiting_queue.pop(i)
            self.send_to_tokenizer.send_pyobj(AbortReq(req.rid))
            logger.debug(f"Abort queued request. {req.rid=}")

        # Delete the requests in the grammar queue
        for req in self.grammar_queue:
            # Abort method 2: call `set_finish_with_abort`
            # The request will still run one prefill forward pass.
            # In this case, we change the input_ids to be only one token to make this prefill cheap.
            if recv_req.abort_all or req.rid.startswith(recv_req.rid):
                logger.debug(f"Abort grammar queue request. {req.rid=}")
                if req.grammar:
                    req.grammar.cancel()
                req.set_finish_with_abort("Aborted by AbortReq.")

        # Delete requests not in the waiting queue when PD disaggregation is enabled
        if self.disaggregation_mode == DisaggregationMode.PREFILL:
            # Abort requests that have not yet been bootstrapped
            for i, req in enumerate(self.disagg_prefill_bootstrap_queue.queue):
                logger.debug(f"Abort bootstrap queue request. {req.rid=}")
                if recv_req.abort_all or req.rid.startswith(recv_req.rid):
                    if hasattr(req.disagg_kv_sender, "abort"):
                        req.disagg_kv_sender.abort()

            # Abort in-flight requests
            for i, req in enumerate(self.disagg_prefill_inflight_queue):
                logger.debug(f"Abort inflight queue request. {req.rid=}")
                if recv_req.abort_all or req.rid.startswith(recv_req.rid):
                    if hasattr(req.disagg_kv_sender, "abort"):
                        req.disagg_kv_sender.abort()

        elif self.disaggregation_mode == DisaggregationMode.DECODE:
            # Abort requests that have not yet finished preallocation
            for i, decode_req in enumerate(self.disagg_decode_prealloc_queue.queue):
                logger.debug(f"Abort prealloc queue request. {decode_req.req.rid=}")
                if recv_req.abort_all or decode_req.req.rid.startswith(recv_req.rid):
                    if hasattr(decode_req.kv_receiver, "abort"):
                        decode_req.kv_receiver.abort()

            # Abort requests waiting for kvcache to release tree cache
            for i, decode_req in enumerate(self.disagg_decode_transfer_queue.queue):
                logger.debug(f"Abort transfer queue request. {decode_req.req.rid=}")
                if recv_req.abort_all or decode_req.req.rid.startswith(recv_req.rid):
                    if hasattr(decode_req.kv_receiver, "abort"):
                        decode_req.kv_receiver.abort()

        # Delete requests in the running batch
        if self.cur_batch is self.running_batch or self.cur_batch is None:
            reqs = self.running_batch.reqs
        else:
            reqs = self.running_batch.reqs + self.cur_batch.reqs

        for req in reqs:
            if not req.finished() and (
                recv_req.abort_all or req.rid.startswith(recv_req.rid)
            ):
                # Abort method 3: set `to_abort=True`
                # The request will still run one decode forward pass.
                # Then we reuse all existing code to clean up the KV cache allocation.
                logger.debug(f"Abort running request. {req.rid=}")
                req.to_abort = True

    def _pause_engine(self) -> Tuple[List[Req], int]:
        raise NotImplementedError()

    def load_lora_adapter(
        self, recv_req: LoadLoRAAdapterReqInput
    ) -> LoadLoRAAdapterReqOutput:
        """In-place loading a new lora adapter from disk or huggingface."""

        result = self.tp_worker.load_lora_adapter(recv_req)
        return result

    def unload_lora_adapter(
        self, recv_req: UnloadLoRAAdapterReqInput
    ) -> UnloadLoRAAdapterReqOutput:
        """Unload the lora adapter."""

        result = self.tp_worker.unload_lora_adapter(recv_req)
        return result

    def slow_down(self, recv_req: SlowDownReqInput):
        t = recv_req.forward_sleep_time
        if t is not None and t <= 0:
            t = None
        self.forward_sleep_time = t
        return SlowDownReqOutput()

    def expert_distribution_handle(self, recv_req: ExpertDistributionReq):
        if recv_req == ExpertDistributionReq.START_RECORD:
            get_global_expert_distribution_recorder().start_record()
        elif recv_req == ExpertDistributionReq.STOP_RECORD:
            get_global_expert_distribution_recorder().stop_record()
        elif recv_req == ExpertDistributionReq.DUMP_RECORD:
            get_global_expert_distribution_recorder().dump_record()
        else:
            raise ValueError(f"Unrecognized ExpertDistributionReq value: {recv_req=}")
        return ExpertDistributionReqOutput()

    def open_session(self, recv_req: OpenSessionReqInput):
        # handle error
        session_id = recv_req.session_id
        if session_id in self.sessions:
            logger.warning(f"session id {session_id} already exist, cannot open.")
            return OpenSessionReqOutput(session_id, False)
        elif session_id is None:
            logger.warning("session id is None, cannot open.")
            return OpenSessionReqOutput(session_id, False)
        else:
            self.sessions[session_id] = Session(
                recv_req.capacity_of_str_len, session_id
            )
            return OpenSessionReqOutput(session_id, True)

    def close_session(self, recv_req: CloseSessionReqInput):
        # handle error
        session_id = recv_req.session_id
        if session_id not in self.sessions:
            logger.warning(f"session id {session_id} does not exist, cannot delete.")
        else:
            del self.sessions[session_id]

    def get_print_prefix(self):
        prefix = ""
        if self.attn_dp_rank is not None:
            prefix += f" DP{self.attn_dp_rank}"
        if self.server_args.tp_size > 1:
            prefix += f" TP{self.tp_rank}"
        if self.pp_size > 1:
            prefix += f" PP{self.pp_rank}"
        return prefix

    def current_scheduler_metrics_enabled(self):
        return self.attn_tp_rank == 0 or self.enable_metrics_for_all_schedulers

    def maybe_sleep_on_idle(self):
        if self.idle_sleeper is not None:
            self.idle_sleeper.maybe_sleep()


class IdleSleeper:
    """
    In setups which have long inactivity periods it is desirable to reduce
    system power consumption when sglang does nothing. This would lead not only
    to power savings, but also to more CPU thermal headroom when a request
    eventually comes. This is important in cases when multiple GPUs are connected
    as each GPU would otherwise pin one thread at 100% CPU usage.

    The simplest solution is to use zmq.Poller on all sockets that may receive
    data that needs handling immediately.
    """

    def __init__(self, sockets):
        self.poller = zmq.Poller()
        for s in sockets:
            self.poller.register(s, zmq.POLLIN)

    def maybe_sleep(self):
        self.poller.poll(1000)


def is_health_check_generate_req(recv_req):
    return getattr(recv_req, "rid", "").startswith("HEALTH_CHECK")


def is_work_request(recv_req):
    return isinstance(recv_req, (TokenizedGenerateReqInput, TokenizedEmbeddingReqInput))


def run_scheduler_process(
    server_args: ServerArgs,
    port_args: PortArgs,
    gpu_id: int,
    tp_rank: int,
    moe_ep_rank: int,
    pp_rank: int,
    dp_rank: Optional[int],
    pipe_writer,
):
    # Generate the prefix
    prefix = ""
    if dp_rank is not None:
        prefix += f" DP{dp_rank}"
    if server_args.tp_size > 1:
        prefix += f" TP{tp_rank}"
    if server_args.ep_size > 1:
        prefix += f" EP{moe_ep_rank}"
    if server_args.pp_size > 1:
        prefix += f" PP{pp_rank}"

    # Config the process
    setproctitle.setproctitle(f"sglang::scheduler{prefix.replace(' ', '_')}")
    faulthandler.enable()
    kill_itself_when_parent_died()
    parent_process = psutil.Process().parent()

    # [For Router] if env var "SGLANG_DP_RANK" exist, set dp_rank to the value of the env var
    if dp_rank is None and "SGLANG_DP_RANK" in os.environ:
        dp_rank = int(os.environ["SGLANG_DP_RANK"])

    # Configure the logger
    configure_logger(server_args, prefix=prefix)
    suppress_other_loggers()

    # Set cpu affinity to this gpu process
    if get_bool_env_var("SGLANG_SET_CPU_AFFINITY"):
        set_gpu_proc_affinity(server_args.tp_size, server_args.nnodes, gpu_id)

    # Create a scheduler and run the event loop
    try:
        scheduler = Scheduler(
            server_args, port_args, gpu_id, tp_rank, moe_ep_rank, pp_rank, dp_rank
        )
        pipe_writer.send(
            {
                "status": "ready",
                "max_total_num_tokens": scheduler.max_total_num_tokens,
                "max_req_input_len": scheduler.max_req_input_len,
            }
        )

        disaggregation_mode: DisaggregationMode = scheduler.disaggregation_mode
        if disaggregation_mode == DisaggregationMode.NULL:
            if server_args.pp_size > 1:
                scheduler.event_loop_pp()
            elif scheduler.enable_overlap:
                scheduler.event_loop_overlap()
            else:
                scheduler.event_loop_normal()
        elif disaggregation_mode == DisaggregationMode.PREFILL:
            if scheduler.enable_overlap:
                scheduler.event_loop_overlap_disagg_prefill()
            else:
                scheduler.event_loop_normal_disagg_prefill()

        elif disaggregation_mode == DisaggregationMode.DECODE:
            if scheduler.enable_overlap:
                scheduler.event_loop_overlap_disagg_decode()
            else:
                scheduler.event_loop_normal_disagg_decode()

    except Exception:
        traceback = get_exception_traceback()
        logger.error(f"Scheduler hit an exception: {traceback}")
        parent_process.send_signal(signal.SIGQUIT)<|MERGE_RESOLUTION|>--- conflicted
+++ resolved
@@ -184,47 +184,6 @@
     bid: int
 
 
-<<<<<<< HEAD
-class KvMetrics:
-    def __init__(self):
-        self.request_active_slots = None
-        self.request_total_slots = None
-        self.kv_active_blocks = None
-        self.kv_total_blocks = None
-        self.num_requests_waiting = None
-        self.gpu_cache_usage_perc = None
-        self.gpu_prefix_cache_hit_rate = None
-        self.data_parallel_rank = None
-
-
-class IdleSleeper:
-    """
-    In setups which have long inactivity periods it is desirable to reduce
-    system power consumption when sglang does nothing. This would lead not only
-    to power savings, but also to more CPU thermal headroom when a request
-    eventually comes. This is important in cases when multiple GPUs are connected
-    as each GPU would otherwise pin one thread at 100% CPU usage.
-
-    The simplest solution is to use zmq.Poller on all sockets that may receive
-    data that needs handling immediately.
-    """
-
-    def __init__(self, sockets):
-        self.poller = zmq.Poller()
-        self.last_defrag_time = time.time()
-        for s in sockets:
-            self.poller.register(s, zmq.POLLIN)
-
-    def maybe_sleep(self):
-        # Empty cache every hour to avoid fragmentation
-        if time.time() - self.last_defrag_time > 3600:
-            self.last_defrag_time = time.time()
-            torch.cuda.empty_cache()
-        self.poller.poll(1000)
-
-
-=======
->>>>>>> f9f0138f
 class Scheduler(
     SchedulerOutputProcessorMixin,
     SchedulerUpdateWeightsMixin,
@@ -2387,11 +2346,15 @@
 
     def __init__(self, sockets):
         self.poller = zmq.Poller()
+        self.last_defrag_time = time.time()
         for s in sockets:
             self.poller.register(s, zmq.POLLIN)
 
     def maybe_sleep(self):
         self.poller.poll(1000)
+        if time.time() - self.last_defrag_time > 3600:
+            self.last_defrag_time = time.time()
+            torch.cuda.empty_cache()
 
 
 def is_health_check_generate_req(recv_req):
