# Copyright 2023-2024 SGLang Team
# Licensed under the Apache License, Version 2.0 (the "License");
# you may not use this file except in compliance with the License.
# You may obtain a copy of the License at
#
#     http://www.apache.org/licenses/LICENSE-2.0
#
# Unless required by applicable law or agreed to in writing, software
# distributed under the License is distributed on an "AS IS" BASIS,
# WITHOUT WARRANTIES OR CONDITIONS OF ANY KIND, either express or implied.
# See the License for the specific language governing permissions and
# limitations under the License.
# ==============================================================================
"""A scheduler that manages a tensor parallel GPU worker."""

import datetime
import faulthandler
import logging
import os
import signal
import sys
import threading
import time
from collections import defaultdict, deque
from concurrent import futures
from dataclasses import dataclass
from pathlib import Path
from types import SimpleNamespace
from typing import Dict, List, Optional, Tuple, Union

import psutil
import setproctitle
import torch
import zmq
from torch.distributed import barrier

from sglang.global_config import global_config
from sglang.srt.configs.model_config import ModelConfig
from sglang.srt.constants import GPU_MEMORY_TYPE_KV_CACHE, GPU_MEMORY_TYPE_WEIGHTS
from sglang.srt.constrained.base_grammar_backend import (
    INVALID_GRAMMAR_OBJ,
    create_grammar_backend,
)
from sglang.srt.disaggregation.decode import (
    DecodePreallocQueue,
    DecodeTransferQueue,
    SchedulerDisaggregationDecodeMixin,
)
from sglang.srt.disaggregation.kv_events import EventPublisherFactory, KVEventBatch
from sglang.srt.disaggregation.prefill import (
    PrefillBootstrapQueue,
    SchedulerDisaggregationPrefillMixin,
)
from sglang.srt.disaggregation.utils import (
    DisaggregationMode,
    MetadataBuffers,
    ReqToMetadataIdxAllocator,
    TransferBackend,
    prepare_abort,
)
from sglang.srt.distributed import get_pp_group, get_world_group
from sglang.srt.eplb.expert_distribution import get_global_expert_distribution_recorder
from sglang.srt.hf_transformers_utils import (
    get_processor,
    get_tokenizer,
    get_tokenizer_from_processor,
)
from sglang.srt.layers.dp_attention import compute_dp_attention_world_info
from sglang.srt.layers.logits_processor import LogitsProcessorOutput
from sglang.srt.managers.data_parallel_meta import DPBalanceMeta
from sglang.srt.managers.io_struct import (
    AbortReq,
    CloseSessionReqInput,
    ExpertDistributionReq,
    ExpertDistributionReqOutput,
    FlushCacheReqInput,
    FlushCacheReqOutput,
    GetInternalStateReq,
    GetInternalStateReqOutput,
    GetWeightsByNameReqInput,
    GetWeightsByNameReqOutput,
    HealthCheckOutput,
    InitWeightsUpdateGroupReqInput,
    InitWeightsUpdateGroupReqOutput,
    LoadLoRAAdapterReqInput,
    LoadLoRAAdapterReqOutput,
    OpenSessionReqInput,
    OpenSessionReqOutput,
    ProfileReq,
    ProfileReqOutput,
    ProfileReqType,
    ReleaseMemoryOccupationReqInput,
    ReleaseMemoryOccupationReqOutput,
    ResumeMemoryOccupationReqInput,
    ResumeMemoryOccupationReqOutput,
    RpcReqInput,
    RpcReqOutput,
    SetInternalStateReq,
    SetInternalStateReqOutput,
    SlowDownReqInput,
    SlowDownReqOutput,
    TokenizedEmbeddingReqInput,
    TokenizedGenerateReqInput,
    UnloadLoRAAdapterReqInput,
    UnloadLoRAAdapterReqOutput,
    UpdateWeightFromDiskReqInput,
    UpdateWeightFromDiskReqOutput,
    UpdateWeightsFromDistributedReqInput,
    UpdateWeightsFromDistributedReqOutput,
    UpdateWeightsFromTensorReqInput,
    UpdateWeightsFromTensorReqOutput,
)
from sglang.srt.managers.mm_utils import init_embedding_cache
from sglang.srt.managers.schedule_batch import (
    FINISH_ABORT,
    MultimodalInputs,
    Req,
    ScheduleBatch,
    global_server_args_dict,
)
from sglang.srt.managers.schedule_policy import (
    AddReqResult,
    PrefillAdder,
    SchedulePolicy,
)
from sglang.srt.managers.scheduler_output_processor_mixin import (
    SchedulerOutputProcessorMixin,
)
from sglang.srt.managers.session_controller import Session
from sglang.srt.managers.tp_worker import TpModelWorker
from sglang.srt.managers.tp_worker_overlap_thread import TpModelWorkerClient
from sglang.srt.managers.utils import validate_input_length
from sglang.srt.mem_cache.chunk_cache import ChunkCache, SWAChunkCache
from sglang.srt.mem_cache.hiradix_cache import HiRadixCache
from sglang.srt.mem_cache.radix_cache import RadixCache
from sglang.srt.mem_cache.swa_radix_cache import SWARadixCache
from sglang.srt.metrics.collector import SchedulerMetricsCollector, SchedulerStats
from sglang.srt.model_executor.forward_batch_info import ForwardMode, PPProxyTensors
from sglang.srt.reasoning_parser import ReasoningParser
from sglang.srt.server_args import PortArgs, ServerArgs
from sglang.srt.speculative.spec_info import SpeculativeAlgorithm
from sglang.srt.torch_memory_saver_adapter import TorchMemorySaverAdapter
from sglang.srt.two_batch_overlap import TboDPAttentionPreparer
from sglang.srt.utils import (
    DeepEPMode,
    DynamicGradMode,
    broadcast_pyobj,
    configure_gc_logger,
    configure_logger,
    disable_request_logging,
    get_available_gpu_memory,
    get_bool_env_var,
    get_zmq_socket,
    is_cpu,
    kill_itself_when_parent_died,
    point_to_point_pyobj,
    pyspy_dump_schedulers,
    require_mlp_sync,
    require_mlp_tp_gather,
    set_gpu_proc_affinity,
    set_random_seed,
    suppress_other_loggers,
)
from sglang.utils import TypeBasedDispatcher, get_exception_traceback

logger = logging.getLogger(__name__)

# Test retract decode for debugging purposes
TEST_RETRACT = get_bool_env_var("SGLANG_TEST_RETRACT")
RECORD_STEP_TIME = get_bool_env_var("SGLANG_RECORD_STEP_TIME")
GRAMMAR_TIMEOUT = float(os.environ.get("SGLANG_GRAMMAR_TIMEOUT", 300))

_is_cpu = is_cpu()


@dataclass
class GenerationBatchResult:
    logits_output: Optional[LogitsProcessorOutput]
    pp_hidden_states_proxy_tensors: Optional[torch.Tensor]
    next_token_ids: Optional[List[int]]
    extend_input_len_per_req: List[int]
    extend_logprob_start_len_per_req: List[int]
    bid: int
    can_run_cuda_graph: bool


@dataclass
class EmbeddingBatchResult:
    embeddings: torch.Tensor
    bid: int


class KvMetrics:
    def __init__(self):
        self.request_active_slots = None
        self.request_total_slots = None
        self.kv_active_blocks = None
        self.kv_total_blocks = None
        self.num_requests_waiting = None
        self.gpu_cache_usage_perc = None
        self.gpu_prefix_cache_hit_rate = None
        self.data_parallel_rank = None


class IdleSleeper:
    """
    In setups which have long inactivity periods it is desirable to reduce
    system power consumption when sglang does nothing. This would lead not only
    to power savings, but also to more CPU thermal headroom when a request
    eventually comes. This is important in cases when multiple GPUs are connected
    as each GPU would otherwise pin one thread at 100% CPU usage.

    The simplest solution is to use zmq.Poller on all sockets that may receive
    data that needs handling immediately.
    """

    def __init__(self, sockets):
        self.poller = zmq.Poller()
        for s in sockets:
            self.poller.register(s, zmq.POLLIN)

    def maybe_sleep(self):
        self.poller.poll(1000)


class Scheduler(
    SchedulerOutputProcessorMixin,
    SchedulerDisaggregationDecodeMixin,
    SchedulerDisaggregationPrefillMixin,
):
    """A scheduler that manages a tensor parallel GPU worker."""

    def __init__(
        self,
        server_args: ServerArgs,
        port_args: PortArgs,
        gpu_id: int,
        tp_rank: int,
        pp_rank: int,
        dp_rank: Optional[int],
        dp_balance_meta: Optional[DPBalanceMeta] = None,
    ):
        # Parse args
        self.server_args = server_args
        self.tp_rank = tp_rank
        self.pp_rank = pp_rank
        self.dp_rank = dp_rank
        self.tp_size = server_args.tp_size
        self.pp_size = server_args.pp_size
        self.dp_size = server_args.dp_size
        self.schedule_policy = server_args.schedule_policy
        self.lora_paths = server_args.lora_paths
        self.max_loras_per_batch = server_args.max_loras_per_batch
        self.enable_overlap = not server_args.disable_overlap_schedule
        self.skip_tokenizer_init = server_args.skip_tokenizer_init
        self.enable_metrics = server_args.enable_metrics
        self.enable_metrics_for_all_schedulers = (
            server_args.enable_metrics_for_all_schedulers
        )
        self.enable_kv_cache_events = server_args.kv_events_config is not None
        self.stream_interval = server_args.stream_interval
        self.spec_algorithm = SpeculativeAlgorithm.from_string(
            server_args.speculative_algorithm
        )
        self.gpu_id = gpu_id
        self.enable_hierarchical_cache = server_args.enable_hierarchical_cache
        self.enable_hicache_storage = server_args.hicache_storage_backend is not None
        self.page_size = server_args.page_size
        self.dp_size = server_args.dp_size
        self.attn_tp_rank, self.attn_tp_size, self.attn_dp_rank = (
            compute_dp_attention_world_info(
                server_args.enable_dp_attention,
                self.tp_rank,
                self.tp_size,
                self.dp_size,
            )
        )

        # Init inter-process communication
        context = zmq.Context(2)
        self.idle_sleeper = None

        if self.pp_rank == 0 and self.attn_tp_rank == 0:
            self.recv_from_tokenizer = get_zmq_socket(
                context, zmq.PULL, port_args.scheduler_input_ipc_name, False
            )
            self.send_to_tokenizer = get_zmq_socket(
                context, zmq.PUSH, port_args.tokenizer_ipc_name, False
            )

            if server_args.skip_tokenizer_init:
                # Directly send to the TokenizerManager
                self.send_to_detokenizer = get_zmq_socket(
                    context, zmq.PUSH, port_args.tokenizer_ipc_name, False
                )
            else:
                # Send to the DetokenizerManager
                self.send_to_detokenizer = get_zmq_socket(
                    context, zmq.PUSH, port_args.detokenizer_ipc_name, False
                )

            self.recv_from_rpc = get_zmq_socket(
                context, zmq.DEALER, port_args.rpc_ipc_name, False
            )
            if self.server_args.sleep_on_idle:
                self.idle_sleeper = IdleSleeper(
                    [
                        self.recv_from_tokenizer,
                        self.recv_from_rpc,
                    ]
                )
        else:
            self.recv_from_tokenizer = None
            self.recv_from_rpc = None
            self.send_to_tokenizer = SimpleNamespace(send_pyobj=lambda x: None)
            self.send_to_detokenizer = SimpleNamespace(send_pyobj=lambda x: None)

        if self.current_scheduler_metrics_enabled():
            self.send_metrics_from_scheduler = get_zmq_socket(
                context, zmq.PUSH, port_args.metrics_ipc_name, False
            )

        # Init tokenizer
        self.init_tokenizer()

        # Set reasoning_parser and think_end_id if --reasoning_parser is enabled
        if self.server_args.reasoning_parser and self.tokenizer:
            reasoning_parser = ReasoningParser(
                model_type=self.server_args.reasoning_parser, stream_reasoning=False
            )
            self.tokenizer.think_end_id = self.tokenizer.encode(
                reasoning_parser.detector.think_end_token, add_special_tokens=False
            )[0]

        # Check whether overlap can be enabled
        if not self.is_generation:
            self.enable_overlap = False
            logger.info("Overlap scheduler is disabled for embedding models.")

        # Launch a tensor parallel worker
        if self.enable_overlap:
            TpWorkerClass = TpModelWorkerClient
        else:
            TpWorkerClass = TpModelWorker

        self.tp_worker = TpWorkerClass(
            server_args=server_args,
            gpu_id=gpu_id,
            tp_rank=tp_rank,
            pp_rank=pp_rank,
            dp_rank=dp_rank,
            nccl_port=port_args.nccl_port,
        )

        # Launch a draft worker for speculative decoding
        if self.spec_algorithm.is_eagle():
            from sglang.srt.speculative.eagle_worker import EAGLEWorker

            self.draft_worker = EAGLEWorker(
                gpu_id=gpu_id,
                tp_rank=tp_rank,
                server_args=server_args,
                nccl_port=port_args.nccl_port,
                target_worker=self.tp_worker,
                dp_rank=dp_rank,
            )
        else:
            self.draft_worker = None

        # Get token and memory info from the model worker
        (
            self.max_total_num_tokens,
            self.max_prefill_tokens,
            self.max_running_requests,
            self.max_req_len,
            self.max_req_input_len,
            self.random_seed,
            self.device,
            worker_global_server_args_dict,
            _,
            _,
            _,
        ) = self.tp_worker.get_worker_info()
        if global_server_args_dict["max_micro_batch_size"] is None:
            global_server_args_dict["max_micro_batch_size"] = max(
                self.max_running_requests // server_args.pp_size, 1
            )

        self.tp_group = self.tp_worker.get_tp_group()
        self.tp_cpu_group = self.tp_group.cpu_group
        self.attn_tp_group = self.tp_worker.get_attention_tp_group()
        self.attn_tp_cpu_group = self.tp_worker.get_attention_tp_cpu_group()
        self.pp_group = get_pp_group()
        self.world_group = get_world_group()

        self.pad_input_ids_func = self.tp_worker.get_pad_input_ids_func()
        global_server_args_dict.update(worker_global_server_args_dict)
        set_random_seed(self.random_seed)

        # Hybrid
        self.is_hybrid = self.tp_worker.is_hybrid
        if self.is_hybrid:
            self.sliding_window_size = self.tp_worker.sliding_window_size
            self.full_tokens_per_layer, self.swa_tokens_per_layer = (
                self.tp_worker.get_tokens_per_layer_info()
            )

        # Print debug info
        if tp_rank == 0:
            avail_mem = get_available_gpu_memory(
                self.device, self.gpu_id, empty_cache=False
            )
            logger.info(
                f"max_total_num_tokens={self.max_total_num_tokens}, "
                f"chunked_prefill_size={server_args.chunked_prefill_size}, "
                f"max_prefill_tokens={self.max_prefill_tokens}, "
                f"max_running_requests={self.max_running_requests}, "
                f"context_len={self.model_config.context_len}, "
                f"available_gpu_mem={avail_mem:.2f} GB"
            )

        # Init memory pool and cache
        self.init_memory_pool_and_cache()

        # Init running status
        self.waiting_queue: List[Req] = []
        # The running decoding batch for continuous batching
        self.running_batch: ScheduleBatch = ScheduleBatch(reqs=[], batch_is_full=False)
        # The current forward batch
        self.cur_batch: Optional[ScheduleBatch] = None
        # The last forward batch
        self.last_batch: Optional[ScheduleBatch] = None
        self.forward_ct = 0
        self.forward_ct_decode = 0
        self.num_generated_tokens = 0
        self.last_prefill_tokens = 0
        self.last_decode_stats_tic = time.perf_counter()
        self.last_prefill_stats_tic = time.perf_counter()
        self.return_health_check_ct = 0
        self.num_retracted_reqs: int = 0
        self.num_paused_reqs: int = 0
        self.kv_transfer_speed_gb_s: float = 0.0
        self.kv_transfer_latency_ms: float = 0.0
        self.sessions: Dict[str, Session] = {}
        self.current_stream = torch.get_device_module(self.device).current_stream()
        if self.device == "cpu":
            self.current_stream.synchronize = lambda: None  # No-op for CPU
        self.forward_sleep_time = None

        # Init chunked prefill
        self.chunked_prefill_size = server_args.chunked_prefill_size
        if self.chunked_prefill_size <= 0:  # -1 means disable
            self.chunked_prefill_size = None
        self.chunked_req = None
        self.is_mixed_chunk = (
            self.chunked_prefill_size is not None and server_args.enable_mixed_chunk
        )

        # Init the grammar backend for constrained generation
        self.grammar_queue: List[Req] = []
        if not server_args.skip_tokenizer_init:
            self.grammar_backend = create_grammar_backend(
                server_args, self.tokenizer, self.model_config.vocab_size
            )
        else:
            self.grammar_backend = None

        # Init schedule policy and new token estimation
        self.policy = SchedulePolicy(
            self.schedule_policy,
            self.tree_cache,
            self.enable_hierarchical_cache,
        )
        assert (
            server_args.schedule_conservativeness >= 0
        ), "Invalid schedule_conservativeness"
        self.init_new_token_ratio = min(
            global_config.default_init_new_token_ratio
            * server_args.schedule_conservativeness,
            1.0,
        )
        self.min_new_token_ratio = min(
            self.init_new_token_ratio
            * global_config.default_min_new_token_ratio_factor,
            1.0,
        )
        self.new_token_ratio_decay = (
            self.init_new_token_ratio - self.min_new_token_ratio
        ) / global_config.default_new_token_ratio_decay_steps
        self.new_token_ratio = self.init_new_token_ratio

        # Init watchdog thread
        self.watchdog_timeout = server_args.watchdog_timeout
        t = threading.Thread(target=self.watchdog_thread, daemon=True)
        t.start()
        self.parent_process = psutil.Process().parent()

        # Init memory saver, profiler and metric stats
        self.memory_saver_adapter = TorchMemorySaverAdapter.create(
            enable=server_args.enable_memory_saver
        )
        self.init_profier()

        # Init metrics stats
        self.init_metrics(tp_rank, pp_rank, dp_rank)
        self.init_kv_events(server_args.kv_events_config)

        # Init request dispatcher
        self._request_dispatcher = TypeBasedDispatcher(
            [
                (TokenizedGenerateReqInput, self.handle_generate_request),
                (TokenizedEmbeddingReqInput, self.handle_embedding_request),
                (FlushCacheReqInput, self.flush_cache_wrapped),
                (AbortReq, self.abort_request),
                (OpenSessionReqInput, self.open_session),
                (CloseSessionReqInput, self.close_session),
                (UpdateWeightFromDiskReqInput, self.update_weights_from_disk),
                (InitWeightsUpdateGroupReqInput, self.init_weights_update_group),
                (
                    UpdateWeightsFromDistributedReqInput,
                    self.update_weights_from_distributed,
                ),
                (UpdateWeightsFromTensorReqInput, self.update_weights_from_tensor),
                (GetWeightsByNameReqInput, self.get_weights_by_name),
                (ReleaseMemoryOccupationReqInput, self.release_memory_occupation),
                (ResumeMemoryOccupationReqInput, self.resume_memory_occupation),
                (SlowDownReqInput, self.slow_down),
                (ProfileReq, self.profile),
                (GetInternalStateReq, self.get_internal_state),
                (SetInternalStateReq, self.set_internal_state),
                (RpcReqInput, self.handle_rpc_request),
                (ExpertDistributionReq, self.expert_distribution_handle),
                (LoadLoRAAdapterReqInput, self.load_lora_adapter),
                (UnloadLoRAAdapterReqInput, self.unload_lora_adapter),
            ]
        )

        # Init disaggregation
        self.disaggregation_mode = DisaggregationMode(
            self.server_args.disaggregation_mode
        )
        self.init_disaggregation()

        if get_bool_env_var("SGLANG_GC_LOG"):
            configure_gc_logger()

<<<<<<< HEAD
        self.balance_meta = dp_balance_meta
        if (
            server_args.enable_dp_attention
            and server_args.load_balance_method == "minimum_tokens"
        ):
            assert dp_balance_meta is not None

        self.recv_dp_balance_id_this_term = []
=======
    def current_scheduler_metrics_enabled(self):
        return self.attn_tp_rank == 0 or self.enable_metrics_for_all_schedulers
>>>>>>> d0510f08

    def maybe_sleep_on_idle(self):
        if self.idle_sleeper is not None:
            self.idle_sleeper.maybe_sleep()

    def init_tokenizer(self):
        server_args = self.server_args

        self.model_config = ModelConfig.from_server_args(server_args)
        self.is_generation = self.model_config.is_generation

        if server_args.skip_tokenizer_init:
            self.tokenizer = self.processor = None
        else:
            if self.model_config.is_multimodal:
                self.processor = get_processor(
                    server_args.tokenizer_path,
                    tokenizer_mode=server_args.tokenizer_mode,
                    trust_remote_code=server_args.trust_remote_code,
                    revision=server_args.revision,
                    use_fast=not server_args.disable_fast_image_processor,
                )
                self.tokenizer = get_tokenizer_from_processor(self.processor)
            else:
                self.tokenizer = get_tokenizer(
                    server_args.tokenizer_path,
                    tokenizer_mode=server_args.tokenizer_mode,
                    trust_remote_code=server_args.trust_remote_code,
                    revision=server_args.revision,
                )

    def init_memory_pool_and_cache(self):
        server_args = self.server_args

        self.req_to_token_pool, self.token_to_kv_pool_allocator = (
            self.tp_worker.get_memory_pool()
        )

        if (
            server_args.chunked_prefill_size is not None
            and server_args.disable_radix_cache
        ):
            if self.is_hybrid:
                ChunkCacheClass = SWAChunkCache
            else:
                ChunkCacheClass = ChunkCache
            self.tree_cache = ChunkCacheClass(
                req_to_token_pool=self.req_to_token_pool,
                token_to_kv_pool_allocator=self.token_to_kv_pool_allocator,
                page_size=self.page_size,
            )
        else:
            if self.enable_hierarchical_cache:
                self.tree_cache = HiRadixCache(
                    req_to_token_pool=self.req_to_token_pool,
                    token_to_kv_pool_allocator=self.token_to_kv_pool_allocator,
                    tp_cache_group=(
                        self.attn_tp_cpu_group
                        if self.server_args.enable_dp_attention
                        else self.tp_cpu_group
                    ),
                    page_size=self.page_size,
                    hicache_ratio=server_args.hicache_ratio,
                    hicache_size=server_args.hicache_size,
                    hicache_write_policy=server_args.hicache_write_policy,
                    hicache_io_backend=(
                        "direct"
                        if server_args.attention_backend
                        == "fa3"  # hot fix for incompatibility
                        else server_args.hicache_io_backend
                    ),
                    hicache_storage_backend=server_args.hicache_storage_backend,
                )
                self.tp_worker.register_hicache_layer_transfer_counter(
                    self.tree_cache.cache_controller.layer_done_counter
                )
            elif self.is_hybrid:
                assert (
                    self.server_args.disaggregation_mode == "null"
                ), "Hybrid mode does not support disaggregation yet"
                self.tree_cache = SWARadixCache(
                    req_to_token_pool=self.req_to_token_pool,
                    token_to_kv_pool_allocator=self.token_to_kv_pool_allocator,
                    sliding_window_size=self.sliding_window_size,
                    page_size=self.page_size,
                    disable=server_args.disable_radix_cache,
                )

            else:
                self.tree_cache = RadixCache(
                    req_to_token_pool=self.req_to_token_pool,
                    token_to_kv_pool_allocator=self.token_to_kv_pool_allocator,
                    page_size=self.page_size,
                    disable=server_args.disable_radix_cache,
                    enable_kv_cache_events=self.enable_kv_cache_events,
                )

        self.decode_mem_cache_buf_multiplier = (
            1
            if self.spec_algorithm.is_none()
            else (
                server_args.speculative_num_draft_tokens
                + (
                    server_args.speculative_eagle_topk
                    * server_args.speculative_num_steps
                )
            )
        )

    def init_profier(self):
        self.torch_profiler = None
        self.torch_profiler_output_dir: Optional[str] = None
        self.profiler_activities: Optional[List[str]] = None
        self.profile_id: Optional[str] = None
        self.profiler_start_forward_ct: Optional[int] = None
        self.profiler_target_forward_ct: Optional[int] = None
        self.profiler_target_prefill_ct: Optional[int] = None
        self.profiler_target_decode_ct: Optional[int] = None
        self.profiler_prefill_ct: Optional[int] = None
        self.profiler_decode_ct: Optional[int] = None
        self.profile_by_stage: bool = False
        self.profile_steps: Optional[int] = None
        self.profile_in_progress: bool = False
        self.rpd_profiler = None

    def init_metrics(self, tp_rank: int, pp_rank: int, dp_rank: Optional[int]):
        self.last_gen_throughput: float = 0.0
        self.last_input_throughput: float = 0.0
        self.step_time_dict = defaultdict(list)  # Dict[batch size -> step time]
        self.spec_num_total_accepted_tokens = 0
        self.spec_num_total_forward_ct = 0
        self.cum_spec_accept_length = 0
        self.cum_spec_accept_count = 0
        self.total_retracted_reqs = 0
        self.stats = SchedulerStats()
        if self.enable_metrics:
            engine_type = "unified"
            labels = {
                "model_name": self.server_args.served_model_name,
                "engine_type": engine_type,
                "tp_rank": tp_rank,
                "pp_rank": pp_rank,
            }
            if dp_rank is not None:
                labels["dp_rank"] = dp_rank
            self.metrics_collector = SchedulerMetricsCollector(labels=labels)

    def init_kv_events(self, kv_events_config: Optional[str]):
        if self.enable_kv_cache_events:
            self.kv_event_publisher = EventPublisherFactory.create(
                kv_events_config, self.attn_dp_rank
            )

    def init_disaggregation(self):
        self.transfer_backend = TransferBackend(
            self.server_args.disaggregation_transfer_backend
        )

        if (
            self.disaggregation_mode == DisaggregationMode.DECODE
        ):  # *2 for the headroom.
            buffer_size = (self.req_to_token_pool.size) * 2
            self.req_to_metadata_buffer_idx_allocator = ReqToMetadataIdxAllocator(
                buffer_size
            )
            self.disagg_metadata_buffers = MetadataBuffers(
                buffer_size,
                hidden_size=self.model_config.hf_text_config.hidden_size,
                dtype=self.model_config.dtype,
                custom_mem_pool=self.token_to_kv_pool_allocator.get_kvcache().maybe_get_custom_mem_pool(),
            )

            # The decode requests polling kv cache
            self.disagg_decode_transfer_queue = DecodeTransferQueue(
                gloo_group=self.attn_tp_cpu_group,
                req_to_metadata_buffer_idx_allocator=self.req_to_metadata_buffer_idx_allocator,
                tp_rank=self.tp_rank,
                metadata_buffers=self.disagg_metadata_buffers,
                scheduler=self,
                tree_cache=self.tree_cache,
            )

            # The decode requests pending for pre-allocation
            self.disagg_decode_prealloc_queue = DecodePreallocQueue(
                req_to_token_pool=self.req_to_token_pool,
                token_to_kv_pool_allocator=self.token_to_kv_pool_allocator,
                draft_token_to_kv_pool=(
                    None
                    if self.draft_worker is None
                    else self.draft_worker.model_runner.token_to_kv_pool
                ),
                req_to_metadata_buffer_idx_allocator=self.req_to_metadata_buffer_idx_allocator,
                metadata_buffers=self.disagg_metadata_buffers,
                scheduler=self,
                transfer_queue=self.disagg_decode_transfer_queue,
                tree_cache=self.tree_cache,
                gloo_group=self.attn_tp_cpu_group,
                tp_rank=self.tp_rank,
                tp_size=self.tp_size,
                dp_size=self.server_args.dp_size,
                gpu_id=self.gpu_id,
                bootstrap_port=self.server_args.disaggregation_bootstrap_port,
                max_total_num_tokens=self.max_total_num_tokens,
                prefill_pp_size=self.server_args.disaggregation_prefill_pp,
                num_reserved_decode_tokens=self.server_args.num_reserved_decode_tokens,
                transfer_backend=self.transfer_backend,
            )

        elif self.disaggregation_mode == DisaggregationMode.PREFILL:
            # *2 for the headroom.
            buffer_size = self.max_running_requests * 2
            self.req_to_metadata_buffer_idx_allocator = ReqToMetadataIdxAllocator(
                buffer_size
            )
            self.disagg_metadata_buffers = MetadataBuffers(
                buffer_size,
                hidden_size=self.model_config.hf_text_config.hidden_size,
                dtype=self.model_config.dtype,
                custom_mem_pool=self.token_to_kv_pool_allocator.get_kvcache().maybe_get_custom_mem_pool(),
            )

            self.disagg_prefill_bootstrap_queue = PrefillBootstrapQueue(
                token_to_kv_pool=self.token_to_kv_pool_allocator.get_kvcache(),
                draft_token_to_kv_pool=(
                    None
                    if self.draft_worker is None
                    else self.draft_worker.model_runner.token_to_kv_pool
                ),
                req_to_metadata_buffer_idx_allocator=self.req_to_metadata_buffer_idx_allocator,
                metadata_buffers=self.disagg_metadata_buffers,
                tp_rank=self.tp_rank,
                tp_size=self.tp_size,
                gpu_id=self.gpu_id,
                bootstrap_port=self.server_args.disaggregation_bootstrap_port,
                gloo_group=self.attn_tp_cpu_group,
                max_total_num_tokens=self.max_total_num_tokens,
                decode_tp_size=self.server_args.disaggregation_decode_tp,
                decode_dp_size=self.server_args.disaggregation_decode_dp,
                scheduler=self,
                pp_rank=self.pp_rank,
                pp_size=self.pp_size,
                transfer_backend=self.transfer_backend,
            )
            # The prefill requests that are in the middle of kv sending
            self.disagg_prefill_inflight_queue: List[Req] = []

    @DynamicGradMode()
    def event_loop_normal(self):
        """A normal scheduler loop."""
        while True:
            recv_reqs = self.recv_requests()
            self.process_input_requests(recv_reqs)

            batch = self.get_next_batch_to_run()
            self.cur_batch = batch

            if batch:
                result = self.run_batch(batch)
                self.process_batch_result(batch, result)
            else:
                # When the server is idle, do self-check and re-init some states
                self.check_memory()
                self.check_tree_cache()
                self.new_token_ratio = self.init_new_token_ratio
                self.maybe_sleep_on_idle()

            self.last_batch = batch

    @DynamicGradMode()
    def event_loop_overlap(self):
        """A scheduler loop that overlaps the CPU processing and GPU computation."""
        self.result_queue = deque()

        while True:
            recv_reqs = self.recv_requests()
            self.process_input_requests(recv_reqs)

            batch = self.get_next_batch_to_run()
            self.cur_batch = batch

            if batch:
                batch.launch_done = threading.Event()
                result = self.run_batch(batch)
                self.result_queue.append((batch.copy(), result))

                if self.last_batch is None:
                    # Create a dummy first batch to start the pipeline for overlap schedule.
                    # It is now used for triggering the sampling_info_done event.
                    tmp_batch = ScheduleBatch(
                        reqs=None,
                        forward_mode=ForwardMode.DUMMY_FIRST,
                        next_batch_sampling_info=self.tp_worker.cur_sampling_info,
                    )
                    self.process_batch_result(tmp_batch, None, batch.launch_done)

            if self.last_batch:
                # Process the results of the last batch
                tmp_batch, tmp_result = self.result_queue.popleft()
                tmp_batch.next_batch_sampling_info = (
                    self.tp_worker.cur_sampling_info if batch else None
                )
                # NOTE: we should use current launched batch's launch_done event Instead of the last batch's
                self.process_batch_result(
                    tmp_batch, tmp_result, batch.launch_done if batch else None
                )
            elif batch is None:
                # When the server is idle, do self-check and re-init some states
                self.check_memory()
                self.check_tree_cache()
                self.new_token_ratio = self.init_new_token_ratio
                self.maybe_sleep_on_idle()

            self.last_batch = batch

    @DynamicGradMode()
    def event_loop_pp(self):
        """A non-overlap scheduler loop for pipeline parallelism."""
        mbs = [None] * self.pp_size
        last_mbs = [None] * self.pp_size
        self.running_mbs = [
            ScheduleBatch(reqs=[], batch_is_full=False) for _ in range(self.pp_size)
        ]
        bids = [None] * self.pp_size
        pp_outputs: Optional[PPProxyTensors] = None
        while True:
            server_is_idle = True
            for mb_id in range(self.pp_size):
                self.running_batch = self.running_mbs[mb_id]
                self.last_batch = last_mbs[mb_id]

                recv_reqs = self.recv_requests()
                self.process_input_requests(recv_reqs)
                mbs[mb_id] = self.get_next_batch_to_run()
                self.running_mbs[mb_id] = self.running_batch

                self.cur_batch = mbs[mb_id]
                if self.cur_batch:
                    server_is_idle = False
                    result = self.run_batch(self.cur_batch)

                # (last rank) send the outputs to the next step
                if self.pp_group.is_last_rank:
                    if self.cur_batch:
                        next_token_ids, bids[mb_id] = (
                            result.next_token_ids,
                            result.bid,
                        )
                        if self.cur_batch.return_logprob:
                            pp_outputs = PPProxyTensors(
                                {
                                    "next_token_ids": next_token_ids,
                                    "extend_input_len_per_req": result.extend_input_len_per_req,
                                    "extend_logprob_start_len_per_req": result.extend_logprob_start_len_per_req,
                                }
                                | (
                                    {
                                        f"logits_output.{k}": v
                                        for k, v in result.logits_output.__dict__.items()
                                    }
                                    if result.logits_output is not None
                                    else {}
                                )
                            )
                        else:
                            pp_outputs = PPProxyTensors(
                                {
                                    "next_token_ids": next_token_ids,
                                }
                            )
                        # send the output from the last round to let the next stage worker run post processing
                        self.pp_group.send_tensor_dict(
                            pp_outputs.tensors,
                            all_gather_group=self.attn_tp_group,
                        )

                # receive outputs and post-process (filter finished reqs) the coming microbatch
                next_mb_id = (mb_id + 1) % self.pp_size
                next_pp_outputs = None
                if mbs[next_mb_id] is not None:
                    next_pp_outputs: Optional[PPProxyTensors] = PPProxyTensors(
                        self.pp_group.recv_tensor_dict(
                            all_gather_group=self.attn_tp_group
                        )
                    )
                    mbs[next_mb_id].output_ids = next_pp_outputs["next_token_ids"]
                    logits_output_args = {
                        k[len("logits_output.") :]: v
                        for k, v in next_pp_outputs.tensors.items()
                        if k.startswith("logits_output.")
                    }
                    if len(logits_output_args) > 0:
                        logits_output = LogitsProcessorOutput(**logits_output_args)
                    else:
                        logits_output = None
                    output_result = GenerationBatchResult(
                        logits_output=logits_output,
                        pp_hidden_states_proxy_tensors=None,
                        next_token_ids=next_pp_outputs["next_token_ids"],
                        extend_input_len_per_req=next_pp_outputs.tensors.get(
                            "extend_input_len_per_req", None
                        ),
                        extend_logprob_start_len_per_req=next_pp_outputs.tensors.get(
                            "extend_logprob_start_len_per_req", None
                        ),
                        bid=bids[next_mb_id],
                        can_run_cuda_graph=result.can_run_cuda_graph,
                    )
                    self.process_batch_result(mbs[next_mb_id], output_result)
                    last_mbs[next_mb_id] = mbs[next_mb_id]

                # (not last rank)
                if not self.pp_group.is_last_rank:
                    if self.cur_batch:
                        bids[mb_id] = result.bid
                    # carry the outputs to the next stage
                    # send the outputs from the last round to let the next stage worker run post processing
                    if pp_outputs:
                        self.pp_group.send_tensor_dict(
                            pp_outputs.tensors,
                            all_gather_group=self.attn_tp_group,
                        )

                    # send out reqs to the next stage
                    dp_offset = self.attn_dp_rank * self.attn_tp_size
                    if self.attn_tp_rank == 0:
                        point_to_point_pyobj(
                            recv_reqs,
                            self.pp_rank * self.tp_size + dp_offset,
                            self.world_group.device_group,
                            self.pp_rank * self.tp_size + dp_offset,
                            (self.pp_rank + 1) * self.tp_size + dp_offset,
                        )

                    # send out proxy tensors to the next stage
                    if self.cur_batch:
                        self.pp_group.send_tensor_dict(
                            result.pp_hidden_states_proxy_tensors,
                            all_gather_group=self.attn_tp_group,
                        )

                pp_outputs = next_pp_outputs

            # When the server is idle, self-check and re-init some states
            if server_is_idle:
                self.check_memory()
                self.check_tree_cache()
                self.new_token_ratio = self.init_new_token_ratio
                self.maybe_sleep_on_idle()

    def recv_requests(self) -> List[Req]:
        """Receive results at tp_rank = 0 and broadcast it to all other TP ranks."""
        if self.pp_rank == 0:
            if self.attn_tp_rank == 0:
                recv_reqs = []

                while True:
                    try:
                        recv_req = self.recv_from_tokenizer.recv_pyobj(zmq.NOBLOCK)
                    except zmq.ZMQError:
                        break
                    recv_reqs.append(recv_req)

                while True:
                    try:
                        recv_rpc = self.recv_from_rpc.recv_pyobj(zmq.NOBLOCK)
                    except zmq.ZMQError:
                        break
                    recv_reqs.append(recv_rpc)
            else:
                recv_reqs = None
        else:
            if self.attn_tp_rank == 0:
                dp_offset = self.attn_dp_rank * self.attn_tp_size
                recv_reqs = point_to_point_pyobj(
                    [],
                    self.pp_rank * self.tp_size + dp_offset,
                    self.world_group.device_group,
                    (self.pp_rank - 1) * self.tp_size + dp_offset,
                    self.pp_rank * self.tp_size + dp_offset,
                )
            else:
                recv_reqs = None

        if self.server_args.enable_dp_attention:
            if self.attn_tp_rank == 0:
                work_reqs = [
                    req
                    for req in recv_reqs
                    if isinstance(
                        req, (TokenizedGenerateReqInput, TokenizedEmbeddingReqInput)
                    )
                ]
                control_reqs = [
                    req
                    for req in recv_reqs
                    if not isinstance(
                        req, (TokenizedGenerateReqInput, TokenizedEmbeddingReqInput)
                    )
                ]
            else:
                work_reqs = None
                control_reqs = None

            if self.attn_tp_size != 1:
                work_reqs = broadcast_pyobj(
                    work_reqs,
                    self.attn_tp_group.rank,
                    self.attn_tp_cpu_group,
                    src=self.attn_tp_group.ranks[0],
                )
            if self.tp_size != 1:
                control_reqs = broadcast_pyobj(
                    control_reqs,
                    self.tp_group.rank,
                    self.tp_cpu_group,
                    src=self.tp_group.ranks[0],
                )
            recv_reqs = work_reqs + control_reqs
        elif self.tp_size != 1:
            recv_reqs = broadcast_pyobj(
                recv_reqs,
                self.tp_group.rank,
                self.tp_cpu_group,
                src=self.tp_group.ranks[0],
            )
        return recv_reqs

    def process_input_requests(self, recv_reqs: List):
        for recv_req in recv_reqs:
            # If it is a health check generation request and there are running requests, ignore it.
            if is_health_check_generate_req(recv_req) and (
                self.chunked_req is not None or not self.running_batch.is_empty()
            ):
                self.return_health_check_ct += 1
                continue

            output = self._request_dispatcher(recv_req)
            if output is not None:
                if isinstance(output, RpcReqOutput):
                    if self.recv_from_rpc is not None:
                        self.recv_from_rpc.send_pyobj(output)
                else:
                    self.send_to_tokenizer.send_pyobj(output)

    def handle_generate_request(
        self,
        recv_req: TokenizedGenerateReqInput,
    ):
        if (
            self.server_args.enable_dp_attention
            and self.server_args.load_balance_method == "minimum_tokens"
        ):
            self.recv_dp_balance_id_this_term.append(recv_req.dp_balance_id)

        # Create a new request
        if (
            recv_req.session_params is None
            or recv_req.session_params.id is None
            or recv_req.session_params.id not in self.sessions
        ):
            if recv_req.input_embeds is not None:
                # Generate fake input_ids based on the length of input_embeds
                seq_length = len(recv_req.input_embeds)
                fake_input_ids = [1] * seq_length
                recv_req.input_ids = fake_input_ids

            if recv_req.bootstrap_port is None:
                # Use default bootstrap port
                recv_req.bootstrap_port = self.server_args.disaggregation_bootstrap_port

            req = Req(
                recv_req.rid,
                recv_req.input_text,
                recv_req.input_ids,
                recv_req.sampling_params,
                return_logprob=recv_req.return_logprob,
                top_logprobs_num=recv_req.top_logprobs_num,
                token_ids_logprob=recv_req.token_ids_logprob,
                stream=recv_req.stream,
                lora_path=recv_req.lora_path,
                input_embeds=recv_req.input_embeds,
                custom_logit_processor=recv_req.custom_logit_processor,
                return_hidden_states=recv_req.return_hidden_states,
                eos_token_ids=self.model_config.hf_eos_token_id,
                bootstrap_host=recv_req.bootstrap_host,
                bootstrap_port=recv_req.bootstrap_port,
                bootstrap_room=recv_req.bootstrap_room,
                data_parallel_rank=recv_req.data_parallel_rank,
            )
            req.tokenizer = self.tokenizer

            if self.disaggregation_mode != DisaggregationMode.NULL:
                # Invalid request for disaggregated mode
                if recv_req.bootstrap_room is None:
                    error_msg = (
                        f"Invalid request: Disaggregated request received without "
                        f"boostrap room id. {req.rid=}"
                    )
                    logger.error(error_msg)
                    prepare_abort(req, error_msg)
                    self.stream_output([req], req.return_logprob)
                    return

            if (
                recv_req.session_params is not None
                and recv_req.session_params.id is not None
            ):
                req.set_finish_with_abort(
                    f"Invalid request: session id {recv_req.session_params.id} does not exist"
                )
                self._add_request_to_queue(req)
                return
        else:
            # Create a new request from a previous session
            session = self.sessions[recv_req.session_params.id]
            req = session.create_req(recv_req, self.tokenizer)
            if isinstance(req.finished_reason, FINISH_ABORT):
                self._add_request_to_queue(req)
                return

        # Handle multimodal inputs
        if recv_req.mm_inputs is not None:
            image_inputs = MultimodalInputs.from_dict(recv_req.mm_inputs)
            # Expand a single image token into multiple dummy tokens for receiving image embeddings
            req.origin_input_ids = self.pad_input_ids_func(
                req.origin_input_ids, image_inputs
            )
            req.extend_image_inputs(image_inputs)

            if len(req.origin_input_ids) >= self.max_req_input_len:
                req.set_finish_with_abort(
                    error_msg=(
                        "Multimodal prompt is too long after expanding multimodal tokens. "
                        f"After expanding {len(req.origin_input_ids_unpadded)=} => {len(req.origin_input_ids)} >= {self.max_req_input_len}."
                    )
                )
                self._add_request_to_queue(req)
                return

        # Validate prompt length
        error_msg = validate_input_length(
            req,
            self.max_req_input_len,
            self.server_args.allow_auto_truncate,
        )
        if error_msg:
            req.set_finish_with_abort(error_msg)
            self._add_request_to_queue(req)
            return

        # Copy more attributes
        if recv_req.logprob_start_len == -1 or not recv_req.return_logprob:
            # By default, only return the logprobs for output tokens
            req.logprob_start_len = len(req.origin_input_ids) - 1
        else:
            req.logprob_start_len = recv_req.logprob_start_len

        if req.logprob_start_len >= len(req.origin_input_ids):
            error_msg = f"{req.logprob_start_len=} is higher than the number of input tokens {len(req.origin_input_ids)=}. Please use a smaller logprob_start_len."
            req.logprob_start_len = len(req.origin_input_ids) - 1
            req.set_finish_with_abort(error_msg)
            self._add_request_to_queue(req)
            return

        req.sampling_params.max_new_tokens = min(
            (
                req.sampling_params.max_new_tokens
                if req.sampling_params.max_new_tokens is not None
                else 1 << 30
            ),
            self.max_req_len - len(req.origin_input_ids) - 1,
        )

        # Init grammar cache for this request
        add_to_grammar_queue = False
        if (
            req.sampling_params.json_schema is not None
            or req.sampling_params.regex is not None
            or req.sampling_params.ebnf is not None
            or req.sampling_params.structural_tag is not None
        ):
            assert self.grammar_backend is not None
            if req.sampling_params.json_schema is not None:
                key = ("json", req.sampling_params.json_schema)
            elif req.sampling_params.regex is not None:
                key = ("regex", req.sampling_params.regex)
            elif req.sampling_params.ebnf is not None:
                key = ("ebnf", req.sampling_params.ebnf)
            elif req.sampling_params.structural_tag:
                key = ("structural_tag", req.sampling_params.structural_tag)

            value, cache_hit = self.grammar_backend.get_cached_or_future_value(key)
            req.grammar = value

            if not cache_hit:
                req.grammar_key = key
                add_to_grammar_queue = True
            else:
                if value is INVALID_GRAMMAR_OBJ:  # We hit a cached invalid grammar.
                    error_msg = f"Invalid grammar request with cache hit: {key=}"
                    req.set_finish_with_abort(error_msg)

        if add_to_grammar_queue:
            req.queue_time_start = time.perf_counter()
            self.grammar_queue.append(req)
        else:
            self._add_request_to_queue(req)

    def _add_request_to_queue(self, req: Req):
        req.queue_time_start = time.perf_counter()
        if self.disaggregation_mode == DisaggregationMode.PREFILL:
            self.disagg_prefill_bootstrap_queue.add(
                req, self.model_config.num_key_value_heads
            )
        elif self.disaggregation_mode == DisaggregationMode.DECODE:
            self.disagg_decode_prealloc_queue.add(req)
        else:
            if self.enable_hicache_storage:
                req.init_next_round_input(self.tree_cache)
                last_hash = req.last_host_node.get_last_hash_value()
                matched_len = len(req.prefix_indices) + req.host_hit_length
                if (matched_len > 0 and last_hash is not None) or matched_len == 0:
                    new_input_tokens = req.fill_ids[matched_len:]
                    self.tree_cache.prefetch_from_storage(
                        req.rid, req.last_host_node, new_input_tokens, last_hash
                    )
            self.waiting_queue.append(req)

    def _extend_requests_to_queue(self, reqs: List[Req], is_retracted: bool = False):
        if self.disaggregation_mode == DisaggregationMode.PREFILL:
            self.disagg_prefill_bootstrap_queue.extend(
                reqs, self.model_config.num_key_value_heads
            )
        elif self.disaggregation_mode == DisaggregationMode.DECODE:
            # If this is a decode server, we put the request to the decode pending prealloc queue
            self.disagg_decode_prealloc_queue.extend(reqs, is_retracted)
        else:
            self.waiting_queue.extend(reqs)

    def handle_embedding_request(
        self,
        recv_req: TokenizedEmbeddingReqInput,
    ):
        req = Req(
            recv_req.rid,
            recv_req.input_text,
            recv_req.input_ids,
            recv_req.sampling_params,
            token_type_ids=recv_req.token_type_ids,
        )
        req.tokenizer = self.tokenizer

        # Handle multimodal inputs
        if recv_req.image_inputs is not None:
            image_inputs = MultimodalInputs.from_dict(recv_req.image_inputs)
            # Expand a single image token into multiple dummy tokens for receiving image embeddings
            req.origin_input_ids = self.pad_input_ids_func(
                req.origin_input_ids, image_inputs
            )
            req.extend_image_inputs(image_inputs)

            if len(req.origin_input_ids) >= self.max_req_input_len:
                req.set_finish_with_abort(
                    error_msg=(
                        "Multimodal prompt is too long after expanding multimodal tokens. "
                        f"After expanding {len(req.origin_input_ids_unpadded)=} => {len(req.origin_input_ids)} >= {self.max_req_input_len}."
                    )
                )
                self._add_request_to_queue(req)
                return

        # Validate prompts length
        error_msg = validate_input_length(
            req,
            self.max_req_input_len,
            self.server_args.allow_auto_truncate,
        )
        if error_msg:
            self._add_request_to_queue(req)
            return

        # Copy more attributes
        req.logprob_start_len = len(req.origin_input_ids) - 1
        self._add_request_to_queue(req)

    def _emit_kv_metrics(self):
        kv_metrics = KvMetrics()
        kv_metrics.request_active_slots = self.stats.num_running_reqs
        kv_metrics.request_total_slots = self.max_running_requests
        kv_metrics.kv_active_blocks = int(
            self.stats.token_usage * self.max_total_num_tokens
        )
        kv_metrics.kv_total_blocks = self.max_total_num_tokens
        kv_metrics.num_requests_waiting = self.stats.num_queue_reqs
        kv_metrics.gpu_cache_usage_perc = self.stats.token_usage
        kv_metrics.gpu_prefix_cache_hit_rate = self.stats.cache_hit_rate
        kv_metrics.data_parallel_rank = self.dp_rank if self.dp_rank is not None else 0

        if not self.send_metrics_from_scheduler.closed:
            self.send_metrics_from_scheduler.send_pyobj(kv_metrics)

    def log_prefill_stats(
        self,
        adder: PrefillAdder,
        can_run_list: List[Req],
        running_bs: int,
    ):
        gap_latency = time.perf_counter() - self.last_prefill_stats_tic
        self.last_prefill_stats_tic = time.perf_counter()
        self.last_input_throughput = self.last_prefill_tokens / gap_latency
        self.last_prefill_tokens = adder.log_input_tokens

        if self.is_hybrid:
            (
                full_num_used,
                swa_num_used,
                full_token_usage,
                swa_token_usage,
                _,
                _,
                _,
                _,
            ) = self._get_swa_token_info()
            num_used = max(full_num_used, swa_num_used)
            token_usage = max(full_token_usage, swa_token_usage)
            token_msg = (
                f"full token usage: {full_token_usage:.2f}, "
                f"swa token usage: {swa_token_usage:.2f}, "
            )
        else:
            num_used, token_usage, _, _ = self._get_token_info()
            token_msg = f"token usage: {token_usage:.2f}, "

        num_new_seq = len(can_run_list)
        f = (
            f"Prefill batch. "
            f"#new-seq: {num_new_seq}, "
            f"#new-token: {adder.log_input_tokens}, "
            f"#cached-token: {adder.log_hit_tokens}, "
            f"{token_msg}"
        )

        if self.disaggregation_mode == DisaggregationMode.PREFILL:
            f += f"#unbootstrapped-req: {len(self.disagg_prefill_bootstrap_queue.queue)}, "
            f += f"#queue-req: {len(self.waiting_queue)}, "
            f += f"#transferring-req: {len(self.disagg_prefill_inflight_queue)}, "
            f += f"input throughput (token/s): {self.last_input_throughput:.2f}, "
        else:
            f += f"#running-req: {running_bs}, "
            f += f"#queue-req: {len(self.waiting_queue)}, "

        f += f"timestamp: {datetime.datetime.now().isoformat()}"

        logger.info(f)

        if self.enable_metrics:
            cache_hit_rate = adder.log_hit_tokens / (
                adder.log_input_tokens + adder.log_hit_tokens
            )
            self.stats.num_running_reqs = running_bs
            self.stats.num_used_tokens = num_used
            self.stats.token_usage = round(token_usage, 2)
            self.stats.num_queue_reqs = len(self.waiting_queue)
            self.stats.cache_hit_rate = cache_hit_rate

            total_queue_latency = 0
            for req in can_run_list:
                total_queue_latency += req.queue_time_end - req.queue_time_start
            self.stats.avg_request_queue_latency = total_queue_latency / num_new_seq

            self.metrics_collector.log_stats(self.stats)
            self._emit_kv_metrics()
        self._publish_kv_events()

    def log_decode_stats(
        self, can_run_cuda_graph: bool, running_batch: ScheduleBatch = None
    ):
        batch = running_batch or self.running_batch

        gap_latency = time.perf_counter() - self.last_decode_stats_tic
        self.last_decode_stats_tic = time.perf_counter()
        self.last_gen_throughput = self.num_generated_tokens / gap_latency
        self.num_generated_tokens = 0
        num_running_reqs = len(batch.reqs)
        if self.is_hybrid:
            (
                full_num_used,
                swa_num_used,
                full_token_usage,
                swa_token_usage,
                _,
                _,
                _,
                _,
            ) = self._get_swa_token_info()
            num_used = max(full_num_used, swa_num_used)
            token_usage = max(full_token_usage, swa_token_usage)
            token_msg = (
                f"#full token: {full_num_used}, "
                f"full token usage: {full_token_usage:.2f}, "
                f"#swa token: {swa_num_used}, "
                f"swa token usage: {swa_token_usage:.2f}, "
            )
        else:
            num_used, token_usage, _, _ = self._get_token_info()
            token_msg = f"#token: {num_used}, " f"token usage: {token_usage:.2f}, "

        if RECORD_STEP_TIME:
            self.step_time_dict[num_running_reqs].append(
                gap_latency / self.server_args.decode_log_interval
            )

        msg = f"Decode batch. #running-req: {num_running_reqs}, {token_msg}"

        if self.spec_algorithm.is_none():
            spec_accept_length = 0
        else:
            spec_accept_length = (
                self.spec_num_total_accepted_tokens / self.spec_num_total_forward_ct
            )
            self.cum_spec_accept_length += self.spec_num_total_accepted_tokens
            self.cum_spec_accept_count += self.spec_num_total_forward_ct
            self.spec_num_total_accepted_tokens = self.spec_num_total_forward_ct = 0
            msg += f"accept len: {spec_accept_length:.2f}, "

        if self.disaggregation_mode == DisaggregationMode.DECODE:
            msg += f"pre-allocated usage: {self.disagg_decode_prealloc_queue.num_tokens_pre_allocated / self.max_total_num_tokens:.2f}, "
            msg += f"#retracted-req: {len(self.disagg_decode_prealloc_queue.retracted_queue)}, "

        msg += (
            f"cuda graph: {can_run_cuda_graph}, "
            f"gen throughput (token/s): {self.last_gen_throughput:.2f}, "
            f"#queue-req: {len(self.waiting_queue)}, "
            f"timestamp: {datetime.datetime.now().isoformat()}"
        )

        logger.info(msg)
        if self.enable_metrics:
            self.stats.num_running_reqs = num_running_reqs
            self.stats.num_used_tokens = num_used
            self.stats.token_usage = round(token_usage, 2)
            self.stats.cache_hit_rate = 0.0
            self.stats.gen_throughput = self.last_gen_throughput
            self.stats.num_queue_reqs = len(self.waiting_queue)
            self.stats.num_grammar_queue_reqs = len(self.grammar_queue)
            self.stats.spec_accept_length = spec_accept_length
            self.stats.total_retracted_reqs = self.total_retracted_reqs
            self.metrics_collector.log_stats(self.stats)
            self._emit_kv_metrics()
        self._publish_kv_events()

    def check_memory(self):
        if self.is_hybrid:
            (
                full_num_used,
                swa_num_used,
                _,
                _,
                full_available_size,
                full_evictable_size,
                swa_available_size,
                swa_evictable_size,
            ) = self._get_swa_token_info()
            memory_leak = full_num_used != 0 or swa_num_used != 0
            token_msg = (
                f"{self.full_tokens_per_layer=}, {full_available_size=}, {full_evictable_size=}, {self.tree_cache.full_protected_size()=}\n"
                f"{self.swa_tokens_per_layer=}, {swa_available_size=}, {swa_evictable_size=}, {self.tree_cache.swa_protected_size()=}\n"
            )
        else:
            _, _, available_size, evictable_size = self._get_token_info()
            protected_size = self.tree_cache.protected_size()
            memory_leak = (available_size + evictable_size) != (
                self.max_total_num_tokens
                if not self.enable_hierarchical_cache
                else self.max_total_num_tokens - protected_size
            )
            token_msg = f"{self.max_total_num_tokens=}, {available_size=}, {evictable_size=}, {protected_size=}\n"

        if memory_leak:
            msg = "token_to_kv_pool_allocator memory leak detected! " f"{token_msg}"
            raise ValueError(msg)

        if self.disaggregation_mode == DisaggregationMode.DECODE:
            req_total_size = (
                self.req_to_token_pool.size + self.req_to_token_pool.pre_alloc_size
            )
        else:
            req_total_size = self.req_to_token_pool.size

        if len(self.req_to_token_pool.free_slots) != req_total_size:
            msg = (
                "req_to_token_pool memory leak detected!"
                f"available_size={len(self.req_to_token_pool.free_slots)}, "
                f"total_size={self.req_to_token_pool.size}\n"
            )
            raise ValueError(msg)

        if (
            self.enable_metrics
            and self.current_scheduler_metrics_enabled()
            and time.perf_counter() > self.metrics_collector.last_log_time + 30
        ):
            # During idle time, also collect metrics every 30 seconds.
            if self.is_hybrid:
                (
                    full_num_used,
                    swa_num_used,
                    full_token_usage,
                    swa_token_usage,
                    _,
                    _,
                    _,
                    _,
                ) = self._get_swa_token_info()
                num_used = max(full_num_used, swa_num_used)
                token_usage = max(full_token_usage, swa_token_usage)
            else:
                num_used, token_usage, _, _ = self._get_token_info()
            num_running_reqs = len(self.running_batch.reqs)
            self.stats.num_running_reqs = num_running_reqs
            self.stats.num_used_tokens = num_used
            self.stats.token_usage = round(token_usage, 2)
            self.stats.gen_throughput = 0
            self.stats.num_queue_reqs = len(self.waiting_queue)
            self.stats.num_grammar_queue_reqs = len(self.grammar_queue)
            self.metrics_collector.log_stats(self.stats)
        self._publish_kv_events()

    def check_tree_cache(self):
        if self.is_hybrid and isinstance(self.tree_cache, SWARadixCache):
            self.tree_cache.sanity_check()

    def _get_token_info(self):
        available_size = self.token_to_kv_pool_allocator.available_size()
        evictable_size = self.tree_cache.evictable_size()
        num_used = self.max_total_num_tokens - (available_size + evictable_size)
        token_usage = num_used / self.max_total_num_tokens
        return num_used, token_usage, available_size, evictable_size

    def _get_swa_token_info(self):
        full_available_size = self.token_to_kv_pool_allocator.full_available_size()
        full_evictable_size = self.tree_cache.full_evictable_size()
        swa_available_size = self.token_to_kv_pool_allocator.swa_available_size()
        swa_evictable_size = self.tree_cache.swa_evictable_size()
        full_num_used = self.full_tokens_per_layer - (
            full_available_size + full_evictable_size
        )
        swa_num_used = self.swa_tokens_per_layer - (
            swa_available_size + swa_evictable_size
        )
        full_token_usage = full_num_used / self.full_tokens_per_layer
        swa_token_usage = swa_num_used / self.swa_tokens_per_layer
        return (
            full_num_used,
            swa_num_used,
            full_token_usage,
            swa_token_usage,
            full_available_size,
            full_evictable_size,
            swa_available_size,
            swa_evictable_size,
        )

    def get_next_batch_to_run(self) -> Optional[ScheduleBatch]:
        # Merge the prefill batch into the running batch
        chunked_req_to_exclude = set()
        if self.chunked_req:
            # Move the chunked request out of the batch so that we can merge
            # only finished requests to running_batch.
            chunked_req_to_exclude.add(self.chunked_req)
            self.tree_cache.cache_unfinished_req(self.chunked_req)
            # chunked request keeps its rid but will get a new req_pool_idx
            self.req_to_token_pool.free(self.chunked_req.req_pool_idx)
        if self.last_batch and self.last_batch.forward_mode.is_extend():
            if self.last_batch.chunked_req is not None:
                # In the context pipeline parallelism, after the last chunk, the current microbatch still track outdated chunked_req.
                # We need to discard it.
                chunked_req_to_exclude.add(self.last_batch.chunked_req)

            # Filter batch
            last_bs = self.last_batch.batch_size()
            self.last_batch.filter_batch(
                chunked_req_to_exclude=list(chunked_req_to_exclude)
            )
            if self.last_batch.batch_size() < last_bs:
                self.running_batch.batch_is_full = False

            # Merge the new batch into the running batch
            if not self.last_batch.is_empty():
                if self.running_batch.is_empty():
                    self.running_batch = self.last_batch
                else:
                    # Merge running_batch with prefill batch
                    self.running_batch.merge_batch(self.last_batch)

        new_batch = self.get_new_batch_prefill()

        need_dp_attn_preparation = require_mlp_sync(self.server_args)

        if need_dp_attn_preparation and not self.spec_algorithm.is_none():
            # In speculative decoding, prefill batches and decode batches cannot be processed in the same DP attention group.
            # We prepare idle batches in advance to skip preparing decode batches when there are prefill batches in the group.
            new_batch = self.prepare_mlp_sync_batch(new_batch)
            need_dp_attn_preparation = new_batch is None

        if new_batch is not None:
            # Run prefill first if possible
            ret = new_batch
        else:
            # Run decode
            if not self.running_batch.is_empty():
                self.running_batch = self.update_running_batch(self.running_batch)
                ret = self.running_batch if not self.running_batch.is_empty() else None
            else:
                ret = None

        # Handle DP attention
        if need_dp_attn_preparation:
            if (
                self.server_args.load_balance_method == "minimum_tokens"
                and self.forward_ct % 40 == 0
            ):
                self.handle_dp_balance_data(ret)
            ret = self.prepare_mlp_sync_batch(ret)

        return ret

    def get_num_allocatable_reqs(self, running_bs):
        res = global_server_args_dict["max_micro_batch_size"] - running_bs
        if self.pp_size > 1:
            res = min(res, self.req_to_token_pool.available_size())
        return res

    def get_new_batch_prefill(self) -> Optional[ScheduleBatch]:
        # Check if the grammar is ready in the grammar queue
        if self.grammar_queue:
            self.move_ready_grammar_requests()

        # Handle the cases where prefill is not allowed
        if (
            self.running_batch.batch_is_full or len(self.waiting_queue) == 0
        ) and self.chunked_req is None:
            return None

        running_bs = len(self.running_batch.reqs)
        # Ignore the check if self.chunked_req is not None.
        # In the non-PP case, when self.chunked_req is not None, num_allocatable_reqs should always be greater than 0,
        # as the space for the chunked request has just been released.
        # In PP case, a chunked req can start in one microbatch and end in another microbatch, so the max_running_requests per microbatch should not be strict.
        # Instead, we should always allow chunked request to be added, otherwise, there will be a memory leak.
        if self.get_num_allocatable_reqs(running_bs) <= 0 and not self.chunked_req:
            self.running_batch.batch_is_full = True
            return None

        if self.enable_hierarchical_cache:
            self.tree_cache.check_hicache_events()

        # Get priority queue
        self.policy.calc_priority(self.waiting_queue)

        # Prefill policy
        adder = PrefillAdder(
            self.page_size,
            self.tree_cache,
            self.token_to_kv_pool_allocator,
            self.running_batch,
            self.new_token_ratio,
            self.max_prefill_tokens,
            self.chunked_prefill_size,
            running_bs if self.is_mixed_chunk else 0,
        )

        if self.chunked_req is not None:
            self.chunked_req.init_next_round_input()
            self.chunked_req = adder.add_chunked_req(self.chunked_req)

        if self.lora_paths:
            lora_set = set([req.lora_path for req in self.running_batch.reqs])

        # Get requests from the waiting queue to a new prefill batch
        for req in self.waiting_queue:
            if (
                self.lora_paths
                and len(
                    lora_set
                    | set([req.lora_path for req in adder.can_run_list])
                    | set([req.lora_path])
                )
                > self.max_loras_per_batch
            ):
                self.running_batch.batch_is_full = True
                break

            if len(adder.can_run_list) >= self.get_num_allocatable_reqs(running_bs):
                self.running_batch.batch_is_full = True
                break

            if self.disaggregation_mode == DisaggregationMode.PREFILL:
                # In prefill mode, prealloc queue and transfer queue can also take memory,
                # so we need to check if the available size for the actual available size.
                if len(adder.can_run_list) >= self.req_to_token_pool.available_size():
                    self.running_batch.batch_is_full = True
                    break

            if self.enable_hicache_storage:
                self.tree_cache.check_prefetch_progress(req.rid)

            req.init_next_round_input(self.tree_cache)
            res = adder.add_one_req(req, has_chunked_req=(self.chunked_req is not None))

            if res != AddReqResult.CONTINUE:
                if res == AddReqResult.NO_TOKEN:
                    if self.enable_hierarchical_cache:
                        # Set batch_is_full after making sure there are requests that can be served
                        self.running_batch.batch_is_full = len(
                            adder.can_run_list
                        ) > 0 or (not self.running_batch.is_empty())
                    else:
                        self.running_batch.batch_is_full = True
                break

        # Update waiting queue
        can_run_list: List[Req] = adder.can_run_list
        if len(can_run_list) == 0:
            return None

        if self.enable_metrics:
            # only record queue time when enable_metrics is True to avoid overhead
            for req in can_run_list:
                req.queue_time_end = time.perf_counter()

        self.waiting_queue = [
            x for x in self.waiting_queue if x not in set(can_run_list)
        ]

        if adder.new_chunked_req is not None:
            assert self.chunked_req is None
            self.chunked_req = adder.new_chunked_req

        if self.chunked_req:
            self.chunked_req.is_chunked += 1

        # Print stats
        if self.current_scheduler_metrics_enabled():
            self.log_prefill_stats(adder, can_run_list, running_bs)

        # Create a new batch
        new_batch = ScheduleBatch.init_new(
            can_run_list,
            self.req_to_token_pool,
            self.token_to_kv_pool_allocator,
            self.tree_cache,
            self.model_config,
            self.enable_overlap,
            self.spec_algorithm,
            self.server_args.enable_custom_logit_processor,
            chunked_req=self.chunked_req,
        )
        if self.enable_hierarchical_cache:
            # todo (zhiqiang): disable cuda graph execution if hicache loading triggered
            new_batch.hicache_consumer_index = (
                self.tree_cache.ready_to_load_host_cache()
            )

        new_batch.prepare_for_extend()

        # Mixed-style chunked prefill
        if (
            self.is_mixed_chunk
            and not self.running_batch.is_empty()
            and not (new_batch.return_logprob or self.running_batch.return_logprob)
        ):
            # TODO (lianmin): support return_logprob + mixed chunked prefill
            self.running_batch.filter_batch()
            if not self.running_batch.is_empty():
                self.running_batch.prepare_for_decode()
                new_batch.mix_with_running(self.running_batch)
                new_batch.decoding_reqs = self.running_batch.reqs
            self.running_batch = ScheduleBatch(
                reqs=[], batch_is_full=self.running_batch.batch_is_full
            )
        else:
            new_batch.decoding_reqs = None

        return new_batch

    def update_running_batch(self, batch: ScheduleBatch) -> Optional[ScheduleBatch]:
        """Update the current running decoding batch."""
        initial_bs = batch.batch_size()

        batch.filter_batch()
        if batch.is_empty():
            batch.batch_is_full = False
            return batch

        # Check if decode out of memory
        if not batch.check_decode_mem(self.decode_mem_cache_buf_multiplier) or (
            TEST_RETRACT and batch.batch_size() > 10
        ):
            old_ratio = self.new_token_ratio

            retracted_reqs, new_token_ratio = batch.retract_decode(self.server_args)
            num_retracted_reqs = len(retracted_reqs)
            self.new_token_ratio = new_token_ratio

            logger.info(
                "KV cache pool is full. Retract requests. "
                f"#retracted_reqs: {num_retracted_reqs}, "
                f"#new_token_ratio: {old_ratio:.4f} -> {self.new_token_ratio:.4f}"
            )

            self._extend_requests_to_queue(retracted_reqs, is_retracted=True)
            self.total_retracted_reqs += num_retracted_reqs
        else:
            self.new_token_ratio = max(
                self.new_token_ratio - self.new_token_ratio_decay,
                self.min_new_token_ratio,
            )

        if batch.batch_size() < initial_bs:
            batch.batch_is_full = False

        # Update batch tensors
        batch.prepare_for_decode()
        return batch

    def run_batch(
        self, batch: ScheduleBatch
    ) -> Union[GenerationBatchResult, EmbeddingBatchResult]:
        """Run a batch."""
        self.forward_ct += 1

        # Whether to run the profiler
        self._profile_batch_predicate(batch)
        if self.forward_sleep_time is not None:
            logger.info(f"Scheduler.run_batch sleep {self.forward_sleep_time}s")
            time.sleep(self.forward_sleep_time)

        # Run forward
        if self.is_generation:
            if self.spec_algorithm.is_none():
                model_worker_batch = batch.get_model_worker_batch()

                # update the consumer index of hicache to the running batch
                self.tp_worker.set_hicache_consumer(
                    model_worker_batch.hicache_consumer_index
                )
                if self.pp_group.is_last_rank:
                    logits_output, next_token_ids, can_run_cuda_graph = (
                        self.tp_worker.forward_batch_generation(model_worker_batch)
                    )
                else:
                    pp_hidden_states_proxy_tensors, _, can_run_cuda_graph = (
                        self.tp_worker.forward_batch_generation(model_worker_batch)
                    )
                bid = model_worker_batch.bid
            else:
                (
                    logits_output,
                    next_token_ids,
                    bid,
                    num_accepted_tokens,
                    can_run_cuda_graph,
                ) = self.draft_worker.forward_batch_speculative_generation(batch)
                bs = batch.batch_size()
                self.spec_num_total_accepted_tokens += num_accepted_tokens + bs
                self.spec_num_total_forward_ct += bs
                self.num_generated_tokens += num_accepted_tokens

            if self.pp_group.is_last_rank:
                batch.output_ids = next_token_ids

            # These 2 values are needed for processing the output, but the values can be
            # modified by overlap schedule. So we have to copy them here so that
            # we can use the correct values in output processing.
            if batch.return_logprob or self.spec_algorithm.is_eagle():
                extend_input_len_per_req = [req.extend_input_len for req in batch.reqs]
            else:
                extend_input_len_per_req = None
            if batch.return_logprob:
                extend_logprob_start_len_per_req = [
                    req.extend_logprob_start_len for req in batch.reqs
                ]
            else:
                extend_logprob_start_len_per_req = None

            ret = GenerationBatchResult(
                logits_output=logits_output if self.pp_group.is_last_rank else None,
                pp_hidden_states_proxy_tensors=(
                    pp_hidden_states_proxy_tensors
                    if not self.pp_group.is_last_rank
                    else None
                ),
                next_token_ids=next_token_ids if self.pp_group.is_last_rank else None,
                extend_input_len_per_req=extend_input_len_per_req,
                extend_logprob_start_len_per_req=extend_logprob_start_len_per_req,
                bid=bid,
                can_run_cuda_graph=can_run_cuda_graph,
            )
        else:  # embedding or reward model
            model_worker_batch = batch.get_model_worker_batch()
            embeddings = self.tp_worker.forward_batch_embedding(model_worker_batch)
            ret = EmbeddingBatchResult(
                embeddings=embeddings, bid=model_worker_batch.bid
            )
        return ret

    def process_batch_result(
        self,
        batch: ScheduleBatch,
        result: Union[GenerationBatchResult, EmbeddingBatchResult],
        launch_done: Optional[threading.Event] = None,
    ):
        if batch.forward_mode.is_decode():
            self.process_batch_result_decode(batch, result, launch_done)
        elif batch.forward_mode.is_extend():
            self.process_batch_result_prefill(batch, result, launch_done)
        elif batch.forward_mode.is_idle():
            if self.enable_overlap:
                self.tp_worker.resolve_last_batch_result(launch_done)
                self.set_next_batch_sampling_info_done(batch)
        elif batch.forward_mode.is_dummy_first():
            self.set_next_batch_sampling_info_done(batch)

        if self.return_health_check_ct:
            # Return some signal for the health check.
            # This is used to prevent the health check signal being blocked by long context prefill.
            # However, one minor issue is that this code path does not check the status of detokenizer manager.
            self.return_health_check_ct -= 1
            self.send_to_tokenizer.send_pyobj(HealthCheckOutput())

    def prepare_mlp_sync_batch(self, local_batch: ScheduleBatch):
        return self.prepare_mlp_sync_batch_raw(
            local_batch,
            dp_size=self.server_args.dp_size,
            attn_tp_size=self.attn_tp_size,
            tp_group=self.tp_group,
            get_idle_batch=self.get_idle_batch,
            disable_cuda_graph=self.server_args.disable_cuda_graph,
            spec_algorithm=self.spec_algorithm,
            speculative_num_draft_tokens=self.server_args.speculative_num_draft_tokens,
            enable_two_batch_overlap=self.server_args.enable_two_batch_overlap,
            enable_deepep_moe=self.server_args.enable_deepep_moe,
            deepep_mode=DeepEPMode[self.server_args.deepep_mode],
            require_mlp_tp_gather=require_mlp_tp_gather(self.server_args),
            disable_overlap_schedule=self.server_args.disable_overlap_schedule,
        )

    def handle_dp_balance_data(self, local_batch: ScheduleBatch):
        def gather_dp_balance_info(holding_tokens_list) -> Union[None, List[List[int]]]:
            """gather recv_dp_balance_id_this_term and holding tokens per worker for dp balance"""
            recv_list = self.recv_dp_balance_id_this_term
            assert len(recv_list) <= 511, (
                "The number of requests received this round is too large. "
                "Please increase gather_tensor_size and onfly_info_size."
            )

            gather_tensor_size = 512
            # recv_tensor: | holding_tokens | len(recv_dp_balance_id) | recv_dp_balance_ids
            recv_tensor = torch.zeros(gather_tensor_size, dtype=torch.int32)
            recv_tensor[0] = holding_tokens_list
            recv_tensor[1] = len(
                recv_list
            )  # The first element is the length of the list.
            recv_tensor[2 : len(recv_list) + 2] = torch.tensor(
                recv_list, dtype=torch.int32
            )

            if self.tp_rank == 0:
                gathered_list = [
                    torch.zeros(gather_tensor_size, dtype=torch.int32)
                    for _ in range(self.balance_meta.num_workers)
                ]
            else:
                gathered_list = None

            torch.distributed.gather(
                recv_tensor, gathered_list, group=self.tp_cpu_group
            )

            gathered_id_list_per_worker = None
            if self.tp_rank == 0:
                gathered_id_list_per_worker = []
                holding_tokens_list = []
                for tensor in gathered_list:
                    holding_tokens_list.append(tensor[0].item())
                    list_length = tensor[1].item()
                    gathered_id_list_per_worker.append(
                        tensor[2 : list_length + 2].tolist()
                    )

            return gathered_id_list_per_worker, holding_tokens_list

        def write_shared_dp_balance_info(new_recv_rid_lists, local_tokens):
            meta = self.balance_meta

            with meta.mutex:
                onfly_list: List[Dict[int, int]] = meta.get_shared_onfly()
                assert len(new_recv_rid_lists) == len(
                    onfly_list
                ), "num_worker not equal"
                # 1.Check if the rid received by each worker this round is present in onfly.
                #   If it is, remove the corresponding onfly item.
                worker_id = 0
                for new_recv_rids, on_fly_reqs in zip(new_recv_rid_lists, onfly_list):
                    for new_recv_rid in new_recv_rids:
                        assert (
                            new_recv_rid in on_fly_reqs
                        ), f"{new_recv_rid=} not in {worker_id=} {on_fly_reqs=}, data consistency is wrong"
                        del on_fly_reqs[new_recv_rid]
                    worker_id += 1
                # 2. Atomically write local_tokens and onfly into shm under the mutex
                meta.set_shared_onfly_info(onfly_list)
                meta.set_shared_local_tokens(local_tokens)

        # prepare worker holding tokens this scheduler term
        if local_batch is None:
            holding_tokens = sum(req.seqlen for req in self.waiting_queue)
        else:
            holding_tokens = sum(req.seqlen for req in local_batch.reqs) + sum(
                req.seqlen for req in self.waiting_queue
            )

        new_recv_dp_balance_id_list, holding_token_list = gather_dp_balance_info(
            holding_tokens
        )

        self.recv_dp_balance_id_this_term.clear()
        if self.tp_rank == 0:  # only first worker write info
            write_shared_dp_balance_info(
                new_recv_dp_balance_id_list, holding_token_list
            )

    @staticmethod
    def prepare_mlp_sync_batch_raw(
        local_batch: ScheduleBatch,
        dp_size,
        attn_tp_size: int,
        tp_group,
        get_idle_batch,
        disable_cuda_graph: bool,
        spec_algorithm,
        speculative_num_draft_tokens,
        enable_two_batch_overlap: bool,
        enable_deepep_moe: bool,
        deepep_mode: DeepEPMode,
        require_mlp_tp_gather: bool,
        disable_overlap_schedule: bool,
    ):
        # Check if other DP workers have running batches
        if local_batch is None:
            num_tokens = 0
            num_tokens_for_logprob = 0
        elif local_batch.forward_mode.is_decode():
            num_tokens = local_batch.batch_size()
            num_tokens_for_logprob = num_tokens
        else:
            num_tokens = local_batch.extend_num_tokens
            num_tokens_for_logprob = sum(
                [
                    # We should have at least 1 token for sample in every case.
                    max(extend_len - logprob_start_len, 1)
                    for logprob_start_len, extend_len in zip(
                        local_batch.extend_logprob_start_lens, local_batch.extend_lens
                    )
                ]
            )

        if local_batch is None or local_batch.forward_mode.is_decode_or_idle():
            can_cuda_graph = 1
        else:
            can_cuda_graph = 0

        is_extend_in_batch = (
            local_batch.forward_mode.is_extend() if local_batch else False
        )

        tbo_preparer = TboDPAttentionPreparer()
        if disable_overlap_schedule:
            group = tp_group.device_group
            device = tp_group.device
        else:
            group = tp_group.cpu_group
            device = "cpu"

        local_info = torch.tensor(
            [
                num_tokens,
                can_cuda_graph,
                num_tokens_for_logprob,
                is_extend_in_batch,
                *tbo_preparer.prepare_all_gather(
                    local_batch,
                    deepep_mode,
                    enable_deepep_moe,
                    enable_two_batch_overlap,
                ),
            ],
            dtype=torch.int64,
            device=device,
        )
        global_info = torch.empty(
            (dp_size, attn_tp_size, 6),
            dtype=torch.int64,
            device=device,
        )
        torch.distributed.all_gather_into_tensor(
            global_info.flatten(),
            local_info,
            group=group,
        )
        global_num_tokens = global_info[:, 0, 0].tolist()
        can_cuda_graph = min(global_info[:, 0, 1].tolist())
        global_num_tokens_for_logprob = global_info[:, 0, 2].tolist()
        is_extend_in_batch = global_info[:, 0, 3].tolist()

        tbo_split_seq_index, global_forward_mode = tbo_preparer.compute_output(
            global_info[:, :, 4:6]
        )

        if local_batch is None and max(global_num_tokens) > 0:
            local_batch = get_idle_batch()

        if local_batch is not None:
            # TODO: handle the case when moe_dense_tp_size != 1
            if not require_mlp_tp_gather:
                local_batch.global_num_tokens = [num_tokens]
                local_batch.global_num_tokens_for_logprob = [num_tokens_for_logprob]
            else:
                local_batch.global_num_tokens = global_num_tokens
                local_batch.global_num_tokens_for_logprob = (
                    global_num_tokens_for_logprob
                )
            local_batch.is_extend_in_batch = any(is_extend_in_batch)
            local_batch.tbo_split_seq_index = tbo_split_seq_index
            local_batch.global_forward_mode = global_forward_mode

            # Check forward mode for cuda graph
            if not disable_cuda_graph:
                local_batch.can_run_dp_cuda_graph = can_cuda_graph

        return local_batch

    def get_idle_batch(self):
        idle_batch = ScheduleBatch.init_new(
            [],
            self.req_to_token_pool,
            self.token_to_kv_pool_allocator,
            self.tree_cache,
            self.model_config,
            self.enable_overlap,
            self.spec_algorithm,
            self.server_args.enable_custom_logit_processor,
        )
        idle_batch.prepare_for_idle()
        return idle_batch

    def move_ready_grammar_requests(self):
        """Move requests whose grammar objects are ready from grammar_queue to waiting_queue."""

        num_ready_reqs = 0
        num_timeout_reqs = 0
        for req in self.grammar_queue:
            try:
                if req.finished():  # It is aborted by AbortReq
                    num_ready_reqs += 1
                    continue
                req.grammar = req.grammar.result(timeout=0.03)
                self.grammar_backend.set_cache(req.grammar_key, req.grammar.copy())
                if req.grammar is INVALID_GRAMMAR_OBJ:
                    req.set_finish_with_abort(
                        f"Invalid grammar request: {req.grammar_key=}"
                    )
                num_ready_reqs += 1
            except futures._base.TimeoutError:
                req.grammar_wait_ct += 1
                # NOTE(lianmin): this timeout is the waiting time of the above line. It is
                # not the waiting time from it enters the grammar queue.
                if req.grammar_wait_ct > GRAMMAR_TIMEOUT / 0.03:
                    num_timeout_reqs = 1
                break

        if self.server_args.enable_dp_attention:
            tp_size = self.attn_tp_size
            tp_group = self.attn_tp_cpu_group
        else:
            tp_size = self.tp_size
            tp_group = self.tp_cpu_group

        if tp_size > 1:
            # Sync across TP ranks to make sure they have the same number of ready requests
            tensor = torch.tensor([num_ready_reqs, num_timeout_reqs], dtype=torch.int32)
            torch.distributed.all_reduce(
                tensor, op=torch.distributed.ReduceOp.MAX, group=tp_group
            )
            num_ready_reqs_max, num_timeout_reqs_max = tensor.tolist()

            for i in range(num_ready_reqs, num_ready_reqs_max):
                req = self.grammar_queue[i]
                if req.finished():  # It is aborted by AbortReq
                    continue
                req.grammar = req.grammar.result()
                self.grammar_backend.set_cache(req.grammar_key, req.grammar.copy())
                if req.grammar is INVALID_GRAMMAR_OBJ:
                    req.set_finish_with_abort(
                        f"Invalid grammar request: {req.grammar_key=}"
                    )
        else:
            num_ready_reqs_max = num_ready_reqs
            num_timeout_reqs_max = num_timeout_reqs

        for i in range(num_ready_reqs, num_ready_reqs + num_timeout_reqs_max):
            req = self.grammar_queue[i]
            req.grammar.cancel()
            error_msg = f"Grammar preprocessing timed out for {req.grammar_key=}"
            req.set_finish_with_abort(error_msg)
            self.grammar_backend.set_cache(req.grammar_key, INVALID_GRAMMAR_OBJ)
        num_ready_reqs = num_ready_reqs_max + num_timeout_reqs_max

        self._extend_requests_to_queue(self.grammar_queue[:num_ready_reqs])
        self.grammar_queue = self.grammar_queue[num_ready_reqs:]

    def set_next_batch_sampling_info_done(self, batch: ScheduleBatch):
        if batch.next_batch_sampling_info:
            if batch.next_batch_sampling_info.grammars is not None:
                batch.next_batch_sampling_info.update_regex_vocab_mask()
                self.current_stream.synchronize()
            batch.next_batch_sampling_info.sampling_info_done.set()

    def watchdog_thread(self):
        """A watch dog thread that will try to kill the server itself if one forward batch takes too long."""
        self.watchdog_last_forward_ct = 0
        self.watchdog_last_time = time.perf_counter()

        while True:
            current = time.perf_counter()
            if self.cur_batch is not None:
                if self.watchdog_last_forward_ct == self.forward_ct:
                    if current > self.watchdog_last_time + self.watchdog_timeout:
                        break
                else:
                    self.watchdog_last_forward_ct = self.forward_ct
                    self.watchdog_last_time = current
            time.sleep(self.watchdog_timeout // 2)

        if not disable_request_logging():
            # Print batch size and memory pool info to check whether there are de-sync issues.
            if self.is_hybrid:
                (
                    _,
                    _,
                    _,
                    _,
                    full_available_size,
                    full_evictable_size,
                    swa_available_size,
                    swa_evictable_size,
                ) = self._get_swa_token_info()
                info_msg = (
                    f"{full_available_size=}, "
                    f"{full_evictable_size=}, "
                    f"{swa_available_size=}, "
                    f"{swa_evictable_size=}, "
                )
            else:
                _, _, available_size, evictable_size = self._get_token_info()
                info_msg = f"{available_size=}, " f"{evictable_size=}, "
            logger.error(
                f"{self.cur_batch.batch_size()=}, "
                f"{self.cur_batch.reqs=}, "
                f"{info_msg}"
            )

        pyspy_dump_schedulers()
        logger.error(f"Watchdog timeout ({self.watchdog_timeout=})")
        print(file=sys.stderr, flush=True)
        print(file=sys.stdout, flush=True)

        # Wait for some time so that the parent process can print the error.
        time.sleep(5)
        self.parent_process.send_signal(signal.SIGQUIT)

    def flush_cache_wrapped(self, recv_req: FlushCacheReqInput):
        success = self.flush_cache()
        return FlushCacheReqOutput(success=success)

    def flush_cache(self):
        """Flush the memory pool and cache."""
        if (
            len(self.waiting_queue) == 0
            and self.running_batch.is_empty()
            and (self.pp_size == 1 or all(x.is_empty() for x in self.running_mbs))
        ):
            self.cur_batch = None
            self.last_batch = None
            self.tree_cache.reset()
            if self.grammar_backend:
                self.grammar_backend.reset()
            self.req_to_token_pool.clear()
            self.token_to_kv_pool_allocator.clear()

            if not self.spec_algorithm.is_none():
                self.draft_worker.model_runner.req_to_token_pool.clear()
                self.draft_worker.model_runner.token_to_kv_pool_allocator.clear()

            self.num_generated_tokens = 0
            self.forward_ct_decode = 0
            self.spec_num_total_accepted_tokens = 0
            self.spec_num_total_forward_ct = 0
            self.cum_spec_accept_length = 0
            self.cum_spec_accept_count = 0
            torch.cuda.empty_cache()
            logger.info("Cache flushed successfully!")
            if_success = True
        else:
            logging.warning(
                f"Cache not flushed because there are pending requests. "
                f"#queue-req: {len(self.waiting_queue)}, "
                f"#running-req: {len(self.running_batch.reqs)}"
            )
            if_success = False
        return if_success

    def get_load(self):
        # TODO(lsyin): use dynamically maintained num_waiting_tokens
        if self.is_hybrid:
            load_full = (
                self.full_tokens_per_layer
                - self.token_to_kv_pool_allocator.full_available_size()
                - self.tree_cache.full_evictable_size()
            )
            load_swa = (
                self.swa_tokens_per_layer
                - self.token_to_kv_pool_allocator.swa_available_size()
                - self.tree_cache.swa_evictable_size()
            )
            load = max(load_full, load_swa)
        else:
            load = (
                self.max_total_num_tokens
                - self.token_to_kv_pool_allocator.available_size()
                - self.tree_cache.evictable_size()
            )
        load += sum(len(req.origin_input_ids) for req in self.waiting_queue)
        if self.disaggregation_mode == DisaggregationMode.PREFILL:
            load += sum(
                len(req.origin_input_ids)
                for req in self.disagg_prefill_bootstrap_queue.queue
            )
        elif self.disaggregation_mode == DisaggregationMode.DECODE:
            load += sum(
                len(req.req.origin_input_ids)
                for req in self.disagg_decode_prealloc_queue.queue
            )

        return load

    def get_internal_state(self, recv_req: GetInternalStateReq):
        ret = dict(global_server_args_dict)
        ret["last_gen_throughput"] = self.last_gen_throughput
        ret["memory_usage"] = {
            "weight": round(
                self.tp_worker.worker.model_runner.weight_load_mem_usage, 2
            ),
            "kvcache": round(
                self.token_to_kv_pool_allocator.get_kvcache().mem_usage, 2
            ),
            "token_capacity": int(self.max_total_num_tokens),
        }

        if not _is_cpu:
            ret["memory_usage"]["cuda_graph"] = round(
                self.tp_worker.worker.model_runner.cuda_graph_mem_usage, 2
            )

        if not self.spec_algorithm.is_none() and self.cum_spec_accept_count > 0:
            ret["avg_spec_accept_length"] = (
                self.cum_spec_accept_length / self.cum_spec_accept_count
            )
        if RECORD_STEP_TIME:
            ret["step_time_dict"] = self.step_time_dict

        ret["load"] = self.get_load()

        return GetInternalStateReqOutput(internal_state=ret)

    def set_internal_state(self, recv_req: SetInternalStateReq):
        server_args_dict = recv_req.server_args
        args_allow_update = set(
            [
                "max_micro_batch_size",
                "speculative_accept_threshold_single",
                "speculative_accept_threshold_acc",
            ]
        )
        if_success = True
        for k, v in server_args_dict.items():
            if k not in args_allow_update:
                logging.warning(f"Updating {k} is not supported.")
                if_success = False
                break
            elif k == "max_micro_batch_size" and (
                v > self.max_running_requests // self.pp_size or v < 1
            ):
                logging.warning(
                    f"Updating {k} to {v} is rejected because it is out of the valid range [1, {self.max_running_requests // self.pp_size}]."
                )
                if_success = False
                break
        if if_success:
            if not self.spec_algorithm.is_none() and self.cum_spec_accept_count > 0:
                avg_spec_accept_length = (
                    self.cum_spec_accept_length / self.cum_spec_accept_count
                )
                logger.info(f"{avg_spec_accept_length=}")
            self.cum_spec_accept_length = self.cum_spec_accept_count = 0
            for k, v in server_args_dict.items():
                global_server_args_dict[k] = v
            logger.info(f"Global server args updated! {global_server_args_dict=}")
        return SetInternalStateReqOutput(
            updated=True,
            server_args=global_server_args_dict,
        )

    def handle_rpc_request(self, recv_req: RpcReqInput):
        # Handle RPC requests
        logger.info(
            f"handle_rpc_request: {recv_req.method}, param: {recv_req.parameters}"
        )

        success = True
        exec = None
        try:
            func = getattr(self, recv_req.method)
            func(recv_req.parameters)
        except Exception as e:
            success = False
            exec = e
            logger.error(f"Failed to call rpc {recv_req.method}: {str(e)}")

        barrier()
        return RpcReqOutput(success, "" if not exec else str(exec))

    def save_remote_model(self, params):
        url = params["url"]

        worker = self.tp_worker.worker

        worker.model_runner.save_remote_model(url)

    def save_sharded_model(self, params):
        worker = self.tp_worker.worker

        worker.model_runner.save_sharded_model(
            path=params["path"],
            pattern=params["pattern"],
            max_size=params["max_size"],
        )

    def abort_request(self, recv_req: AbortReq):
        # Delete requests in the waiting queue
        to_del = []
        for i, req in enumerate(self.waiting_queue):
            if recv_req.abort_all or req.rid.startswith(recv_req.rid):
                to_del.append(i)

        # Sort in reverse order to avoid index issues when deleting
        for i in reversed(to_del):
            # Abort method 1: directly pop from the queue
            # This only works for requests that have not started anything.
            # We still need to send something back to TokenizerManager to clean up the state.
            req = self.waiting_queue.pop(i)
            self.send_to_tokenizer.send_pyobj(AbortReq(req.rid))
            logger.debug(f"Abort queued request. {req.rid=}")

        # Delete the requests in the grammar queue
        for req in self.grammar_queue:
            # Abort method 2: call `set_finish_with_abort`
            # The request will still run one prefill forward pass.
            # In this case, we change the input_ids to be only one token to make this prefill cheap.
            if recv_req.abort_all or req.rid.startswith(recv_req.rid):
                logger.debug(f"Abort grammar queue request. {req.rid=}")
                if req.grammar:
                    req.grammar.cancel()
                req.set_finish_with_abort("Aborted by AbortReq.")

        # Delete requests in the running batch
        if self.cur_batch is self.running_batch or self.cur_batch is None:
            reqs = self.running_batch.reqs
        else:
            reqs = self.running_batch.reqs + self.cur_batch.reqs

        for req in reqs:
            if not req.finished() and (
                recv_req.abort_all or req.rid.startswith(recv_req.rid)
            ):
                # Abort method 3: set `to_abort=True`
                # The request will still run one decode forward pass.
                # Then we reuse all existing code to clean up the KV cache allocation.
                logger.debug(f"Abort running request. {req.rid=}")
                req.to_abort = True

    def _pause_engine(self) -> Tuple[List[Req], int]:
        raise NotImplementedError()

    def update_weights_from_disk(self, recv_req: UpdateWeightFromDiskReqInput):
        """In-place update of the weights from disk."""
        success, message = self.tp_worker.update_weights_from_disk(recv_req)
        if success:
            flush_cache_success = self.flush_cache()
            assert flush_cache_success, "Cache flush failed after updating weights"
        else:
            logger.error(message)
        return UpdateWeightFromDiskReqOutput(success, message, 0)

    def load_lora_adapter(
        self, recv_req: LoadLoRAAdapterReqInput
    ) -> LoadLoRAAdapterReqOutput:
        """In-place loading a new lora adapter from disk or huggingface."""

        result = self.tp_worker.load_lora_adapter(recv_req)

        if result.success:
            flush_cache_success = self.flush_cache()
            assert flush_cache_success, "Cache flush failed after loading lora adapter."
        else:
            logger.error(result.error_message)
        return result

    def unload_lora_adapter(
        self, recv_req: UnloadLoRAAdapterReqInput
    ) -> UnloadLoRAAdapterReqOutput:
        """Unload the lora adapter."""

        result = self.tp_worker.unload_lora_adapter(recv_req)

        if result.success:
            flush_cache_success = self.flush_cache()
            assert (
                flush_cache_success
            ), "Cache flush failed after unloading LoRA weights"
        else:
            logger.error(result.error_message)
        return result

    def init_weights_update_group(self, recv_req: InitWeightsUpdateGroupReqInput):
        """Initialize the online model parameter update group."""
        success, message = self.tp_worker.init_weights_update_group(recv_req)
        return InitWeightsUpdateGroupReqOutput(success, message)

    def update_weights_from_distributed(
        self,
        recv_req: UpdateWeightsFromDistributedReqInput,
    ) -> Tuple[bool, str]:
        """Update the online model parameter."""
        success, message = self.tp_worker.update_weights_from_distributed(recv_req)
        if success:
            if recv_req.flush_cache:
                flush_cache_success = self.flush_cache()
                assert flush_cache_success, "Cache flush failed after updating weights"
        else:
            logger.error(message)
        return UpdateWeightsFromDistributedReqOutput(success, message)

    def update_weights_from_tensor(self, recv_req: UpdateWeightsFromTensorReqInput):
        """Update the online model parameter from tensors."""
        success, message = self.tp_worker.update_weights_from_tensor(recv_req)
        # TODO extract common code b/t update_weights_from_distributed and update_weights_from_tensor later
        if success:
            if recv_req.flush_cache:
                flush_cache_success = self.flush_cache()
                assert flush_cache_success, "Cache flush failed after updating weights"
        else:
            logger.error(message)
        barrier(group=self.tp_cpu_group)
        return UpdateWeightsFromTensorReqOutput(success, message)

    def get_weights_by_name(self, recv_req: GetWeightsByNameReqInput):
        parameter = self.tp_worker.get_weights_by_name(recv_req)
        return GetWeightsByNameReqOutput(parameter)

    def release_memory_occupation(self, recv_req: ReleaseMemoryOccupationReqInput):
        tags = recv_req.tags

        if tags is None or len(tags) == 0:
            tags = [GPU_MEMORY_TYPE_WEIGHTS, GPU_MEMORY_TYPE_KV_CACHE]

        if GPU_MEMORY_TYPE_KV_CACHE in tags:
            self.memory_saver_adapter.pause(GPU_MEMORY_TYPE_KV_CACHE)
            self.flush_cache()

        if GPU_MEMORY_TYPE_WEIGHTS in tags:
            self.stashed_model_static_state = _export_static_state(
                self.tp_worker.worker.model_runner.model
            )
            torch.distributed.barrier(self.tp_cpu_group)
            self.memory_saver_adapter.pause(GPU_MEMORY_TYPE_WEIGHTS)

        return ReleaseMemoryOccupationReqOutput()

    def resume_memory_occupation(self, recv_req: ResumeMemoryOccupationReqInput):
        tags = recv_req.tags

        if tags is None or len(tags) == 0:
            tags = [GPU_MEMORY_TYPE_WEIGHTS, GPU_MEMORY_TYPE_KV_CACHE]

        if GPU_MEMORY_TYPE_WEIGHTS in tags:
            self.memory_saver_adapter.resume(GPU_MEMORY_TYPE_WEIGHTS)
            torch.distributed.barrier(self.tp_cpu_group)
            _import_static_state(
                self.tp_worker.worker.model_runner.model,
                self.stashed_model_static_state,
            )
            del self.stashed_model_static_state

        if GPU_MEMORY_TYPE_KV_CACHE in tags:
            self.memory_saver_adapter.resume(GPU_MEMORY_TYPE_KV_CACHE)

        return ResumeMemoryOccupationReqOutput()

    def slow_down(self, recv_req: SlowDownReqInput):
        t = recv_req.forward_sleep_time
        if t is not None and t <= 0:
            t = None
        self.forward_sleep_time = t
        return SlowDownReqOutput()

    def profile(self, recv_req: ProfileReq):
        if recv_req.type == ProfileReqType.START_PROFILE:
            if recv_req.profile_by_stage or recv_req.start_step:
                return self.init_profile(
                    recv_req.output_dir,
                    recv_req.start_step,
                    recv_req.num_steps,
                    recv_req.activities,
                    recv_req.with_stack,
                    recv_req.record_shapes,
                    recv_req.profile_by_stage,
                    recv_req.profile_id,
                )
            else:
                self.init_profile(
                    recv_req.output_dir,
                    recv_req.start_step,
                    recv_req.num_steps,
                    recv_req.activities,
                    recv_req.with_stack,
                    recv_req.record_shapes,
                    recv_req.profile_by_stage,
                    recv_req.profile_id,
                )
                return self.start_profile(True)
        else:
            return self.stop_profile()

    def init_profile(
        self,
        output_dir: Optional[str],
        start_step: Optional[int],
        num_steps: Optional[int],
        activities: Optional[List[str]],
        with_stack: Optional[bool],
        record_shapes: Optional[bool],
        profile_by_stage: bool,
        profile_id: str,
    ) -> ProfileReqOutput:
        if self.profile_in_progress:
            return ProfileReqOutput(
                success=False,
                message="Profiling is already in progress. Call /stop_profile first.",
            )

        self.profile_by_stage = profile_by_stage

        if output_dir is None:
            output_dir = os.getenv("SGLANG_TORCH_PROFILER_DIR", "/tmp")
        if activities is None:
            activities = ["CPU", "GPU"]

        self.torch_profiler_output_dir = output_dir
        self.torch_profiler_with_stack = with_stack
        self.torch_profiler_record_shapes = record_shapes
        self.profiler_activities = activities
        self.profile_id = profile_id

        if start_step:
            self.profiler_start_forward_ct = max(start_step, self.forward_ct + 1)

        if num_steps:
            self.profile_steps = num_steps
            if self.profile_by_stage:
                self.profiler_target_prefill_ct = num_steps
                self.profiler_target_decode_ct = num_steps
                self.profiler_prefill_ct = 0
                self.profiler_decode_ct = 0
            elif start_step:
                self.profiler_target_forward_ct = (
                    self.profiler_start_forward_ct + num_steps
                )
            else:
                self.profiler_target_forward_ct = self.forward_ct + num_steps
            # The caller will be notified when reaching profiler_target_forward_ct
        else:
            self.profiler_target_forward_ct = None

        return ProfileReqOutput(success=True, message="Succeeded")

    def start_profile(
        self, stage: Optional[ForwardMode] = None
    ) -> ProfileReqOutput | None:
        stage_str = f" for {stage.__str__()}" if stage else ""
        logger.info(
            f"Profiling starts{stage_str}. Traces will be saved to: {self.torch_profiler_output_dir} (with profile id: {self.profile_id})",
        )

        activities = self.profiler_activities
        with_stack = self.torch_profiler_with_stack
        record_shapes = self.torch_profiler_record_shapes

        activity_map = {
            "CPU": torch.profiler.ProfilerActivity.CPU,
            "GPU": torch.profiler.ProfilerActivity.CUDA,
        }
        torchprof_activities = [
            activity_map[a] for a in activities if a in activity_map
        ]

        if "RPD" in activities:
            from rpdTracerControl import rpdTracerControl

            rpdTracerControl.skipCreate()

            self.rpd_profile_path = os.path.join(
                self.torch_profiler_output_dir,
                "rpd-" + str(time.time()) + f"-TP-{self.tp_rank}" + ".trace.json.gz",
            )

            if self.tp_rank == 0:
                import sqlite3

                from rocpd.schema import RocpdSchema

                if os.path.exists("trace.rpd"):
                    os.unlink("trace.rpd")
                schema = RocpdSchema()
                connection = sqlite3.connect("trace.rpd")
                schema.writeSchema(connection)
                connection.commit()
                del connection
            torch.distributed.barrier(self.tp_cpu_group)

            self.rpd_profiler = rpdTracerControl()
            self.rpd_profiler.setPythonTrace(True)
            self.rpd_profiler.start()
            self.rpd_profiler.rangePush("", "rpd profile range", "")
            self.profile_in_progress = True
        elif torchprof_activities:
            self.torch_profiler = torch.profiler.profile(
                activities=torchprof_activities,
                with_stack=with_stack if with_stack is not None else True,
                record_shapes=record_shapes if record_shapes is not None else False,
            )
            self.torch_profiler.start()
            self.profile_in_progress = True

        if "MEM" in activities:
            torch.cuda.memory._record_memory_history(max_entries=100000)
            self.profile_in_progress = True

        if "CUDA_PROFILER" in activities:
            torch.cuda.cudart().cudaProfilerStart()
            self.profile_in_progress = True

        return ProfileReqOutput(success=True, message="Succeeded")

    def stop_profile(
        self, stage: Optional[ForwardMode] = None
    ) -> ProfileReqOutput | None:
        if not self.profile_in_progress:
            return ProfileReqOutput(
                success=False,
                message="Profiling is not in progress. Call /start_profile first.",
            )

        if not Path(self.torch_profiler_output_dir).exists():
            Path(self.torch_profiler_output_dir).mkdir(parents=True, exist_ok=True)

        stage_suffix = f"-{stage.__str__()}" if stage else ""
        logger.info("Stop profiling" + stage_suffix + "...")
        if self.torch_profiler is not None:
            self.torch_profiler.stop()
            self.torch_profiler.export_chrome_trace(
                os.path.join(
                    self.torch_profiler_output_dir,
                    self.profile_id
                    + f"-TP-{self.tp_rank}"
                    + stage_suffix
                    + ".trace.json.gz",
                )
            )
            torch.distributed.barrier(self.tp_cpu_group)

        if self.rpd_profiler is not None:
            self.rpd_profiler.rangePop()
            self.rpd_profiler.stop()
            self.rpd_profiler.flush()

            torch.distributed.barrier(self.tp_cpu_group)
            if self.tp_rank == 0:
                from sglang.srt.utils import rpd_to_chrome_trace

                rpd_to_chrome_trace("trace.rpd", self.rpd_profile_path)
            self.rpd_profiler = None
            self.rpd_profiler_path = None

        if self.profiler_activities is not None and "MEM" in self.profiler_activities:
            memory_profile_path = os.path.join(
                self.torch_profiler_output_dir,
                str(time.time())
                + f"-TP-{self.tp_rank}-memory"
                + stage_suffix
                + ".pickle",
            )
            torch.cuda.memory._dump_snapshot(memory_profile_path)
            torch.cuda.memory._record_memory_history(enabled=None)

        if "CUDA_PROFILER" in self.profiler_activities:
            torch.cuda.cudart().cudaProfilerStop()

        logger.info(
            "Profiling done. Traces are saved to: %s",
            self.torch_profiler_output_dir,
        )
        self.torch_profiler = None
        self.profile_in_progress = False
        self.profiler_start_forward_ct = None

        return ProfileReqOutput(success=True, message="Succeeded.")

    def _profile_batch_predicate(self, batch):
        if self.profile_by_stage:
            if batch.forward_mode.is_prefill():
                if self.profiler_prefill_ct == 0:
                    self.start_profile(batch.forward_mode)
                self.profiler_prefill_ct += 1
                if self.profiler_prefill_ct > self.profiler_target_prefill_ct:
                    if self.profile_in_progress:
                        self.stop_profile(stage=ForwardMode.EXTEND)
            elif batch.forward_mode.is_decode():
                if self.profiler_decode_ct == 0:
                    if self.profile_in_progress:
                        # force trace flush
                        self.stop_profile(ForwardMode.EXTEND)
                    self.start_profile(batch.forward_mode)
                self.profiler_decode_ct += 1
                if self.profiler_decode_ct > self.profiler_target_decode_ct:
                    if self.profile_in_progress:
                        self.stop_profile(stage=ForwardMode.DECODE)
            elif batch.forward_mode.is_idle():
                pass
            else:
                raise RuntimeError(f"unsupported profile stage: {batch.forward_mode}")
        else:
            # Check profiler
            if (
                self.profiler_target_forward_ct
                and self.profiler_target_forward_ct <= self.forward_ct
            ):
                self.stop_profile()
            if (
                self.profiler_start_forward_ct
                and self.profiler_start_forward_ct == self.forward_ct
            ):
                self.start_profile()

    def expert_distribution_handle(self, recv_req: ExpertDistributionReq):
        if recv_req == ExpertDistributionReq.START_RECORD:
            get_global_expert_distribution_recorder().start_record()
        elif recv_req == ExpertDistributionReq.STOP_RECORD:
            get_global_expert_distribution_recorder().stop_record()
        elif recv_req == ExpertDistributionReq.DUMP_RECORD:
            get_global_expert_distribution_recorder().dump_record()
        else:
            raise ValueError("Unrecognized ExpertDistributionReq value")
        return ExpertDistributionReqOutput()

    def open_session(self, recv_req: OpenSessionReqInput):
        # handle error
        session_id = recv_req.session_id
        if session_id in self.sessions:
            logger.warning(f"session id {session_id} already exist, cannot open.")
            return OpenSessionReqOutput(session_id, False)
        elif session_id is None:
            logger.warning("session id is None, cannot open.")
            return OpenSessionReqOutput(session_id, False)
        else:
            self.sessions[session_id] = Session(
                recv_req.capacity_of_str_len, session_id
            )
            return OpenSessionReqOutput(session_id, True)

    def close_session(self, recv_req: CloseSessionReqInput):
        # handle error
        session_id = recv_req.session_id
        if session_id not in self.sessions:
            logger.warning(f"session id {session_id} does not exist, cannot delete.")
        else:
            del self.sessions[session_id]

    def get_print_prefix(self):
        prefix = ""
        if self.attn_dp_rank is not None:
            prefix += f" DP{self.attn_dp_rank}"
        if self.server_args.tp_size > 1:
            prefix += f" TP{self.tp_rank}"
        if self.pp_size > 1:
            prefix += f" PP{self.pp_rank}"
        return prefix

    def _publish_kv_events(self):
        if self.enable_kv_cache_events:
            events = self.tree_cache.take_events()
            if events:
                batch = KVEventBatch(ts=time.time(), events=events)
                self.kv_event_publisher.publish(batch)


def is_health_check_generate_req(recv_req):
    return getattr(recv_req, "rid", "").startswith("HEALTH_CHECK")


def _export_static_state(model):
    return dict(
        buffers=[
            (name, buffer.detach().clone()) for name, buffer in model.named_buffers()
        ]
    )


def _import_static_state(model, static_params):
    self_named_buffers = dict(model.named_buffers())
    for name, tensor in static_params["buffers"]:
        self_named_buffers[name][...] = tensor


def run_scheduler_process(
    server_args: ServerArgs,
    port_args: PortArgs,
    gpu_id: int,
    tp_rank: int,
    pp_rank: int,
    dp_rank: Optional[int],
    pipe_writer,
    balance_meta: Optional[DPBalanceMeta] = None,
):
    # Generate the prefix
    prefix = ""
    if dp_rank is not None:
        prefix += f" DP{dp_rank}"
    if server_args.tp_size > 1:
        prefix += f" TP{tp_rank}"
    if server_args.pp_size > 1:
        prefix += f" PP{pp_rank}"

    # Config the process
    kill_itself_when_parent_died()
    setproctitle.setproctitle(f"sglang::scheduler{prefix.replace(' ', '_')}")
    faulthandler.enable()
    parent_process = psutil.Process().parent()

    # [For Router] if env var "SGLANG_DP_RANK" exist, set dp_rank to the value of the env var
    if dp_rank is None and "SGLANG_DP_RANK" in os.environ:
        dp_rank = int(os.environ["SGLANG_DP_RANK"])

    # Configure the logger
    configure_logger(server_args, prefix=prefix)
    suppress_other_loggers()

    # Set cpu affinity to this gpu process
    if get_bool_env_var("SGLANG_SET_CPU_AFFINITY"):
        set_gpu_proc_affinity(server_args.tp_size, server_args.nnodes, gpu_id)

    embedding_cache_size = 100
    if "SGLANG_VLM_CACHE_SIZE_MB" in os.environ:
        embedding_cache_size = int(os.environ["SGLANG_VLM_CACHE_SIZE_MB"])
    init_embedding_cache(embedding_cache_size * 1024 * 1024)
    # Create a scheduler and run the event loop
    try:
        scheduler = Scheduler(
            server_args,
            port_args,
            gpu_id,
            tp_rank,
            pp_rank,
            dp_rank,
            dp_balance_meta=balance_meta,
        )
        pipe_writer.send(
            {
                "status": "ready",
                "max_total_num_tokens": scheduler.max_total_num_tokens,
                "max_req_input_len": scheduler.max_req_input_len,
            }
        )
        disaggregation_mode: DisaggregationMode = scheduler.disaggregation_mode

        if disaggregation_mode == DisaggregationMode.NULL:
            if server_args.pp_size > 1:
                scheduler.event_loop_pp()
            elif scheduler.enable_overlap:
                scheduler.event_loop_overlap()
            else:
                scheduler.event_loop_normal()
        elif disaggregation_mode == DisaggregationMode.PREFILL:
            if scheduler.enable_overlap:
                scheduler.event_loop_overlap_disagg_prefill()
            else:
                scheduler.event_loop_normal_disagg_prefill()

        elif disaggregation_mode == DisaggregationMode.DECODE:
            if scheduler.enable_overlap:
                scheduler.event_loop_overlap_disagg_decode()
            else:
                scheduler.event_loop_normal_disagg_decode()

    except Exception:
        traceback = get_exception_traceback()
        logger.error(f"Scheduler hit an exception: {traceback}")
        parent_process.send_signal(signal.SIGQUIT)<|MERGE_RESOLUTION|>--- conflicted
+++ resolved
@@ -544,7 +544,6 @@
         if get_bool_env_var("SGLANG_GC_LOG"):
             configure_gc_logger()
 
-<<<<<<< HEAD
         self.balance_meta = dp_balance_meta
         if (
             server_args.enable_dp_attention
@@ -553,10 +552,9 @@
             assert dp_balance_meta is not None
 
         self.recv_dp_balance_id_this_term = []
-=======
+
     def current_scheduler_metrics_enabled(self):
         return self.attn_tp_rank == 0 or self.enable_metrics_for_all_schedulers
->>>>>>> d0510f08
 
     def maybe_sleep_on_idle(self):
         if self.idle_sleeper is not None:
