# Copyright 2023-2024 SGLang Team
# Licensed under the Apache License, Version 2.0 (the "License");
# you may not use this file except in compliance with the License.
# You may obtain a copy of the License at
#
#     http://www.apache.org/licenses/LICENSE-2.0
#
# Unless required by applicable law or agreed to in writing, software
# distributed under the License is distributed on an "AS IS" BASIS,
# WITHOUT WARRANTIES OR CONDITIONS OF ANY KIND, either express or implied.
# See the License for the specific language governing permissions and
# limitations under the License.
# ==============================================================================
"""A scheduler that manages a tensor parallel GPU worker."""

import faulthandler
import logging
import os
import signal
import sys
import threading
import time
from collections import deque
from concurrent import futures
from dataclasses import dataclass
from http import HTTPStatus
from types import SimpleNamespace
from typing import Dict, List, Optional, Tuple, Union

import psutil
import setproctitle
import torch
import zmq
from torch.distributed import barrier

from sglang.global_config import global_config
from sglang.srt.configs.model_config import ModelConfig
from sglang.srt.constrained.base_grammar_backend import (
    INVALID_GRAMMAR_OBJ,
    create_grammar_backend,
)
from sglang.srt.disaggregation.decode import (
    DecodePreallocQueue,
    DecodeTransferQueue,
    SchedulerDisaggregationDecodeMixin,
)
from sglang.srt.disaggregation.prefill import (
    PrefillBootstrapQueue,
    SchedulerDisaggregationPrefillMixin,
)
from sglang.srt.disaggregation.utils import (
    DisaggregationMode,
    MetadataBuffers,
    ReqToMetadataIdxAllocator,
    TransferBackend,
    prepare_abort,
)
from sglang.srt.distributed import get_pp_group, get_world_group
from sglang.srt.eplb.expert_distribution import get_global_expert_distribution_recorder
from sglang.srt.hf_transformers_utils import (
    get_processor,
    get_tokenizer,
    get_tokenizer_from_processor,
)
from sglang.srt.layers.dp_attention import compute_dp_attention_world_info
from sglang.srt.layers.logits_processor import LogitsProcessorOutput
from sglang.srt.layers.moe.utils import DeepEPMode, MoeA2ABackend
from sglang.srt.managers.io_struct import (
    AbortReq,
    CloseSessionReqInput,
    ExpertDistributionReq,
    ExpertDistributionReqOutput,
    FlushCacheReqInput,
    FlushCacheReqOutput,
    GetInternalStateReq,
    GetInternalStateReqOutput,
    GetWeightsByNameReqInput,
    HealthCheckOutput,
    InitWeightsUpdateGroupReqInput,
    LoadLoRAAdapterReqInput,
    LoadLoRAAdapterReqOutput,
    OpenSessionReqInput,
    OpenSessionReqOutput,
    ProfileReq,
    ReleaseMemoryOccupationReqInput,
    ResumeMemoryOccupationReqInput,
    RpcReqInput,
    RpcReqOutput,
    SetInternalStateReq,
    SetInternalStateReqOutput,
    SlowDownReqInput,
    SlowDownReqOutput,
    TokenizedEmbeddingReqInput,
    TokenizedGenerateReqInput,
    UnloadLoRAAdapterReqInput,
    UnloadLoRAAdapterReqOutput,
    UpdateWeightFromDiskReqInput,
    UpdateWeightsFromDistributedReqInput,
    UpdateWeightsFromTensorReqInput,
)
from sglang.srt.managers.mm_utils import init_embedding_cache
from sglang.srt.managers.schedule_batch import (
    FINISH_ABORT,
    MultimodalInputs,
    Req,
    ScheduleBatch,
    global_server_args_dict,
)
from sglang.srt.managers.schedule_policy import (
    AddReqResult,
    PrefillAdder,
    SchedulePolicy,
)
from sglang.srt.managers.scheduler_input_blocker import SchedulerInputBlocker
from sglang.srt.managers.scheduler_metrics_mixin import (
    RECORD_STEP_TIME,
    SchedulerMetricsMixin,
)
from sglang.srt.managers.scheduler_output_processor_mixin import (
    SchedulerOutputProcessorMixin,
)
from sglang.srt.managers.scheduler_profiler_mixin import SchedulerProfilerMixin
from sglang.srt.managers.scheduler_update_weights_mixin import (
    SchedulerUpdateWeightsMixin,
)
from sglang.srt.managers.session_controller import Session
from sglang.srt.managers.tp_worker import TpModelWorker
from sglang.srt.managers.tp_worker_overlap_thread import TpModelWorkerClient
from sglang.srt.managers.utils import DPBalanceMeta, validate_input_length
from sglang.srt.mem_cache.chunk_cache import ChunkCache, SWAChunkCache
from sglang.srt.mem_cache.hiradix_cache import HiRadixCache
from sglang.srt.mem_cache.radix_cache import RadixCache
from sglang.srt.mem_cache.swa_radix_cache import SWARadixCache
from sglang.srt.model_executor.forward_batch_info import ForwardMode, PPProxyTensors
from sglang.srt.reasoning_parser import ReasoningParser
from sglang.srt.server_args import PortArgs, ServerArgs
from sglang.srt.speculative.spec_info import SpeculativeAlgorithm
from sglang.srt.torch_memory_saver_adapter import TorchMemorySaverAdapter
from sglang.srt.two_batch_overlap import TboDPAttentionPreparer
from sglang.srt.utils import (
    DynamicGradMode,
    broadcast_pyobj,
    configure_gc_logger,
    configure_logger,
    disable_request_logging,
    get_available_gpu_memory,
    get_bool_env_var,
    get_zmq_socket,
    is_cpu,
    kill_itself_when_parent_died,
    point_to_point_pyobj,
    pyspy_dump_schedulers,
    require_mlp_sync,
    require_mlp_tp_gather,
    set_gpu_proc_affinity,
    set_random_seed,
    suppress_other_loggers,
)
from sglang.utils import TypeBasedDispatcher, get_exception_traceback

logger = logging.getLogger(__name__)

# Test retract decode for debugging purposes
TEST_RETRACT = get_bool_env_var("SGLANG_TEST_RETRACT")
GRAMMAR_TIMEOUT = float(os.environ.get("SGLANG_GRAMMAR_TIMEOUT", 300))

_is_cpu = is_cpu()


@dataclass
class GenerationBatchResult:
    logits_output: Optional[LogitsProcessorOutput]
    pp_hidden_states_proxy_tensors: Optional[torch.Tensor]
    next_token_ids: Optional[List[int]]
    extend_input_len_per_req: List[int]
    extend_logprob_start_len_per_req: List[int]
    bid: int
    can_run_cuda_graph: bool


@dataclass
class EmbeddingBatchResult:
    embeddings: torch.Tensor
    bid: int


class Scheduler(
    SchedulerOutputProcessorMixin,
    SchedulerUpdateWeightsMixin,
    SchedulerProfilerMixin,
    SchedulerMetricsMixin,
    SchedulerDisaggregationDecodeMixin,
    SchedulerDisaggregationPrefillMixin,
):
    """A scheduler that manages a tensor parallel GPU worker."""

    def __init__(
        self,
        server_args: ServerArgs,
        port_args: PortArgs,
        gpu_id: int,
        tp_rank: int,
        moe_ep_rank: int,
        pp_rank: int,
        dp_rank: Optional[int],
        dp_balance_meta: Optional[DPBalanceMeta] = None,
    ):
        # Parse args
        self.server_args = server_args
        self.tp_rank = tp_rank
        self.moe_ep_rank = moe_ep_rank
        self.pp_rank = pp_rank
        self.dp_rank = dp_rank
        self.tp_size = server_args.tp_size
        self.moe_ep_size = server_args.ep_size
        self.pp_size = server_args.pp_size
        self.dp_size = server_args.dp_size
        self.schedule_policy = server_args.schedule_policy
        self.enable_lora = server_args.enable_lora
        self.max_loras_per_batch = server_args.max_loras_per_batch
        self.enable_overlap = not server_args.disable_overlap_schedule
        self.skip_tokenizer_init = server_args.skip_tokenizer_init
        self.enable_metrics = server_args.enable_metrics
        self.enable_metrics_for_all_schedulers = (
            server_args.enable_metrics_for_all_schedulers
        )
        self.enable_kv_cache_events = server_args.kv_events_config is not None
        self.stream_interval = server_args.stream_interval
        self.spec_algorithm = SpeculativeAlgorithm.from_string(
            server_args.speculative_algorithm
        )
        self.gpu_id = gpu_id
        self.enable_hierarchical_cache = server_args.enable_hierarchical_cache
        self.enable_hicache_storage = server_args.hicache_storage_backend is not None
        self.page_size = server_args.page_size

        self.attn_tp_rank, self.attn_tp_size, self.attn_dp_rank = (
            compute_dp_attention_world_info(
                server_args.enable_dp_attention,
                self.tp_rank,
                self.tp_size,
                self.dp_size,
            )
        )

        # Init inter-process communication
        context = zmq.Context(2)
        self.idle_sleeper = None

        if self.pp_rank == 0 and self.attn_tp_rank == 0:
            self.recv_from_tokenizer = get_zmq_socket(
                context, zmq.PULL, port_args.scheduler_input_ipc_name, False
            )
            self.recv_from_rpc = get_zmq_socket(
                context, zmq.DEALER, port_args.rpc_ipc_name, False
            )

            self.send_to_tokenizer = get_zmq_socket(
                context, zmq.PUSH, port_args.tokenizer_ipc_name, False
            )
            if server_args.skip_tokenizer_init:
                # Directly send to the TokenizerManager
                self.send_to_detokenizer = get_zmq_socket(
                    context, zmq.PUSH, port_args.tokenizer_ipc_name, False
                )
            else:
                # Send to the DetokenizerManager
                self.send_to_detokenizer = get_zmq_socket(
                    context, zmq.PUSH, port_args.detokenizer_ipc_name, False
                )

            if self.server_args.sleep_on_idle:
                self.idle_sleeper = IdleSleeper(
                    [
                        self.recv_from_tokenizer,
                        self.recv_from_rpc,
                    ]
                )
        else:
            self.recv_from_tokenizer = None
            self.recv_from_rpc = None
            self.send_to_tokenizer = SimpleNamespace(send_pyobj=lambda x: None)
            self.send_to_detokenizer = SimpleNamespace(send_pyobj=lambda x: None)

        if self.current_scheduler_metrics_enabled():
            self.send_metrics_from_scheduler = get_zmq_socket(
                context, zmq.PUSH, port_args.metrics_ipc_name, False
            )

        # Init tokenizer
        self.init_tokenizer()

        # Set reasoning_parser and think_end_id if --reasoning_parser is enabled
        if self.server_args.reasoning_parser and self.tokenizer:
            reasoning_parser = ReasoningParser(
                model_type=self.server_args.reasoning_parser, stream_reasoning=False
            )
            self.tokenizer.think_end_id = self.tokenizer.encode(
                reasoning_parser.detector.think_end_token, add_special_tokens=False
            )[0]

        # Check whether overlap can be enabled
        if not self.is_generation:
            self.enable_overlap = False
            logger.info("Overlap scheduler is disabled for embedding models.")

        # Launch a tensor parallel worker
        if self.enable_overlap:
            TpWorkerClass = TpModelWorkerClient
        else:
            TpWorkerClass = TpModelWorker

        self.tp_worker = TpWorkerClass(
            server_args=server_args,
            gpu_id=gpu_id,
            tp_rank=tp_rank,
            moe_ep_rank=moe_ep_rank,
            pp_rank=pp_rank,
            dp_rank=dp_rank,
            nccl_port=port_args.nccl_port,
        )

        # Launch a draft worker for speculative decoding
        if self.spec_algorithm.is_eagle():
            from sglang.srt.speculative.eagle_worker import EAGLEWorker

            self.draft_worker = EAGLEWorker(
                gpu_id=gpu_id,
                tp_rank=tp_rank,
                moe_ep_rank=moe_ep_rank,
                server_args=server_args,
                nccl_port=port_args.nccl_port,
                target_worker=self.tp_worker,
                dp_rank=dp_rank,
            )
        else:
            self.draft_worker = None

        # Get token and memory info from the model worker
        (
            self.max_total_num_tokens,
            self.max_prefill_tokens,
            self.max_running_requests,
            self.max_queued_requests,
            self.max_req_len,
            self.max_req_input_len,
            self.random_seed,
            self.device,
            worker_global_server_args_dict,
            _,
            _,
            _,
        ) = self.tp_worker.get_worker_info()
        if global_server_args_dict["max_micro_batch_size"] is None:
            global_server_args_dict["max_micro_batch_size"] = max(
                self.max_running_requests // server_args.pp_size, 1
            )

        self.tp_group = self.tp_worker.get_tp_group()
        self.tp_cpu_group = self.tp_group.cpu_group
        self.attn_tp_group = self.tp_worker.get_attention_tp_group()
        self.attn_tp_cpu_group = self.tp_worker.get_attention_tp_cpu_group()
        self.pp_group = get_pp_group()
        self.world_group = get_world_group()

        self.pad_input_ids_func = self.tp_worker.get_pad_input_ids_func()
        global_server_args_dict.update(worker_global_server_args_dict)
        set_random_seed(self.random_seed)

        # Hybrid memory pool
        self.is_hybrid = self.tp_worker.is_hybrid
        if self.is_hybrid:
            self.sliding_window_size = self.tp_worker.sliding_window_size
            self.full_tokens_per_layer, self.swa_tokens_per_layer = (
                self.tp_worker.get_tokens_per_layer_info()
            )

        # Print debug info
        if tp_rank == 0:
            avail_mem = get_available_gpu_memory(
                self.device, self.gpu_id, empty_cache=False
            )
            logger.info(
                f"max_total_num_tokens={self.max_total_num_tokens}, "
                f"chunked_prefill_size={server_args.chunked_prefill_size}, "
                f"max_prefill_tokens={self.max_prefill_tokens}, "
                f"max_running_requests={self.max_running_requests}, "
                f"context_len={self.model_config.context_len}, "
                f"available_gpu_mem={avail_mem:.2f} GB"
            )

        # Init memory pool and cache
        self.init_memory_pool_and_cache()

        # Init running status
        self.waiting_queue: List[Req] = []
        # The running decoding batch for continuous batching
        self.running_batch: ScheduleBatch = ScheduleBatch(reqs=[], batch_is_full=False)
        # The current forward batch
        self.cur_batch: Optional[ScheduleBatch] = None
        # The last forward batch
        self.last_batch: Optional[ScheduleBatch] = None
        self.forward_ct = 0
        self.forward_ct_decode = 0
        self.num_generated_tokens = 0
        self.last_prefill_tokens = 0
        self.last_decode_stats_tic = time.perf_counter()
        self.last_prefill_stats_tic = time.perf_counter()
        self.return_health_check_ct = 0
        self.num_retracted_reqs: int = 0
        self.num_paused_reqs: int = 0
        self.kv_transfer_speed_gb_s: float = 0.0
        self.kv_transfer_latency_ms: float = 0.0
        self.sessions: Dict[str, Session] = {}
        self.current_stream = torch.get_device_module(self.device).current_stream()
        if self.device == "cpu":
            self.current_stream.synchronize = lambda: None  # No-op for CPU
        self.forward_sleep_time = None

        # Init chunked prefill
        self.chunked_prefill_size = server_args.chunked_prefill_size
        if self.chunked_prefill_size <= 0:  # -1 means disable
            self.chunked_prefill_size = None
        self.chunked_req = None
        self.is_mixed_chunk = (
            self.chunked_prefill_size is not None and server_args.enable_mixed_chunk
        )

        # Init the grammar backend for constrained generation
        self.grammar_queue: List[Req] = []
        if not server_args.skip_tokenizer_init:
            self.grammar_backend = create_grammar_backend(
                server_args,
                self.tokenizer,
                self.model_config.vocab_size,
                self.model_config.hf_eos_token_id,
            )
        else:
            self.grammar_backend = None

        # Init schedule policy and new token estimation
        self.policy = SchedulePolicy(
            self.schedule_policy,
            self.tree_cache,
            self.enable_hierarchical_cache,
        )
        assert (
            server_args.schedule_conservativeness >= 0
        ), "Invalid schedule_conservativeness"
        self.init_new_token_ratio = min(
            global_config.default_init_new_token_ratio
            * server_args.schedule_conservativeness,
            1.0,
        )
        self.min_new_token_ratio = min(
            self.init_new_token_ratio
            * global_config.default_min_new_token_ratio_factor,
            1.0,
        )
        self.new_token_ratio_decay = (
            self.init_new_token_ratio - self.min_new_token_ratio
        ) / global_config.default_new_token_ratio_decay_steps
        self.new_token_ratio = self.init_new_token_ratio

        # Init watchdog thread
        self.watchdog_timeout = server_args.watchdog_timeout
        t = threading.Thread(target=self.watchdog_thread, daemon=True)
        t.start()
        self.parent_process = psutil.Process().parent()

        # Init memory saver, profiler and metric stats
        self.memory_saver_adapter = TorchMemorySaverAdapter.create(
            enable=server_args.enable_memory_saver
        )
        self.init_profier()

        self.input_blocker = (
            SchedulerInputBlocker(noop=self.attn_tp_rank != 0)
            if get_bool_env_var("SGLANG_ENABLE_COLOCATED_BATCH_GEN")
            else None
        )

        # Init metrics stats
        self.init_metrics(tp_rank, pp_rank, dp_rank)
        self.init_kv_events(server_args.kv_events_config)

        # Init disaggregation
        self.disaggregation_mode = DisaggregationMode(
            self.server_args.disaggregation_mode
        )
        self.init_disaggregation()

        if get_bool_env_var("SGLANG_GC_LOG"):
            configure_gc_logger()

        # Init request dispatcher
        self._request_dispatcher = TypeBasedDispatcher(
            [
                (TokenizedGenerateReqInput, self.handle_generate_request),
                (TokenizedEmbeddingReqInput, self.handle_embedding_request),
                (FlushCacheReqInput, self.flush_cache_wrapped),
                (AbortReq, self.abort_request),
                (OpenSessionReqInput, self.open_session),
                (CloseSessionReqInput, self.close_session),
                (UpdateWeightFromDiskReqInput, self.update_weights_from_disk),
                (InitWeightsUpdateGroupReqInput, self.init_weights_update_group),
                (
                    UpdateWeightsFromDistributedReqInput,
                    self.update_weights_from_distributed,
                ),
                (UpdateWeightsFromTensorReqInput, self.update_weights_from_tensor),
                (GetWeightsByNameReqInput, self.get_weights_by_name),
                (ReleaseMemoryOccupationReqInput, self.release_memory_occupation),
                (ResumeMemoryOccupationReqInput, self.resume_memory_occupation),
                (SlowDownReqInput, self.slow_down),
                (ProfileReq, self.profile),
                (GetInternalStateReq, self.get_internal_state),
                (SetInternalStateReq, self.set_internal_state),
                (RpcReqInput, self.handle_rpc_request),
                (ExpertDistributionReq, self.expert_distribution_handle),
                (LoadLoRAAdapterReqInput, self.load_lora_adapter),
                (UnloadLoRAAdapterReqInput, self.unload_lora_adapter),
            ]
        )

        self.balance_meta = dp_balance_meta
        if (
            server_args.enable_dp_attention
            and server_args.load_balance_method == "minimum_tokens"
        ):
            assert dp_balance_meta is not None

        self.recv_dp_balance_id_this_term = []

    def init_tokenizer(self):
        server_args = self.server_args

        self.model_config = ModelConfig.from_server_args(server_args)
        self.is_generation = self.model_config.is_generation

        if server_args.skip_tokenizer_init:
            self.tokenizer = self.processor = None
        else:
            if self.model_config.is_multimodal:
                self.processor = get_processor(
                    server_args.tokenizer_path,
                    tokenizer_mode=server_args.tokenizer_mode,
                    trust_remote_code=server_args.trust_remote_code,
                    revision=server_args.revision,
                    use_fast=not server_args.disable_fast_image_processor,
                )
                self.tokenizer = get_tokenizer_from_processor(self.processor)
            else:
                self.tokenizer = get_tokenizer(
                    server_args.tokenizer_path,
                    tokenizer_mode=server_args.tokenizer_mode,
                    trust_remote_code=server_args.trust_remote_code,
                    revision=server_args.revision,
                )

    def init_memory_pool_and_cache(self):
        server_args = self.server_args

        self.req_to_token_pool, self.token_to_kv_pool_allocator = (
            self.tp_worker.get_memory_pool()
        )

        if (
            server_args.chunked_prefill_size is not None
            and server_args.disable_radix_cache
        ):
            if self.is_hybrid:
                ChunkCacheClass = SWAChunkCache
            else:
                ChunkCacheClass = ChunkCache
            self.tree_cache = ChunkCacheClass(
                req_to_token_pool=self.req_to_token_pool,
                token_to_kv_pool_allocator=self.token_to_kv_pool_allocator,
                page_size=self.page_size,
            )
        else:
            if os.environ.get("SGLANG_EXPERIMENTAL_CPP_RADIX_TREE") == "1":
                # lazy import to avoid JIT overhead
                from sglang.srt.mem_cache.radix_cache_cpp import RadixCacheCpp

                self.tree_cache = RadixCacheCpp(
                    disable=False,
                    use_hicache=self.enable_hierarchical_cache,
                    req_to_token_pool=self.req_to_token_pool,
                    token_to_kv_pool=self.token_to_kv_pool_allocator,
                    tp_cache_group=self.tp_cpu_group,
                    page_size=self.page_size,
                    hicache_ratio=server_args.hicache_ratio,
                    hicache_size=server_args.hicache_size,
                    hicache_write_policy=server_args.hicache_write_policy,
                    enable_kv_cache_events=self.enable_kv_cache_events,
                )
            elif self.enable_hierarchical_cache:
                self.tree_cache = HiRadixCache(
                    req_to_token_pool=self.req_to_token_pool,
                    token_to_kv_pool_allocator=self.token_to_kv_pool_allocator,
                    tp_cache_group=(
                        self.attn_tp_cpu_group
                        if self.server_args.enable_dp_attention
                        else self.tp_cpu_group
                    ),
                    page_size=self.page_size,
                    hicache_ratio=server_args.hicache_ratio,
                    hicache_size=server_args.hicache_size,
                    hicache_write_policy=server_args.hicache_write_policy,
                    hicache_io_backend=(
                        "direct"
                        if server_args.attention_backend
                        == "fa3"  # hot fix for incompatibility
                        else server_args.hicache_io_backend
                    ),
                    hicache_mem_layout=server_args.hicache_mem_layout,
                    hicache_storage_backend=server_args.hicache_storage_backend,
                )
                self.tp_worker.register_hicache_layer_transfer_counter(
                    self.tree_cache.cache_controller.layer_done_counter
                )
            elif self.is_hybrid:
                assert (
                    self.server_args.disaggregation_mode == "null"
                ), "Hybrid mode does not support disaggregation yet"
                self.tree_cache = SWARadixCache(
                    req_to_token_pool=self.req_to_token_pool,
                    token_to_kv_pool_allocator=self.token_to_kv_pool_allocator,
                    sliding_window_size=self.sliding_window_size,
                    page_size=self.page_size,
                    disable=server_args.disable_radix_cache,
                )

            else:
                self.tree_cache = RadixCache(
                    req_to_token_pool=self.req_to_token_pool,
                    token_to_kv_pool_allocator=self.token_to_kv_pool_allocator,
                    page_size=self.page_size,
                    disable=server_args.disable_radix_cache,
                    enable_kv_cache_events=self.enable_kv_cache_events,
                )

        self.decode_mem_cache_buf_multiplier = (
            1
            if self.spec_algorithm.is_none()
            else (
                server_args.speculative_num_draft_tokens
                + (
                    server_args.speculative_eagle_topk
                    * server_args.speculative_num_steps
                )
            )
        )

        embedding_cache_size = int(os.environ.get("SGLANG_VLM_CACHE_SIZE_MB", "100"))
        init_embedding_cache(embedding_cache_size * 1024 * 1024)

    def init_disaggregation(self):
        self.transfer_backend = TransferBackend(
            self.server_args.disaggregation_transfer_backend
        )

        if (
            self.disaggregation_mode == DisaggregationMode.DECODE
        ):  # *2 for the headroom.
            buffer_size = (self.req_to_token_pool.size) * 2
            self.req_to_metadata_buffer_idx_allocator = ReqToMetadataIdxAllocator(
                buffer_size
            )
            self.disagg_metadata_buffers = MetadataBuffers(
                buffer_size,
                hidden_size=self.model_config.hf_text_config.hidden_size,
                dtype=self.model_config.dtype,
                custom_mem_pool=self.token_to_kv_pool_allocator.get_kvcache().maybe_get_custom_mem_pool(),
            )

            # The decode requests polling kv cache
            self.disagg_decode_transfer_queue = DecodeTransferQueue(
                gloo_group=self.attn_tp_cpu_group,
                req_to_metadata_buffer_idx_allocator=self.req_to_metadata_buffer_idx_allocator,
                tp_rank=self.tp_rank,
                metadata_buffers=self.disagg_metadata_buffers,
                scheduler=self,
                tree_cache=self.tree_cache,
            )

            # The decode requests pending for pre-allocation
            self.disagg_decode_prealloc_queue = DecodePreallocQueue(
                req_to_token_pool=self.req_to_token_pool,
                token_to_kv_pool_allocator=self.token_to_kv_pool_allocator,
                draft_token_to_kv_pool=(
                    None
                    if self.draft_worker is None
                    else self.draft_worker.model_runner.token_to_kv_pool
                ),
                req_to_metadata_buffer_idx_allocator=self.req_to_metadata_buffer_idx_allocator,
                metadata_buffers=self.disagg_metadata_buffers,
                scheduler=self,
                transfer_queue=self.disagg_decode_transfer_queue,
                tree_cache=self.tree_cache,
                gloo_group=self.attn_tp_cpu_group,
                tp_rank=self.tp_rank,
                tp_size=self.tp_size,
                dp_size=self.server_args.dp_size,
                gpu_id=self.gpu_id,
                bootstrap_port=self.server_args.disaggregation_bootstrap_port,
                max_total_num_tokens=self.max_total_num_tokens,
                prefill_pp_size=self.server_args.disaggregation_prefill_pp,
                num_reserved_decode_tokens=self.server_args.num_reserved_decode_tokens,
                transfer_backend=self.transfer_backend,
            )

        elif self.disaggregation_mode == DisaggregationMode.PREFILL:
            # *2 for the headroom.
            buffer_size = self.max_running_requests * 2
            self.req_to_metadata_buffer_idx_allocator = ReqToMetadataIdxAllocator(
                buffer_size
            )
            self.disagg_metadata_buffers = MetadataBuffers(
                buffer_size,
                hidden_size=self.model_config.hf_text_config.hidden_size,
                dtype=self.model_config.dtype,
                custom_mem_pool=self.token_to_kv_pool_allocator.get_kvcache().maybe_get_custom_mem_pool(),
            )

            self.disagg_prefill_bootstrap_queue = PrefillBootstrapQueue(
                token_to_kv_pool=self.token_to_kv_pool_allocator.get_kvcache(),
                draft_token_to_kv_pool=(
                    None
                    if self.draft_worker is None
                    else self.draft_worker.model_runner.token_to_kv_pool
                ),
                req_to_metadata_buffer_idx_allocator=self.req_to_metadata_buffer_idx_allocator,
                metadata_buffers=self.disagg_metadata_buffers,
                tp_rank=self.tp_rank,
                tp_size=self.tp_size,
                gpu_id=self.gpu_id,
                bootstrap_port=self.server_args.disaggregation_bootstrap_port,
                gloo_group=self.attn_tp_cpu_group,
                max_total_num_tokens=self.max_total_num_tokens,
                decode_tp_size=self.server_args.disaggregation_decode_tp,
                decode_dp_size=self.server_args.disaggregation_decode_dp,
                scheduler=self,
                pp_rank=self.pp_rank,
                pp_size=self.pp_size,
                transfer_backend=self.transfer_backend,
            )
            # The prefill requests that are in the middle of kv sending
            self.disagg_prefill_inflight_queue: List[Req] = []

    @DynamicGradMode()
    def event_loop_normal(self):
        """A normal scheduler loop."""
        while True:
            recv_reqs = self.recv_requests()
            self.process_input_requests(recv_reqs)

            batch = self.get_next_batch_to_run()
            self.cur_batch = batch

            if batch:
                result = self.run_batch(batch)
                self.process_batch_result(batch, result)
            else:
                # When the server is idle, do self-check and re-init some states
                self.self_check_during_idle()

            self.last_batch = batch

    @DynamicGradMode()
    def event_loop_overlap(self):
        """A scheduler loop that overlaps the CPU processing and GPU computation."""
        self.result_queue = deque()

        while True:
            recv_reqs = self.recv_requests()
            self.process_input_requests(recv_reqs)

            batch = self.get_next_batch_to_run()
            self.cur_batch = batch

            if batch:
                batch.launch_done = threading.Event()
                result = self.run_batch(batch)
                self.result_queue.append((batch.copy(), result))

                if self.last_batch is None:
                    # Create a dummy first batch to start the pipeline for overlap schedule.
                    # It is now used for triggering the sampling_info_done event.
                    tmp_batch = ScheduleBatch(
                        reqs=None,
                        forward_mode=ForwardMode.DUMMY_FIRST,
                        next_batch_sampling_info=self.tp_worker.cur_sampling_info,
                    )
                    self.process_batch_result(tmp_batch, None, batch.launch_done)

            if self.last_batch:
                # Process the results of the last batch
                tmp_batch, tmp_result = self.result_queue.popleft()
                tmp_batch.next_batch_sampling_info = (
                    self.tp_worker.cur_sampling_info if batch else None
                )
                # NOTE: we should use current launched batch's launch_done event Instead of the last batch's
                self.process_batch_result(
                    tmp_batch, tmp_result, batch.launch_done if batch else None
                )
            elif batch is None:
                # When the server is idle, do self-check and re-init some states
                self.self_check_during_idle()

            self.last_batch = batch

    @DynamicGradMode()
    def event_loop_pp(self):
        """A non-overlap scheduler loop for pipeline parallelism."""
        mbs = [None] * self.pp_size
        last_mbs = [None] * self.pp_size
        self.running_mbs = [
            ScheduleBatch(reqs=[], batch_is_full=False) for _ in range(self.pp_size)
        ]
        bids = [None] * self.pp_size
        pp_outputs: Optional[PPProxyTensors] = None
        while True:
            server_is_idle = True
            for mb_id in range(self.pp_size):
                self.running_batch = self.running_mbs[mb_id]
                self.last_batch = last_mbs[mb_id]

                recv_reqs = self.recv_requests()
                self.process_input_requests(recv_reqs)
                mbs[mb_id] = self.get_next_batch_to_run()
                self.running_mbs[mb_id] = self.running_batch

                self.cur_batch = mbs[mb_id]
                if self.cur_batch:
                    server_is_idle = False
                    result = self.run_batch(self.cur_batch)

                # (last rank) send the outputs to the next step
                if self.pp_group.is_last_rank:
                    if self.cur_batch:
                        next_token_ids, bids[mb_id] = (
                            result.next_token_ids,
                            result.bid,
                        )
                        if self.cur_batch.return_logprob:
                            pp_outputs = PPProxyTensors(
                                {
                                    "next_token_ids": next_token_ids,
                                    "extend_input_len_per_req": result.extend_input_len_per_req,
                                    "extend_logprob_start_len_per_req": result.extend_logprob_start_len_per_req,
                                }
                                | (
                                    {
                                        f"logits_output.{k}": v
                                        for k, v in result.logits_output.__dict__.items()
                                    }
                                    if result.logits_output is not None
                                    else {}
                                )
                            )
                        else:
                            pp_outputs = PPProxyTensors(
                                {
                                    "next_token_ids": next_token_ids,
                                }
                            )
                        # send the output from the last round to let the next stage worker run post processing
                        self.pp_group.send_tensor_dict(
                            pp_outputs.tensors,
                            all_gather_group=self.attn_tp_group,
                        )

                # receive outputs and post-process (filter finished reqs) the coming microbatch
                next_mb_id = (mb_id + 1) % self.pp_size
                next_pp_outputs = None
                if mbs[next_mb_id] is not None:
                    next_pp_outputs: Optional[PPProxyTensors] = PPProxyTensors(
                        self.pp_group.recv_tensor_dict(
                            all_gather_group=self.attn_tp_group
                        )
                    )
                    mbs[next_mb_id].output_ids = next_pp_outputs["next_token_ids"]
                    logits_output_args = {
                        k[len("logits_output.") :]: v
                        for k, v in next_pp_outputs.tensors.items()
                        if k.startswith("logits_output.")
                    }
                    if len(logits_output_args) > 0:
                        logits_output = LogitsProcessorOutput(**logits_output_args)
                    else:
                        logits_output = None
                    output_result = GenerationBatchResult(
                        logits_output=logits_output,
                        pp_hidden_states_proxy_tensors=None,
                        next_token_ids=next_pp_outputs["next_token_ids"],
                        extend_input_len_per_req=next_pp_outputs.tensors.get(
                            "extend_input_len_per_req", None
                        ),
                        extend_logprob_start_len_per_req=next_pp_outputs.tensors.get(
                            "extend_logprob_start_len_per_req", None
                        ),
                        bid=bids[next_mb_id],
                        can_run_cuda_graph=result.can_run_cuda_graph,
                    )
                    self.process_batch_result(mbs[next_mb_id], output_result)
                    last_mbs[next_mb_id] = mbs[next_mb_id]

                # (not last rank)
                if not self.pp_group.is_last_rank:
                    if self.cur_batch:
                        bids[mb_id] = result.bid
                    # carry the outputs to the next stage
                    # send the outputs from the last round to let the next stage worker run post processing
                    if pp_outputs:
                        self.pp_group.send_tensor_dict(
                            pp_outputs.tensors,
                            all_gather_group=self.attn_tp_group,
                        )

                    # send out reqs to the next stage
                    dp_offset = self.attn_dp_rank * self.attn_tp_size
                    if self.attn_tp_rank == 0:
                        point_to_point_pyobj(
                            recv_reqs,
                            self.pp_rank * self.tp_size + dp_offset,
                            self.world_group.device_group,
                            self.pp_rank * self.tp_size + dp_offset,
                            (self.pp_rank + 1) * self.tp_size + dp_offset,
                        )

                    # send out proxy tensors to the next stage
                    if self.cur_batch:
                        self.pp_group.send_tensor_dict(
                            result.pp_hidden_states_proxy_tensors,
                            all_gather_group=self.attn_tp_group,
                        )

                pp_outputs = next_pp_outputs

            # When the server is idle, self-check and re-init some states
            if server_is_idle:
                # When the server is idle, do self-check and re-init some states
                self.self_check_during_idle()

    def recv_requests(self) -> List[Req]:
        """Receive results at tp_rank = 0 and broadcast it to all other TP ranks."""
        if self.pp_rank == 0:
            if self.attn_tp_rank == 0:
                recv_reqs = []

                while True:
                    try:
                        recv_req = self.recv_from_tokenizer.recv_pyobj(zmq.NOBLOCK)
                    except zmq.ZMQError:
                        break
                    recv_reqs.append(recv_req)

                while True:
                    try:
                        recv_rpc = self.recv_from_rpc.recv_pyobj(zmq.NOBLOCK)
                    except zmq.ZMQError:
                        break
                    recv_reqs.append(recv_rpc)
            else:
                recv_reqs = None
        else:
            if self.attn_tp_rank == 0:
                dp_offset = self.attn_dp_rank * self.attn_tp_size
                recv_reqs = point_to_point_pyobj(
                    [],
                    self.pp_rank * self.tp_size + dp_offset,
                    self.world_group.device_group,
                    (self.pp_rank - 1) * self.tp_size + dp_offset,
                    self.pp_rank * self.tp_size + dp_offset,
                )
            else:
                recv_reqs = None

        if self.input_blocker is not None:
            recv_reqs = self.input_blocker.handle(recv_reqs)

        if self.server_args.enable_dp_attention:
            if self.attn_tp_rank == 0:
                work_reqs = [
                    req
                    for req in recv_reqs
                    if isinstance(
                        req, (TokenizedGenerateReqInput, TokenizedEmbeddingReqInput)
                    )
                ]
                control_reqs = [
                    req
                    for req in recv_reqs
                    if not isinstance(
                        req, (TokenizedGenerateReqInput, TokenizedEmbeddingReqInput)
                    )
                ]
            else:
                work_reqs = None
                control_reqs = None

            if self.attn_tp_size != 1:
                work_reqs = broadcast_pyobj(
                    work_reqs,
                    self.attn_tp_group.rank,
                    self.attn_tp_cpu_group,
                    src=self.attn_tp_group.ranks[0],
                )
            if self.tp_size != 1:
                control_reqs = broadcast_pyobj(
                    control_reqs,
                    self.tp_group.rank,
                    self.tp_cpu_group,
                    src=self.tp_group.ranks[0],
                )
            recv_reqs = work_reqs + control_reqs
        elif self.tp_size != 1:
            recv_reqs = broadcast_pyobj(
                recv_reqs,
                self.tp_group.rank,
                self.tp_cpu_group,
                src=self.tp_group.ranks[0],
            )
        return recv_reqs

    def process_input_requests(self, recv_reqs: List):
        for recv_req in recv_reqs:
            # If it is a health check generation request and there are running requests, ignore it.
            if is_health_check_generate_req(recv_req) and (
                self.chunked_req is not None or not self.running_batch.is_empty()
            ):
                self.return_health_check_ct += 1
                continue

            # If it is a work request, accept or reject the request based on the request queue size.
            if is_work_request(recv_req):
                if len(self.waiting_queue) + 1 > self.max_queued_requests:
                    abort_req = AbortReq(
                        recv_req.rid,
                        finished_reason={
                            "type": "abort",
                            "status_code": HTTPStatus.SERVICE_UNAVAILABLE,
                            "message": "The request queue is full.",
                        },
                    )
                    self.send_to_tokenizer.send_pyobj(abort_req)
                    continue
            output = self._request_dispatcher(recv_req)
            if output is not None:
                if isinstance(output, RpcReqOutput):
                    if self.recv_from_rpc is not None:
                        self.recv_from_rpc.send_pyobj(output)
                else:
                    self.send_to_tokenizer.send_pyobj(output)

    def handle_generate_request(
        self,
        recv_req: TokenizedGenerateReqInput,
    ):
        if (
            self.server_args.enable_dp_attention
            and self.server_args.load_balance_method == "minimum_tokens"
        ):
            self.recv_dp_balance_id_this_term.append(recv_req.dp_balance_id)

        # Create a new request
        if (
            recv_req.session_params is None
            or recv_req.session_params.id is None
            or recv_req.session_params.id not in self.sessions
        ):
            if recv_req.input_embeds is not None:
                # Generate fake input_ids based on the length of input_embeds
                seq_length = len(recv_req.input_embeds)
                fake_input_ids = [1] * seq_length
                recv_req.input_ids = fake_input_ids

            if recv_req.bootstrap_port is None:
                # Use default bootstrap port
                recv_req.bootstrap_port = self.server_args.disaggregation_bootstrap_port

            req = Req(
                recv_req.rid,
                recv_req.input_text,
                recv_req.input_ids,
                recv_req.sampling_params,
                return_logprob=recv_req.return_logprob,
                top_logprobs_num=recv_req.top_logprobs_num,
                token_ids_logprob=recv_req.token_ids_logprob,
                stream=recv_req.stream,
                lora_id=recv_req.lora_id,
                input_embeds=recv_req.input_embeds,
                custom_logit_processor=recv_req.custom_logit_processor,
                return_hidden_states=recv_req.return_hidden_states,
                eos_token_ids=self.model_config.hf_eos_token_id,
                bootstrap_host=recv_req.bootstrap_host,
                bootstrap_port=recv_req.bootstrap_port,
                bootstrap_room=recv_req.bootstrap_room,
                data_parallel_rank=recv_req.data_parallel_rank,
                vocab_size=self.model_config.vocab_size,
            )
            req.tokenizer = self.tokenizer

            if self.disaggregation_mode != DisaggregationMode.NULL:
                # Invalid request for disaggregated mode
                if recv_req.bootstrap_room is None:
                    error_msg = (
                        f"Invalid request: Disaggregated request received without "
                        f"boostrap room id. {req.rid=}"
                    )
                    logger.error(error_msg)
                    prepare_abort(req, error_msg)
                    self.stream_output([req], req.return_logprob)
                    return

            if (
                recv_req.session_params is not None
                and recv_req.session_params.id is not None
            ):
                req.set_finish_with_abort(
                    f"Invalid request: session id {recv_req.session_params.id} does not exist"
                )
                self._add_request_to_queue(req)
                return
        else:
            # Create a new request from a previous session
            session = self.sessions[recv_req.session_params.id]
            req = session.create_req(recv_req, self.tokenizer)
            if isinstance(req.finished_reason, FINISH_ABORT):
                self._add_request_to_queue(req)
                return

        # Handle multimodal inputs
        if recv_req.mm_inputs is not None:
            image_inputs = MultimodalInputs.from_dict(recv_req.mm_inputs)
            # Expand a single image token into multiple dummy tokens for receiving image embeddings
            req.origin_input_ids = self.pad_input_ids_func(
                req.origin_input_ids, image_inputs
            )
            req.extend_image_inputs(image_inputs)

            if len(req.origin_input_ids) >= self.max_req_input_len:
                req.set_finish_with_abort(
                    error_msg=(
                        "Multimodal prompt is too long after expanding multimodal tokens. "
                        f"After expanding {len(req.origin_input_ids_unpadded)=} => {len(req.origin_input_ids)} >= {self.max_req_input_len}."
                    )
                )
                self._add_request_to_queue(req)
                return

        # Validate prompt length
        error_msg = validate_input_length(
            req,
            self.max_req_input_len,
            self.server_args.allow_auto_truncate,
        )
        if error_msg:
            req.set_finish_with_abort(error_msg)
            self._add_request_to_queue(req)
            return

        # Copy more attributes
        if recv_req.logprob_start_len == -1 or not recv_req.return_logprob:
            # By default, only return the logprobs for output tokens
            req.logprob_start_len = len(req.origin_input_ids) - 1
        else:
            req.logprob_start_len = recv_req.logprob_start_len

        if req.logprob_start_len >= len(req.origin_input_ids):
            error_msg = f"{req.logprob_start_len=} is higher than the number of input tokens {len(req.origin_input_ids)=}. Please use a smaller logprob_start_len."
            req.logprob_start_len = len(req.origin_input_ids) - 1
            req.set_finish_with_abort(error_msg)
            self._add_request_to_queue(req)
            return

        req.sampling_params.max_new_tokens = min(
            (
                req.sampling_params.max_new_tokens
                if req.sampling_params.max_new_tokens is not None
                else 1 << 30
            ),
            self.max_req_len - len(req.origin_input_ids) - 1,
        )

        # Init grammar cache for this request
        add_to_grammar_queue = False
        if (
            req.sampling_params.json_schema is not None
            or req.sampling_params.regex is not None
            or req.sampling_params.ebnf is not None
            or req.sampling_params.structural_tag is not None
        ):
            assert self.grammar_backend is not None
            if req.sampling_params.json_schema is not None:
                key = ("json", req.sampling_params.json_schema)
            elif req.sampling_params.regex is not None:
                key = ("regex", req.sampling_params.regex)
            elif req.sampling_params.ebnf is not None:
                key = ("ebnf", req.sampling_params.ebnf)
            elif req.sampling_params.structural_tag:
                key = ("structural_tag", req.sampling_params.structural_tag)

            value, cache_hit = self.grammar_backend.get_cached_or_future_value(key)
            req.grammar = value

            if not cache_hit:
                req.grammar_key = key
                add_to_grammar_queue = True
            else:
                if value is INVALID_GRAMMAR_OBJ:  # We hit a cached invalid grammar.
                    error_msg = f"Invalid grammar request with cache hit: {key=}"
                    req.set_finish_with_abort(error_msg)

        if add_to_grammar_queue:
            req.queue_time_start = time.perf_counter()
            self.grammar_queue.append(req)
        else:
            self._add_request_to_queue(req)

    def _add_request_to_queue(self, req: Req):
        req.queue_time_start = time.perf_counter()
        if self.disaggregation_mode == DisaggregationMode.PREFILL:
            self._prefetch_kvcache(req)
            self.disagg_prefill_bootstrap_queue.add(
                req, self.model_config.num_key_value_heads
            )
        elif self.disaggregation_mode == DisaggregationMode.DECODE:
            self.disagg_decode_prealloc_queue.add(req)
        else:
            self._prefetch_kvcache(req)
            self.waiting_queue.append(req)

    def _prefetch_kvcache(self, req: Req):
        if self.enable_hicache_storage:
            req.init_next_round_input(self.tree_cache)
            last_hash = req.last_host_node.get_last_hash_value()
            matched_len = len(req.prefix_indices) + req.host_hit_length
            # todo, free-form fetching, calculating hash keys on the fly
            if (matched_len > 0 and last_hash is not None) or matched_len == 0:
                new_input_tokens = req.fill_ids[matched_len:]
                self.tree_cache.prefetch_from_storage(
                    req.rid, req.last_host_node, new_input_tokens, last_hash
                )

    def _extend_requests_to_queue(self, reqs: List[Req], is_retracted: bool = False):
        if self.disaggregation_mode == DisaggregationMode.PREFILL:
            self.disagg_prefill_bootstrap_queue.extend(
                reqs, self.model_config.num_key_value_heads
            )
        elif self.disaggregation_mode == DisaggregationMode.DECODE:
            # If this is a decode server, we put the request to the decode pending prealloc queue
            self.disagg_decode_prealloc_queue.extend(reqs, is_retracted)
        else:
            self.waiting_queue.extend(reqs)

    def handle_embedding_request(
        self,
        recv_req: TokenizedEmbeddingReqInput,
    ):
        req = Req(
            recv_req.rid,
            recv_req.input_text,
            recv_req.input_ids,
            recv_req.sampling_params,
            token_type_ids=recv_req.token_type_ids,
        )
        req.tokenizer = self.tokenizer

        # Handle multimodal inputs
        if recv_req.image_inputs is not None:
            image_inputs = MultimodalInputs.from_dict(recv_req.image_inputs)
            # Expand a single image token into multiple dummy tokens for receiving image embeddings
            req.origin_input_ids = self.pad_input_ids_func(
                req.origin_input_ids, image_inputs
            )
            req.extend_image_inputs(image_inputs)

            if len(req.origin_input_ids) >= self.max_req_input_len:
                req.set_finish_with_abort(
                    error_msg=(
                        "Multimodal prompt is too long after expanding multimodal tokens. "
                        f"After expanding {len(req.origin_input_ids_unpadded)=} => {len(req.origin_input_ids)} >= {self.max_req_input_len}."
                    )
                )
                self._add_request_to_queue(req)
                return

        # Validate prompts length
        error_msg = validate_input_length(
            req,
            self.max_req_input_len,
            self.server_args.allow_auto_truncate,
        )
        if error_msg:
            self._add_request_to_queue(req)
            return

        # Copy more attributes
        req.logprob_start_len = len(req.origin_input_ids) - 1
        self._add_request_to_queue(req)

    def self_check_during_idle(self):
        self.check_memory()
        self.check_tree_cache()
        self.new_token_ratio = self.init_new_token_ratio
        self.maybe_sleep_on_idle()

    def check_memory(self):
        if self.is_hybrid:
            (
                full_num_used,
                swa_num_used,
                _,
                _,
                full_available_size,
                full_evictable_size,
                swa_available_size,
                swa_evictable_size,
            ) = self._get_swa_token_info()
            memory_leak = full_num_used != 0 or swa_num_used != 0
            token_msg = (
                f"{self.full_tokens_per_layer=}, {full_available_size=}, {full_evictable_size=}, {self.tree_cache.full_protected_size()=}\n"
                f"{self.swa_tokens_per_layer=}, {swa_available_size=}, {swa_evictable_size=}, {self.tree_cache.swa_protected_size()=}\n"
            )
        else:
            _, _, available_size, evictable_size = self._get_token_info()
            protected_size = self.tree_cache.protected_size()
            memory_leak = (available_size + evictable_size) != (
                self.max_total_num_tokens
                if not self.enable_hierarchical_cache
                else self.max_total_num_tokens - protected_size
            )
            token_msg = f"{self.max_total_num_tokens=}, {available_size=}, {evictable_size=}, {protected_size=}\n"

        if memory_leak:
            msg = "token_to_kv_pool_allocator memory leak detected! " f"{token_msg}"
            raise ValueError(msg)

        if self.disaggregation_mode == DisaggregationMode.DECODE:
            req_total_size = (
                self.req_to_token_pool.size + self.req_to_token_pool.pre_alloc_size
            )
        else:
            req_total_size = self.req_to_token_pool.size

        if len(self.req_to_token_pool.free_slots) != req_total_size:
            msg = (
                "req_to_token_pool memory leak detected!"
                f"available_size={len(self.req_to_token_pool.free_slots)}, "
                f"total_size={self.req_to_token_pool.size}\n"
            )
            raise ValueError(msg)

        if (
            self.enable_metrics
            and self.current_scheduler_metrics_enabled()
            and time.perf_counter() > self.metrics_collector.last_log_time + 30
        ):
            # During idle time, also collect metrics every 30 seconds.
            if self.is_hybrid:
                (
                    full_num_used,
                    swa_num_used,
                    full_token_usage,
                    swa_token_usage,
                    _,
                    _,
                    _,
                    _,
                ) = self._get_swa_token_info()
                num_used = max(full_num_used, swa_num_used)
                token_usage = max(full_token_usage, swa_token_usage)
            else:
                num_used, token_usage, _, _ = self._get_token_info()
            num_running_reqs = len(self.running_batch.reqs)
            self.stats.num_running_reqs = num_running_reqs
            self.stats.num_used_tokens = num_used
            self.stats.token_usage = round(token_usage, 2)
            self.stats.gen_throughput = 0
            self.stats.num_queue_reqs = len(self.waiting_queue)
            self.stats.num_grammar_queue_reqs = len(self.grammar_queue)
            self.metrics_collector.log_stats(self.stats)
        self._publish_kv_events()

    def check_tree_cache(self):
        if self.is_hybrid and isinstance(self.tree_cache, SWARadixCache):
            self.tree_cache.sanity_check()

    def _get_token_info(self):
        available_size = self.token_to_kv_pool_allocator.available_size()
        evictable_size = self.tree_cache.evictable_size()
        num_used = self.max_total_num_tokens - (available_size + evictable_size)
        token_usage = num_used / self.max_total_num_tokens
        return num_used, token_usage, available_size, evictable_size

    def _get_swa_token_info(self):
        full_available_size = self.token_to_kv_pool_allocator.full_available_size()
        full_evictable_size = self.tree_cache.full_evictable_size()
        swa_available_size = self.token_to_kv_pool_allocator.swa_available_size()
        swa_evictable_size = self.tree_cache.swa_evictable_size()
        full_num_used = self.full_tokens_per_layer - (
            full_available_size + full_evictable_size
        )
        swa_num_used = self.swa_tokens_per_layer - (
            swa_available_size + swa_evictable_size
        )
        full_token_usage = full_num_used / self.full_tokens_per_layer
        swa_token_usage = swa_num_used / self.swa_tokens_per_layer
        return (
            full_num_used,
            swa_num_used,
            full_token_usage,
            swa_token_usage,
            full_available_size,
            full_evictable_size,
            swa_available_size,
            swa_evictable_size,
        )

    def get_next_batch_to_run(self) -> Optional[ScheduleBatch]:
        # Merge the prefill batch into the running batch
        chunked_req_to_exclude = set()
        if self.chunked_req:
            # Move the chunked request out of the batch so that we can merge
            # only finished requests to running_batch.
            chunked_req_to_exclude.add(self.chunked_req)
            self.tree_cache.cache_unfinished_req(self.chunked_req)
            # chunked request keeps its rid but will get a new req_pool_idx
            self.req_to_token_pool.free(self.chunked_req.req_pool_idx)
        if self.last_batch and self.last_batch.forward_mode.is_extend():
            if self.last_batch.chunked_req is not None:
                # In the context pipeline parallelism, after the last chunk, the current microbatch still track outdated chunked_req.
                # We need to discard it.
                chunked_req_to_exclude.add(self.last_batch.chunked_req)

            # Filter batch
            last_bs = self.last_batch.batch_size()
            self.last_batch.filter_batch(
                chunked_req_to_exclude=list(chunked_req_to_exclude)
            )
            if self.last_batch.batch_size() < last_bs:
                self.running_batch.batch_is_full = False

            # Merge the new batch into the running batch
            if not self.last_batch.is_empty():
                if self.running_batch.is_empty():
                    self.running_batch = self.last_batch
                else:
                    # Merge running_batch with prefill batch
                    self.running_batch.merge_batch(self.last_batch)

        new_batch = self.get_new_batch_prefill()

        need_dp_attn_preparation = require_mlp_sync(self.server_args)

        if need_dp_attn_preparation and not self.spec_algorithm.is_none():
            # In speculative decoding, prefill batches and decode batches cannot be processed in the same DP attention group.
            # We prepare idle batches in advance to skip preparing decode batches when there are prefill batches in the group.
            new_batch = self.prepare_mlp_sync_batch(new_batch)
            need_dp_attn_preparation = new_batch is None

        if new_batch is not None:
            # Run prefill first if possible
            ret = new_batch
        else:
            # Run decode
            if not self.running_batch.is_empty():
                self.running_batch = self.update_running_batch(self.running_batch)
                ret = self.running_batch if not self.running_batch.is_empty() else None
            else:
                ret = None

        # Handle DP attention
        if need_dp_attn_preparation:
            if (
                self.server_args.load_balance_method == "minimum_tokens"
                and self.forward_ct % 40 == 0
            ):
                self.handle_dp_balance_data(ret)
            ret = self.prepare_mlp_sync_batch(ret)

        return ret

    def get_num_allocatable_reqs(self, running_bs):
        res = global_server_args_dict["max_micro_batch_size"] - running_bs
        if self.pp_size > 1:
            res = min(res, self.req_to_token_pool.available_size())
        return res

    def get_new_batch_prefill(self) -> Optional[ScheduleBatch]:
        # Check if the grammar is ready in the grammar queue
        if self.grammar_queue:
            self.move_ready_grammar_requests()

        # Handle the cases where prefill is not allowed
        if (
            self.running_batch.batch_is_full or len(self.waiting_queue) == 0
        ) and self.chunked_req is None:
            return None

        running_bs = len(self.running_batch.reqs)
        # Ignore the check if self.chunked_req is not None.
        # In the non-PP case, when self.chunked_req is not None, num_allocatable_reqs should always be greater than 0,
        # as the space for the chunked request has just been released.
        # In PP case, a chunked req can start in one microbatch and end in another microbatch, so the max_running_requests per microbatch should not be strict.
        # Instead, we should always allow chunked request to be added, otherwise, there will be a memory leak.
        if self.get_num_allocatable_reqs(running_bs) <= 0 and not self.chunked_req:
            self.running_batch.batch_is_full = True
            return None

        if self.enable_hierarchical_cache:
            self.tree_cache.check_hicache_events()

        # Get priority queue
        self.policy.calc_priority(self.waiting_queue)

        # Prefill policy
        adder = PrefillAdder(
            self.page_size,
            self.tree_cache,
            self.token_to_kv_pool_allocator,
            self.running_batch,
            self.new_token_ratio,
            self.max_prefill_tokens,
            self.chunked_prefill_size,
            running_bs if self.is_mixed_chunk else 0,
        )

        if self.chunked_req is not None:
            self.chunked_req.init_next_round_input()
            self.chunked_req = adder.add_chunked_req(self.chunked_req)

        if self.enable_lora:
            lora_set = set([req.lora_id for req in self.running_batch.reqs])

        # Get requests from the waiting queue to a new prefill batch
        for req in self.waiting_queue:
<<<<<<< HEAD
            if self.enable_lora and not self.tp_worker.can_run_lora_batch(
                lora_set
                | set([req.lora_path for req in adder.can_run_list])
                | set([req.lora_path])
=======
            if (
                self.enable_lora
                and len(
                    lora_set
                    | set([req.lora_id for req in adder.can_run_list])
                    | set([req.lora_id])
                )
                > self.max_loras_per_batch
>>>>>>> f2d68ded
            ):
                self.running_batch.batch_is_full = True
                break

            if len(adder.can_run_list) >= self.get_num_allocatable_reqs(running_bs):
                self.running_batch.batch_is_full = True
                break

            if self.disaggregation_mode == DisaggregationMode.PREFILL:
                # In prefill mode, prealloc queue and transfer queue can also take memory,
                # so we need to check if the available size for the actual available size.
                if len(adder.can_run_list) >= self.req_to_token_pool.available_size():
                    self.running_batch.batch_is_full = True
                    break

            if self.enable_hicache_storage:
                self.tree_cache.check_prefetch_progress(req.rid)

            req.init_next_round_input(self.tree_cache)
            res = adder.add_one_req(req, has_chunked_req=(self.chunked_req is not None))

            if res != AddReqResult.CONTINUE:
                if res == AddReqResult.NO_TOKEN:
                    if self.enable_hierarchical_cache:
                        # Set batch_is_full after making sure there are requests that can be served
                        self.running_batch.batch_is_full = len(
                            adder.can_run_list
                        ) > 0 or (not self.running_batch.is_empty())
                    else:
                        self.running_batch.batch_is_full = True
                break

        # Update waiting queue
        can_run_list: List[Req] = adder.can_run_list
        if len(can_run_list) == 0:
            return None

        if self.enable_metrics:
            # only record queue time when enable_metrics is True to avoid overhead
            for req in can_run_list:
                req.queue_time_end = time.perf_counter()

        self.waiting_queue = [
            x for x in self.waiting_queue if x not in set(can_run_list)
        ]

        if adder.new_chunked_req is not None:
            assert self.chunked_req is None
            self.chunked_req = adder.new_chunked_req

        if self.chunked_req:
            self.chunked_req.is_chunked += 1

        # Print stats
        if self.current_scheduler_metrics_enabled():
            self.log_prefill_stats(adder, can_run_list, running_bs)

        # Create a new batch
        new_batch = ScheduleBatch.init_new(
            can_run_list,
            self.req_to_token_pool,
            self.token_to_kv_pool_allocator,
            self.tree_cache,
            self.model_config,
            self.enable_overlap,
            self.spec_algorithm,
            self.server_args.enable_custom_logit_processor,
            chunked_req=self.chunked_req,
        )
        if self.enable_hierarchical_cache:
            # todo (zhiqiang): disable cuda graph execution if hicache loading triggered
            new_batch.hicache_consumer_index = (
                self.tree_cache.ready_to_load_host_cache()
            )

        new_batch.prepare_for_extend()

        # Mixed-style chunked prefill
        if (
            self.is_mixed_chunk
            and not self.running_batch.is_empty()
            and not (new_batch.return_logprob or self.running_batch.return_logprob)
        ):
            # TODO (lianmin): support return_logprob + mixed chunked prefill
            self.running_batch.filter_batch()
            if not self.running_batch.is_empty():
                self.running_batch.prepare_for_decode()
                new_batch.mix_with_running(self.running_batch)
                new_batch.decoding_reqs = self.running_batch.reqs
            self.running_batch = ScheduleBatch(
                reqs=[], batch_is_full=self.running_batch.batch_is_full
            )
        else:
            new_batch.decoding_reqs = None

        return new_batch

    def update_running_batch(self, batch: ScheduleBatch) -> Optional[ScheduleBatch]:
        """Update the current running decoding batch."""
        initial_bs = batch.batch_size()

        batch.filter_batch()
        if batch.is_empty():
            batch.batch_is_full = False
            return batch

        # Check if decode out of memory
        if not batch.check_decode_mem(self.decode_mem_cache_buf_multiplier) or (
            TEST_RETRACT and batch.batch_size() > 10
        ):
            old_ratio = self.new_token_ratio

            retracted_reqs, new_token_ratio = batch.retract_decode(self.server_args)
            num_retracted_reqs = len(retracted_reqs)
            self.new_token_ratio = new_token_ratio

            logger.info(
                "KV cache pool is full. Retract requests. "
                f"#retracted_reqs: {num_retracted_reqs}, "
                f"#new_token_ratio: {old_ratio:.4f} -> {self.new_token_ratio:.4f}"
            )

            self._extend_requests_to_queue(retracted_reqs, is_retracted=True)
            self.total_retracted_reqs += num_retracted_reqs
        else:
            self.new_token_ratio = max(
                self.new_token_ratio - self.new_token_ratio_decay,
                self.min_new_token_ratio,
            )

        if batch.batch_size() < initial_bs:
            batch.batch_is_full = False

        # Update batch tensors
        batch.prepare_for_decode()
        return batch

    def run_batch(
        self, batch: ScheduleBatch
    ) -> Union[GenerationBatchResult, EmbeddingBatchResult]:
        """Run a batch."""
        self.forward_ct += 1

        # Whether to run the profiler
        self._profile_batch_predicate(batch)
        if self.forward_sleep_time is not None:
            logger.info(f"Scheduler.run_batch sleep {self.forward_sleep_time}s")
            time.sleep(self.forward_sleep_time)

        # Run forward
        if self.is_generation:
            if self.spec_algorithm.is_none():
                model_worker_batch = batch.get_model_worker_batch()

                # update the consumer index of hicache to the running batch
                self.tp_worker.set_hicache_consumer(
                    model_worker_batch.hicache_consumer_index
                )
                if self.pp_group.is_last_rank:
                    logits_output, next_token_ids, can_run_cuda_graph = (
                        self.tp_worker.forward_batch_generation(model_worker_batch)
                    )
                else:
                    pp_hidden_states_proxy_tensors, _, can_run_cuda_graph = (
                        self.tp_worker.forward_batch_generation(model_worker_batch)
                    )
                bid = model_worker_batch.bid
            else:
                (
                    logits_output,
                    next_token_ids,
                    bid,
                    num_accepted_tokens,
                    can_run_cuda_graph,
                ) = self.draft_worker.forward_batch_speculative_generation(batch)
                bs = batch.batch_size()
                self.spec_num_total_accepted_tokens += num_accepted_tokens + bs
                self.spec_num_total_forward_ct += bs
                self.num_generated_tokens += num_accepted_tokens

            if self.pp_group.is_last_rank:
                batch.output_ids = next_token_ids

            # These 2 values are needed for processing the output, but the values can be
            # modified by overlap schedule. So we have to copy them here so that
            # we can use the correct values in output processing.
            if batch.return_logprob or self.spec_algorithm.is_eagle():
                extend_input_len_per_req = [req.extend_input_len for req in batch.reqs]
            else:
                extend_input_len_per_req = None
            if batch.return_logprob:
                extend_logprob_start_len_per_req = [
                    req.extend_logprob_start_len for req in batch.reqs
                ]
            else:
                extend_logprob_start_len_per_req = None

            ret = GenerationBatchResult(
                logits_output=logits_output if self.pp_group.is_last_rank else None,
                pp_hidden_states_proxy_tensors=(
                    pp_hidden_states_proxy_tensors
                    if not self.pp_group.is_last_rank
                    else None
                ),
                next_token_ids=next_token_ids if self.pp_group.is_last_rank else None,
                extend_input_len_per_req=extend_input_len_per_req,
                extend_logprob_start_len_per_req=extend_logprob_start_len_per_req,
                bid=bid,
                can_run_cuda_graph=can_run_cuda_graph,
            )
        else:  # embedding or reward model
            model_worker_batch = batch.get_model_worker_batch()
            embeddings = self.tp_worker.forward_batch_embedding(model_worker_batch)
            ret = EmbeddingBatchResult(
                embeddings=embeddings, bid=model_worker_batch.bid
            )
        return ret

    def process_batch_result(
        self,
        batch: ScheduleBatch,
        result: Union[GenerationBatchResult, EmbeddingBatchResult],
        launch_done: Optional[threading.Event] = None,
    ):
        if batch.forward_mode.is_decode():
            self.process_batch_result_decode(batch, result, launch_done)
        elif batch.forward_mode.is_extend():
            self.process_batch_result_prefill(batch, result, launch_done)
        elif batch.forward_mode.is_idle():
            if self.enable_overlap:
                self.tp_worker.resolve_last_batch_result(launch_done)
                self.set_next_batch_sampling_info_done(batch)
        elif batch.forward_mode.is_dummy_first():
            self.set_next_batch_sampling_info_done(batch)

        self.maybe_send_health_check_signal()

    def maybe_send_health_check_signal(self):
        if self.return_health_check_ct:
            # Return some signal for the health check.
            # This is used to prevent the health check signal being blocked by long context prefill.
            # However, one minor issue is that this code path does not check the status of detokenizer manager.
            self.return_health_check_ct -= 1
            self.send_to_tokenizer.send_pyobj(HealthCheckOutput())

    def prepare_mlp_sync_batch(self, local_batch: ScheduleBatch):
        return self.prepare_mlp_sync_batch_raw(
            local_batch,
            dp_size=self.server_args.dp_size,
            attn_tp_size=self.attn_tp_size,
            tp_group=self.tp_group,
            get_idle_batch=self.get_idle_batch,
            disable_cuda_graph=self.server_args.disable_cuda_graph,
            spec_algorithm=self.spec_algorithm,
            speculative_num_draft_tokens=self.server_args.speculative_num_draft_tokens,
            enable_two_batch_overlap=self.server_args.enable_two_batch_overlap,
            enable_deepep_moe=MoeA2ABackend(
                self.server_args.moe_a2a_backend
            ).is_deepep(),
            deepep_mode=DeepEPMode(self.server_args.deepep_mode),
            require_mlp_tp_gather=require_mlp_tp_gather(self.server_args),
            disable_overlap_schedule=self.server_args.disable_overlap_schedule,
        )

    def handle_dp_balance_data(self, local_batch: ScheduleBatch):
        def gather_dp_balance_info(holding_tokens_list) -> Union[None, List[List[int]]]:
            """gather recv_dp_balance_id_this_term and holding tokens per worker for dp balance"""
            recv_list = self.recv_dp_balance_id_this_term
            assert len(recv_list) <= 511, (
                "The number of requests received this round is too large. "
                "Please increase gather_tensor_size and onfly_info_size."
            )
            # The maximum size of the tensor used for gathering data from all workers.
            gather_tensor_size = 512

            # recv_tensor: | holding_tokens | len(recv_dp_balance_id) | recv_dp_balance_ids
            recv_tensor = torch.zeros(gather_tensor_size, dtype=torch.int32)
            recv_tensor[0] = holding_tokens_list
            recv_tensor[1] = len(
                recv_list
            )  # The first element is the length of the list.
            recv_tensor[2 : len(recv_list) + 2] = torch.tensor(
                recv_list, dtype=torch.int32
            )

            if self.tp_rank == 0:
                gathered_list = [
                    torch.zeros(gather_tensor_size, dtype=torch.int32)
                    for _ in range(self.balance_meta.num_workers)
                ]
            else:
                gathered_list = None

            torch.distributed.gather(
                recv_tensor, gathered_list, group=self.tp_cpu_group
            )

            gathered_id_list_per_worker = None
            if self.tp_rank == 0:
                gathered_id_list_per_worker = []
                holding_tokens_list = []
                for tensor in gathered_list:
                    holding_tokens_list.append(tensor[0].item())
                    list_length = tensor[1].item()
                    gathered_id_list_per_worker.append(
                        tensor[2 : list_length + 2].tolist()
                    )

            return gathered_id_list_per_worker, holding_tokens_list

        def write_shared_dp_balance_info(new_recv_rid_lists, local_tokens):
            meta = self.balance_meta

            with meta.mutex:
                onfly_list: List[Dict[int, int]] = meta.get_shared_onfly()
                assert len(new_recv_rid_lists) == len(
                    onfly_list
                ), "num_worker not equal"
                # 1.Check if the rid received by each worker this round is present in onfly.
                #   If it is, remove the corresponding onfly item.
                worker_id = 0
                for new_recv_rids, on_fly_reqs in zip(new_recv_rid_lists, onfly_list):
                    for new_recv_rid in new_recv_rids:
                        assert (
                            new_recv_rid in on_fly_reqs
                        ), f"{new_recv_rid=} not in {worker_id=} {on_fly_reqs=}, data consistency is wrong"
                        del on_fly_reqs[new_recv_rid]
                    worker_id += 1
                # 2. Atomically write local_tokens and onfly into shm under the mutex
                meta.set_shared_onfly_info(onfly_list)
                meta.set_shared_local_tokens(local_tokens)

        holding_tokens = self.get_load()

        new_recv_dp_balance_id_list, holding_token_list = gather_dp_balance_info(
            holding_tokens
        )

        self.recv_dp_balance_id_this_term.clear()
        if self.tp_rank == 0:  # only first worker write info
            write_shared_dp_balance_info(
                new_recv_dp_balance_id_list, holding_token_list
            )

    @staticmethod
    def prepare_mlp_sync_batch_raw(
        local_batch: ScheduleBatch,
        dp_size,
        attn_tp_size: int,
        tp_group,
        get_idle_batch,
        disable_cuda_graph: bool,
        spec_algorithm,
        speculative_num_draft_tokens,
        enable_two_batch_overlap: bool,
        enable_deepep_moe: bool,
        deepep_mode: DeepEPMode,
        require_mlp_tp_gather: bool,
        disable_overlap_schedule: bool,
    ):
        # Check if other DP workers have running batches
        if local_batch is None:
            num_tokens = 0
            num_tokens_for_logprob = 0
        elif local_batch.forward_mode.is_decode():
            num_tokens = local_batch.batch_size()
            num_tokens_for_logprob = num_tokens
        else:
            num_tokens = local_batch.extend_num_tokens
            num_tokens_for_logprob = sum(
                [
                    # We should have at least 1 token for sample in every case.
                    max(extend_len - logprob_start_len, 1)
                    for logprob_start_len, extend_len in zip(
                        local_batch.extend_logprob_start_lens, local_batch.extend_lens
                    )
                ]
            )

        if local_batch is None or local_batch.forward_mode.is_decode_or_idle():
            can_cuda_graph = 1
        else:
            can_cuda_graph = 0

        is_extend_in_batch = (
            local_batch.forward_mode.is_extend() if local_batch else False
        )

        tbo_preparer = TboDPAttentionPreparer()
        if disable_overlap_schedule:
            group = tp_group.device_group
            device = tp_group.device
        else:
            group = tp_group.cpu_group
            device = "cpu"

        local_info = torch.tensor(
            [
                num_tokens,
                can_cuda_graph,
                num_tokens_for_logprob,
                is_extend_in_batch,
                *tbo_preparer.prepare_all_gather(
                    local_batch,
                    deepep_mode,
                    enable_deepep_moe,
                    enable_two_batch_overlap,
                ),
            ],
            dtype=torch.int64,
            device=device,
        )
        global_info = torch.empty(
            (dp_size, attn_tp_size, 6),
            dtype=torch.int64,
            device=device,
        )
        torch.distributed.all_gather_into_tensor(
            global_info.flatten(),
            local_info,
            group=group,
        )
        global_num_tokens = global_info[:, 0, 0].tolist()
        can_cuda_graph = min(global_info[:, 0, 1].tolist())
        global_num_tokens_for_logprob = global_info[:, 0, 2].tolist()
        is_extend_in_batch = global_info[:, 0, 3].tolist()

        tbo_split_seq_index, global_forward_mode = tbo_preparer.compute_output(
            global_info[:, :, 4:6]
        )

        if local_batch is None and max(global_num_tokens) > 0:
            local_batch = get_idle_batch()

        if local_batch is not None:
            # TODO: handle the case when moe_dense_tp_size != 1
            if not require_mlp_tp_gather:
                local_batch.global_num_tokens = [num_tokens]
                local_batch.global_num_tokens_for_logprob = [num_tokens_for_logprob]
            else:
                local_batch.global_num_tokens = global_num_tokens
                local_batch.global_num_tokens_for_logprob = (
                    global_num_tokens_for_logprob
                )
            local_batch.is_extend_in_batch = any(is_extend_in_batch)
            local_batch.tbo_split_seq_index = tbo_split_seq_index
            local_batch.global_forward_mode = global_forward_mode

            # Check forward mode for cuda graph
            if not disable_cuda_graph:
                local_batch.can_run_dp_cuda_graph = can_cuda_graph

        return local_batch

    def get_idle_batch(self):
        idle_batch = ScheduleBatch.init_new(
            [],
            self.req_to_token_pool,
            self.token_to_kv_pool_allocator,
            self.tree_cache,
            self.model_config,
            self.enable_overlap,
            self.spec_algorithm,
            self.server_args.enable_custom_logit_processor,
        )
        idle_batch.prepare_for_idle()
        return idle_batch

    def move_ready_grammar_requests(self):
        """Move requests whose grammar objects are ready from grammar_queue to waiting_queue."""

        num_ready_reqs = 0
        num_timeout_reqs = 0
        for req in self.grammar_queue:
            try:
                if req.finished():  # It is aborted by AbortReq
                    num_ready_reqs += 1
                    continue
                req.grammar = req.grammar.result(timeout=0.03)
                self.grammar_backend.set_cache(req.grammar_key, req.grammar.copy())
                if req.grammar is INVALID_GRAMMAR_OBJ:
                    req.set_finish_with_abort(
                        f"Invalid grammar request: {req.grammar_key=}"
                    )
                num_ready_reqs += 1
            except futures._base.TimeoutError:
                req.grammar_wait_ct += 1
                # NOTE(lianmin): this timeout is the waiting time of the above line. It is
                # not the waiting time from it enters the grammar queue.
                if req.grammar_wait_ct > GRAMMAR_TIMEOUT / 0.03:
                    num_timeout_reqs = 1
                break

        if self.server_args.enable_dp_attention:
            tp_size = self.attn_tp_size
            tp_group = self.attn_tp_cpu_group
        else:
            tp_size = self.tp_size
            tp_group = self.tp_cpu_group

        if tp_size > 1:
            # Sync across TP ranks to make sure they have the same number of ready requests
            tensor = torch.tensor([num_ready_reqs, num_timeout_reqs], dtype=torch.int32)
            torch.distributed.all_reduce(
                tensor, op=torch.distributed.ReduceOp.MAX, group=tp_group
            )
            num_ready_reqs_max, num_timeout_reqs_max = tensor.tolist()

            for i in range(num_ready_reqs, num_ready_reqs_max):
                req = self.grammar_queue[i]
                if req.finished():  # It is aborted by AbortReq
                    continue
                req.grammar = req.grammar.result()
                self.grammar_backend.set_cache(req.grammar_key, req.grammar.copy())
                if req.grammar is INVALID_GRAMMAR_OBJ:
                    req.set_finish_with_abort(
                        f"Invalid grammar request: {req.grammar_key=}"
                    )
        else:
            num_ready_reqs_max = num_ready_reqs
            num_timeout_reqs_max = num_timeout_reqs

        for i in range(num_ready_reqs, num_ready_reqs + num_timeout_reqs_max):
            req = self.grammar_queue[i]
            req.grammar.cancel()
            error_msg = f"Grammar preprocessing timed out for {req.grammar_key=}"
            req.set_finish_with_abort(error_msg)
            self.grammar_backend.set_cache(req.grammar_key, INVALID_GRAMMAR_OBJ)
        num_ready_reqs = num_ready_reqs_max + num_timeout_reqs_max

        self._extend_requests_to_queue(self.grammar_queue[:num_ready_reqs])
        self.grammar_queue = self.grammar_queue[num_ready_reqs:]

    def set_next_batch_sampling_info_done(self, batch: ScheduleBatch):
        if batch.next_batch_sampling_info:
            if batch.next_batch_sampling_info.grammars is not None:
                batch.next_batch_sampling_info.update_regex_vocab_mask()
                self.current_stream.synchronize()
            batch.next_batch_sampling_info.sampling_info_done.set()

    def watchdog_thread(self):
        """A watch dog thread that will try to kill the server itself if one forward batch takes too long."""
        self.watchdog_last_forward_ct = 0
        self.watchdog_last_time = time.perf_counter()

        while True:
            current = time.perf_counter()
            if self.cur_batch is not None:
                if self.watchdog_last_forward_ct == self.forward_ct:
                    if current > self.watchdog_last_time + self.watchdog_timeout:
                        break
                else:
                    self.watchdog_last_forward_ct = self.forward_ct
                    self.watchdog_last_time = current
            time.sleep(self.watchdog_timeout // 2)

        if not disable_request_logging():
            # Print batch size and memory pool info to check whether there are de-sync issues.
            if self.is_hybrid:
                (
                    _,
                    _,
                    _,
                    _,
                    full_available_size,
                    full_evictable_size,
                    swa_available_size,
                    swa_evictable_size,
                ) = self._get_swa_token_info()
                info_msg = (
                    f"{full_available_size=}, "
                    f"{full_evictable_size=}, "
                    f"{swa_available_size=}, "
                    f"{swa_evictable_size=}, "
                )
            else:
                _, _, available_size, evictable_size = self._get_token_info()
                info_msg = f"{available_size=}, " f"{evictable_size=}, "
            logger.error(
                f"{self.cur_batch.batch_size()=}, "
                f"{self.cur_batch.reqs=}, "
                f"{info_msg}"
            )

        pyspy_dump_schedulers()
        logger.error(f"Watchdog timeout ({self.watchdog_timeout=})")
        print(file=sys.stderr, flush=True)
        print(file=sys.stdout, flush=True)

        # Wait for some time so that the parent process can print the error.
        time.sleep(5)
        self.parent_process.send_signal(signal.SIGQUIT)

    def flush_cache_wrapped(self, recv_req: FlushCacheReqInput):
        success = self.flush_cache()
        return FlushCacheReqOutput(success=success)

    def flush_cache(self):
        """Flush the memory pool and cache."""
        if (
            len(self.waiting_queue) == 0
            and self.running_batch.is_empty()
            and (self.pp_size == 1 or all(x.is_empty() for x in self.running_mbs))
        ):
            self.cur_batch = None
            self.last_batch = None
            self.tree_cache.reset()
            if self.grammar_backend:
                self.grammar_backend.reset()
            self.req_to_token_pool.clear()
            self.token_to_kv_pool_allocator.clear()

            if not self.spec_algorithm.is_none():
                self.draft_worker.model_runner.req_to_token_pool.clear()
                self.draft_worker.model_runner.token_to_kv_pool_allocator.clear()

            self.num_generated_tokens = 0
            self.forward_ct_decode = 0
            self.spec_num_total_accepted_tokens = 0
            self.spec_num_total_forward_ct = 0
            self.cum_spec_accept_length = 0
            self.cum_spec_accept_count = 0
            torch.cuda.empty_cache()
            logger.info("Cache flushed successfully!")
            if_success = True
        else:
            logging.warning(
                f"Cache not flushed because there are pending requests. "
                f"#queue-req: {len(self.waiting_queue)}, "
                f"#running-req: {len(self.running_batch.reqs)}"
            )
            if_success = False
        return if_success

    def get_load(self):
        # TODO(lsyin): use dynamically maintained num_waiting_tokens
        if self.is_hybrid:
            load_full = (
                self.full_tokens_per_layer
                - self.token_to_kv_pool_allocator.full_available_size()
                - self.tree_cache.full_evictable_size()
            )
            load_swa = (
                self.swa_tokens_per_layer
                - self.token_to_kv_pool_allocator.swa_available_size()
                - self.tree_cache.swa_evictable_size()
            )
            load = max(load_full, load_swa)
        else:
            load = (
                self.max_total_num_tokens
                - self.token_to_kv_pool_allocator.available_size()
                - self.tree_cache.evictable_size()
            )
        load += sum(len(req.origin_input_ids) for req in self.waiting_queue)
        if self.disaggregation_mode == DisaggregationMode.PREFILL:
            load += sum(
                len(req.origin_input_ids)
                for req in self.disagg_prefill_bootstrap_queue.queue
            )
        elif self.disaggregation_mode == DisaggregationMode.DECODE:
            load += sum(
                len(req.req.origin_input_ids)
                for req in self.disagg_decode_prealloc_queue.queue
            )

        return load

    def get_internal_state(self, recv_req: GetInternalStateReq):
        ret = dict(global_server_args_dict)
        ret["last_gen_throughput"] = self.last_gen_throughput
        ret["memory_usage"] = {
            "weight": round(
                self.tp_worker.worker.model_runner.weight_load_mem_usage, 2
            ),
            "kvcache": round(
                self.token_to_kv_pool_allocator.get_kvcache().mem_usage, 2
            ),
            "token_capacity": int(self.max_total_num_tokens),
        }

        if not _is_cpu:
            ret["memory_usage"]["cuda_graph"] = round(
                self.tp_worker.worker.model_runner.cuda_graph_mem_usage, 2
            )

        if not self.spec_algorithm.is_none() and self.cum_spec_accept_count > 0:
            ret["avg_spec_accept_length"] = (
                self.cum_spec_accept_length / self.cum_spec_accept_count
            )
        if RECORD_STEP_TIME:
            ret["step_time_dict"] = self.step_time_dict

        ret["load"] = self.get_load()

        return GetInternalStateReqOutput(internal_state=ret)

    def set_internal_state(self, recv_req: SetInternalStateReq):
        server_args_dict = recv_req.server_args
        args_allow_update = set(
            [
                "max_micro_batch_size",
                "speculative_accept_threshold_single",
                "speculative_accept_threshold_acc",
            ]
        )
        if_success = True
        for k, v in server_args_dict.items():
            if k not in args_allow_update:
                logging.warning(f"Updating {k} is not supported.")
                if_success = False
                break
            elif k == "max_micro_batch_size" and (
                v > self.max_running_requests // self.pp_size or v < 1
            ):
                logging.warning(
                    f"Updating {k} to {v} is rejected because it is out of the valid range [1, {self.max_running_requests // self.pp_size}]."
                )
                if_success = False
                break
        if if_success:
            if not self.spec_algorithm.is_none() and self.cum_spec_accept_count > 0:
                avg_spec_accept_length = (
                    self.cum_spec_accept_length / self.cum_spec_accept_count
                )
                logger.info(f"{avg_spec_accept_length=}")
            self.cum_spec_accept_length = self.cum_spec_accept_count = 0
            for k, v in server_args_dict.items():
                global_server_args_dict[k] = v
            logger.info(f"Global server args updated! {global_server_args_dict=}")
        return SetInternalStateReqOutput(
            updated=True,
            server_args=global_server_args_dict,
        )

    def handle_rpc_request(self, recv_req: RpcReqInput):
        # Handle RPC requests
        logger.info(
            f"handle_rpc_request: {recv_req.method}, param: {recv_req.parameters}"
        )

        success = True
        exec = None
        try:
            func = getattr(self, recv_req.method)
            func(recv_req.parameters)
        except Exception as e:
            success = False
            exec = e
            logger.error(f"Failed to call rpc {recv_req.method}: {str(e)}")

        barrier()
        return RpcReqOutput(success, "" if not exec else str(exec))

    def abort_request(self, recv_req: AbortReq):
        # Delete requests in the waiting queue
        to_del = []
        for i, req in enumerate(self.waiting_queue):
            if recv_req.abort_all or req.rid.startswith(recv_req.rid):
                to_del.append(i)

        # Sort in reverse order to avoid index issues when deleting
        for i in reversed(to_del):
            # Abort method 1: directly pop from the queue
            # This only works for requests that have not started anything.
            # We still need to send something back to TokenizerManager to clean up the state.
            req = self.waiting_queue.pop(i)
            self.send_to_tokenizer.send_pyobj(AbortReq(req.rid))
            logger.debug(f"Abort queued request. {req.rid=}")

        # Delete the requests in the grammar queue
        for req in self.grammar_queue:
            # Abort method 2: call `set_finish_with_abort`
            # The request will still run one prefill forward pass.
            # In this case, we change the input_ids to be only one token to make this prefill cheap.
            if recv_req.abort_all or req.rid.startswith(recv_req.rid):
                logger.debug(f"Abort grammar queue request. {req.rid=}")
                if req.grammar:
                    req.grammar.cancel()
                req.set_finish_with_abort("Aborted by AbortReq.")

        # Delete requests not in the waiting queue when PD disaggregation is enabled
        if self.disaggregation_mode == DisaggregationMode.PREFILL:
            # Abort requests that have not yet been bootstrapped
            for i, req in enumerate(self.disagg_prefill_bootstrap_queue.queue):
                logger.debug(f"Abort bootstrap queue request. {req.rid=}")
                if recv_req.abort_all or req.rid.startswith(recv_req.rid):
                    if hasattr(req.disagg_kv_sender, "abort"):
                        req.disagg_kv_sender.abort()

            # Abort in-flight requests
            for i, req in enumerate(self.disagg_prefill_inflight_queue):
                logger.debug(f"Abort inflight queue request. {req.rid=}")
                if recv_req.abort_all or req.rid.startswith(recv_req.rid):
                    if hasattr(req.disagg_kv_sender, "abort"):
                        req.disagg_kv_sender.abort()

        elif self.disaggregation_mode == DisaggregationMode.DECODE:
            # Abort requests that have not yet finished preallocation
            for i, decode_req in enumerate(self.disagg_decode_prealloc_queue.queue):
                logger.debug(f"Abort prealloc queue request. {decode_req.req.rid=}")
                if recv_req.abort_all or decode_req.req.rid.startswith(recv_req.rid):
                    if hasattr(decode_req.kv_receiver, "abort"):
                        decode_req.kv_receiver.abort()

            # Abort requests waiting for kvcache to release tree cache
            for i, decode_req in enumerate(self.disagg_decode_transfer_queue.queue):
                logger.debug(f"Abort transfer queue request. {decode_req.req.rid=}")
                if recv_req.abort_all or decode_req.req.rid.startswith(recv_req.rid):
                    if hasattr(decode_req.kv_receiver, "abort"):
                        decode_req.kv_receiver.abort()

        # Delete requests in the running batch
        if self.cur_batch is self.running_batch or self.cur_batch is None:
            reqs = self.running_batch.reqs
        else:
            reqs = self.running_batch.reqs + self.cur_batch.reqs

        for req in reqs:
            if not req.finished() and (
                recv_req.abort_all or req.rid.startswith(recv_req.rid)
            ):
                # Abort method 3: set `to_abort=True`
                # The request will still run one decode forward pass.
                # Then we reuse all existing code to clean up the KV cache allocation.
                logger.debug(f"Abort running request. {req.rid=}")
                req.to_abort = True

    def _pause_engine(self) -> Tuple[List[Req], int]:
        raise NotImplementedError()

    def load_lora_adapter(
        self, recv_req: LoadLoRAAdapterReqInput
    ) -> LoadLoRAAdapterReqOutput:
        """In-place loading a new lora adapter from disk or huggingface."""

        result = self.tp_worker.load_lora_adapter(recv_req)
        return result

    def unload_lora_adapter(
        self, recv_req: UnloadLoRAAdapterReqInput
    ) -> UnloadLoRAAdapterReqOutput:
        """Unload the lora adapter."""

        result = self.tp_worker.unload_lora_adapter(recv_req)
        return result

    def slow_down(self, recv_req: SlowDownReqInput):
        t = recv_req.forward_sleep_time
        if t is not None and t <= 0:
            t = None
        self.forward_sleep_time = t
        return SlowDownReqOutput()

    def expert_distribution_handle(self, recv_req: ExpertDistributionReq):
        if recv_req == ExpertDistributionReq.START_RECORD:
            get_global_expert_distribution_recorder().start_record()
        elif recv_req == ExpertDistributionReq.STOP_RECORD:
            get_global_expert_distribution_recorder().stop_record()
        elif recv_req == ExpertDistributionReq.DUMP_RECORD:
            get_global_expert_distribution_recorder().dump_record()
        else:
            raise ValueError(f"Unrecognized ExpertDistributionReq value: {recv_req=}")
        return ExpertDistributionReqOutput()

    def open_session(self, recv_req: OpenSessionReqInput):
        # handle error
        session_id = recv_req.session_id
        if session_id in self.sessions:
            logger.warning(f"session id {session_id} already exist, cannot open.")
            return OpenSessionReqOutput(session_id, False)
        elif session_id is None:
            logger.warning("session id is None, cannot open.")
            return OpenSessionReqOutput(session_id, False)
        else:
            self.sessions[session_id] = Session(
                recv_req.capacity_of_str_len, session_id
            )
            return OpenSessionReqOutput(session_id, True)

    def close_session(self, recv_req: CloseSessionReqInput):
        # handle error
        session_id = recv_req.session_id
        if session_id not in self.sessions:
            logger.warning(f"session id {session_id} does not exist, cannot delete.")
        else:
            del self.sessions[session_id]

    def get_print_prefix(self):
        prefix = ""
        if self.attn_dp_rank is not None:
            prefix += f" DP{self.attn_dp_rank}"
        if self.server_args.tp_size > 1:
            prefix += f" TP{self.tp_rank}"
        if self.pp_size > 1:
            prefix += f" PP{self.pp_rank}"
        return prefix

    def current_scheduler_metrics_enabled(self):
        return self.attn_tp_rank == 0 or self.enable_metrics_for_all_schedulers

    def maybe_sleep_on_idle(self):
        if self.idle_sleeper is not None:
            self.idle_sleeper.maybe_sleep()


class IdleSleeper:
    """
    In setups which have long inactivity periods it is desirable to reduce
    system power consumption when sglang does nothing. This would lead not only
    to power savings, but also to more CPU thermal headroom when a request
    eventually comes. This is important in cases when multiple GPUs are connected
    as each GPU would otherwise pin one thread at 100% CPU usage.

    The simplest solution is to use zmq.Poller on all sockets that may receive
    data that needs handling immediately.
    """

    def __init__(self, sockets):
        self.poller = zmq.Poller()
        self.last_empty_time = time.time()
        for s in sockets:
            self.poller.register(s, zmq.POLLIN)

    def maybe_sleep(self):
        self.poller.poll(1000)
        if (
            global_config.torch_empty_cache_interval > 0
            and time.time() - self.last_empty_time
            > global_config.torch_empty_cache_interval
        ):
            self.last_empty_time = time.time()
            torch.cuda.empty_cache()


def is_health_check_generate_req(recv_req):
    return getattr(recv_req, "rid", "").startswith("HEALTH_CHECK")


def is_work_request(recv_req):
    return isinstance(recv_req, (TokenizedGenerateReqInput, TokenizedEmbeddingReqInput))


def run_scheduler_process(
    server_args: ServerArgs,
    port_args: PortArgs,
    gpu_id: int,
    tp_rank: int,
    moe_ep_rank: int,
    pp_rank: int,
    dp_rank: Optional[int],
    pipe_writer,
    balance_meta: Optional[DPBalanceMeta] = None,
):
    # Generate the prefix
    prefix = ""
    if dp_rank is not None:
        prefix += f" DP{dp_rank}"
    if server_args.tp_size > 1:
        prefix += f" TP{tp_rank}"
    if server_args.ep_size > 1:
        prefix += f" EP{moe_ep_rank}"
    if server_args.pp_size > 1:
        prefix += f" PP{pp_rank}"

    # Config the process
    setproctitle.setproctitle(f"sglang::scheduler{prefix.replace(' ', '_')}")
    faulthandler.enable()
    kill_itself_when_parent_died()
    parent_process = psutil.Process().parent()

    # [For Router] if env var "SGLANG_DP_RANK" exist, set dp_rank to the value of the env var
    if dp_rank is None and "SGLANG_DP_RANK" in os.environ:
        dp_rank = int(os.environ["SGLANG_DP_RANK"])

    # Configure the logger
    configure_logger(server_args, prefix=prefix)
    suppress_other_loggers()

    # Set cpu affinity to this gpu process
    if get_bool_env_var("SGLANG_SET_CPU_AFFINITY"):
        set_gpu_proc_affinity(server_args.tp_size, server_args.nnodes, gpu_id)

    # Create a scheduler and run the event loop
    try:
        scheduler = Scheduler(
            server_args,
            port_args,
            gpu_id,
            tp_rank,
            moe_ep_rank,
            pp_rank,
            dp_rank,
            dp_balance_meta=balance_meta,
        )
        pipe_writer.send(
            {
                "status": "ready",
                "max_total_num_tokens": scheduler.max_total_num_tokens,
                "max_req_input_len": scheduler.max_req_input_len,
            }
        )

        disaggregation_mode: DisaggregationMode = scheduler.disaggregation_mode
        if disaggregation_mode == DisaggregationMode.NULL:
            if server_args.pp_size > 1:
                scheduler.event_loop_pp()
            elif scheduler.enable_overlap:
                scheduler.event_loop_overlap()
            else:
                scheduler.event_loop_normal()
        elif disaggregation_mode == DisaggregationMode.PREFILL:
            if scheduler.enable_overlap:
                scheduler.event_loop_overlap_disagg_prefill()
            else:
                scheduler.event_loop_normal_disagg_prefill()

        elif disaggregation_mode == DisaggregationMode.DECODE:
            if scheduler.enable_overlap:
                scheduler.event_loop_overlap_disagg_decode()
            else:
                scheduler.event_loop_normal_disagg_decode()

    except Exception:
        traceback = get_exception_traceback()
        logger.error(f"Scheduler hit an exception: {traceback}")
        parent_process.send_signal(signal.SIGQUIT)<|MERGE_RESOLUTION|>--- conflicted
+++ resolved
@@ -1538,21 +1538,11 @@
 
         # Get requests from the waiting queue to a new prefill batch
         for req in self.waiting_queue:
-<<<<<<< HEAD
+
             if self.enable_lora and not self.tp_worker.can_run_lora_batch(
                 lora_set
-                | set([req.lora_path for req in adder.can_run_list])
-                | set([req.lora_path])
-=======
-            if (
-                self.enable_lora
-                and len(
-                    lora_set
-                    | set([req.lora_id for req in adder.can_run_list])
-                    | set([req.lora_id])
-                )
-                > self.max_loras_per_batch
->>>>>>> f2d68ded
+                | set([req.lora_id for req in adder.can_run_list])
+                | set([req.lora_id])
             ):
                 self.running_batch.batch_is_full = True
                 break
