# Copyright 2023-2024 SGLang Team
# Licensed under the Apache License, Version 2.0 (the "License");
# you may not use this file except in compliance with the License.
# You may obtain a copy of the License at
#
#     http://www.apache.org/licenses/LICENSE-2.0
#
# Unless required by applicable law or agreed to in writing, software
# distributed under the License is distributed on an "AS IS" BASIS,
# WITHOUT WARRANTIES OR CONDITIONS OF ANY KIND, either express or implied.
# See the License for the specific language governing permissions and
# limitations under the License.
# ==============================================================================
"""A scheduler that manages a tensor parallel GPU worker."""

import logging
import os
import signal
import threading
import time
import warnings
from collections import deque
from concurrent import futures
from types import SimpleNamespace
from typing import Dict, List, Optional

import psutil
import setproctitle
import torch
import zmq

from sglang.global_config import global_config
from sglang.srt.configs.model_config import ModelConfig
from sglang.srt.hf_transformers_utils import get_processor, get_tokenizer
from sglang.srt.layers.logits_processor import LogitsProcessorOutput
from sglang.srt.managers.io_struct import (
    AbortReq,
    BatchEmbeddingOut,
    BatchTokenIDOut,
    CloseSessionReqInput,
    FlushCacheReq,
    GetWeightsByNameReqInput,
    GetWeightsByNameReqOutput,
    InitWeightsUpdateGroupReqInput,
    InitWeightsUpdateGroupReqOutput,
    OpenSessionReqInput,
    OpenSessionReqOutput,
    ProfileReq,
    TokenizedEmbeddingReqInput,
    TokenizedGenerateReqInput,
    UpdateWeightFromDiskReqInput,
    UpdateWeightFromDiskReqOutput,
    UpdateWeightsFromDistributedReqInput,
    UpdateWeightsFromDistributedReqOutput,
    UpdateWeightsFromTensorReqInput,
    UpdateWeightsFromTensorReqOutput,
)
from sglang.srt.managers.schedule_batch import (
    FINISH_ABORT,
    BaseFinishReason,
    ImageInputs,
    Req,
    ScheduleBatch,
    global_server_args_dict,
)
from sglang.srt.managers.schedule_policy import (
    AddReqResult,
    PrefillAdder,
    SchedulePolicy,
)
from sglang.srt.managers.session_controller import Session
from sglang.srt.managers.tp_worker import TpModelWorker
from sglang.srt.managers.tp_worker_overlap_thread import TpModelWorkerClient
from sglang.srt.mem_cache.chunk_cache import ChunkCache
from sglang.srt.mem_cache.radix_cache import RadixCache
from sglang.srt.metrics.collector import SchedulerMetricsCollector, SchedulerStats
from sglang.srt.model_executor.forward_batch_info import ForwardMode
from sglang.srt.server_args import PortArgs, ServerArgs
from sglang.srt.speculative.speculative_worker import spec_worker_factory
from sglang.srt.utils import (
    broadcast_pyobj,
    configure_logger,
    crash_on_warnings,
    get_bool_env_var,
    get_zmq_socket,
    set_gpu_proc_affinity,
    set_random_seed,
    suppress_other_loggers,
)
from sglang.utils import get_exception_traceback

logger = logging.getLogger(__name__)

# Test retract decode for debugging purposes
test_retract = get_bool_env_var("SGLANG_TEST_RETRACT")


class Scheduler:
    """A scheduler that manages a tensor parallel GPU worker."""

    def __init__(
        self,
        server_args: ServerArgs,
        port_args: PortArgs,
        gpu_id: int,
        tp_rank: int,
        dp_rank: Optional[int],
    ):
        # Parse args
        self.server_args = server_args
        self.tp_rank = tp_rank
        self.tp_size = server_args.tp_size
        self.schedule_policy = server_args.schedule_policy
        self.disable_jump_forward = server_args.disable_jump_forward
        self.lora_paths = server_args.lora_paths
        self.max_loras_per_batch = server_args.max_loras_per_batch
        self.enable_overlap = not server_args.disable_overlap_schedule
        self.skip_tokenizer_init = server_args.skip_tokenizer_init
        self.enable_metrics = server_args.enable_metrics

        # Init inter-process communication
        context = zmq.Context(2)

        if self.tp_rank == 0 or self.server_args.enable_dp_attention:
            self.recv_from_tokenizer = get_zmq_socket(
                context, zmq.PULL, port_args.scheduler_input_ipc_name
            )
            self.send_to_tokenizer = get_zmq_socket(
                context, zmq.PUSH, port_args.tokenizer_ipc_name
            )

            if server_args.skip_tokenizer_init:
                # Directly send to the TokenizerManager
                self.send_to_detokenizer = get_zmq_socket(
                    context, zmq.PUSH, port_args.tokenizer_ipc_name
                )
            else:
                # Send to the DetokenizerManager
                self.send_to_detokenizer = get_zmq_socket(
                    context, zmq.PUSH, port_args.detokenizer_ipc_name
                )
        else:
            self.recv_from_tokenizer = None
            self.send_to_tokenizer = SimpleNamespace(send_pyobj=lambda x: None)
            self.send_to_detokenizer = SimpleNamespace(send_pyobj=lambda x: None)

        # Init tokenizer
        self.model_config = ModelConfig(
            server_args.model_path,
            trust_remote_code=server_args.trust_remote_code,
            revision=server_args.revision,
            context_length=server_args.context_length,
            model_override_args=server_args.json_model_override_args,
            is_embedding=server_args.is_embedding,
            dtype=server_args.dtype,
            quantization=server_args.quantization,
        )
        self.is_generation = self.model_config.is_generation

        if server_args.skip_tokenizer_init:
            self.tokenizer = self.processor = None
        else:
            if self.model_config.is_multimodal:
                self.processor = get_processor(
                    server_args.tokenizer_path,
                    tokenizer_mode=server_args.tokenizer_mode,
                    trust_remote_code=server_args.trust_remote_code,
                )
                self.tokenizer = self.processor.tokenizer
            else:
                self.tokenizer = get_tokenizer(
                    server_args.tokenizer_path,
                    tokenizer_mode=server_args.tokenizer_mode,
                    trust_remote_code=server_args.trust_remote_code,
                )

        # Check whether overlap can be enabled
        if not self.is_generation:
            self.enable_overlap = False
            logger.info("Overlap scheduler is disabled for embedding models.")

        if self.model_config.is_multimodal:
            self.enable_overlap = False
            logger.info("Overlap scheduler is disabled for multimodal models.")

        if self.enable_overlap:
            self.disable_jump_forward = True

        # Launch a tensor parallel worker
        if self.enable_overlap:
            TpWorkerClass = TpModelWorkerClient
        else:
            TpWorkerClass = TpModelWorker

        self.tp_worker = TpWorkerClass(
            server_args=server_args,
            gpu_id=gpu_id,
            tp_rank=tp_rank,
            dp_rank=dp_rank,
            nccl_port=port_args.nccl_port,
        )

        # Launch Speculative worker if need
        if self.server_args.speculative_algorithm.is_not_none():
            self.draft_worker = spec_worker_factory.get(
                self.server_args.speculative_algorithm
            )(
                gpu_id=gpu_id,
                tp_rank=tp_rank,
                server_args=server_args,
                nccl_port=port_args.nccl_port,
                target_worker=self.tp_worker,
                dp_rank=dp_rank,
            )
        else:
            self.draft_worker = None

        # Get token and memory info from the model worker
        (
            self.max_total_num_tokens,
            self.max_prefill_tokens,
            self.max_running_requests,
            self.max_req_len,
            self.max_req_input_len,
            self.random_seed,
            self.device,
            worker_global_server_args_dict,
            _,
            _,
            _,
        ) = self.tp_worker.get_worker_info()
        self.tp_cpu_group = self.tp_worker.get_tp_cpu_group()
        self.pad_input_ids_func = self.tp_worker.get_pad_input_ids_func()
        global_server_args_dict.update(worker_global_server_args_dict)
        set_random_seed(self.random_seed)

        # Print debug info
        logger.info(
            f"max_total_num_tokens={self.max_total_num_tokens}, "
            f"max_prefill_tokens={self.max_prefill_tokens}, "
            f"max_running_requests={self.max_running_requests}, "
            f"context_len={self.model_config.context_len}"
        )

        # Init memory pool and cache
        self.req_to_token_pool, self.token_to_kv_pool = self.tp_worker.get_memory_pool()

        if (
            server_args.chunked_prefill_size is not None
            and server_args.disable_radix_cache
        ):
            self.tree_cache = ChunkCache(
                req_to_token_pool=self.req_to_token_pool,
                token_to_kv_pool=self.token_to_kv_pool,
            )
        else:
            self.tree_cache = RadixCache(
                req_to_token_pool=self.req_to_token_pool,
                token_to_kv_pool=self.token_to_kv_pool,
                disable=server_args.disable_radix_cache,
            )
        self.tree_cache_metrics = {"total": 0, "hit": 0}
        self.policy = SchedulePolicy(self.schedule_policy, self.tree_cache)

        # Init running status
        self.waiting_queue: List[Req] = []
        # The running decoding batch for continuous batching
        self.running_batch: Optional[ScheduleBatch] = None
        # The current forward batch
        self.cur_batch: Optional[ScheduleBatch] = None
        # The current forward batch
        self.last_batch: Optional[ScheduleBatch] = None
        self.forward_ct = 0
        self.forward_ct_decode = 0
        self.num_generated_tokens = 0
        self.last_decode_stats_tic = time.time()
        self.stream_interval = server_args.stream_interval
        self.current_stream = torch.get_device_module(self.device).current_stream()

        # Session info
        self.sessions: Dict[str, Session] = {}

        # Init chunked prefill
        self.chunked_prefill_size = server_args.chunked_prefill_size
        if self.chunked_prefill_size <= 0:  # -1 means disable
            self.chunked_prefill_size = None
        self.being_chunked_req = None
        self.is_mixed_chunk = (
            self.chunked_prefill_size is not None and server_args.enable_mixed_chunk
        )

        # Init the grammar backend for constrained generation
        self.grammar_queue: List[Req] = []
        if not server_args.skip_tokenizer_init:
            if server_args.grammar_backend == "outlines":
                from sglang.srt.constrained.outlines_backend import (
                    OutlinesGrammarBackend,
                )

                self.grammar_backend = OutlinesGrammarBackend(
                    self.tokenizer,
                    whitespace_pattern=server_args.constrained_json_whitespace_pattern,
                    allow_jump_forward=not server_args.disable_jump_forward,
                )
            elif server_args.grammar_backend == "xgrammar":
                from sglang.srt.constrained.xgrammar_backend import (
                    XGrammarGrammarBackend,
                )

                self.grammar_backend = XGrammarGrammarBackend(
                    self.tokenizer, vocab_size=self.model_config.vocab_size
                )
            else:
                raise ValueError(
                    f"Invalid grammar backend: {server_args.grammar_backend}"
                )
        else:
            self.grammar_backend = None

        # Init new token estimation
        assert (
            server_args.schedule_conservativeness >= 0
        ), "Invalid schedule_conservativeness"

        self.init_new_token_ratio = min(
            global_config.default_init_new_token_ratio
            * server_args.schedule_conservativeness,
            1.0,
        )
        self.min_new_token_ratio = min(
            self.init_new_token_ratio
            * global_config.default_min_new_token_ratio_factor,
            1.0,
        )
        self.new_token_ratio_decay = (
            self.init_new_token_ratio - self.min_new_token_ratio
        ) / global_config.default_new_token_ratio_decay_steps
        self.new_token_ratio = self.init_new_token_ratio

        # Tells whether the current running batch is full so that we can skip
        # the check of whether to prefill new requests.
        # This is an optimization to reduce the overhead of the prefill check.
        self.batch_is_full = False

        # Init watchdog thread
        self.watchdog_timeout = server_args.watchdog_timeout
        t = threading.Thread(target=self.watchdog_thread, daemon=True)
        t.start()
        self.parent_process = psutil.Process().parent()

        # Init profiler
        if os.getenv("SGLANG_TORCH_PROFILER_DIR", "") == "":
            self.profiler = None
        else:
            self.torch_profiler_trace_dir = os.getenv("SGLANG_TORCH_PROFILER_DIR")
            logger.info(
                "Profiling enabled. Traces will be saved to: %s",
                self.torch_profiler_trace_dir,
            )
            self.profiler = torch.profiler.profile(
                activities=[
                    torch.profiler.ProfilerActivity.CPU,
                    torch.profiler.ProfilerActivity.CUDA,
                ],
                with_stack=True,
            )

        # Init metrics stats
        self.stats = SchedulerStats()
        if self.enable_metrics:
            self.metrics_collector = SchedulerMetricsCollector(
                labels={
                    "model_name": self.server_args.served_model_name,
                    # TODO: Add lora name/path in the future,
                },
            )

    def watchdog_thread(self):
        """A watch dog thread that will try to kill the server itself if one batch takes too long."""
        self.watchdog_last_forward_ct = 0
        self.watchdog_last_time = time.time()

        while True:
            if self.cur_batch is not None:
                if self.watchdog_last_forward_ct == self.forward_ct:
                    if time.time() > self.watchdog_last_time + self.watchdog_timeout:
                        logger.error(f"Watchdog timeout ({self.watchdog_timeout=})")
                        break
                else:
                    self.watchdog_last_forward_ct = self.forward_ct
                    self.watchdog_last_time = time.time()
            time.sleep(self.watchdog_timeout / 2)

        self.parent_process.send_signal(signal.SIGQUIT)

    @torch.no_grad()
    def event_loop_normal(self):
        """A normal scheduler loop."""
        while True:
            recv_reqs = self.recv_requests()
            self.process_input_requests(recv_reqs)

            batch = self.get_next_batch_to_run()

            if self.server_args.enable_dp_attention:  # TODO: simplify this
                batch = self.prepare_dp_attn_batch(batch)

            self.cur_batch = batch

            if batch:
                result = self.run_batch(batch)
                self.process_batch_result(batch, result)
            else:
                # When the server is idle, so self-check and re-init some states
                self.check_memory()
                self.new_token_ratio = self.init_new_token_ratio

            self.last_batch = batch

    @torch.no_grad()
    def event_loop_overlap(self):
        """A scheduler loop that overlaps the CPU processing and GPU computation."""
        result_queue = deque()

        while True:
            recv_reqs = self.recv_requests()
            self.process_input_requests(recv_reqs)

            batch = self.get_next_batch_to_run()
            self.cur_batch = batch

            if batch:
                result = self.run_batch(batch)
                result_queue.append((batch.copy(), result))

                if self.last_batch is None:
                    # Create a dummy first batch to start the pipeline for overlap scheduler.
                    # It is now used for triggering the sampling_info_done event.
                    tmp_batch = ScheduleBatch(
                        reqs=None,
                        forward_mode=ForwardMode.DUMMY_FIRST,
                        next_batch_sampling_info=self.tp_worker.cur_sampling_info,
                    )
                    self.process_batch_result(tmp_batch, None)

            if self.last_batch:
                # Process the results of the last batch
                tmp_batch, tmp_result = result_queue.popleft()
                tmp_batch.next_batch_sampling_info = (
                    self.tp_worker.cur_sampling_info if batch else None
                )
                self.process_batch_result(tmp_batch, tmp_result)
            elif batch is None:
                # When the server is idle, so self-check and re-init some states
                self.check_memory()
                self.new_token_ratio = self.init_new_token_ratio

            self.last_batch = batch

    def recv_requests(self) -> List[Req]:
        """Receive results at tp_rank = 0 and broadcast it to all other TP ranks."""
        if self.tp_rank == 0 or self.server_args.enable_dp_attention:
            recv_reqs = []

            while True:
                try:
                    recv_req = self.recv_from_tokenizer.recv_pyobj(zmq.NOBLOCK)
                except zmq.ZMQError:
                    break
                recv_reqs.append(recv_req)
        else:
            recv_reqs = None

        if self.tp_size != 1 and not self.server_args.enable_dp_attention:
            recv_reqs = broadcast_pyobj(recv_reqs, self.tp_rank, self.tp_cpu_group)
        return recv_reqs

    def process_input_requests(self, recv_reqs: List):
        for recv_req in recv_reqs:
            if isinstance(recv_req, TokenizedGenerateReqInput):
                self.handle_generate_request(recv_req)
            elif isinstance(recv_req, TokenizedEmbeddingReqInput):
                self.handle_embedding_request(recv_req)
            elif isinstance(recv_req, FlushCacheReq):
                self.flush_cache()
            elif isinstance(recv_req, AbortReq):
                self.abort_request(recv_req)
            elif isinstance(recv_req, UpdateWeightFromDiskReqInput):
                success, message = self.update_weights_from_disk(recv_req)
                self.send_to_tokenizer.send_pyobj(
                    UpdateWeightFromDiskReqOutput(success, message)
                )
            elif isinstance(recv_req, InitWeightsUpdateGroupReqInput):
                success, message = self.init_weights_update_group(recv_req)
                self.send_to_tokenizer.send_pyobj(
                    InitWeightsUpdateGroupReqOutput(success, message)
                )
            elif isinstance(recv_req, UpdateWeightsFromDistributedReqInput):
                success, message = self.update_weights_from_distributed(recv_req)
                self.send_to_tokenizer.send_pyobj(
                    UpdateWeightsFromDistributedReqOutput(success, message)
                )
            elif isinstance(recv_req, UpdateWeightsFromTensorReqInput):
                success, message = self.update_weights_from_tensor(recv_req)
                self.send_to_tokenizer.send_pyobj(
                    UpdateWeightsFromTensorReqOutput(success, message)
                )
            elif isinstance(recv_req, GetWeightsByNameReqInput):
                parameter = self.get_weights_by_name(recv_req)
                self.send_to_tokenizer.send_pyobj(GetWeightsByNameReqOutput(parameter))
            elif isinstance(recv_req, ProfileReq):
                if recv_req == ProfileReq.START_PROFILE:
                    self.start_profile()
                else:
                    self.stop_profile()
            elif isinstance(recv_req, OpenSessionReqInput):
                session_id = self.open_session(recv_req)
                self.send_to_tokenizer.send_pyobj(OpenSessionReqOutput(session_id))
            elif isinstance(recv_req, CloseSessionReqInput):
                self.close_session(recv_req)
            else:
                raise ValueError(f"Invalid request: {recv_req}")

    def handle_generate_request(
        self,
        recv_req: TokenizedGenerateReqInput,
    ):
        # Create a new request
        if recv_req.session_id is None or recv_req.session_id not in self.sessions:

            if recv_req.input_embeds is not None:
                # Generate fake input_ids based on the length of input_embeds
                seq_length = len(recv_req.input_embeds)
                fake_input_ids = [1] * seq_length
                recv_req.input_ids = fake_input_ids

            req = Req(
                recv_req.rid,
                recv_req.input_text,
                recv_req.input_ids,
                recv_req.sampling_params,
                return_logprob=recv_req.return_logprob,
                top_logprobs_num=recv_req.top_logprobs_num,
                stream=recv_req.stream,
                lora_path=recv_req.lora_path,
                input_embeds=recv_req.input_embeds,
                eos_token_ids=self.model_config.hf_eos_token_id,
            )
            req.tokenizer = self.tokenizer

            if recv_req.session_id is not None:
                req.finished_reason = FINISH_ABORT(
                    f"Invalid request: session id {recv_req.session_id} does not exist"
                )
                self.waiting_queue.append(req)
                return
        else:
            # Create a new request from a previsou session
            session = self.sessions[recv_req.session_id]
            req = session.create_req(recv_req, self.tokenizer)
            if isinstance(req.finished_reason, FINISH_ABORT):
                self.waiting_queue.append(req)
                return

        # Handle image inputs
        if recv_req.image_inputs is not None:
            image_inputs = ImageInputs.from_dict(recv_req.image_inputs)
            # Expand a single image token into multiple dummy tokens for receiving image embeddings
            req.origin_input_ids = self.pad_input_ids_func(
                req.origin_input_ids, image_inputs
            )
            req.extend_image_inputs(image_inputs)

            if len(req.origin_input_ids) >= self.max_req_input_len:
                logger.error(
                    "Multimodal prompt is too long after expanding multimodal tokens. "
                    f"After expanding {len(req.origin_input_ids_unpadded)=} => {len(req.origin_input_ids)} >= {self.max_req_input_len}. "
                )
                req.origin_input_ids = [0]
                req.image_inputs = None
                req.sampling_params.max_new_tokens = 0
                req.finished_reason = FINISH_ABORT(
                    "Multimodal prompt is too long. Check server logs for details."
                )
                self.waiting_queue.append(req)
                return

        # Copy more attributes
        req.logprob_start_len = recv_req.logprob_start_len

        if req.logprob_start_len == -1:
            # By default, only return the logprobs for output tokens
            req.logprob_start_len = len(req.origin_input_ids) - 1

        # Truncate prompts that are too long
        if len(req.origin_input_ids) > self.max_req_input_len:
            logger.warning(
                "Request length is longer than the KV cache pool size or "
                "the max context length. Truncated!!!"
            )
            req.origin_input_ids = req.origin_input_ids[: self.max_req_input_len]

        req.sampling_params.max_new_tokens = min(
            (
                req.sampling_params.max_new_tokens
                if req.sampling_params.max_new_tokens is not None
                else 1 << 30
            ),
            self.max_req_len - len(req.origin_input_ids) - 1,
        )

        # Init grammar cache for this request
        add_to_grammar_queue = False
        if (
            req.sampling_params.json_schema is not None
            or req.sampling_params.regex is not None
            or req.sampling_params.ebnf is not None
        ):
            assert self.grammar_backend is not None
            if req.sampling_params.json_schema is not None:
                key = ("json", req.sampling_params.json_schema)
            elif req.sampling_params.regex is not None:
                key = ("regex", req.sampling_params.regex)
            elif req.sampling_params.ebnf is not None:
                key = ("ebnf", req.sampling_params.ebnf)

            req.grammar = self.grammar_backend.get_cached_value(key)
            if not req.grammar:
                req.grammar = self.grammar_backend.get_future_value(key)
                add_to_grammar_queue = True

        if add_to_grammar_queue:
            self.grammar_queue.append(req)
        else:
            self.waiting_queue.append(req)

    def handle_embedding_request(
        self,
        recv_req: TokenizedEmbeddingReqInput,
    ):
        req = Req(
            recv_req.rid,
            recv_req.input_text,
            recv_req.input_ids,
            recv_req.sampling_params,
        )
        req.tokenizer = self.tokenizer

        # Truncate prompts that are too long
        if len(req.origin_input_ids) >= self.max_req_input_len:
            logger.warning(
                "Request length is longer than the KV cache pool size or "
                "the max context length. Truncated!!!"
            )
            req.origin_input_ids = req.origin_input_ids[: self.max_req_input_len]

        self.waiting_queue.append(req)

    def log_prefill_stats(self, adder, can_run_list, running_bs, has_being_chunked):
        self.tree_cache_metrics["total"] += (
            adder.log_input_tokens + adder.log_hit_tokens
        ) / 10**9
        self.tree_cache_metrics["hit"] += (adder.log_hit_tokens) / 10**9
        tree_cache_hit_rate = (
            self.tree_cache_metrics["hit"] / self.tree_cache_metrics["total"]
        )

        num_used = self.max_total_num_tokens - (
            self.token_to_kv_pool.available_size() + self.tree_cache.evictable_size()
        )

        logger.info(
            f"Prefill batch. "
            f"#new-seq: {len(can_run_list)}, "
            f"#new-token: {adder.log_input_tokens}, "
            f"#cached-token: {adder.log_hit_tokens}, "
            f"cache hit rate: {100.0 * tree_cache_hit_rate:.2f}%, "
            f"token usage: {num_used / self.max_total_num_tokens:.2f}, "
            f"#running-req: {running_bs}, "
            f"#queue-req: {len(self.waiting_queue) + has_being_chunked}"
        )

        if self.enable_metrics:
            self.stats.num_running_reqs = running_bs
            self.stats.num_used_tokens = num_used
            self.stats.token_usage = round(num_used / self.max_total_num_tokens, 2)
            self.stats.num_queue_reqs = len(self.waiting_queue) + has_being_chunked
            self.stats.cache_hit_rate = tree_cache_hit_rate
            self.metrics_collector.log_stats(self.stats)

    def log_decode_stats(self):
        num_used = self.max_total_num_tokens - (
            self.token_to_kv_pool.available_size() + self.tree_cache.evictable_size()
        )
        gen_throughput = self.num_generated_tokens / (
            time.time() - self.last_decode_stats_tic
        )
        self.num_generated_tokens = 0
        self.last_decode_stats_tic = time.time()
        num_running_reqs = len(self.running_batch.reqs) if self.running_batch else 0
        logger.info(
            f"Decode batch. "
            f"#running-req: {num_running_reqs}, "
            f"#token: {num_used}, "
            f"token usage: {num_used / self.max_total_num_tokens:.2f}, "
            f"gen throughput (token/s): {gen_throughput:.2f}, "
            f"#queue-req: {len(self.waiting_queue)}"
        )

        if self.enable_metrics:
            self.stats.num_running_reqs = num_running_reqs
            self.stats.num_used_tokens = num_used
            self.stats.token_usage = num_used / self.max_total_num_tokens
            self.stats.gen_throughput = gen_throughput
            self.stats.num_queue_reqs = len(self.waiting_queue)
            self.metrics_collector.log_stats(self.stats)

    def check_memory(self):
        available_size = (
            self.token_to_kv_pool.available_size() + self.tree_cache.evictable_size()
        )
        if available_size != self.max_total_num_tokens:
            msg = (
                "KV cache pool leak detected!"
                f"{available_size=}, {self.max_total_num_tokens=}\n"
            )
            warnings.warn(msg)
            if crash_on_warnings():
                raise ValueError(msg)

        if len(self.req_to_token_pool.free_slots) != self.req_to_token_pool.size:
            msg = (
                "Memory pool leak detected!"
                f"available_size={len(self.req_to_token_pool.free_slots)}, "
                f"total_size={self.req_to_token_pool.size}\n"
            )
            warnings.warn(msg)
            if crash_on_warnings():
                raise ValueError(msg)

    def get_next_batch_to_run(self) -> Optional[ScheduleBatch]:
        # Merge the prefill batch into the running batch
        if self.last_batch and self.last_batch.forward_mode.is_extend():
            if self.being_chunked_req:
                # Move the chunked request out of the batch
                self.last_batch.filter_batch(being_chunked_req=self.being_chunked_req)
                self.tree_cache.cache_unfinished_req(self.being_chunked_req)
                # being chunked request keeps its rid but will get a new req_pool_idx
                self.req_to_token_pool.free(self.being_chunked_req.req_pool_idx)
                self.batch_is_full = False

            if not self.last_batch.is_empty():
                if self.running_batch is None:
                    self.running_batch = self.last_batch
                else:
                    self.running_batch.merge_batch(self.last_batch)

        # Run prefill first if possible
        new_batch = self.get_new_batch_prefill()
        if new_batch is not None:
            return new_batch

        # Run decode
        if self.running_batch is None:
            return None
        self.running_batch = self.update_running_batch(self.running_batch)
        return self.running_batch

    def get_new_batch_prefill(self) -> Optional[ScheduleBatch]:
        # Check if the grammar is ready in the grammar queue
        if self.grammar_queue:
            self.move_ready_grammar_requests()

        # Handle the cases where prefill is not allowed
        if (
            self.batch_is_full or len(self.waiting_queue) == 0
        ) and self.being_chunked_req is None:
            return None

        running_bs = len(self.running_batch.reqs) if self.running_batch else 0
        if running_bs >= self.max_running_requests:
            self.batch_is_full = True
            return None

        # Get priority queue
        prefix_computed = self.policy.calc_priority(self.waiting_queue)

        # Prefill policy
        adder = PrefillAdder(
            self.tree_cache,
            self.running_batch,
            self.new_token_ratio,
            self.token_to_kv_pool.available_size() + self.tree_cache.evictable_size(),
            self.max_prefill_tokens,
            self.chunked_prefill_size,
            running_bs if self.is_mixed_chunk else 0,
        )

        has_being_chunked = self.being_chunked_req is not None
        if has_being_chunked:
            self.being_chunked_req.init_next_round_input()
            self.being_chunked_req = adder.add_being_chunked_req(self.being_chunked_req)

        if self.lora_paths:
            lora_set = (
                set([req.lora_path for req in self.running_batch.reqs])
                if self.running_batch is not None
                else set([])
            )

        # Get requests from the waiting queue to a new prefill batch
        for req in self.waiting_queue:
            if (
                self.lora_paths
                and len(
                    lora_set
                    | set([req.lora_path for req in adder.can_run_list])
                    | set([req.lora_path])
                )
                > self.max_loras_per_batch
            ):
                self.batch_is_full = True
                break

            if running_bs + len(adder.can_run_list) >= self.max_running_requests:
                self.batch_is_full = True
                break

            req.init_next_round_input(None if prefix_computed else self.tree_cache)
            res = adder.add_one_req(req)
            if res != AddReqResult.CONTINUE:
                if res == AddReqResult.NO_TOKEN:
                    self.batch_is_full = True
                break
<<<<<<< HEAD
            if self.server_args.split_prefill_batch:
=======
            if self.server_args.prefill_only_one_req:
>>>>>>> 9c05c689
                break

        # Update waiting queue
        can_run_list = adder.can_run_list
        if len(can_run_list) == 0:
            return None
        self.waiting_queue = [
            x for x in self.waiting_queue if x not in set(can_run_list)
        ]

        if adder.new_being_chunked_req is not None:
            assert self.being_chunked_req is None
            self.being_chunked_req = adder.new_being_chunked_req

        if self.being_chunked_req:
            self.being_chunked_req.is_being_chunked += 1

        # Print stats
        if self.tp_rank == 0:
            self.log_prefill_stats(adder, can_run_list, running_bs, has_being_chunked)

        # Create a new batch
        new_batch = ScheduleBatch.init_new(
            can_run_list,
            self.req_to_token_pool,
            self.token_to_kv_pool,
            self.tree_cache,
            self.model_config,
            self.enable_overlap,
            self.server_args.speculative_algorithm,
        )
        new_batch.prepare_for_extend()

        # Mixed-style chunked prefill
        if (
            self.is_mixed_chunk
            and self.running_batch is not None
            and not (new_batch.return_logprob or self.running_batch.return_logprob)
        ):
            # TODO (lianmin): support return_logprob + mixed chunked prefill
            self.running_batch.filter_batch()
            if not self.running_batch.is_empty():
                self.running_batch.prepare_for_decode()
                new_batch.mix_with_running(self.running_batch)
                new_batch.decoding_reqs = self.running_batch.reqs
            self.running_batch = None
        else:
            new_batch.decoding_reqs = None

        return new_batch

    def update_running_batch(self, batch: ScheduleBatch) -> Optional[ScheduleBatch]:
        """Update the current running decoding batch."""
        global test_retract

        initial_bs = batch.batch_size()

        batch.filter_batch()
        if batch.is_empty():
            self.batch_is_full = False
            return None

        # Check if decode out of memory
        buf_multiplier = (
            self.server_args.num_draft_tokens
            if self.server_args.speculative_algorithm.is_not_none()
            else 1
        )
        if not batch.check_decode_mem(buf_multiplier) or (
            test_retract and batch.batch_size() > 10
        ):
            old_ratio = self.new_token_ratio

            retracted_reqs, new_token_ratio = batch.retract_decode()
            self.new_token_ratio = new_token_ratio
            if self.draft_worker is not None:
                self.draft_worker.finish_request(retracted_reqs)

            logger.info(
                "Decode out of memory happened. "
                f"#retracted_reqs: {len(retracted_reqs)}, "
                f"#new_token_ratio: {old_ratio:.4f} -> {self.new_token_ratio:.4f}"
            )
            self.waiting_queue.extend(retracted_reqs)
        else:
            self.new_token_ratio = max(
                self.new_token_ratio - self.new_token_ratio_decay,
                self.min_new_token_ratio,
            )

        # Check for jump-forward
        if not self.disable_jump_forward:
            jump_forward_reqs = batch.check_for_jump_forward(self.pad_input_ids_func)
            self.waiting_queue.extend(jump_forward_reqs)
            if batch.is_empty():
                self.batch_is_full = False
                return None

        if batch.batch_size() < initial_bs:
            self.batch_is_full = False

        # Update batch tensors
        batch.prepare_for_decode()
        return batch

    def run_batch(self, batch: ScheduleBatch):
        """Run a batch."""
        self.forward_ct += 1
        if self.is_generation:
            if batch.forward_mode.is_decode() or batch.extend_num_tokens != 0:
                if self.server_args.speculative_algorithm.is_not_none():
                    logits_output, next_token_ids, model_worker_batch, spec_info = (
                        self.draft_worker.forward_batch_speculative_generate(batch)
                    )
                    batch.spec_info = spec_info
                else:
                    model_worker_batch = batch.get_model_worker_batch()
                    logits_output, next_token_ids = (
                        self.tp_worker.forward_batch_generation(model_worker_batch)
                    )
            elif batch.forward_mode.is_idle():
                model_worker_batch = batch.get_model_worker_batch()
                self.tp_worker.forward_batch_idle(model_worker_batch)
                return
            else:
                logits_output = None
                if self.skip_tokenizer_init:
                    next_token_ids = torch.full(
                        (batch.batch_size(),), self.tokenizer.eos_token_id
                    )
                else:
                    next_token_ids = torch.full((batch.batch_size(),), 0)
            batch.output_ids = next_token_ids
            ret = logits_output, next_token_ids, model_worker_batch.bid
        else:  # embedding or reward model
            assert batch.extend_num_tokens != 0
            model_worker_batch = batch.get_model_worker_batch()
            embeddings = self.tp_worker.forward_batch_embedding(model_worker_batch)
            ret = embeddings, model_worker_batch.bid
        return ret

    def process_batch_result(self, batch: ScheduleBatch, result):
        if batch.forward_mode.is_decode():
            self.process_batch_result_decode(batch, result)
            if batch.is_empty():
                self.running_batch = None
        elif batch.forward_mode.is_extend():
            self.process_batch_result_prefill(batch, result)
        elif batch.forward_mode.is_dummy_first():
            batch.next_batch_sampling_info.update_regex_vocab_mask()
            self.current_stream.synchronize()
            batch.next_batch_sampling_info.sampling_info_done.set()

    def process_batch_result_prefill(self, batch: ScheduleBatch, result):
        skip_stream_req = None

        if self.is_generation:
            logits_output, next_token_ids, bid = result

            if self.enable_overlap:
                logits_output, next_token_ids = self.tp_worker.resolve_batch_result(bid)
            else:
                # Move next_token_ids and logprobs to cpu
                if batch.return_logprob:
                    logits_output.next_token_logprobs = (
                        logits_output.next_token_logprobs[
                            torch.arange(len(next_token_ids), device=self.device),
                            next_token_ids,
                        ].tolist()
                    )
                    logits_output.input_token_logprobs = (
                        logits_output.input_token_logprobs.tolist()
                    )
                    logits_output.normalized_prompt_logprobs = (
                        logits_output.normalized_prompt_logprobs.tolist()
                    )
                next_token_ids = next_token_ids.tolist()

            # Check finish conditions
            logprob_pt = 0
            for i, (req, next_token_id) in enumerate(zip(batch.reqs, next_token_ids)):
                if req.is_retracted:
                    continue

                if self.is_mixed_chunk and self.enable_overlap and req.finished():
                    # Free the one delayed token for the mixed decode batch
                    j = len(batch.out_cache_loc) - len(batch.reqs) + i
                    self.token_to_kv_pool.free(batch.out_cache_loc[j : j + 1])
                    continue

                if req.is_being_chunked <= 0:
                    req.output_ids.append(next_token_id)
                    req.check_finished()

                    if req.finished():
                        self.tree_cache.cache_finished_req(req)
                    elif not batch.decoding_reqs or req not in batch.decoding_reqs:
                        self.tree_cache.cache_unfinished_req(req)

                    if req.return_logprob:
                        logprob_pt += self.add_logprob_return_values(
                            i, req, logprob_pt, next_token_ids, logits_output
                        )

                    if req.grammar is not None:
                        req.grammar.accept_token(next_token_id)
                        req.grammar.finished = req.finished()
                else:
                    # being chunked reqs' prefill is not finished
                    req.is_being_chunked -= 1
                    # There is only at most one request being currently chunked.
                    # Because this request does not finish prefill,
                    # we don't want to stream the request currently being chunked.
                    skip_stream_req = req

            if batch.next_batch_sampling_info:
                batch.next_batch_sampling_info.update_regex_vocab_mask()
                self.current_stream.synchronize()
                batch.next_batch_sampling_info.sampling_info_done.set()

        else:  # embedding or reward model
            embeddings, bid = result
            embeddings = embeddings.tolist()

            # Check finish conditions
            for i, req in enumerate(batch.reqs):
                if req.is_retracted:
                    continue

                req.embedding = embeddings[i]
                if req.is_being_chunked <= 0:
                    # Dummy output token for embedding models
                    req.output_ids.append(0)
                    req.check_finished()

                    if req.finished():
                        self.tree_cache.cache_finished_req(req)
                    else:
                        self.tree_cache.cache_unfinished_req(req)
                else:
                    # being chunked reqs' prefill is not finished
                    req.is_being_chunked -= 1

        self.stream_output(batch.reqs, batch.return_logprob, skip_stream_req)

    def process_batch_result_decode(self, batch: ScheduleBatch, result):
        logits_output, next_token_ids, bid = result
        self.num_generated_tokens += len(batch.reqs)

        if self.enable_overlap:
            logits_output, next_token_ids = self.tp_worker.resolve_batch_result(bid)
            next_token_logprobs = logits_output.next_token_logprobs
        else:
            # Move next_token_ids and logprobs to cpu
            if batch.return_logprob:
                next_token_logprobs = logits_output.next_token_logprobs[
                    torch.arange(len(next_token_ids), device=self.device),
                    next_token_ids,
                ].tolist()
            next_token_ids = next_token_ids.tolist()

        self.token_to_kv_pool.free_group_begin()

        # Check finish condition
        for i, (req, next_token_id) in enumerate(zip(batch.reqs, next_token_ids)):
            if req.is_retracted:
                continue

            if self.enable_overlap and req.finished():
                # Free the one delayed token
                self.token_to_kv_pool.free(batch.out_cache_loc[i : i + 1])
                continue

            if (
                not batch.spec_algorithm.is_not_none()
            ):  # speculative worker will solve the output_ids in speculative decoding
                req.output_ids.append(next_token_id)

            req.check_finished()

            if req.finished():
                self.tree_cache.cache_finished_req(req)

            if req.return_logprob:
                req.output_token_logprobs_val.append(next_token_logprobs[i])
                req.output_token_logprobs_idx.append(next_token_id)
                if req.top_logprobs_num > 0:
                    req.output_top_logprobs_val.append(
                        logits_output.output_top_logprobs_val[i]
                    )
                    req.output_top_logprobs_idx.append(
                        logits_output.output_top_logprobs_idx[i]
                    )

            if req.grammar is not None:
                req.grammar.accept_token(next_token_id)
                req.grammar.finished = req.finished()

        if batch.next_batch_sampling_info:
            batch.next_batch_sampling_info.update_regex_vocab_mask()
            self.current_stream.synchronize()
            batch.next_batch_sampling_info.sampling_info_done.set()

        self.stream_output(batch.reqs, batch.return_logprob)

        self.token_to_kv_pool.free_group_end()

        self.forward_ct_decode = (self.forward_ct_decode + 1) % (1 << 30)
        if (
            self.tp_rank == 0
            and self.forward_ct_decode % self.server_args.decode_log_interval == 0
        ):
            self.log_decode_stats()

    def add_logprob_return_values(
        self,
        i: int,
        req: Req,
        pt: int,
        next_token_ids: List[int],
        output: LogitsProcessorOutput,
    ):
        """Attach logprobs to the return values."""
        req.output_token_logprobs_val.append(output.next_token_logprobs[i])
        req.output_token_logprobs_idx.append(next_token_ids[i])

        # If logprob_start_len > 0, then first logprob_start_len prompt tokens will be ignored.
        num_input_logprobs = req.extend_input_len - req.extend_logprob_start_len

        if req.normalized_prompt_logprob is None:
            req.normalized_prompt_logprob = output.normalized_prompt_logprobs[i]

        if req.input_token_logprobs_val is None:
            input_token_logprobs_val = output.input_token_logprobs[
                pt : pt + num_input_logprobs - 1 - req.last_update_decode_tokens
            ]

            input_token_logprobs_idx = req.fill_ids[
                len(req.fill_ids)
                - num_input_logprobs
                + 1 : len(req.fill_ids)
                - req.last_update_decode_tokens
            ]
            # Clip the padded hash values from image tokens.
            # Otherwise, it will lead to detokenization errors.
            input_token_logprobs_idx = [
                x if x < self.model_config.vocab_size - 1 else 0
                for x in input_token_logprobs_idx
            ]

            if (
                req.logprob_start_len == 0
            ):  # The first token does not have logprob, pad it.
                input_token_logprobs_val = [None] + input_token_logprobs_val
                input_token_logprobs_idx = [req.fill_ids[0]] + input_token_logprobs_idx

            req.input_token_logprobs_val = input_token_logprobs_val
            req.input_token_logprobs_idx = input_token_logprobs_idx

        if req.last_update_decode_tokens != 0:
            # Some decode tokens are re-computed in an extend batch
            req.output_token_logprobs_val.extend(
                output.input_token_logprobs[
                    pt
                    + num_input_logprobs
                    - 1
                    - req.last_update_decode_tokens : pt
                    + num_input_logprobs
                    - 1
                ],
            )
            req.output_token_logprobs_idx.extend(
                req.fill_ids[
                    len(req.fill_ids)
                    - req.last_update_decode_tokens : len(req.fill_ids)
                ]
            )

        if req.top_logprobs_num > 0:
            if req.input_top_logprobs_val is None:
                req.input_top_logprobs_val = output.input_top_logprobs_val[i]
                req.input_top_logprobs_idx = output.input_top_logprobs_idx[i]
                if req.logprob_start_len == 0:
                    req.input_top_logprobs_val = [None] + req.input_top_logprobs_val
                    req.input_top_logprobs_idx = [None] + req.input_top_logprobs_idx

            if req.last_update_decode_tokens != 0:
                req.output_top_logprobs_val.extend(
                    output.input_top_logprobs_val[i][-req.last_update_decode_tokens :]
                )
                req.output_top_logprobs_idx.extend(
                    output.input_top_logprobs_idx[i][-req.last_update_decode_tokens :]
                )
            req.output_top_logprobs_val.append(output.output_top_logprobs_val[i])
            req.output_top_logprobs_idx.append(output.output_top_logprobs_idx[i])

        return num_input_logprobs

    def stream_output(
        self, reqs: List[Req], return_logprob: bool, skip_req: Optional[Req] = None
    ):
        """Stream the output to detokenizer."""
        rids = []
        finished_reasons: List[BaseFinishReason] = []

        if self.is_generation:
            vids = []
            decoded_texts = []
            decode_ids_list = []
            read_offsets = []
            output_ids = []

            skip_special_tokens = []
            spaces_between_special_tokens = []
            no_stop_trim = []
            prompt_tokens = []
            completion_tokens = []
            cached_tokens = []

            if return_logprob:
                input_token_logprobs_val = []
                input_token_logprobs_idx = []
                output_token_logprobs_val = []
                output_token_logprobs_idx = []
                input_top_logprobs_val = []
                input_top_logprobs_idx = []
                output_top_logprobs_val = []
                output_top_logprobs_idx = []
                normalized_prompt_logprob = []
            else:
                input_token_logprobs_val = input_token_logprobs_idx = (
                    output_token_logprobs_val
                ) = output_token_logprobs_idx = input_top_logprobs_val = (
                    input_top_logprobs_idx
                ) = output_top_logprobs_val = output_top_logprobs_idx = (
                    normalized_prompt_logprob
                ) = None

            for req in reqs:
                if req is skip_req:
                    continue

                # TODO(lianmin): revisit this for overlap + retract + stream
                if (
                    req.finished()
                    # If stream, follow the given stream_interval
                    or (req.stream and len(req.output_ids) % self.stream_interval == 0)
                    # If not stream, we still want to output some tokens to get the benefit of incremental decoding.
                    or (not req.stream and len(req.output_ids) % 50 == 0)
                ):
                    if req.finished() and self.draft_worker is not None:
                        self.draft_worker.finish_request(req)

                    rids.append(req.rid)
                    finished_reasons.append(
                        req.finished_reason.to_json() if req.finished_reason else None
                    )
                    vids.append(req.vid)
                    decoded_texts.append(req.decoded_text)
                    decode_ids, read_offset = req.init_incremental_detokenize()
                    decode_ids_list.append(decode_ids)
                    read_offsets.append(read_offset)
                    if self.skip_tokenizer_init:
                        output_ids.append(req.output_ids)
                    skip_special_tokens.append(req.sampling_params.skip_special_tokens)
                    spaces_between_special_tokens.append(
                        req.sampling_params.spaces_between_special_tokens
                    )
                    no_stop_trim.append(req.sampling_params.no_stop_trim)

                    prompt_tokens.append(len(req.origin_input_ids))
                    completion_tokens.append(len(req.output_ids))
                    cached_tokens.append(req.cached_tokens)

                    if return_logprob:
                        input_token_logprobs_val.append(req.input_token_logprobs_val)
                        input_token_logprobs_idx.append(req.input_token_logprobs_idx)
                        output_token_logprobs_val.append(req.output_token_logprobs_val)
                        output_token_logprobs_idx.append(req.output_token_logprobs_idx)
                        input_top_logprobs_val.append(req.input_top_logprobs_val)
                        input_top_logprobs_idx.append(req.input_top_logprobs_idx)
                        output_top_logprobs_val.append(req.output_top_logprobs_val)
                        output_top_logprobs_idx.append(req.output_top_logprobs_idx)
                        normalized_prompt_logprob.append(req.normalized_prompt_logprob)

            # Send to detokenizer
            if rids:
                self.send_to_detokenizer.send_pyobj(
                    BatchTokenIDOut(
                        rids,
                        finished_reasons,
                        vids,
                        decoded_texts,
                        decode_ids_list,
                        read_offsets,
                        output_ids,
                        skip_special_tokens,
                        spaces_between_special_tokens,
                        no_stop_trim,
                        prompt_tokens,
                        completion_tokens,
                        cached_tokens,
                        input_token_logprobs_val,
                        input_token_logprobs_idx,
                        output_token_logprobs_val,
                        output_token_logprobs_idx,
                        input_top_logprobs_val,
                        input_top_logprobs_idx,
                        output_top_logprobs_val,
                        output_top_logprobs_idx,
                        normalized_prompt_logprob,
                    )
                )
        else:  # embedding or reward model
            embeddings = []
            prompt_tokens = []
            for req in reqs:
                assert req.finished()
                rids.append(req.rid)
                finished_reasons.append(req.finished_reason.to_json())
                embeddings.append(req.embedding)
                prompt_tokens.append(len(req.origin_input_ids))
            self.send_to_detokenizer.send_pyobj(
                BatchEmbeddingOut(rids, finished_reasons, embeddings, prompt_tokens)
            )

    def prepare_dp_attn_batch(self, local_batch: ScheduleBatch):
        # Check if other DP workers have running batches
        if local_batch is None:
            num_tokens = 0
        elif local_batch.forward_mode.is_decode():
            num_tokens = local_batch.batch_size()
        else:
            num_tokens = local_batch.extend_num_tokens

        local_num_tokens = torch.tensor([num_tokens], dtype=torch.int64)
        global_num_tokens = torch.empty(self.tp_size, dtype=torch.int64)
        torch.distributed.all_gather_into_tensor(
            global_num_tokens,
            local_num_tokens,
            group=self.tp_cpu_group,
        )

        if local_batch is None and global_num_tokens.max().item() > 0:
            local_batch = self.get_idle_batch()

        if local_batch is not None:
            local_batch.global_num_tokens = global_num_tokens.tolist()

            # Check forward mode for cuda graph
            if not self.server_args.disable_cuda_graph:
                forward_mode_state = torch.tensor(
                    (
                        1
                        if local_batch.forward_mode.is_decode()
                        or local_batch.forward_mode.is_idle()
                        else 0
                    ),
                    dtype=torch.int32,
                )
                torch.distributed.all_reduce(
                    forward_mode_state,
                    op=torch.distributed.ReduceOp.MIN,
                    group=self.tp_cpu_group,
                )
                local_batch.can_run_dp_cuda_graph = forward_mode_state.item() == 1

        return local_batch

    def get_idle_batch(self):
        idle_batch = ScheduleBatch.init_new(
            [],
            self.req_to_token_pool,
            self.token_to_kv_pool,
            self.tree_cache,
            self.model_config,
            self.enable_overlap,
        )
        idle_batch.prepare_for_idle()
        return idle_batch

    def move_ready_grammar_requests(self):
        """Move requests whose grammar objects are ready from grammar_queue to waiting_queue."""
        num_ready_reqs = 0
        for req in self.grammar_queue:
            try:
                req.grammar = req.grammar.result(timeout=0.05)
                num_ready_reqs += 1
            except futures._base.TimeoutError:
                break

        if self.tp_size > 1:
            # Sync across TP ranks to make sure they have the same number of ready requests
            tensor = torch.tensor(num_ready_reqs, dtype=torch.int32)
            torch.distributed.all_reduce(
                tensor, op=torch.distributed.ReduceOp.MAX, group=self.tp_cpu_group
            )
            num_ready_reqs_max = tensor.item()
            for i in range(num_ready_reqs, num_ready_reqs_max):
                self.grammar_queue[i].grammar = self.grammar_queue[i].grammar.result()
            num_ready_reqs = num_ready_reqs_max

        self.waiting_queue.extend(self.grammar_queue[:num_ready_reqs])
        self.grammar_queue = self.grammar_queue[num_ready_reqs:]

    def flush_cache(self):
        """Flush the memory pool and cache."""
        if len(self.waiting_queue) == 0 and (
            self.running_batch is None or len(self.running_batch.reqs) == 0
        ):
            self.tree_cache.reset()
            self.tree_cache_metrics = {"total": 0, "hit": 0}
            if self.grammar_backend:
                self.grammar_backend.reset()
            self.req_to_token_pool.clear()
            self.token_to_kv_pool.clear()
            torch.cuda.empty_cache()
            logger.info("Cache flushed successfully!")
            if_success = True
        else:
            logging.warning(
                f"Cache not flushed because there are pending requests. "
                f"#queue-req: {len(self.waiting_queue)}, "
                f"#running-req: {0 if self.running_batch is None else len(self.running_batch.reqs)}"
            )
            if_success = False
        return if_success

    def abort_request(self, recv_req: AbortReq):
        # Delete requests in the waiting queue
        to_del = None
        for i, req in enumerate(self.waiting_queue):
            if req.rid == recv_req.rid:
                to_del = i
                break

        if to_del is not None:
            del self.waiting_queue[to_del]
            logger.debug(f"Abort queued request. {req.rid=}")
            return

        # Delete requests in the running batch
        if self.running_batch:
            for req in self.running_batch.reqs:
                if req.rid == recv_req.rid and not req.finished():
                    logger.debug(f"Abort running request. {req.rid=}")
                    req.to_abort = True
                    break

    def update_weights_from_disk(self, recv_req: UpdateWeightFromDiskReqInput):
        """In-place update of the weights from disk."""
        success, message = self.tp_worker.update_weights_from_disk(recv_req)
        if success:
            flash_cache_success = self.flush_cache()
            assert flash_cache_success, "Cache flush failed after updating weights"
        else:
            logger.error(message)
        return success, message

    def init_weights_update_group(self, recv_req: InitWeightsUpdateGroupReqInput):
        """Initialize the online model parameter update group."""
        success, message = self.tp_worker.init_weights_update_group(recv_req)
        return success, message

    def update_weights_from_distributed(
        self, recv_req: UpdateWeightsFromDistributedReqInput
    ):
        """Update the online model parameter."""
        success, message = self.tp_worker.update_weights_from_distributed(recv_req)
        if success:
            flash_cache_success = self.flush_cache()
            assert flash_cache_success, "Cache flush failed after updating weights"
        else:
            logger.error(message)
        return success, message

    def update_weights_from_tensor(self, recv_req: UpdateWeightsFromTensorReqInput):
        """Update the online model parameter from tensors."""
        success, message = self.tp_worker.update_weights_from_tensor(recv_req)
        # TODO extract common code b/t update_weights_from_distributed and update_weights_from_tensor later
        if success:
            flash_cache_success = self.flush_cache()
            assert flash_cache_success, "Cache flush failed after updating weights"
        else:
            logger.error(message)
        return success, message

    def get_weights_by_name(self, recv_req: GetWeightsByNameReqInput):
        parameter = self.tp_worker.get_weights_by_name(recv_req)
        return parameter

    def start_profile(self) -> None:
        if self.profiler is None:
            raise RuntimeError("Profiler is not enabled.")
        self.profiler.start()

    def stop_profile(self) -> None:
        if self.profiler is None:
            raise RuntimeError("Profiler is not enabled.")
        self.profiler.stop()
        self.profiler.export_chrome_trace(
            self.torch_profiler_trace_dir + "/" + str(time.time()) + ".trace.json.gz"
        )
        logger.info("Profiler is done")

    def open_session(self, recv_req: OpenSessionReqInput) -> str:
        # handle error
        session_id = recv_req.session_id
        if session_id in self.sessions:
            logger.warning(f"session id {session_id} already exist, cannot open.")
        else:
            self.sessions[session_id] = Session(
                recv_req.capacity_of_str_len, session_id
            )
        return session_id

    def close_session(self, recv_req: CloseSessionReqInput):
        # handle error
        session_id = recv_req.session_id
        if session_id not in self.sessions:
            logger.warning(f"session id {session_id} does not exist, cannot delete.")
        else:
            del self.sessions[session_id]


def run_scheduler_process(
    server_args: ServerArgs,
    port_args: PortArgs,
    gpu_id: int,
    tp_rank: int,
    dp_rank: Optional[int],
    pipe_writer,
):
    setproctitle.setproctitle("sglang::scheduler")

    # [For Router] if env var "SGLANG_DP_RANK" exist, set dp_rank to the value of the env var
    if dp_rank is None and "SGLANG_DP_RANK" in os.environ:
        dp_rank = int(os.environ["SGLANG_DP_RANK"])

    # Configue the logger
    if dp_rank is None:
        configure_logger(server_args, prefix=f" TP{tp_rank}")
    else:
        configure_logger(server_args, prefix=f" DP{dp_rank} TP{tp_rank}")
    suppress_other_loggers()

    # Set cpu affinity to this gpu process
    if get_bool_env_var("SGLANG_SET_CPU_AFFINITY"):
        set_gpu_proc_affinity(server_args.tp_size, server_args.nnodes, gpu_id)

    parent_process = psutil.Process().parent()

    # Create a scheduler and run the event loop
    try:
        scheduler = Scheduler(server_args, port_args, gpu_id, tp_rank, dp_rank)
        pipe_writer.send(
            {"status": "ready", "max_total_num_tokens": scheduler.max_total_num_tokens}
        )
        if scheduler.enable_overlap:
            scheduler.event_loop_overlap()
        else:
            scheduler.event_loop_normal()
    except Exception:
        traceback = get_exception_traceback()
        logger.error(f"Scheduler hit an exception: {traceback}")
        parent_process.send_signal(signal.SIGQUIT)<|MERGE_RESOLUTION|>--- conflicted
+++ resolved
@@ -832,11 +832,7 @@
                 if res == AddReqResult.NO_TOKEN:
                     self.batch_is_full = True
                 break
-<<<<<<< HEAD
-            if self.server_args.split_prefill_batch:
-=======
             if self.server_args.prefill_only_one_req:
->>>>>>> 9c05c689
                 break
 
         # Update waiting queue
