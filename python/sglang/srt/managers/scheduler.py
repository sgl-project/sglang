--- conflicted
+++ resolved
@@ -1433,9 +1433,7 @@
 
         new_batch = self.get_new_batch_prefill()
 
-        need_dp_attn_preparation = (
-            self.server_args.enable_dp_attention or self.server_args.enable_sp_layernorm
-        )
+        need_dp_attn_preparation = require_mlp_sync(self.server_args)
 
         if need_dp_attn_preparation and not self.spec_algorithm.is_none():
             # In speculative decoding, prefill batches and decode batches cannot be processed in the same DP attention group.
@@ -1454,14 +1452,9 @@
             else:
                 ret = None
 
-<<<<<<< HEAD
         # Handle DP attention
         if need_dp_attn_preparation:
             ret, _ = self.prepare_dp_attn_batch(ret)
-=======
-        if require_mlp_sync(self.server_args):
-            ret, _ = self.prepare_mlp_sync_batch(ret)
->>>>>>> 8609e637
 
         return ret
 
