--- conflicted
+++ resolved
@@ -534,11 +534,8 @@
                 stream=recv_req.stream,
                 lora_path=recv_req.lora_path,
                 input_embeds=recv_req.input_embeds,
-<<<<<<< HEAD
                 custom_logit_processor=recv_req.custom_logit_processor,
-=======
                 eos_token_ids=self.model_config.hf_eos_token_id,
->>>>>>> bdd2827a
             )
             req.tokenizer = self.tokenizer
 
