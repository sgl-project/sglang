--- conflicted
+++ resolved
@@ -296,7 +296,6 @@
                 with_stack=True,
             )
 
-<<<<<<< HEAD
         # init controller info
         if controller_info and self.tp_rank == 0:
             self.controller_info = controller_info
@@ -312,7 +311,7 @@
                 threading.Thread(target=self.loop_for_send_tree_cache).start()
         else:
             self.controller_info = None
-=======
+
     def watchdog_thread(self):
         self.watchdog_last_forward_ct = 0
         self.watchdog_last_time = time.time()
@@ -329,7 +328,6 @@
             time.sleep(self.watchdog_timeout / 2)
 
         kill_parent_process()
->>>>>>> 1853c352
 
     @torch.inference_mode()
     def event_loop_normal(self):
