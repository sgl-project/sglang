# Copyright 2023-2024 SGLang Team
# Licensed under the Apache License, Version 2.0 (the "License");
# you may not use this file except in compliance with the License.
# You may obtain a copy of the License at
#
#     http://www.apache.org/licenses/LICENSE-2.0
#
# Unless required by applicable law or agreed to in writing, software
# distributed under the License is distributed on an "AS IS" BASIS,
# WITHOUT WARRANTIES OR CONDITIONS OF ANY KIND, either express or implied.
# See the License for the specific language governing permissions and
# limitations under the License.
# ==============================================================================
"""A scheduler that manages a tensor parallel GPU worker."""

import faulthandler
import logging
import os
import signal
import sys
import threading
import time
from collections import deque
from concurrent import futures
from dataclasses import dataclass
from http import HTTPStatus
from typing import Any, Deque, Dict, List, Optional, Tuple, Union

import psutil
import setproctitle
import torch
import torch.distributed
import zmq
from torch.cuda import Stream as CudaStream
from torch.cuda import StreamContext as CudaStreamContext
from torch.distributed import barrier

from sglang.srt.configs.model_config import ModelConfig
from sglang.srt.constrained.base_grammar_backend import (
    INVALID_GRAMMAR_OBJ,
    create_grammar_backend,
)
from sglang.srt.disaggregation.decode import (
    DecodePreallocQueue,
    DecodeTransferQueue,
    SchedulerDisaggregationDecodeMixin,
)
from sglang.srt.disaggregation.decode_kvcache_offload_manager import (
    DecodeKVCacheOffloadManager,
)
from sglang.srt.disaggregation.prefill import (
    PrefillBootstrapQueue,
    SchedulerDisaggregationPrefillMixin,
)
from sglang.srt.disaggregation.utils import (
    DisaggregationMode,
    MetadataBuffers,
    ReqToMetadataIdxAllocator,
    TransferBackend,
    prepare_abort,
)
from sglang.srt.distributed import get_pp_group, get_world_group
from sglang.srt.dllm.config import DllmConfig
from sglang.srt.environ import envs
from sglang.srt.eplb.expert_distribution import get_global_expert_distribution_recorder
from sglang.srt.layers.dp_attention import compute_dp_attention_world_info
from sglang.srt.layers.moe import initialize_moe_config
from sglang.srt.managers.io_struct import (
    AbortReq,
    BaseBatchReq,
    BaseReq,
    BatchTokenizedEmbeddingReqInput,
    BatchTokenizedGenerateReqInput,
    ClearHiCacheReqInput,
    ClearHiCacheReqOutput,
    CloseSessionReqInput,
    ContinueGenerationReqInput,
    DestroyWeightsUpdateGroupReqInput,
    ExpertDistributionReq,
    ExpertDistributionReqOutput,
    ExpertDistributionReqType,
    FlushCacheReqInput,
    FlushCacheReqOutput,
    FreezeGCReq,
    GetInternalStateReq,
    GetInternalStateReqOutput,
    GetLoadReqInput,
    GetWeightsByNameReqInput,
    HealthCheckOutput,
    InitWeightsSendGroupForRemoteInstanceReqInput,
    InitWeightsSendGroupForRemoteInstanceReqOutput,
    InitWeightsUpdateGroupReqInput,
    LoadLoRAAdapterReqInput,
    LoadLoRAAdapterReqOutput,
    OpenSessionReqInput,
    OpenSessionReqOutput,
    PauseGenerationReqInput,
    ProfileReq,
    ReleaseMemoryOccupationReqInput,
    ResumeMemoryOccupationReqInput,
    RpcReqInput,
    RpcReqOutput,
    SendWeightsToRemoteInstanceReqInput,
    SendWeightsToRemoteInstanceReqOutput,
    SetInternalStateReq,
    SetInternalStateReqOutput,
    SlowDownReqInput,
    SlowDownReqOutput,
    TokenizedEmbeddingReqInput,
    TokenizedGenerateReqInput,
    UnloadLoRAAdapterReqInput,
    UnloadLoRAAdapterReqOutput,
    UpdateWeightFromDiskReqInput,
    UpdateWeightsFromDistributedReqInput,
    UpdateWeightsFromIPCReqInput,
    UpdateWeightsFromTensorReqInput,
)
from sglang.srt.managers.mm_utils import init_mm_embedding_cache
from sglang.srt.managers.overlap_utils import FutureMap
from sglang.srt.managers.schedule_batch import (
    FINISH_ABORT,
    ModelWorkerBatch,
    MultimodalInputs,
    Req,
    ScheduleBatch,
)
from sglang.srt.managers.schedule_policy import (
    AddReqResult,
    PrefillAdder,
    SchedulePolicy,
)
from sglang.srt.managers.scheduler_dp_attn_mixin import SchedulerDPAttnMixin
from sglang.srt.managers.scheduler_input_blocker import SchedulerInputBlocker
from sglang.srt.managers.scheduler_metrics_mixin import (
    RECORD_STEP_TIME,
    SchedulerMetricsMixin,
)
from sglang.srt.managers.scheduler_output_processor_mixin import (
    SchedulerOutputProcessorMixin,
)
from sglang.srt.managers.scheduler_pp_mixin import SchedulerPPMixin
from sglang.srt.managers.scheduler_profiler_mixin import SchedulerProfilerMixin
from sglang.srt.managers.scheduler_recv_skipper import SchedulerRecvSkipper
from sglang.srt.managers.scheduler_runtime_checker_mixin import (
    SchedulerRuntimeCheckerMixin,
)
from sglang.srt.managers.scheduler_update_weights_mixin import (
    SchedulerUpdateWeightsMixin,
)
from sglang.srt.managers.session_controller import Session
from sglang.srt.managers.utils import GenerationBatchResult, validate_input_length
from sglang.srt.mem_cache.cache_init_params import CacheInitParams
from sglang.srt.mem_cache.common import release_kv_cache
from sglang.srt.mem_cache.radix_cache import RadixCache
from sglang.srt.model_executor.forward_batch_info import ForwardMode
from sglang.srt.multiplex.multiplexing_mixin import SchedulerMultiplexMixin
from sglang.srt.parser.reasoning_parser import ReasoningParser
from sglang.srt.server_args import PortArgs, ServerArgs, get_global_server_args
from sglang.srt.speculative.spec_info import SpeculativeAlgorithm
from sglang.srt.tracing.trace import process_tracing_init, trace_set_thread_info
from sglang.srt.tracing.trace_metric_wrapper import (
    NullContext,
    RequestStage,
    TraceMetricContext,
    metric_trace_slice_batch,
    trace_event_batch,
)
from sglang.srt.utils import (
    DynamicGradMode,
    broadcast_pyobj,
    configure_gc_logger,
    configure_logger,
    freeze_gc,
    get_available_gpu_memory,
    get_bool_env_var,
    get_int_env_var,
    get_zmq_socket,
    kill_itself_when_parent_died,
    numa_bind_to_node,
    point_to_point_pyobj,
    require_mlp_sync,
    set_gpu_proc_affinity,
    set_random_seed,
    suppress_other_loggers,
)
from sglang.srt.utils.hf_transformers_utils import (
    get_processor,
    get_tokenizer,
    get_tokenizer_from_processor,
)
from sglang.srt.utils.torch_memory_saver_adapter import TorchMemorySaverAdapter
from sglang.utils import TypeBasedDispatcher, get_exception_traceback

logger = logging.getLogger(__name__)

# Test retract decode for debugging purposes
TEST_RETRACT = envs.SGLANG_TEST_RETRACT.get()
TEST_RETRACT_INTERVAL = envs.SGLANG_TEST_RETRACT_INTERVAL.get()
TEST_RETRACT_NO_PREFILL_BS = envs.SGLANG_TEST_RETRACT_NO_PREFILL_BS.get()
GRAMMAR_TIMEOUT = float(os.environ.get("SGLANG_GRAMMAR_TIMEOUT", 300))


@dataclass
class EmbeddingBatchResult:
    embeddings: torch.Tensor


class Scheduler(
    SchedulerOutputProcessorMixin,
    SchedulerUpdateWeightsMixin,
    SchedulerProfilerMixin,
    SchedulerMetricsMixin,
    SchedulerDisaggregationDecodeMixin,
    SchedulerDisaggregationPrefillMixin,
    SchedulerMultiplexMixin,
    SchedulerRuntimeCheckerMixin,
    SchedulerPPMixin,
    SchedulerDPAttnMixin,
):
    """A scheduler that manages a tensor parallel GPU worker."""

    def __init__(
        self,
        server_args: ServerArgs,
        port_args: PortArgs,
        gpu_id: int,
        tp_rank: int,
        moe_ep_rank: int,
        pp_rank: int,
        dp_rank: Optional[int],
    ):
        # Parse args
        self.server_args = server_args
        self.tp_rank = tp_rank
        self.moe_ep_rank = moe_ep_rank
        self.pp_rank = pp_rank
        self.dp_rank = dp_rank
        self.tp_size = server_args.tp_size
        self.moe_ep_size = server_args.ep_size
        self.pp_size = server_args.pp_size
        self.dp_size = server_args.dp_size
        self.schedule_policy = server_args.schedule_policy
        self.enable_priority_scheduling = server_args.enable_priority_scheduling
        self.abort_on_priority_when_disabled = (
            server_args.abort_on_priority_when_disabled
        )
        self.schedule_low_priority_values_first = (
            server_args.schedule_low_priority_values_first
        )
        self.priority_scheduling_preemption_threshold = (
            server_args.priority_scheduling_preemption_threshold
        )
        self.enable_lora = server_args.enable_lora
        self.max_loras_per_batch = server_args.max_loras_per_batch
        self.enable_overlap = not server_args.disable_overlap_schedule
        self.enable_pdmux = server_args.enable_pdmux
        self.skip_tokenizer_init = server_args.skip_tokenizer_init
        self.enable_metrics = server_args.enable_metrics
        self.enable_metrics_for_all_schedulers = (
            server_args.enable_metrics_for_all_schedulers
        )
        self.enable_kv_cache_events = bool(
            server_args.kv_events_config and tp_rank == 0
        )
        self.stream_interval = server_args.stream_interval
        self.spec_algorithm = SpeculativeAlgorithm.from_string(
            server_args.speculative_algorithm
        )
        self.gpu_id = gpu_id
        self.page_size = server_args.page_size
        self.enable_hierarchical_cache = server_args.enable_hierarchical_cache
        self.enable_hicache_storage = server_args.hicache_storage_backend is not None

        # Distributed rank info
        self.attn_tp_rank, self.attn_tp_size, self.attn_dp_rank = (
            compute_dp_attention_world_info(
                server_args.enable_dp_attention,
                self.tp_rank,
                self.tp_size,
                self.dp_size,
            )
        )

        # Init model config
        self.model_config = ModelConfig.from_server_args(server_args)

        # Init diffusion LLM config
        self.dllm_config = DllmConfig.from_server_args(server_args)

        # Init inter-process communication
        self.init_sockets(server_args, port_args)

        # Init pdmux context
        if self.enable_pdmux:
            self.init_pdmux()

        # Init tokenizer
        self.init_tokenizer()

        # Init moe config
        self.init_moe_config()

        # Check whether overlap can be enabled
        if not self.is_generation:
            self.enable_overlap = False
            logger.info("Overlap scheduler is disabled for embedding models.")

        # Launch a tensor parallel worker
        from sglang.srt.managers.tp_worker import TpModelWorker

        self.tp_worker = TpModelWorker(
            server_args=server_args,
            gpu_id=gpu_id,
            tp_rank=tp_rank,
            moe_ep_rank=moe_ep_rank,
            pp_rank=pp_rank,
            dp_rank=dp_rank,
            nccl_port=port_args.nccl_port,
        )

        # Launch a draft worker for speculative decoding
        draft_worker_kwargs = dict(
            gpu_id=gpu_id,
            tp_rank=tp_rank,
            moe_ep_rank=moe_ep_rank,
            server_args=server_args,
            nccl_port=port_args.nccl_port,
            target_worker=self.tp_worker,
            dp_rank=dp_rank,
        )

        if server_args.speculative_draft_load_format is not None:
            server_args.load_format = server_args.speculative_draft_load_format
            logger.info(
                f"Using draft model load_format: '{server_args.speculative_draft_load_format}'"
            )

        # Draft workers are looked up via `SpeculativeAlgorithm` registry; new
        # algorithms should register their factory instead of patching this code.
        if self.spec_algorithm.is_eagle():
            draft_worker_kwargs["enable_overlap"] = self.enable_overlap
        self.draft_worker = self.spec_algorithm.create_draft_worker(
            **draft_worker_kwargs
        )

        # Dispatch the model worker
        if self.spec_algorithm.is_none():
            self.model_worker = self.tp_worker
        else:
            self.model_worker = self.draft_worker

        # Get token and memory info from the model worker
        (
            self.max_total_num_tokens,
            self.max_prefill_tokens,
            self.max_running_requests,
            self.max_queued_requests,
            self.max_req_len,
            self.max_req_input_len,
            self.random_seed,
            self.device,
            _,
            _,
            _,
        ) = self.tp_worker.get_worker_info()
        if get_global_server_args().pp_max_micro_batch_size is None:
            get_global_server_args().pp_max_micro_batch_size = max(
                self.max_running_requests // server_args.pp_size, 1
            )

        self.tp_group = self.tp_worker.get_tp_group()
        self.tp_cpu_group = self.tp_group.cpu_group
        self.attn_tp_group = self.tp_worker.get_attention_tp_group()
        self.attn_tp_cpu_group = self.tp_worker.get_attention_tp_cpu_group()
        self.pp_group = get_pp_group()
        self.world_group = get_world_group()

        # With DP attention enabled, the entry rank is attn_tp_rank==0;
        # otherwise the entry rank is TP group local rank 0.
        # For #11910, use the CPU communication group to broadcast VLM Python objects,
        # avoiding any coupling with CUDA streams/devices.
        if self.server_args.enable_dp_attention:
            self.cpu_group = self.attn_tp_cpu_group
            self.entry_rank = self.attn_tp_group.first_rank
            self.is_entry_rank = self.attn_tp_rank == 0
        else:
            self.cpu_group = self.tp_cpu_group
            self.entry_rank = self.tp_group.first_rank
            self.is_entry_rank = self.tp_group.rank_in_group == 0

        self.pad_input_ids_func = self.tp_worker.get_pad_input_ids_func()
        set_random_seed(self.random_seed)

        # Hybrid memory pool
        self.is_hybrid = self.tp_worker.is_hybrid
        self.is_hybrid_gdn = self.tp_worker.model_runner.hybrid_gdn_config is not None

        if self.is_hybrid:
            self.sliding_window_size = self.tp_worker.sliding_window_size
            self.full_tokens_per_layer, self.swa_tokens_per_layer = (
                self.tp_worker.get_tokens_per_layer_info()
            )

        # Print debug info
        if tp_rank == 0:
            avail_mem = get_available_gpu_memory(
                self.device, self.gpu_id, empty_cache=False
            )
            logger.info(
                f"max_total_num_tokens={self.max_total_num_tokens}, "
                f"chunked_prefill_size={server_args.chunked_prefill_size}, "
                f"max_prefill_tokens={self.max_prefill_tokens}, "
                f"max_running_requests={self.max_running_requests}, "
                f"context_len={self.model_config.context_len}, "
                f"{'available_cpu_mem' if self.device == 'cpu' else 'available_gpu_mem'}={avail_mem:.2f} GB"
            )

        # Init metrics stats
        self.init_metrics(tp_rank, pp_rank, dp_rank)

        # Init cache using the existing memory pool
        self.init_cache_with_memory_pool()

        # Init running status
        self.waiting_queue: List[Req] = []
        # The running decoding batch for continuous batching
        self.running_batch: ScheduleBatch = ScheduleBatch(reqs=[], batch_is_full=False)
        # The current forward batch
        self.cur_batch: Optional[ScheduleBatch] = None
        # The current split prefill batch
        self.split_prefill_batch: Optional[ScheduleBatch] = None
        # The last forward batch
        self.last_batch: Optional[ScheduleBatch] = None
        self.forward_ct = 0
        self.forward_ct_decode = 0
        self.num_generated_tokens = 0
        self.last_prefill_tokens = 0
        self.return_health_check_ct = 0
        self.num_retracted_reqs: int = 0
        self.num_paused_reqs: int = 0
        self.sessions: Dict[str, Session] = {}
        self.default_stream: CudaStream = torch.get_device_module(
            self.device
        ).current_stream()
        if self.device == "cpu":
            self.default_stream.synchronize = lambda: None  # No-op for CPU
        self.forward_sleep_time = None
        self._engine_paused = False

        # Init chunked prefill
        self.chunked_prefill_size = server_args.chunked_prefill_size
        if self.dllm_config is not None:
            # We currently leverage chunked prefill to implement block diffusion
            # for diffusion LLM.
            self.chunked_prefill_size = self.dllm_config.block_size
        if self.chunked_prefill_size <= 0:  # -1 means disable
            self.chunked_prefill_size = None
        self.chunked_req = None
        self.is_mixed_chunk = (
            self.chunked_prefill_size is not None and server_args.enable_mixed_chunk
        )

        # Init the grammar backend for constrained generation
        self.grammar_queue: List[Req] = []
        if not server_args.skip_tokenizer_init:
            self.grammar_backend = create_grammar_backend(
                server_args,
                self.tokenizer,
                self.model_config.vocab_size,
                self.model_config.hf_eos_token_id,
            )
        else:
            self.grammar_backend = None

        # Init schedule policy and new token estimation
        self.policy = SchedulePolicy(
            self.schedule_policy,
            self.tree_cache,
            self.enable_hierarchical_cache,
            self.enable_priority_scheduling,
            self.schedule_low_priority_values_first,
        )
        # Enable preemption for priority scheduling.
        self.try_preemption = self.enable_priority_scheduling
        self.init_new_token_ratio = min(
            envs.SGLANG_INIT_NEW_TOKEN_RATIO.get()
            * server_args.schedule_conservativeness,
            1.0,
        )
        self.min_new_token_ratio = min(
            self.init_new_token_ratio * envs.SGLANG_MIN_NEW_TOKEN_RATIO_FACTOR.get(),
            1.0,
        )
        self.new_token_ratio_decay = (
            self.init_new_token_ratio - self.min_new_token_ratio
        ) / envs.SGLANG_NEW_TOKEN_RATIO_DECAY_STEPS.get()
        self.new_token_ratio = self.init_new_token_ratio

        # Init watchdog thread
        self.watchdog_timeout = server_args.watchdog_timeout
        t = threading.Thread(target=self.watchdog_thread, daemon=True)
        t.start()
        self.parent_process = psutil.Process().parent()

        # Init memory saver, profiler and metric stats
        self.memory_saver_adapter = TorchMemorySaverAdapter.create(
            enable=server_args.enable_memory_saver
        )
        self.offload_tags = set()
        self.init_profiler()
        self.recv_skipper = SchedulerRecvSkipper.maybe_create(server_args)
        self.input_blocker = (
            SchedulerInputBlocker(noop=self.attn_tp_rank != 0)
            if get_bool_env_var("SGLANG_ENABLE_COLOCATED_BATCH_GEN")
            else None
        )

        # Init disaggregation
        self.init_disaggregation()

        if self.enable_kv_cache_events:
            self.init_kv_events(server_args.kv_events_config)

        if envs.SGLANG_LOG_GC.get():
            configure_gc_logger()

        # Init prefill kv split size when deterministic inference is enabled with various attention backends
        self.init_deterministic_inference_config()

        # Init overlap
        self.init_overlap()

        # Init mlp sync flag
        self.require_mlp_sync = require_mlp_sync(server_args)

        # Init request dispatcher
        self._request_dispatcher = TypeBasedDispatcher(
            [
                (TokenizedGenerateReqInput, self.handle_generate_request),
                (TokenizedEmbeddingReqInput, self.handle_embedding_request),
                (BatchTokenizedGenerateReqInput, self.handle_batch_generate_request),
                (BatchTokenizedEmbeddingReqInput, self.handle_batch_embedding_request),
                (FlushCacheReqInput, self.flush_cache_wrapped),
                (ClearHiCacheReqInput, self.clear_hicache_storage_wrapped),
                (AbortReq, self.abort_request),
                (OpenSessionReqInput, self.open_session),
                (CloseSessionReqInput, self.close_session),
                (UpdateWeightFromDiskReqInput, self.update_weights_from_disk),
                (InitWeightsUpdateGroupReqInput, self.init_weights_update_group),
                (DestroyWeightsUpdateGroupReqInput, self.destroy_weights_update_group),
                (
                    InitWeightsSendGroupForRemoteInstanceReqInput,
                    self.init_weights_send_group_for_remote_instance,
                ),
                (
                    SendWeightsToRemoteInstanceReqInput,
                    self.send_weights_to_remote_instance,
                ),
                (
                    UpdateWeightsFromDistributedReqInput,
                    self.update_weights_from_distributed,
                ),
                (UpdateWeightsFromTensorReqInput, self.update_weights_from_tensor),
                (UpdateWeightsFromIPCReqInput, self.update_weights_from_ipc),
                (GetWeightsByNameReqInput, self.get_weights_by_name),
                (ReleaseMemoryOccupationReqInput, self.release_memory_occupation),
                (ResumeMemoryOccupationReqInput, self.resume_memory_occupation),
                (SlowDownReqInput, self.slow_down),
                (ProfileReq, self.profile),
                (FreezeGCReq, self.handle_freeze_gc),
                (GetInternalStateReq, self.get_internal_state),
                (SetInternalStateReq, self.set_internal_state),
                (RpcReqInput, self.handle_rpc_request),
                (ExpertDistributionReq, self.expert_distribution_handle),
                (LoadLoRAAdapterReqInput, self.load_lora_adapter),
                (UnloadLoRAAdapterReqInput, self.unload_lora_adapter),
                (GetLoadReqInput, self.get_load),
                (PauseGenerationReqInput, self.pause_generation),
                (ContinueGenerationReqInput, self.continue_generation),
            ]
        )

    def init_sockets(self, server_args: ServerArgs, port_args: PortArgs):
        context = zmq.Context(2)
        self.idle_sleeper = None

        class SenderWrapper:
            def __init__(self, socket: zmq.Socket):
                self.socket = socket

            def send_output(
                self,
                output: Union[BaseReq, BaseBatchReq],
                recv_obj: Optional[Union[BaseReq, BaseBatchReq]] = None,
            ):
                if self.socket is None:
                    return

                if (
                    isinstance(recv_obj, BaseReq)
                    and recv_obj.http_worker_ipc is not None
                    and output.http_worker_ipc is None
                ):
                    # handle communicator reqs for multi-http worker case
                    output.http_worker_ipc = recv_obj.http_worker_ipc

                self.socket.send_pyobj(output)

        if self.pp_rank == 0 and self.attn_tp_rank == 0:
            self.recv_from_tokenizer = get_zmq_socket(
                context, zmq.PULL, port_args.scheduler_input_ipc_name, False
            )
            self.recv_from_rpc = get_zmq_socket(
                context, zmq.DEALER, port_args.rpc_ipc_name, False
            )

            send_to_tokenizer = get_zmq_socket(
                context, zmq.PUSH, port_args.tokenizer_ipc_name, False
            )
            if server_args.skip_tokenizer_init:
                # Directly send to the TokenizerManager
                send_to_detokenizer = get_zmq_socket(
                    context, zmq.PUSH, port_args.tokenizer_ipc_name, False
                )
            else:
                # Send to the DetokenizerManager
                send_to_detokenizer = get_zmq_socket(
                    context, zmq.PUSH, port_args.detokenizer_ipc_name, False
                )

            self.send_to_tokenizer = SenderWrapper(send_to_tokenizer)
            self.send_to_detokenizer = SenderWrapper(send_to_detokenizer)

            if self.server_args.sleep_on_idle:
                self.idle_sleeper = IdleSleeper(
                    [
                        self.recv_from_tokenizer,
                        self.recv_from_rpc,
                    ]
                )
        else:
            self.recv_from_tokenizer = None
            self.recv_from_rpc = None
            self.send_to_tokenizer = SenderWrapper(None)
            self.send_to_detokenizer = SenderWrapper(None)

        if self.current_scheduler_metrics_enabled():
            self.send_metrics_from_scheduler = get_zmq_socket(
                context, zmq.PUSH, port_args.metrics_ipc_name, False
            )

    def init_deterministic_inference_config(self):
        """Initialize deterministic inference configuration for different attention backends."""
        if not self.server_args.enable_deterministic_inference:
            self.truncation_align_size = None
            return

        backend_sizes = {
            "flashinfer": ("SGLANG_FLASHINFER_PREFILL_SPLIT_TILE_SIZE", 4096),
            "triton": ("SGLANG_TRITON_PREFILL_TRUNCATION_ALIGN_SIZE", 4096),
        }
        env_var, default_size = backend_sizes.get(
            self.server_args.attention_backend, (None, None)
        )
        self.truncation_align_size = (
            get_int_env_var(env_var, default_size) if env_var else None
        )

    def init_tokenizer(self):
        server_args = self.server_args
        self.is_generation = self.model_config.is_generation

        if server_args.skip_tokenizer_init:
            self.tokenizer = self.processor = None
        else:
            if self.model_config.is_multimodal:
                self.processor = get_processor(
                    server_args.tokenizer_path,
                    tokenizer_mode=server_args.tokenizer_mode,
                    trust_remote_code=server_args.trust_remote_code,
                    revision=server_args.revision,
                    use_fast=not server_args.disable_fast_image_processor,
                )
                self.tokenizer = get_tokenizer_from_processor(self.processor)
            else:
                self.tokenizer = get_tokenizer(
                    server_args.tokenizer_path,
                    tokenizer_mode=server_args.tokenizer_mode,
                    trust_remote_code=server_args.trust_remote_code,
                    revision=server_args.revision,
                )

        # Set reasoning_parser and think_end_id if --reasoning_parser is enabled
        if self.server_args.reasoning_parser and self.tokenizer:
            reasoning_parser = ReasoningParser(
                model_type=self.server_args.reasoning_parser, stream_reasoning=False
            )
            self.tokenizer.think_end_id = self.tokenizer.encode(
                reasoning_parser.detector.think_end_token, add_special_tokens=False
            )[0]

    def init_cache_with_memory_pool(self):
        server_args = self.server_args

        self.req_to_token_pool, self.token_to_kv_pool_allocator = (
            self.tp_worker.get_memory_pool()
        )

        params = CacheInitParams(
            disable=server_args.disable_radix_cache,
            req_to_token_pool=self.req_to_token_pool,
            token_to_kv_pool_allocator=self.token_to_kv_pool_allocator,
            page_size=self.page_size,
            is_eagle=self.spec_algorithm.is_eagle(),
            tp_cache_group=(
                self.attn_tp_cpu_group
                if self.server_args.enable_dp_attention
                else self.tp_cpu_group
            ),
            eviction_policy=server_args.radix_eviction_policy,
            enable_metrics=self.enable_metrics,
            enable_kv_cache_events=self.enable_kv_cache_events,
        )

        if (
            server_args.chunked_prefill_size is not None
            and server_args.disable_radix_cache
        ):
            if not self.is_hybrid:
                from sglang.srt.mem_cache.chunk_cache import ChunkCache

                self.tree_cache = ChunkCache(params)
            else:

                from sglang.srt.mem_cache.chunk_cache import SWAChunkCache

                self.tree_cache = SWAChunkCache(params)
        else:

            if envs.SGLANG_EXPERIMENTAL_CPP_RADIX_TREE.get():
                # lazy import to avoid JIT overhead
                from sglang.srt.mem_cache.radix_cache_cpp import RadixCacheCpp

                logger.info("Using experimental C++ radix tree implementation.")
                self.tree_cache = RadixCacheCpp(params=params, server_args=server_args)
            elif self.enable_hierarchical_cache:
                from sglang.srt.mem_cache.hiradix_cache import HiRadixCache

                self.tree_cache = HiRadixCache(params=params, server_args=server_args)
                self.tp_worker.register_hicache_layer_transfer_counter(
                    self.tree_cache.cache_controller.layer_done_counter
                )
            elif self.is_hybrid:
                from sglang.srt.mem_cache.swa_radix_cache import SWARadixCache

                self.tree_cache = SWARadixCache(
                    params=params, sliding_window_size=self.sliding_window_size
                )
            elif self.is_hybrid_gdn:
                from sglang.srt.mem_cache.mamba_radix_cache import MambaRadixCache

                self.tree_cache = MambaRadixCache(params)
            elif server_args.enable_lmcache:
                from sglang.srt.mem_cache.storage.lmcache.lmc_radix_cache import (
                    LMCRadixCache,
                )

                self.tree_cache = LMCRadixCache(
                    params=params,
                    model_config=self.model_config,
                    tp_size=self.tp_size,
                    rank=self.tp_rank,
                    tp_group=self.tp_group,
                )
            else:
                self.tree_cache = RadixCache(params)

        if (
            server_args.disaggregation_mode == "decode"
            and server_args.disaggregation_decode_enable_offload_kvcache
        ):
            self.decode_offload_manager = DecodeKVCacheOffloadManager(
                req_to_token_pool=self.req_to_token_pool,
                token_to_kv_pool_allocator=self.token_to_kv_pool_allocator,
                tp_group=params.tp_cache_group,
                tree_cache=self.tree_cache,
                server_args=self.server_args,
            )
        else:
            self.decode_offload_manager = None

        self.decode_mem_cache_buf_multiplier = (
            1
            if self.spec_algorithm.is_none()
            else (
                server_args.speculative_num_draft_tokens
                + (
                    (server_args.speculative_eagle_topk or 1)
                    * (server_args.speculative_num_steps or 1)
                )
            )
        )

        embedding_cache_size = envs.SGLANG_VLM_CACHE_SIZE_MB.get()
        init_mm_embedding_cache(embedding_cache_size * 1024 * 1024)

    def init_disaggregation(self):
        self.disaggregation_mode = DisaggregationMode(
            self.server_args.disaggregation_mode
        )
        self.transfer_backend = TransferBackend(
            self.server_args.disaggregation_transfer_backend
        )

        if self.draft_worker is None or self.spec_algorithm.is_ngram():
            draft_token_to_kv_pool = None
        elif self.spec_algorithm.is_eagle() and self.enable_overlap:
            draft_token_to_kv_pool = (
                self.draft_worker.draft_worker.draft_runner.token_to_kv_pool
            )
        else:
            draft_token_to_kv_pool = self.draft_worker.model_runner.token_to_kv_pool

        if (
            self.disaggregation_mode == DisaggregationMode.DECODE
        ):  # *2 for the headroom.
            buffer_size = (self.req_to_token_pool.size) * 2
            self.req_to_metadata_buffer_idx_allocator = ReqToMetadataIdxAllocator(
                buffer_size
            )
            self.disagg_metadata_buffers = MetadataBuffers(
                buffer_size,
                hidden_size=(
                    self.draft_worker.model_config.hidden_size
                    if self.spec_algorithm.is_eagle()
                    else 16  # minimal padding size for RDMA
                ),
                hidden_states_dtype=(
                    self.draft_worker.model_config.dtype
                    if self.spec_algorithm.is_eagle()
                    else torch.float32
                ),
                custom_mem_pool=self.token_to_kv_pool_allocator.get_kvcache().maybe_get_custom_mem_pool(),
            )

            # The decode requests polling kv cache
            self.disagg_decode_transfer_queue = DecodeTransferQueue(
                gloo_group=self.attn_tp_cpu_group,
                req_to_metadata_buffer_idx_allocator=self.req_to_metadata_buffer_idx_allocator,
                tp_rank=self.tp_rank,
                metadata_buffers=self.disagg_metadata_buffers,
                scheduler=self,
                tree_cache=self.tree_cache,
            )

            # The decode requests pending for pre-allocation
            self.disagg_decode_prealloc_queue = DecodePreallocQueue(
                req_to_token_pool=self.req_to_token_pool,
                token_to_kv_pool_allocator=self.token_to_kv_pool_allocator,
                draft_token_to_kv_pool=draft_token_to_kv_pool,
                req_to_metadata_buffer_idx_allocator=self.req_to_metadata_buffer_idx_allocator,
                metadata_buffers=self.disagg_metadata_buffers,
                scheduler=self,
                transfer_queue=self.disagg_decode_transfer_queue,
                tree_cache=self.tree_cache,
                gloo_group=self.attn_tp_cpu_group,
                tp_rank=self.tp_rank,
                tp_size=self.tp_size,
                dp_size=self.server_args.dp_size,
                gpu_id=self.gpu_id,
                bootstrap_port=self.server_args.disaggregation_bootstrap_port,
                max_total_num_tokens=self.max_total_num_tokens,
                prefill_pp_size=self.server_args.disaggregation_prefill_pp,
                num_reserved_decode_tokens=self.server_args.num_reserved_decode_tokens,
                transfer_backend=self.transfer_backend,
            )

        elif self.disaggregation_mode == DisaggregationMode.PREFILL:
            # *2 for the headroom.
            buffer_size = self.max_running_requests * 2
            self.req_to_metadata_buffer_idx_allocator = ReqToMetadataIdxAllocator(
                buffer_size
            )
            self.disagg_metadata_buffers = MetadataBuffers(
                buffer_size,
                hidden_size=(
                    self.draft_worker.model_config.hidden_size
                    if self.spec_algorithm.is_eagle()
                    else 16  # minimal padding size for RDMA
                ),
                hidden_states_dtype=(
                    self.draft_worker.model_config.dtype
                    if self.spec_algorithm.is_eagle()
                    else torch.float32
                ),
                custom_mem_pool=self.token_to_kv_pool_allocator.get_kvcache().maybe_get_custom_mem_pool(),
            )

            self.disagg_prefill_bootstrap_queue = PrefillBootstrapQueue(
                token_to_kv_pool=self.token_to_kv_pool_allocator.get_kvcache(),
                draft_token_to_kv_pool=draft_token_to_kv_pool,
                req_to_metadata_buffer_idx_allocator=self.req_to_metadata_buffer_idx_allocator,
                metadata_buffers=self.disagg_metadata_buffers,
                tp_rank=self.tp_rank,
                tp_size=self.tp_size,
                gpu_id=self.gpu_id,
                bootstrap_port=self.server_args.disaggregation_bootstrap_port,
                gloo_group=self.attn_tp_cpu_group,
                max_total_num_tokens=self.max_total_num_tokens,
                decode_tp_size=self.server_args.disaggregation_decode_tp,
                decode_dp_size=self.server_args.disaggregation_decode_dp,
                scheduler=self,
                pp_rank=self.pp_rank,
                pp_size=self.pp_size,
                transfer_backend=self.transfer_backend,
            )
            # The prefill requests that are in the middle of kv sending
            self.disagg_prefill_inflight_queue: List[Req] = []

    def init_overlap(self):
        self.future_map = None

        if not self.enable_overlap:
            return

        self.forward_stream: CudaStream = torch.get_device_module(self.device).Stream()
        self.forward_stream_ctx: CudaStreamContext = torch.get_device_module(
            self.device
        ).stream(self.forward_stream)
        self.copy_stream: CudaStream = torch.get_device_module(self.device).Stream()
        self.copy_stream_ctx: CudaStreamContext = torch.get_device_module(
            self.device
        ).stream(self.copy_stream)

        self.future_map = FutureMap(
            self.max_running_requests,
            self.chunked_prefill_size,
            self.model_config.context_len,
            self.device,
            self.spec_algorithm,
        )
        self.batch_record_buf = [None] * 2
        self.batch_record_ct = 0

    def record_batch_in_overlap(self, model_worker_batch: ModelWorkerBatch):
        # FIXME(lsyin): hacky way to keep a reference to avoid GPU tensors being freed by torch GC
        # NOTE: More Reliable: record all tensors into the forward stream
        # NOTE: - for all future tensors, we shall always read from future map
        #       - for all non-future tensors (produced only by schedule stream),
        #       we shall keep its reference not being release during all the forwarding pass
        self.batch_record_ct = (self.batch_record_ct + 1) % 2
        self.batch_record_buf[self.batch_record_ct] = model_worker_batch

    def init_moe_config(self):
        if hasattr(self.model_config.hf_config, "num_experts_per_tok"):
            initialize_moe_config(self.server_args)

    @DynamicGradMode()
    def event_loop_normal(self):
        """A normal scheduler loop."""
        while True:
            recv_reqs = self.recv_requests()
            self.process_input_requests(recv_reqs)

            if self._engine_paused:
                continue

            batch = self.get_next_batch_to_run()
            self.cur_batch = batch

            if batch:
                result = self.run_batch(batch)
                self.process_batch_result(batch, result)
            else:
                # When the server is idle, do self-check and re-init some states
                self.self_check_during_idle()

            self.last_batch = batch

            if envs.SGLANG_ENABLE_STRICT_MEM_CHECK_DURING_BUSY.get():
                self.self_check_during_busy()

    @DynamicGradMode()
    def event_loop_overlap(self):
        """A scheduler loop that overlaps the CPU processing and GPU computation."""
        self.result_queue: Deque[Tuple[ScheduleBatch, GenerationBatchResult]] = deque()
        disable_consecutive_prefill_overlap = (
            envs.SGLANG_DISABLE_CONSECUTIVE_PREFILL_OVERLAP.get()
        )

        def pop_and_process():
            # Process the results of the last batch
            tmp_batch, tmp_result = self.result_queue.popleft()
            self.process_batch_result(tmp_batch, tmp_result)

        while True:
            recv_reqs = self.recv_requests()
            self.process_input_requests(recv_reqs)

            if self._engine_paused:
                continue

            batch = self.get_next_batch_to_run()
            self.cur_batch = batch

            disable_overlap_for_batch = (
                disable_consecutive_prefill_overlap
                and batch
                and batch.forward_mode.is_extend()
                and self.last_batch
                and self.last_batch.forward_mode.is_extend()
            )

            if disable_overlap_for_batch:
                pop_and_process()

            batch_result = None
            if batch:
                batch_result = self.run_batch(batch)
                self.result_queue.append((batch.copy(), batch_result))

            if self.last_batch:
                if not disable_overlap_for_batch:
                    pop_and_process()
            elif batch is None:
                # When the server is idle, do self-check and re-init some states
                self.self_check_during_idle()

            self.launch_batch_sample_if_needed(batch_result)
            self.last_batch = batch

            if envs.SGLANG_ENABLE_STRICT_MEM_CHECK_DURING_BUSY.get():
                self.self_check_during_busy()

    def recv_requests(
        self,
    ) -> List[Union[TokenizedGenerateReqInput, TokenizedEmbeddingReqInput, Any]]:
        """Receive results at tp_rank = 0 and broadcast it to all other TP ranks."""

        if self.recv_skipper is not None:
            last_forward_mode = (
                self.last_batch.forward_mode if self.last_batch is not None else None
            )
            if not self.recv_skipper.handle(last_forward_mode):
                return []

        if self.pp_rank == 0:
            if self.attn_tp_rank == 0:
                recv_reqs = []

                while True:
                    try:
                        recv_req = self.recv_from_tokenizer.recv_pyobj(zmq.NOBLOCK)
                    except zmq.ZMQError:
                        break
                    recv_reqs.append(recv_req)

                while True:
                    try:
                        recv_rpc = self.recv_from_rpc.recv_pyobj(zmq.NOBLOCK)
                    except zmq.ZMQError:
                        break
                    recv_reqs.append(recv_rpc)
            else:
                recv_reqs = None
        else:
            if self.attn_tp_rank == 0:
                dp_offset = self.attn_dp_rank * self.attn_tp_size
                recv_reqs = point_to_point_pyobj(
                    [],
                    self.pp_rank * self.tp_size + dp_offset,
                    self.world_group.device_group,
                    (self.pp_rank - 1) * self.tp_size + dp_offset,
                    self.pp_rank * self.tp_size + dp_offset,
                )
            else:
                recv_reqs = None

        if self.input_blocker is not None:
            recv_reqs = self.input_blocker.handle(recv_reqs)

        if self.server_args.enable_dp_attention:
            if self.attn_tp_rank == 0:
                work_reqs = [
                    req
                    for req in recv_reqs
                    if isinstance(
                        req,
                        (
                            TokenizedGenerateReqInput,
                            TokenizedEmbeddingReqInput,
                            BatchTokenizedGenerateReqInput,
                            BatchTokenizedEmbeddingReqInput,
                        ),
                    )
                ]
                control_reqs = [
                    req
                    for req in recv_reqs
                    if not isinstance(
                        req,
                        (
                            TokenizedGenerateReqInput,
                            TokenizedEmbeddingReqInput,
                            BatchTokenizedGenerateReqInput,
                            BatchTokenizedEmbeddingReqInput,
                        ),
                    )
                ]
            else:
                work_reqs = None
                control_reqs = None

            if self.attn_tp_size != 1:
                work_reqs = broadcast_pyobj(
                    work_reqs,
                    self.attn_tp_group.rank,
                    self.attn_tp_cpu_group,
                    src=self.attn_tp_group.ranks[0],
                )
            if self.tp_size != 1:
                control_reqs = broadcast_pyobj(
                    control_reqs,
                    self.tp_group.rank,
                    self.tp_cpu_group,
                    src=self.tp_group.ranks[0],
                )
            recv_reqs = work_reqs + control_reqs
        elif self.tp_size != 1:
            recv_reqs = broadcast_pyobj(
                recv_reqs,
                self.tp_group.rank,
                self.tp_cpu_group,
                src=self.tp_group.ranks[0],
            )

        return recv_reqs

    def process_input_requests(self, recv_reqs: List):
        for recv_req in recv_reqs:
            # If it is a health check generation request and there are running requests, ignore it.
            if is_health_check_generate_req(recv_req) and (
                self.chunked_req is not None
                or not self.running_batch.is_empty()
                or len(self.offload_tags) > 0
            ):
                self.return_health_check_ct += 1
                continue

            output = self._request_dispatcher(recv_req)
            if output is not None:
                if isinstance(output, RpcReqOutput):
                    if self.recv_from_rpc is not None:
                        self.recv_from_rpc.send_pyobj(output)
                else:
                    self.send_to_tokenizer.send_output(output, recv_req)

    def init_req_max_new_tokens(self, req):
        req.sampling_params.max_new_tokens = min(
            (
                req.sampling_params.max_new_tokens
                if req.sampling_params.max_new_tokens is not None
                else 1 << 30
            ),
            self.max_req_len - len(req.origin_input_ids) - 1,
        )

    def _process_and_broadcast_mm_inputs(
        self,
        raw_mm_inputs: Optional[dict],
    ):
        """Materialize MultimodalInputs once on the entry rank and broadcast to others.

        Entry rank:
        - constructs MultimodalInputs.from_dict(raw_mm_inputs) once
        - broadcasts to other ranks in self.cpu_group (if world_size > 1)

        Non-entry ranks:
        - receive the object via broadcast (if world_size > 1)
        - otherwise (single-rank / no group) fall back to local from_dict

        Returns:
            MultimodalInputs | None
        """
        if raw_mm_inputs is None:
            return None

        group_world_size = 1
        try:
            if (
                torch.distributed.is_available()
                and torch.distributed.is_initialized()
                and self.cpu_group is not None
            ):
                group_world_size = torch.distributed.get_world_size(
                    group=self.cpu_group
                )
        except Exception as e:
            logger.warning(
                f"Failed to get world size in mm_inputs handling with {e}, fallback to 1."
            )

        # In case tp size > 1, all the Scheduler TP ranks runs the duplicated computing
        # process in CPU which occupies the main thread CPU cycle. This computing logic
        # merely needs to be run on TP0 and be broadcast to other TP ranks.
        # Since the Scheduler is single-threaded, any large CPU cost will impact
        # handling of other messages. For example, CPU hits 99.9% can significantly
        # increase the CUDA kernel launch time.
        if self.is_entry_rank:
            # Only the entry rank materializes once from dict.
            image_inputs = MultimodalInputs.from_dict(raw_mm_inputs)
            # Broadcast to other TP ranks (use src=0 within the group).
            if group_world_size > 1:
                obj_list = [image_inputs]
                torch.distributed.broadcast_object_list(
                    obj_list, src=self.entry_rank, group=self.cpu_group
                )
                image_inputs = obj_list[0]
        else:
            # Non-entry ranks: receive if group size > 1; otherwise materialize locally.
            if group_world_size > 1:
                obj_list = [None]
                torch.distributed.broadcast_object_list(
                    obj_list, src=self.entry_rank, group=self.cpu_group
                )
                image_inputs = obj_list[0]
            else:
                image_inputs = MultimodalInputs.from_dict(raw_mm_inputs)

        return image_inputs

    def _get_multimodal_inputs(self, mm_inputs_dict: dict):
        if self.server_args.enable_broadcast_mm_inputs_process:
            return self._process_and_broadcast_mm_inputs(mm_inputs_dict)
        else:
            return MultimodalInputs.from_dict(mm_inputs_dict)

    def handle_generate_request(
        self,
        recv_req: TokenizedGenerateReqInput,
    ):
        self._req_trace_metric_ctx_init(recv_req)
        # Create a new request
        if (
            recv_req.session_params is None
            or recv_req.session_params.id is None
            or recv_req.session_params.id not in self.sessions
        ):
            if recv_req.input_embeds is not None:
                # Generate fake input_ids based on the length of input_embeds
                seq_length = len(recv_req.input_embeds)
                fake_input_ids = [1] * seq_length
                recv_req.input_ids = fake_input_ids

            if recv_req.bootstrap_port is None:
                # Use default bootstrap port
                recv_req.bootstrap_port = self.server_args.disaggregation_bootstrap_port

            req = Req(
                recv_req.rid,
                recv_req.input_text,
                recv_req.input_ids,
                recv_req.sampling_params,
                return_logprob=recv_req.return_logprob,
                top_logprobs_num=recv_req.top_logprobs_num,
                token_ids_logprob=recv_req.token_ids_logprob,
                stream=recv_req.stream,
                lora_id=recv_req.lora_id,
                input_embeds=recv_req.input_embeds,
                custom_logit_processor=recv_req.custom_logit_processor,
                return_hidden_states=recv_req.return_hidden_states,
                eos_token_ids=self.model_config.hf_eos_token_id,
                bootstrap_host=recv_req.bootstrap_host,
                bootstrap_port=recv_req.bootstrap_port,
                bootstrap_room=recv_req.bootstrap_room,
                disagg_mode=self.disaggregation_mode,
                data_parallel_rank=recv_req.data_parallel_rank,
                vocab_size=self.model_config.vocab_size,
                priority=recv_req.priority,
                metrics_collector=(
                    self.metrics_collector if self.enable_metrics else None
                ),
                http_worker_ipc=recv_req.http_worker_ipc,
<<<<<<< HEAD
                trace_metric_ctx=recv_req.trace_metric_ctx,
=======
                dllm_config=self.dllm_config,
>>>>>>> d941a3be
            )
            req.tokenizer = self.tokenizer

            if self.disaggregation_mode != DisaggregationMode.NULL:
                # Invalid request for disaggregated mode
                if recv_req.bootstrap_room is None:
                    error_msg = (
                        f"Invalid request: Disaggregated request received without "
                        f"boostrap room id. {req.rid=}"
                    )
                    logger.error(error_msg)
                    prepare_abort(req, error_msg, status_code=HTTPStatus.BAD_REQUEST)
                    self.stream_output([req], req.return_logprob)
                    return

            if (
                recv_req.session_params is not None
                and recv_req.session_params.id is not None
            ):
                req.set_finish_with_abort(
                    f"Invalid request: session id {recv_req.session_params.id} does not exist"
                )
                self.init_req_max_new_tokens(req)
                self._add_request_to_queue(req)
                return
        else:
            # Create a new request from a previous session
            session = self.sessions[recv_req.session_params.id]
            req = session.create_req(recv_req, self.tokenizer)
            req.trace_metric_ctx = (
                recv_req.trace_metric_ctx
                if recv_req.trace_metric_ctx
                else NullContext()
            )
            if isinstance(req.finished_reason, FINISH_ABORT):
                self.init_req_max_new_tokens(req)
                self._add_request_to_queue(req)
                return

        # Handle multimodal inputs
        if recv_req.mm_inputs is not None:
            image_inputs = self._get_multimodal_inputs(recv_req.mm_inputs)

            # The following steps are already fast, execute locally on each rank.
            # Expand a single image token into multiple dummy tokens for receiving image embeddings
            req.origin_input_ids = self.pad_input_ids_func(
                req.origin_input_ids, image_inputs
            )
            req.extend_image_inputs(image_inputs)

            if len(req.origin_input_ids) >= self.max_req_input_len:
                req.set_finish_with_abort(
                    error_msg=(
                        "Multimodal prompt is too long after expanding multimodal tokens. "
                        f"After expanding {len(req.origin_input_ids_unpadded)=} => {len(req.origin_input_ids)} >= {self.max_req_input_len}."
                    )
                )
                self.init_req_max_new_tokens(req)
                self._add_request_to_queue(req)
                return

        # initialize before returning
        self.init_req_max_new_tokens(req)

        # Validate prompt length
        error_msg = validate_input_length(
            req,
            self.max_req_input_len,
            self.server_args.allow_auto_truncate,
        )
        if error_msg:
            req.set_finish_with_abort(error_msg)
            self._add_request_to_queue(req)
            return

        # Copy more attributes
        if recv_req.logprob_start_len == -1 or not recv_req.return_logprob:
            # By default, only return the logprobs for output tokens
            # For prefill-only requests with logprob_start_len == -1, set logprob_start_len beyond input sequence
            # to skip input logprob computation entirely
            if req.is_prefill_only:
                req.logprob_start_len = len(req.origin_input_ids)
            else:
                # TODO: For text generation, evaluate setting logprob_start_len to len(req.origin_input_ids) as well
                req.logprob_start_len = len(req.origin_input_ids) - 1
        else:
            req.logprob_start_len = recv_req.logprob_start_len

        if not req.is_prefill_only and req.logprob_start_len >= len(
            req.origin_input_ids
        ):
            error_msg = f"{req.logprob_start_len=} is higher than the number of input tokens {len(req.origin_input_ids)=}. Please use a smaller logprob_start_len."
            req.logprob_start_len = len(req.origin_input_ids) - 1
            req.set_finish_with_abort(error_msg)
            self._add_request_to_queue(req)
            return

        # Init grammar cache for this request
        add_to_grammar_queue = False
        if (
            req.sampling_params.json_schema is not None
            or req.sampling_params.regex is not None
            or req.sampling_params.ebnf is not None
            or req.sampling_params.structural_tag is not None
        ):
            if self.grammar_backend is None:
                error_msg = "Grammar-based generation (json_schema, regex, ebnf, structural_tag) is not supported when the server is launched with --grammar-backend none"
                req.set_finish_with_abort(error_msg)
            else:
                if req.sampling_params.json_schema is not None:
                    key = ("json", req.sampling_params.json_schema)
                elif req.sampling_params.regex is not None:
                    key = ("regex", req.sampling_params.regex)
                elif req.sampling_params.ebnf is not None:
                    key = ("ebnf", req.sampling_params.ebnf)
                elif req.sampling_params.structural_tag:
                    key = ("structural_tag", req.sampling_params.structural_tag)

                value, cache_hit = self.grammar_backend.get_cached_or_future_value(key)
                req.grammar = value

                if not cache_hit:
                    req.grammar_key = key
                    add_to_grammar_queue = True
                else:
                    if value is INVALID_GRAMMAR_OBJ:  # We hit a cached invalid grammar.
                        error_msg = f"Invalid grammar request with cache hit: {key=}"
                        req.set_finish_with_abort(error_msg)

        if add_to_grammar_queue:
            self.grammar_queue.append(req)
        else:
            self._add_request_to_queue(req)

    def handle_batch_generate_request(
        self,
        recv_req: BatchTokenizedGenerateReqInput,
    ):
        """Handle optimized batch generate request."""
        logger.debug(f"Processing batch generate request with {len(recv_req)} requests")

        # Process each request in the batch
        for tokenized_req in recv_req:
            self.handle_generate_request(tokenized_req)

    def _prefetch_kvcache(self, req: Req):
        if self.enable_hicache_storage:
            req.init_next_round_input(self.tree_cache)
            if req.last_node.backuped:
                # only to initiate the prefetch if the last node is backuped
                # otherwise, the allocated GPU memory must be locked for integrity
                last_hash = req.last_host_node.get_last_hash_value()
                matched_len = len(req.prefix_indices) + req.host_hit_length
                new_input_tokens = req.fill_ids[matched_len:]

                prefix_keys = (
                    req.last_node.get_prefix_hash_values(req.last_node.parent)
                    if self.tree_cache.hicache_storage_pass_prefix_keys
                    else None
                )
                self.tree_cache.prefetch_from_storage(
                    req.rid,
                    req.last_host_node,
                    new_input_tokens,
                    last_hash,
                    prefix_keys,
                )

    def _add_request_to_queue(self, req: Req, is_retracted: bool = False):
        if self.disaggregation_mode == DisaggregationMode.NULL:
            if not self._set_or_validate_priority(req):
                return
            if self._abort_on_queued_limit(req):
                return
            self._prefetch_kvcache(req)
            self.waiting_queue.append(req)
            req.time_stats.wait_queue_entry_time = time.perf_counter()
            req.trace_metric_ctx.metric_trace_slice_end(
                RequestStage.REQUEST_PROCESS, auto_next_anon=True
            )
        elif self.disaggregation_mode == DisaggregationMode.PREFILL:
            self._prefetch_kvcache(req)
            self.disagg_prefill_bootstrap_queue.add(
                req, self.model_config.num_key_value_heads
            )
            req.time_stats.prefill_bootstrap_queue_entry_time = time.perf_counter()
        elif self.disaggregation_mode == DisaggregationMode.DECODE:
            self.disagg_decode_prealloc_queue.add(req, is_retracted=is_retracted)
            if not is_retracted:
                req.time_stats.decode_prealloc_queue_entry_time = time.perf_counter()
        else:
            raise ValueError(f"Invalid {self.disaggregation_mode=}")

    def _set_or_validate_priority(self, req: Req) -> bool:
        """Set the default priority value, or abort the request based on the priority scheduling mode."""
        if self.enable_priority_scheduling and req.priority is None:
            if self.schedule_low_priority_values_first:
                req.priority = sys.maxsize
            else:
                req.priority = -sys.maxsize - 1
        elif (
            not self.enable_priority_scheduling
            and req.priority is not None
            and self.abort_on_priority_when_disabled
        ):
            abort_req = AbortReq(
                finished_reason={
                    "type": "abort",
                    "status_code": HTTPStatus.SERVICE_UNAVAILABLE,
                    "message": "Using priority is disabled for this server. Please send a new request without a priority.",
                },
                rid=req.rid,
            )
            self.send_to_tokenizer.send_output(abort_req, req)
            return False
        return True

    def _abort_on_queued_limit(self, recv_req: Req) -> bool:
        """Abort an incoming or existing request if the waiting queue is full. Returns True if the incoming request is aborted."""
        if (
            self.max_queued_requests is None
            or len(self.waiting_queue) + 1 <= self.max_queued_requests
        ):
            return False

        # Reject the incoming request by default.
        req_to_abort = recv_req
        message = "The request queue is full."
        if self.enable_priority_scheduling:
            # With priority scheduling, consider aboritng an existing request based on the priority.
            # direction = 1  => smaller number = higher priority; -1 => larger number = higher priority.
            # max(...) + (direction * priority, queue_time_start) picks the least-preferred request.
            # Tie: later queue_time_start (newer) is evicted first. Preempt only if strictly better.
            direction = 1 if self.schedule_low_priority_values_first else -1
            key_fn = lambda item: (
                direction * item[1].priority,
                item[1].time_stats.wait_queue_entry_time,
            )
            idx, candidate_req = max(enumerate(self.waiting_queue), key=key_fn)
            abort_existing_req = (
                direction * recv_req.priority < direction * candidate_req.priority
            )
            if abort_existing_req:
                self.waiting_queue.pop(idx)
                req_to_abort = candidate_req
                message = "The request is aborted by a higher priority request."

        self.send_to_tokenizer.send_output(
            AbortReq(
                finished_reason={
                    "type": "abort",
                    "status_code": HTTPStatus.SERVICE_UNAVAILABLE,
                    "message": message,
                },
                rid=req_to_abort.rid,
            ),
            req_to_abort,
        )
        return req_to_abort.rid == recv_req.rid

    def handle_embedding_request(
        self,
        recv_req: TokenizedEmbeddingReqInput,
    ):
        self._req_trace_metric_ctx_init(recv_req)
        req = Req(
            recv_req.rid,
            recv_req.input_text,
            recv_req.input_ids,
            recv_req.sampling_params,
            token_type_ids=recv_req.token_type_ids,
            priority=recv_req.priority,
            dimensions=recv_req.dimensions,
            http_worker_ipc=recv_req.http_worker_ipc,
            trace_metric_ctx=recv_req.trace_metric_ctx,
        )
        req.tokenizer = self.tokenizer

        # Handle multimodal inputs
        if recv_req.image_inputs is not None:
            image_inputs = self._get_multimodal_inputs(recv_req.image_inputs)
            # Expand a single image token into multiple dummy tokens for receiving image embeddings
            req.origin_input_ids = self.pad_input_ids_func(
                req.origin_input_ids, image_inputs
            )
            req.extend_image_inputs(image_inputs)

            if len(req.origin_input_ids) >= self.max_req_input_len:
                req.set_finish_with_abort(
                    error_msg=(
                        "Multimodal prompt is too long after expanding multimodal tokens. "
                        f"After expanding {len(req.origin_input_ids_unpadded)=} => {len(req.origin_input_ids)} >= {self.max_req_input_len}."
                    )
                )
                self._add_request_to_queue(req)
                return

        # Validate prompts length
        error_msg = validate_input_length(
            req,
            self.max_req_input_len,
            self.server_args.allow_auto_truncate,
        )
        if error_msg:
            self._add_request_to_queue(req)
            return

        # Copy more attributes
        req.logprob_start_len = len(req.origin_input_ids) - 1
        self._add_request_to_queue(req)

    def handle_batch_embedding_request(
        self,
        recv_req: BatchTokenizedEmbeddingReqInput,
    ):
        """Handle optimized batch embedding request."""
        logger.debug(
            f"Processing batch embedding request with {len(recv_req)} requests"
        )

        # Process each request in the batch
        for tokenized_req in recv_req:
            self.handle_embedding_request(tokenized_req)

    def get_next_batch_to_run(self) -> Optional[ScheduleBatch]:
        if self.dllm_config is not None:
            if self.chunked_req is not None and self.chunked_req.finished():
                self.chunked_req = None

        # Merge the prefill batch into the running batch
        chunked_req_to_exclude = set()
        if self.chunked_req:
            # Move the chunked request out of the batch so that we can merge
            # only finished requests to running_batch.
            chunked_req_to_exclude.add(self.chunked_req)
            self.tree_cache.cache_unfinished_req(self.chunked_req, chunked=True)
            # chunked request keeps its rid but will get a new req_pool_idx
            if self.tp_worker.model_runner.mambaish_config is not None:
                self.req_to_token_pool.free(
                    self.chunked_req.req_pool_idx, free_mamba_cache=False
                )
            else:
                self.req_to_token_pool.free(self.chunked_req.req_pool_idx)
        if self.last_batch and self.last_batch.forward_mode.is_extend():
            if self.last_batch.chunked_req is not None:
                # In the context pipeline parallelism, after the last chunk, the current microbatch still track outdated chunked_req.
                # We need to discard it.
                chunked_req_to_exclude.add(self.last_batch.chunked_req)

            # Filter batch
            last_bs = self.last_batch.batch_size()
            self.last_batch.filter_batch(
                chunked_req_to_exclude=list(chunked_req_to_exclude)
            )
            if self.last_batch.batch_size() < last_bs:
                self.running_batch.batch_is_full = False

            # Merge the new batch into the running batch.
            # For prefill-only batch, we can avoid going through decoding step.
            if not self.last_batch.is_empty() and not self.last_batch.is_prefill_only:
                if self.running_batch.is_empty():
                    self.running_batch = self.last_batch
                else:
                    # Merge running_batch with prefill batch
                    self.running_batch.merge_batch(self.last_batch)

        new_batch = self.get_new_batch_prefill()

        need_mlp_sync = self.require_mlp_sync
        if need_mlp_sync and not self.spec_algorithm.is_none():
            # NOTE: This branch makes sure prefill and decode batches will not be mixed when spec and dp-attn is enabled.
            # Before merging the new batch into running batch:
            # 1. All new batches are none -> need_mlp_sync remains true (sync is needed for decode batch).
            # 2. All new batches are some (prefill / idle) -> we do not need prepare mlp sync one more time.
            new_batch = self.prepare_mlp_sync_batch(new_batch)
            need_mlp_sync = new_batch is None

        if new_batch is not None:
            # Run prefill first if possible
            ret = new_batch
        else:
            # Run decode
            if not self.running_batch.is_empty():
                self.running_batch = self.update_running_batch(self.running_batch)
                ret = self.running_batch if not self.running_batch.is_empty() else None
            else:
                ret = None

        # Handle DP attention
        if need_mlp_sync:
            ret = self.prepare_mlp_sync_batch(ret)

        if ret:
            trace_event_batch("schedule", ret.reqs)

        return ret

    def get_num_allocatable_reqs(self, running_bs):
        res = get_global_server_args().pp_max_micro_batch_size - running_bs
        if self.pp_size > 1:
            res = min(res, self.req_to_token_pool.available_size())
        return res

    def get_new_batch_prefill(self) -> Optional[ScheduleBatch]:
        # Check if the grammar is ready in the grammar queue
        if self.grammar_queue:
            self.move_ready_grammar_requests()

        if self.try_preemption:
            # Reset batch_is_full to try preemption with a prefill adder.
            self.running_batch.batch_is_full = False

        # Handle the cases where prefill is not allowed
        if (
            self.running_batch.batch_is_full or len(self.waiting_queue) == 0
        ) and self.chunked_req is None:
            return None

        running_bs = len(self.running_batch.reqs)
        # Ignore the check if self.chunked_req is not None.
        # In the non-PP case, when self.chunked_req is not None, num_allocatable_reqs should always be greater than 0,
        # as the space for the chunked request has just been released.
        # In PP case, a chunked req can start in one microbatch and end in another microbatch, so the max_running_requests per microbatch should not be strict.
        # Instead, we should always allow chunked request to be added, otherwise, there will be a memory leak.
        if (
            self.get_num_allocatable_reqs(running_bs) <= 0
            and not self.chunked_req
            and not self.try_preemption
        ):
            self.running_batch.batch_is_full = True
            return None

        if self.enable_hierarchical_cache:
            self.tree_cache.check_hicache_events()

        # Get priority queue
        self.policy.calc_priority(self.waiting_queue)

        if TEST_RETRACT and running_bs > TEST_RETRACT_NO_PREFILL_BS:
            # If we are testing retraction and the running batch size exceeds
            # TEST_RETRACT_NO_PREFILL_BS, we skip the prefill to keep the requests
            # in the waiting queue.
            return None

        # Prefill policy
        adder = PrefillAdder(
            self.page_size,
            self.tree_cache,
            self.token_to_kv_pool_allocator,
            self.running_batch,
            self.new_token_ratio,
            self.max_prefill_tokens,
            self.chunked_prefill_size,
            running_bs if self.is_mixed_chunk else 0,
            self.priority_scheduling_preemption_threshold,
        )

        if self.chunked_req is not None:
            self.chunked_req.init_next_round_input()
            self.chunked_req = adder.add_chunked_req(self.chunked_req)

        if self.enable_lora:
            lora_set = set([req.lora_id for req in self.running_batch.reqs])

        # Get requests from the waiting queue to a new prefill batch
        for req in self.waiting_queue:

            if self.enable_lora and not self.tp_worker.can_run_lora_batch(
                lora_set
                | set([req.lora_id for req in adder.can_run_list])
                | set([req.lora_id])
            ):
                self.running_batch.batch_is_full = True
                break

            running_bs = len(self.running_batch.reqs)
            if len(adder.can_run_list) >= self.get_num_allocatable_reqs(running_bs):
                self.running_batch.batch_is_full = True
            if self.disaggregation_mode == DisaggregationMode.PREFILL:
                # In prefill mode, prealloc queue and transfer queue can also take memory,
                # so we need to check if the available size for the actual available size.
                if len(adder.can_run_list) >= self.req_to_token_pool.available_size():
                    self.running_batch.batch_is_full = True

            if self.running_batch.batch_is_full:
                if not self.try_preemption:
                    break
                if not adder.preempt_to_schedule(req, self.server_args):
                    break

            if self.enable_hicache_storage:
                prefetch_done = self.tree_cache.check_prefetch_progress(req.rid)
                if not prefetch_done:
                    # skip staging requests that are ongoing prefetch
                    continue

            req.init_next_round_input(self.tree_cache)
            res = adder.add_one_req(
                req,
                has_chunked_req=(self.chunked_req is not None),
                truncation_align_size=self.truncation_align_size,
            )

            if res != AddReqResult.CONTINUE:
                if res == AddReqResult.NO_TOKEN:
                    if self.enable_hierarchical_cache:
                        # Set batch_is_full after making sure there are requests that can be served
                        self.running_batch.batch_is_full = len(
                            adder.can_run_list
                        ) > 0 or (not self.running_batch.is_empty())
                    else:
                        self.running_batch.batch_is_full = True
                break

        # Update waiting queue
        can_run_list: List[Req] = adder.can_run_list
        if len(can_run_list) == 0:
            return None

        self.waiting_queue = [
            x for x in self.waiting_queue if x not in set(can_run_list)
        ]
        if adder.preempt_list:
            for req in adder.preempt_list:
                self._add_request_to_queue(req)

        if adder.new_chunked_req is not None:
            assert self.chunked_req is None
            self.chunked_req = adder.new_chunked_req

        if self.chunked_req:
            self.chunked_req.is_chunked += 1

        # Print stats
        if self.current_scheduler_metrics_enabled():
            self.log_prefill_stats(adder, can_run_list, running_bs, 0)

        for req in can_run_list:
            if req.time_stats.forward_entry_time == 0:
                # Avoid update chunked request many times
                req.time_stats.forward_entry_time = time.perf_counter()
                if self.enable_metrics:
                    self.metrics_collector.observe_queue_time(
                        req.time_stats.get_queueing_time(),
                    )
                req.trace_metric_ctx.metric_trace_slice(
                    RequestStage.PREFILL_WAITING, auto_next_anon=True
                )

        if self.chunked_req and self.chunked_req.is_chunked == 1:
            self.chunked_req.trace_metric_ctx.metric_trace_slice_start(
                RequestStage.PREFILL_CHUNKED_FORWARD
            )

        # Create a new batch
        new_batch = ScheduleBatch.init_new(
            can_run_list,
            self.req_to_token_pool,
            self.token_to_kv_pool_allocator,
            self.tree_cache,
            self.model_config,
            self.enable_overlap,
            self.spec_algorithm,
            chunked_req=self.chunked_req,
            dllm_config=self.dllm_config,
        )
        if self.enable_hierarchical_cache:
            # todo (zhiqiang): disable cuda graph execution if hicache loading triggered
            new_batch.hicache_consumer_index = (
                self.tree_cache.ready_to_load_host_cache()
            )

        new_batch.prepare_for_extend()

        # Mixed-style chunked prefill
        if (
            self.is_mixed_chunk
            and not self.running_batch.is_empty()
            and not (new_batch.return_logprob or self.running_batch.return_logprob)
        ):
            # TODO (lianmin): support return_logprob + mixed chunked prefill
            self.running_batch.filter_batch()
            if not self.running_batch.is_empty():
                self.running_batch.prepare_for_decode()
                new_batch.mix_with_running(self.running_batch)
                new_batch.decoding_reqs = self.running_batch.reqs
            self.running_batch = ScheduleBatch(
                reqs=[], batch_is_full=self.running_batch.batch_is_full
            )
        else:
            new_batch.decoding_reqs = None

        return new_batch

    def update_running_batch(self, batch: ScheduleBatch) -> Optional[ScheduleBatch]:
        """Update the current running decoding batch."""
        initial_bs = batch.batch_size()

        batch.filter_batch()
        if batch.is_empty():
            batch.batch_is_full = False
            return batch

        # Check if decode out of memory
        if not batch.check_decode_mem(self.decode_mem_cache_buf_multiplier) or (
            TEST_RETRACT and self.forward_ct % TEST_RETRACT_INTERVAL == 0
        ):
            old_ratio = self.new_token_ratio
            retracted_reqs, new_token_ratio, reqs_to_abort = batch.retract_decode(
                self.server_args
            )
            self.num_retracted_reqs = len(retracted_reqs)
            self.new_token_ratio = new_token_ratio
            for req in reqs_to_abort:
                abort_reason: FINISH_ABORT = req.to_finish
                self.send_to_tokenizer.send_output(
                    AbortReq(abort_message=abort_reason.message, rid=req.rid), req
                )

            logger.info(
                "KV cache pool is full. Retract requests. "
                f"#retracted_reqs: {len(retracted_reqs)}, "
                f"#new_token_ratio: {old_ratio:.4f} -> {new_token_ratio:.4f}"
            )

            for req in retracted_reqs:
                self._add_request_to_queue(req, is_retracted=True)
        else:
            self.new_token_ratio = max(
                self.new_token_ratio - self.new_token_ratio_decay,
                self.min_new_token_ratio,
            )

        if batch.batch_size() < initial_bs:
            batch.batch_is_full = False

        # Update batch tensors
        batch.prepare_for_decode()
        return batch

    # placeholder for override
    def update_cache_from_scheduler(
        self, schedule_batch: ScheduleBatch, batch_result: GenerationBatchResult
    ):
        pass

    def run_batch(
        self, batch: ScheduleBatch
    ) -> Union[GenerationBatchResult, EmbeddingBatchResult]:
        """Run a batch."""
        self.forward_ct += 1

        # Whether to run the profiler
        self._profile_batch_predicate(batch)
        if self.forward_sleep_time is not None:
            logger.info(f"Scheduler.run_batch sleep {self.forward_sleep_time}s")
            time.sleep(self.forward_sleep_time)

        # Capture prefill start time for EXTEND mode
        if batch.forward_mode == ForwardMode.EXTEND:
            current_time = time.perf_counter()
            for req in batch.reqs:
                req.time_stats.prefill_start_time_host = current_time

        # Place holder handling for pd-disagg decode event loop
        if batch.forward_mode.is_prebuilt():
            return self._run_batch_prebuilt(batch)

        # Run forward
        if self.is_generation:
            batch_or_worker_batch = batch

            if self.enable_overlap or self.spec_algorithm.is_none():
                # FIXME(lsyin): remove this if and finally unify the abstraction
                batch_or_worker_batch = batch.get_model_worker_batch()

            if self.enable_overlap:
                # FIXME: remove this assert
                assert isinstance(batch_or_worker_batch, ModelWorkerBatch)
                model_worker_batch = batch_or_worker_batch
                self.record_batch_in_overlap(model_worker_batch)

                # Sampling info will be modified during forward
                model_worker_batch.sampling_info = (
                    model_worker_batch.sampling_info.copy_for_forward()
                )

                bs = len(model_worker_batch.seq_lens)
                future_indices = self.future_map.alloc_future_indices(bs)

                with self.forward_stream_ctx:
                    self.forward_stream.wait_stream(self.default_stream)
                    self.future_map.resolve_future(model_worker_batch)
                    batch_result = self.model_worker.forward_batch_generation(
                        model_worker_batch
                    )
                    # FIXME(lsyin): maybe move this to forward_batch_generation
                    batch_result.copy_done = torch.get_device_module(
                        self.device
                    ).Event()
                    if batch_result.delay_sample_func is None:
                        self.future_map.store_to_map(future_indices, batch_result)
                        batch_result.copy_to_cpu()
                    else:
                        batch_result.future_indices = future_indices

                # FIXME(lsyin): move this assignment elsewhere
                future_indices_or_next_token_ids = -future_indices.indices

                if batch.is_v2_eagle:
                    # FIXME(lsyin): tmp code for eagle v2
                    # We only keep future indices for next draft input

                    batch.spec_info = batch_result.next_draft_input
                    batch.spec_info.future_indices = future_indices

                    # batch.spec_info = EagleDraftInput(
                    #     future_indices=future_indices,
                    #     verify_done=batch_result.next_draft_input.verify_done,
                    # )

                    # The future value, usually for next batch preparation
                    # Current implementation strictly synchronizes the seq_lens
                    batch.seq_lens = batch_result.next_draft_input.new_seq_lens
            elif self.enable_pdmux and batch.forward_mode.is_split_prefill():
                batch_result = self.tp_worker.forward_batch_split_prefill(batch)
                future_indices_or_next_token_ids = batch_result.next_token_ids
            else:
                batch_result = self.model_worker.forward_batch_generation(
                    batch_or_worker_batch
                )
                future_indices_or_next_token_ids = batch_result.next_token_ids
                self.update_cache_from_scheduler(batch, batch_result)

            # NOTE: future_indices_or_next_token_ids is used in ScheduleBatch,
            #       which can probably be replaced by future_indices later [TODO(lsyin)].
            #       we shall still keep the original outputs, e.g. next_token_ids
            #       in the GenerationBatchOutput for processing after copy_done.
            batch.output_ids = future_indices_or_next_token_ids

            # These 2 values are needed for processing the output, but the values can be
            # modified by overlap schedule. So we have to copy them here so that
            # we can use the correct values in output processing.
            if batch.return_logprob or self.spec_algorithm.is_eagle():
                extend_input_len_per_req = [req.extend_input_len for req in batch.reqs]
            else:
                extend_input_len_per_req = None

            if batch.return_logprob:
                extend_logprob_start_len_per_req = [
                    req.extend_logprob_start_len for req in batch.reqs
                ]
            else:
                extend_logprob_start_len_per_req = None

            batch_result.extend_input_len_per_req = extend_input_len_per_req
            batch_result.extend_logprob_start_len_per_req = (
                extend_logprob_start_len_per_req
            )
            ret = batch_result
        else:  # embedding or reward model
            model_worker_batch = batch.get_model_worker_batch()
            embeddings = self.tp_worker.forward_batch_embedding(model_worker_batch)
            ret = EmbeddingBatchResult(embeddings=embeddings)

        # Capture prefill end time for EXTEND mode
        if batch.forward_mode == ForwardMode.EXTEND:
            current_time = time.perf_counter()
            for req in batch.reqs:
                req.time_stats.prefill_end_time_host = current_time

        return ret

    def launch_batch_sample_if_needed(
        self, batch_result: GenerationBatchResult
    ) -> Union[GenerationBatchResult, EmbeddingBatchResult]:
        # TODO(lsyin): make the delayed sample a default behavior after
        # unifying the forward_batch_generation interface (related to spec V2).
        if batch_result is None or batch_result.delay_sample_func is None:
            return

        with self.forward_stream_ctx:
            self.forward_stream.wait_stream(self.default_stream)
            _batch_result = batch_result.delay_sample_func()
            assert _batch_result is batch_result
            self.future_map.store_to_map(batch_result.future_indices, batch_result)
            batch_result.copy_to_cpu()

    def process_batch_result(
        self,
        batch: ScheduleBatch,
        result: Union[GenerationBatchResult, EmbeddingBatchResult],
    ):
        if batch.forward_mode.is_decode():
            self.process_batch_result_decode(batch, result)
            metric_trace_slice_batch(RequestStage.DECODE_LOOP, batch.reqs)
        elif batch.forward_mode.is_extend():
            if batch.is_dllm():
                self.process_batch_result_dllm(batch, result)
            else:
                self.process_batch_result_prefill(batch, result)
        elif batch.forward_mode.is_prebuilt():
            self.process_batch_result_prebuilt(batch)
        elif batch.forward_mode.is_idle():
            if self.enable_overlap:
                if result.copy_done is not None:
                    result.copy_done.synchronize()

        self.maybe_send_health_check_signal()

    def maybe_send_health_check_signal(self):
        if self.return_health_check_ct:
            # Return some signal for the health check.
            # This is used to prevent the health check signal being blocked by long context prefill.
            # However, one minor issue is that this code path does not check the status of detokenizer manager.
            self.return_health_check_ct -= 1
            self.send_to_tokenizer.send_output(HealthCheckOutput())

    def move_ready_grammar_requests(self):
        """Move requests whose grammar objects are ready from grammar_queue to waiting_queue."""

        num_ready_reqs = 0
        num_timeout_reqs = 0
        for req in self.grammar_queue:
            try:
                if req.finished():  # It is aborted by AbortReq
                    num_ready_reqs += 1
                    continue

                req.grammar = req.grammar.result(timeout=0.03)
                self.grammar_backend.set_cache(req.grammar_key, req.grammar.copy())
                if req.grammar is INVALID_GRAMMAR_OBJ:
                    error_msg = f"Invalid grammar request: {req.grammar_key=}"
                    req.set_finish_with_abort(error_msg)

                num_ready_reqs += 1
            except futures._base.TimeoutError:
                req.grammar_wait_ct += 1
                # NOTE(lianmin): this timeout is the waiting time of the above line. It is
                # not the waiting time from it enters the grammar queue.
                if req.grammar_wait_ct > GRAMMAR_TIMEOUT / 0.03:
                    num_timeout_reqs = 1
                break

        if self.server_args.enable_dp_attention:
            tp_size = self.attn_tp_size
            tp_group = self.attn_tp_cpu_group
        else:
            tp_size = self.tp_size
            tp_group = self.tp_cpu_group

        if tp_size > 1:
            # Sync across TP ranks to make sure they have the same number of ready requests
            tensor = torch.tensor([num_ready_reqs, num_timeout_reqs], dtype=torch.int32)
            torch.distributed.all_reduce(
                tensor, op=torch.distributed.ReduceOp.MAX, group=tp_group
            )
            num_ready_reqs_max, num_timeout_reqs_max = tensor.tolist()

            for i in range(num_ready_reqs, num_ready_reqs_max):
                req = self.grammar_queue[i]
                if req.finished():  # It is aborted by AbortReq
                    continue
                req.grammar = req.grammar.result()
                self.grammar_backend.set_cache(req.grammar_key, req.grammar.copy())
                if req.grammar is INVALID_GRAMMAR_OBJ:
                    error_msg = f"Invalid grammar request: {req.grammar_key=}"
                    req.set_finish_with_abort(error_msg)
        else:
            num_ready_reqs_max = num_ready_reqs
            num_timeout_reqs_max = num_timeout_reqs

        for i in range(num_ready_reqs, num_ready_reqs + num_timeout_reqs_max):
            req = self.grammar_queue[i]
            req.grammar.cancel()
            self.grammar_backend.set_cache(req.grammar_key, INVALID_GRAMMAR_OBJ)
            error_msg = f"Grammar preprocessing timed out for {req.grammar_key=}"
            req.set_finish_with_abort(error_msg)

        num_ready_reqs = num_ready_reqs_max + num_timeout_reqs_max

        for req in self.grammar_queue[:num_ready_reqs]:
            self._add_request_to_queue(req)
        self.grammar_queue = self.grammar_queue[num_ready_reqs:]

    def flush_cache_wrapped(self, recv_req: FlushCacheReqInput):
        success = self.flush_cache()
        return FlushCacheReqOutput(success=success)

    def clear_hicache_storage_wrapped(self, recv_req: ClearHiCacheReqInput):
        if self.enable_hierarchical_cache:
            self.tree_cache.clear_storage_backend()
            logger.info("Hierarchical cache cleared successfully!")
            if_success = True
        else:
            logging.warning("Hierarchical cache is not enabled.")
            if_success = False
        return ClearHiCacheReqOutput(success=if_success)

    def _is_no_request(self):
        no_request = (
            self.running_batch.is_empty()
            and (self.last_batch is None or self.last_batch.is_empty())
            and (self.cur_batch is None or self.cur_batch.is_empty())
            and (not self.enable_overlap or len(self.result_queue) == 0)
            and (self.pp_size == 1 or all(x.is_empty() for x in self.running_mbs))
        )
        if self.disaggregation_mode == DisaggregationMode.PREFILL:
            no_request &= (
                len(self.disagg_prefill_bootstrap_queue.queue) == 0
                and len(self.disagg_prefill_inflight_queue) == 0
            )
        if self.disaggregation_mode == DisaggregationMode.DECODE:
            no_request &= (
                len(self.disagg_decode_prealloc_queue.queue) == 0
                and len(self.disagg_decode_transfer_queue.queue) == 0
            )
        return no_request

    def flush_cache(self):
        """Flush the memory pool and cache."""
        if self._is_no_request():
            self.cur_batch = None
            self.last_batch = None
            self.tree_cache.reset()
            if self.grammar_backend:
                self.grammar_backend.reset()
            self.req_to_token_pool.clear()
            self.token_to_kv_pool_allocator.clear()

            if self.draft_worker:
                self.draft_worker.clear_cache_pool()

            self.num_generated_tokens = 0
            self.forward_ct_decode = 0
            self.spec_num_accepted_tokens = 0
            self.spec_num_forward_ct = 0
            self.spec_total_num_accepted_tokens = 0
            self.spec_total_num_forward_ct = 0
            torch.cuda.empty_cache()
            logger.info("Cache flushed successfully!")
            if_success = True
        else:
            logging.warning(
                f"Cache not flushed because there are pending requests. "
                f"#queue-req: {len(self.waiting_queue)}, "
                f"#running-req: {len(self.running_batch.reqs)}"
            )
            if_success = False
        return if_success

    def get_internal_state(self, recv_req: GetInternalStateReq):
        ret = vars(get_global_server_args())
        ret["last_gen_throughput"] = self.last_gen_throughput
        ret["memory_usage"] = {
            "weight": round(self.tp_worker.model_runner.weight_load_mem_usage, 2),
            "kvcache": round(
                self.token_to_kv_pool_allocator.get_kvcache().mem_usage, 2
            ),
            "token_capacity": int(self.max_total_num_tokens),
        }

        ret["memory_usage"]["graph"] = round(
            self.tp_worker.model_runner.graph_mem_usage, 2
        )

        if not self.spec_algorithm.is_none() and self.spec_total_num_forward_ct > 0:
            ret["avg_spec_accept_length"] = (
                self.spec_total_num_accepted_tokens / self.spec_total_num_forward_ct
            )
        if RECORD_STEP_TIME:
            ret["step_time_dict"] = self.step_time_dict

        # This field is not serializable.
        ret.pop("model_config", None)

        return GetInternalStateReqOutput(internal_state=ret)

    def set_internal_state(self, recv_req: SetInternalStateReq):
        server_args_dict = recv_req.server_args
        args_allow_update = set(
            [
                "pp_max_micro_batch_size",
                "speculative_accept_threshold_single",
                "speculative_accept_threshold_acc",
            ]
        )
        if_success = True
        for k, v in server_args_dict.items():
            if k not in args_allow_update:
                logging.warning(f"Updating {k} is not supported.")
                if_success = False
                break
            elif k == "pp_max_micro_batch_size" and (
                v > self.max_running_requests // self.pp_size or v < 1
            ):
                logging.warning(
                    f"Updating {k} to {v} is rejected because it is out of the valid range [1, {self.max_running_requests // self.pp_size}]."
                )
                if_success = False
                break
        if if_success:
            if not self.spec_algorithm.is_none() and self.spec_total_num_forward_ct > 0:
                avg_spec_accept_length = (
                    self.spec_total_num_accepted_tokens / self.spec_total_num_forward_ct
                )
                logger.info(f"{avg_spec_accept_length=}")
            self.spec_total_num_accepted_tokens = self.spec_total_num_forward_ct = 0
            for k, v in server_args_dict.items():
                setattr(get_global_server_args(), k, v)
            logger.info(f"Global server args updated! {get_global_server_args()=}")
        return SetInternalStateReqOutput(
            updated=True,
            server_args=vars(get_global_server_args()),
        )

    def handle_rpc_request(self, recv_req: RpcReqInput):
        # Handle RPC requests
        logger.info(
            f"handle_rpc_request: {recv_req.method}, param: {recv_req.parameters}"
        )

        success = True
        exec = None
        try:
            func = getattr(self, recv_req.method)
            if recv_req.parameters is not None:
                func(**recv_req.parameters)
            else:
                func()
        except Exception as e:
            success = False
            exec = e
            logger.error(f"Failed to call rpc {recv_req.method}: {str(e)}")

        barrier()
        return RpcReqOutput(success, "" if not exec else str(exec))

    def abort_request(self, recv_req: AbortReq):
        # Delete requests in the waiting queue
        to_del = []
        for i, req in enumerate(self.waiting_queue):
            if recv_req.abort_all or req.rid.startswith(recv_req.rid):
                to_del.append(i)

        # Sort in reverse order to avoid index issues when deleting
        for i in reversed(to_del):
            # Abort method 1: directly pop from the queue
            # This only works for requests that have not started anything.
            # We still need to send something back to TokenizerManager to clean up the state.
            req = self.waiting_queue.pop(i)
            if self.enable_hicache_storage:
                # to release prefetch events associated with the request
                self.tree_cache.release_aborted_request(req.rid)
            self.send_to_tokenizer.send_output(AbortReq(rid=req.rid), req)
            # For disaggregation decode mode, the request in the waiting queue has KV cache allocated.
            if self.disaggregation_mode == DisaggregationMode.DECODE:
                release_kv_cache(req, self.tree_cache)

            # For mamba radix cache
            if req.mamba_pool_idx is not None:
                release_kv_cache(req, self.tree_cache, is_insert=False)
            logger.debug(f"Abort queued request. {req.rid=}")

        # Delete the requests in the grammar queue
        for req in self.grammar_queue:
            # Abort method 2: call `set_finish_with_abort`
            # The request will still run one prefill forward pass.
            # In this case, we change the input_ids to be only one token to make this prefill cheap.
            if recv_req.abort_all or req.rid.startswith(recv_req.rid):
                logger.debug(f"Abort grammar queue request. {req.rid=}")
                if req.grammar:
                    req.grammar.cancel()
                req.set_finish_with_abort("Aborted by AbortReq.")

        # Delete requests not in the waiting queue when PD disaggregation is enabled
        if self.disaggregation_mode == DisaggregationMode.PREFILL:
            # Abort requests that have not yet been bootstrapped
            for req in self.disagg_prefill_bootstrap_queue.queue:
                if recv_req.abort_all or req.rid.startswith(recv_req.rid):
                    logger.debug(f"Abort bootstrap queue request. {req.rid=}")
                    if hasattr(req.disagg_kv_sender, "abort"):
                        req.disagg_kv_sender.abort()

            # Abort in-flight requests
            for req in self.disagg_prefill_inflight_queue:
                if recv_req.abort_all or req.rid.startswith(recv_req.rid):
                    logger.debug(f"Abort inflight queue request. {req.rid=}")
                    if hasattr(req.disagg_kv_sender, "abort"):
                        req.disagg_kv_sender.abort()

        elif self.disaggregation_mode == DisaggregationMode.DECODE:
            # Abort requests that have not yet finished preallocation
            for decode_req in self.disagg_decode_prealloc_queue.queue:
                if recv_req.abort_all or decode_req.req.rid.startswith(recv_req.rid):
                    logger.debug(f"Abort prealloc queue request. {decode_req.req.rid=}")
                    decode_req.kv_receiver.abort()

            # Abort requests waiting for kvcache to release tree cache
            for decode_req in self.disagg_decode_transfer_queue.queue:
                if recv_req.abort_all or decode_req.req.rid.startswith(recv_req.rid):
                    logger.debug(f"Abort transfer queue request. {decode_req.req.rid=}")
                    decode_req.kv_receiver.abort()

        # Delete requests in the running batch
        if self.cur_batch is self.running_batch or self.cur_batch is None:
            reqs = self.running_batch.reqs
        else:
            reqs = self.running_batch.reqs + self.cur_batch.reqs

        for req in reqs:
            if not req.finished() and (
                recv_req.abort_all or req.rid.startswith(recv_req.rid)
            ):
                # Abort method 3: set `to_finish`
                # The request will still run one decode forward pass.
                # Then we reuse all existing code to clean up the KV cache allocation.
                logger.debug(f"Abort running request. {req.rid=}")
                req.to_finish = FINISH_ABORT()

    def _pause_engine(self) -> Tuple[List[Req], int]:
        raise NotImplementedError()

    def pause_generation(self, recv_req: PauseGenerationReqInput):
        self._engine_paused = True

        if self.enable_overlap and self.last_batch:
            # Process the results of the last batch
            tmp_batch, tmp_result = self.result_queue.popleft()
            self.process_batch_result(tmp_batch, tmp_result)
            self.last_batch = None
            self.cur_batch = None

        if recv_req.mode == "retract":
            self.running_batch.filter_batch()
            if len(self.running_batch.reqs) != 0:
                retracted_reqs = self.running_batch.retract_all(self.server_args)
                for req in retracted_reqs:
                    self._add_request_to_queue(req)

            self.running_batch.batch_is_full = False
            self.chunked_req = None

    def continue_generation(self, recv_req: ContinueGenerationReqInput):
        self._engine_paused = False

    def load_lora_adapter(
        self, recv_req: LoadLoRAAdapterReqInput
    ) -> LoadLoRAAdapterReqOutput:
        """In-place loading a new lora adapter from disk or huggingface."""

        result = self.tp_worker.load_lora_adapter(recv_req)
        return result

    def unload_lora_adapter(
        self, recv_req: UnloadLoRAAdapterReqInput
    ) -> UnloadLoRAAdapterReqOutput:
        """Unload the lora adapter."""

        result = self.tp_worker.unload_lora_adapter(recv_req)
        return result

    def init_weights_send_group_for_remote_instance(
        self, recv_req: InitWeightsSendGroupForRemoteInstanceReqInput
    ):
        """Init the seed and client instance communication group."""
        success, message = self.tp_worker.init_weights_send_group_for_remote_instance(
            recv_req
        )
        return InitWeightsSendGroupForRemoteInstanceReqOutput(success, message)

    def send_weights_to_remote_instance(
        self, recv_req: SendWeightsToRemoteInstanceReqInput
    ):
        """Send the seed instance weights to the destination instance."""
        success, message = self.tp_worker.send_weights_to_remote_instance(recv_req)
        return SendWeightsToRemoteInstanceReqOutput(success, message)

    def slow_down(self, recv_req: SlowDownReqInput):
        t = recv_req.forward_sleep_time
        if t is not None and t <= 0:
            t = None
        self.forward_sleep_time = t
        return SlowDownReqOutput()

    def expert_distribution_handle(self, recv_req: ExpertDistributionReq):
        action = recv_req.action
        if action == ExpertDistributionReqType.START_RECORD:
            get_global_expert_distribution_recorder().start_record()
        elif action == ExpertDistributionReqType.STOP_RECORD:
            get_global_expert_distribution_recorder().stop_record()
        elif action == ExpertDistributionReqType.DUMP_RECORD:
            get_global_expert_distribution_recorder().dump_record()
        else:
            raise ValueError(f"Unrecognized ExpertDistributionReq value: {recv_req=}")
        return ExpertDistributionReqOutput()

    def open_session(self, recv_req: OpenSessionReqInput):
        # handle error
        session_id = recv_req.session_id
        if session_id in self.sessions:
            logger.warning(f"session id {session_id} already exist, cannot open.")
            return OpenSessionReqOutput(session_id, False)
        elif session_id is None:
            logger.warning("session id is None, cannot open.")
            return OpenSessionReqOutput(session_id, False)
        else:
            self.sessions[session_id] = Session(
                recv_req.capacity_of_str_len, session_id
            )
            return OpenSessionReqOutput(session_id, True)

    def close_session(self, recv_req: CloseSessionReqInput):
        # handle error
        session_id = recv_req.session_id
        if session_id not in self.sessions:
            logger.warning(f"session id {session_id} does not exist, cannot delete.")
        else:
            del self.sessions[session_id]

    def get_print_prefix(self):
        prefix = ""
        if self.attn_dp_rank is not None:
            prefix += f" DP{self.attn_dp_rank}"
        if self.server_args.tp_size > 1:
            prefix += f" TP{self.tp_rank}"
        if self.pp_size > 1:
            prefix += f" PP{self.pp_rank}"
        return prefix

    def current_scheduler_metrics_enabled(self):
        return self.attn_tp_rank == 0 or self.enable_metrics_for_all_schedulers

    def maybe_sleep_on_idle(self):
        if self.idle_sleeper is not None:
            self.idle_sleeper.maybe_sleep()

    def handle_freeze_gc(self, recv_req: FreezeGCReq):
        """Handle freeze_gc request: freeze scheduler's GC and forward to detokenizer."""
        freeze_gc("Scheduler")
        self.send_to_detokenizer.send_output(recv_req, recv_req)
        return None

    def _req_trace_metric_ctx_init(
        self, req: Union[TokenizedGenerateReqInput, TokenizedEmbeddingReqInput]
    ):
        if self.server_args.trace_level == 0 and not self.server_args.enable_metrics:
            req.trace_metric_ctx = NullContext()
            return

        bootstrap_room = req.bootstrap_room if hasattr(req, "bootstrap_room") else None

        req.trace_metric_ctx = TraceMetricContext(
            req.rid,
            bootstrap_room,
            module_name="request",
            server_args=self.server_args,
            metrics_collector=(
                self.metrics_collector if self.server_args.enable_metrics else None
            ),
            propagation_context=req.trace_metric_ctx,
        )
        req.trace_metric_ctx.metric_trace_slice_start(RequestStage.ANONYMOUS)


class IdleSleeper:
    """
    In setups which have long inactivity periods it is desirable to reduce
    system power consumption when sglang does nothing. This would lead not only
    to power savings, but also to more CPU thermal headroom when a request
    eventually comes. This is important in cases when multiple GPUs are connected
    as each GPU would otherwise pin one thread at 100% CPU usage.

    The simplest solution is to use zmq.Poller on all sockets that may receive
    data that needs handling immediately.
    """

    def __init__(self, sockets):
        self.poller = zmq.Poller()
        self.last_empty_time = time.time()
        for s in sockets:
            self.poller.register(s, zmq.POLLIN)

        self.empty_cache_interval = envs.SGLANG_EMPTY_CACHE_INTERVAL.get()

    def maybe_sleep(self):
        self.poller.poll(1000)
        if (
            self.empty_cache_interval > 0
            and time.time() - self.last_empty_time > self.empty_cache_interval
        ):
            self.last_empty_time = time.time()
            torch.cuda.empty_cache()


def is_health_check_generate_req(recv_req):
    rid = getattr(recv_req, "rid", None)
    return rid is not None and rid.startswith("HEALTH_CHECK")


def is_work_request(recv_req):
    return isinstance(
        recv_req,
        (
            TokenizedGenerateReqInput,
            TokenizedEmbeddingReqInput,
            BatchTokenizedGenerateReqInput,
            BatchTokenizedEmbeddingReqInput,
        ),
    )


def run_scheduler_process(
    server_args: ServerArgs,
    port_args: PortArgs,
    gpu_id: int,
    tp_rank: int,
    moe_ep_rank: int,
    pp_rank: int,
    dp_rank: Optional[int],
    pipe_writer,
):
    # Generate the logger prefix
    prefix = ""
    if dp_rank is None and "SGLANG_DP_RANK" in os.environ:
        # [For Router] if env var "SGLANG_DP_RANK" exist, set dp_rank to the value of the env var
        dp_rank = int(os.environ["SGLANG_DP_RANK"])
    if dp_rank is not None:
        prefix += f" DP{dp_rank}"
    if server_args.pp_size > 1:
        prefix += f" PP{pp_rank}"
    if server_args.tp_size > 1:
        prefix += f" TP{tp_rank}"
    if server_args.ep_size > 1:
        prefix += f" EP{moe_ep_rank}"

    # Config the process
    setproctitle.setproctitle(f"sglang::scheduler{prefix.replace(' ', '_')}")
    faulthandler.enable()
    kill_itself_when_parent_died()
    parent_process = psutil.Process().parent()

    # Configure the logger
    configure_logger(server_args, prefix=prefix)
    suppress_other_loggers()

    # Set cpu affinity to this gpu process
    if get_bool_env_var("SGLANG_SET_CPU_AFFINITY"):
        set_gpu_proc_affinity(
            server_args.pp_size, server_args.tp_size, server_args.nnodes, gpu_id
        )
    if (numa_node := server_args.numa_node) is not None:
        numa_bind_to_node(numa_node[gpu_id])

    # Set up tracing
    if server_args.trace_level > 0:
        process_tracing_init(server_args.otlp_traces_endpoint, "sglang")
        thread_label = "Scheduler"
        if server_args.disaggregation_mode == "prefill":
            thread_label = "Prefill Scheduler"
        elif server_args.disaggregation_mode == "decode":
            thread_label = "Decode Scheduler"
        trace_set_thread_info(thread_label, tp_rank, dp_rank)

    # Create a scheduler and run the event loop
    try:
        scheduler = Scheduler(
            server_args,
            port_args,
            gpu_id,
            tp_rank,
            moe_ep_rank,
            pp_rank,
            dp_rank,
        )
        pipe_writer.send(
            {
                "status": "ready",
                "max_total_num_tokens": scheduler.max_total_num_tokens,
                "max_req_input_len": scheduler.max_req_input_len,
            }
        )

        disaggregation_mode: DisaggregationMode = scheduler.disaggregation_mode
        if disaggregation_mode == DisaggregationMode.NULL:
            if scheduler.enable_pdmux:
                scheduler.event_loop_pdmux()
            elif server_args.pp_size > 1:
                scheduler.event_loop_pp()
            elif scheduler.enable_overlap:
                scheduler.event_loop_overlap()
            else:
                scheduler.event_loop_normal()
        elif disaggregation_mode == DisaggregationMode.PREFILL:
            if scheduler.enable_overlap:
                scheduler.event_loop_overlap_disagg_prefill()
            else:
                if server_args.pp_size > 1:
                    scheduler.event_loop_pp_disagg_prefill()
                else:
                    scheduler.event_loop_normal_disagg_prefill()

        elif disaggregation_mode == DisaggregationMode.DECODE:
            if scheduler.enable_overlap:
                scheduler.event_loop_overlap_disagg_decode()
            else:
                scheduler.event_loop_normal_disagg_decode()

    except Exception:
        traceback = get_exception_traceback()
        logger.error(f"Scheduler hit an exception: {traceback}")
        parent_process.send_signal(signal.SIGQUIT)<|MERGE_RESOLUTION|>--- conflicted
+++ resolved
@@ -1281,11 +1281,8 @@
                     self.metrics_collector if self.enable_metrics else None
                 ),
                 http_worker_ipc=recv_req.http_worker_ipc,
-<<<<<<< HEAD
+                dllm_config=self.dllm_config,
                 trace_metric_ctx=recv_req.trace_metric_ctx,
-=======
-                dllm_config=self.dllm_config,
->>>>>>> d941a3be
             )
             req.tokenizer = self.tokenizer
 
