# Copyright 2023-2024 SGLang Team
# Licensed under the Apache License, Version 2.0 (the "License");
# you may not use this file except in compliance with the License.
# You may obtain a copy of the License at
#
#     http://www.apache.org/licenses/LICENSE-2.0
#
# Unless required by applicable law or agreed to in writing, software
# distributed under the License is distributed on an "AS IS" BASIS,
# WITHOUT WARRANTIES OR CONDITIONS OF ANY KIND, either express or implied.
# See the License for the specific language governing permissions and
# limitations under the License.
# ==============================================================================
"""A scheduler that manages a tensor parallel GPU worker."""

import logging
import os
import signal
import threading
import time
import warnings
from collections import deque
from concurrent import futures
from types import SimpleNamespace
from typing import List, Optional

import psutil
import torch
import zmq

from sglang.global_config import global_config
from sglang.srt.configs.model_config import ModelConfig
from sglang.srt.hf_transformers_utils import get_processor, get_tokenizer
from sglang.srt.layers.logits_processor import LogitsProcessorOutput
from sglang.srt.managers.io_struct import (
    AbortReq,
    BatchEmbeddingOut,
    BatchTokenIDOut,
    CloseSessionReqInput,
    FlushCacheReq,
    GetParameterByNameReqInput,
    GetParameterByNameReqOutput,
<<<<<<< HEAD
    InitParameterUpdateGroupReqInput,
    InitParameterUpdateGroupReqOutput,
=======
>>>>>>> f6992cc3
    OpenSessionReqInput,
    OpenSessionReqOutput,
    ProfileReq,
    TokenizedEmbeddingReqInput,
    TokenizedGenerateReqInput,
<<<<<<< HEAD
    UpdateParameterFromDistributedReqInput,
    UpdateParameterFromDistributedReqOutput,
=======
>>>>>>> f6992cc3
    UpdateWeightFromDiskReqInput,
    UpdateWeightFromDiskReqOutput,
)
from sglang.srt.managers.schedule_batch import (
    FINISH_ABORT,
    BaseFinishReason,
    ImageInputs,
    Req,
    ScheduleBatch,
    global_server_args_dict,
)
from sglang.srt.managers.schedule_policy import (
    AddReqResult,
    PrefillAdder,
    SchedulePolicy,
)
from sglang.srt.managers.session_controller import Session
from sglang.srt.managers.tp_worker import TpModelWorker
from sglang.srt.managers.tp_worker_overlap_thread import TpModelWorkerClient
from sglang.srt.mem_cache.chunk_cache import ChunkCache
from sglang.srt.mem_cache.radix_cache import RadixCache
from sglang.srt.metrics.collector import SchedulerMetricsCollector, SchedulerStats
from sglang.srt.model_executor.forward_batch_info import ForwardMode
from sglang.srt.server_args import PortArgs, ServerArgs
from sglang.srt.utils import (
    broadcast_pyobj,
    configure_logger,
    crash_on_warnings,
    get_bool_env_var,
    get_zmq_socket,
    set_gpu_proc_affinity,
    set_random_seed,
    suppress_other_loggers,
)
from sglang.utils import get_exception_traceback

logger = logging.getLogger(__name__)

# Test retract decode
test_retract = get_bool_env_var("SGLANG_TEST_RETRACT")


class Scheduler:
    """A scheduler that manages a tensor parallel GPU worker."""

    def __init__(
        self,
        server_args: ServerArgs,
        port_args: PortArgs,
        gpu_id: int,
        tp_rank: int,
        dp_rank: Optional[int],
    ):
        # Parse args
        self.server_args = server_args
        self.tp_rank = tp_rank
        self.tp_size = server_args.tp_size
        self.schedule_policy = server_args.schedule_policy
        self.disable_jump_forward = server_args.disable_jump_forward
        self.lora_paths = server_args.lora_paths
        self.max_loras_per_batch = server_args.max_loras_per_batch
        self.enable_overlap = not server_args.disable_overlap_schedule
        self.skip_tokenizer_init = server_args.skip_tokenizer_init
        self.enable_metrics = server_args.enable_metrics

        # Session info
        self.sessions = {}

        # Init inter-process communication
        context = zmq.Context(2)

        if self.tp_rank == 0 or self.server_args.enable_dp_attention:
            self.recv_from_tokenizer = get_zmq_socket(
                context, zmq.PULL, port_args.scheduler_input_ipc_name
            )
            self.send_to_tokenizer = get_zmq_socket(
                context, zmq.PUSH, port_args.tokenizer_ipc_name
            )

            if server_args.skip_tokenizer_init:
                # Directly send to the tokenizer/api
                self.send_to_detokenizer = get_zmq_socket(
                    context, zmq.PUSH, port_args.tokenizer_ipc_name
                )
            else:
                # Send to the detokenizer
                self.send_to_detokenizer = get_zmq_socket(
                    context, zmq.PUSH, port_args.detokenizer_ipc_name
                )
        else:
            self.recv_from_tokenizer = None
            self.send_to_tokenizer = SimpleNamespace(send_pyobj=lambda x: None)
            self.send_to_detokenizer = SimpleNamespace(send_pyobj=lambda x: None)

        # Init tokenizer
        self.model_config = ModelConfig(
            server_args.model_path,
            trust_remote_code=server_args.trust_remote_code,
            context_length=server_args.context_length,
            model_override_args=server_args.json_model_override_args,
            is_embedding=server_args.is_embedding,
        )
        self.is_generation = self.model_config.is_generation

        if server_args.skip_tokenizer_init:
            self.tokenizer = self.processor = None
        else:
            if self.model_config.is_multimodal:
                self.processor = get_processor(
                    server_args.tokenizer_path,
                    tokenizer_mode=server_args.tokenizer_mode,
                    trust_remote_code=server_args.trust_remote_code,
                )
                self.tokenizer = self.processor.tokenizer
            else:
                self.tokenizer = get_tokenizer(
                    server_args.tokenizer_path,
                    tokenizer_mode=server_args.tokenizer_mode,
                    trust_remote_code=server_args.trust_remote_code,
                )

        # Check whether overlap can be enabled
        if not self.is_generation:
            self.enable_overlap = False
            logger.info("Overlap scheduler is disabled for embedding models.")

        if self.model_config.is_multimodal:
            self.enable_overlap = False
            logger.info("Overlap scheduler is disabled for multimodal models.")

        if self.enable_overlap:
            self.disable_jump_forward = True

        # Launch a tensor parallel worker
        if self.enable_overlap:
            TpWorkerClass = TpModelWorkerClient
        else:
            TpWorkerClass = TpModelWorker

        self.tp_worker = TpWorkerClass(
            server_args=server_args,
            gpu_id=gpu_id,
            tp_rank=tp_rank,
            dp_rank=dp_rank,
            nccl_port=port_args.nccl_port,
        )

        # Get token and memory info from the model worker
        (
            self.max_total_num_tokens,
            self.max_prefill_tokens,
            self.max_running_requests,
            self.max_req_len,
            self.max_req_input_len,
            self.random_seed,
            self.device,
            worker_global_server_args_dict,
            _,
            _,
            _,
        ) = self.tp_worker.get_worker_info()
        self.tp_cpu_group = self.tp_worker.get_tp_cpu_group()
        self.pad_input_ids_func = self.tp_worker.get_pad_input_ids_func()
        global_server_args_dict.update(worker_global_server_args_dict)
        set_random_seed(self.random_seed)

        # Print debug info
        logger.info(
            f"max_total_num_tokens={self.max_total_num_tokens}, "
            f"max_prefill_tokens={self.max_prefill_tokens}, "
            f"max_running_requests={self.max_running_requests}, "
            f"context_len={self.model_config.context_len}"
        )

        # Init memory pool and cache
        self.req_to_token_pool, self.token_to_kv_pool = self.tp_worker.get_memory_pool()

        if (
            server_args.chunked_prefill_size is not None
            and server_args.disable_radix_cache
        ):
            self.tree_cache = ChunkCache(
                req_to_token_pool=self.req_to_token_pool,
                token_to_kv_pool=self.token_to_kv_pool,
            )
        else:
            self.tree_cache = RadixCache(
                req_to_token_pool=self.req_to_token_pool,
                token_to_kv_pool=self.token_to_kv_pool,
                disable=server_args.disable_radix_cache,
            )
        self.tree_cache_metrics = {"total": 0, "hit": 0}
        self.policy = SchedulePolicy(self.schedule_policy, self.tree_cache)

        # Init running status
        self.waiting_queue: List[Req] = []
        # The running decoding batch for continuous batching
        self.running_batch: Optional[ScheduleBatch] = None
        # The current forward batch
        self.cur_batch: Optional[ScheduleBatch] = None
        # The current forward batch
        self.last_batch: Optional[ScheduleBatch] = None
        self.forward_ct = 0
        self.forward_ct_decode = 0
        self.num_generated_tokens = 0
        self.last_decode_stats_tic = time.time()
        self.stream_interval = server_args.stream_interval

        # Init chunked prefill
        self.chunked_prefill_size = server_args.chunked_prefill_size
        if self.chunked_prefill_size <= 0:  # -1 means disable
            self.chunked_prefill_size = None
        self.being_chunked_req = None
        self.is_mixed_chunk = (
            self.chunked_prefill_size is not None and server_args.enable_mixed_chunk
        )

        # Init the grammar backend for constrained generation
        self.grammar_queue: List[Req] = []
        if not server_args.skip_tokenizer_init:
            if server_args.grammar_backend == "outlines":
                from sglang.srt.constrained.outlines_backend import (
                    OutlinesGrammarBackend,
                )

                self.grammar_backend = OutlinesGrammarBackend(
                    self.tokenizer,
                    whitespace_pattern=server_args.constrained_json_whitespace_pattern,
                    allow_jump_forward=not server_args.disable_jump_forward,
                )
            elif server_args.grammar_backend == "xgrammar":
                from sglang.srt.constrained.xgrammar_backend import (
                    XGrammarGrammarBackend,
                )

                self.grammar_backend = XGrammarGrammarBackend(
                    self.tokenizer, vocab_size=self.model_config.vocab_size
                )
            else:
                raise ValueError(
                    f"Invalid grammar backend: {server_args.grammar_backend}"
                )
        else:
            self.grammar_backend = None

        # Init new token estimation
        assert (
            server_args.schedule_conservativeness >= 0
        ), "Invalid schedule_conservativeness"

        self.init_new_token_ratio = min(
            global_config.default_init_new_token_ratio
            * server_args.schedule_conservativeness,
            1.0,
        )
        self.min_new_token_ratio = min(
            self.init_new_token_ratio
            * global_config.default_min_new_token_ratio_factor,
            1.0,
        )
        self.new_token_ratio_decay = (
            self.init_new_token_ratio - self.min_new_token_ratio
        ) / global_config.default_new_token_ratio_decay_steps
        self.new_token_ratio = self.init_new_token_ratio

        # Tells whether the current running batch is full so that we can skip
        # the check of whether to prefill new requests.
        # This is an optimization to reduce the overhead of the prefill check.
        self.batch_is_full = False

        # Init watchdog thread
        self.watchdog_timeout = server_args.watchdog_timeout
        t = threading.Thread(target=self.watchdog_thread, daemon=True)
        t.start()
        self.parent_process = psutil.Process().parent()

        # Init profiler
        if os.getenv("SGLANG_TORCH_PROFILER_DIR", "") == "":
            self.profiler = None
        else:
            self.torch_profiler_trace_dir = os.getenv("SGLANG_TORCH_PROFILER_DIR")
            logger.info(
                "Profiling enabled. Traces will be saved to: %s",
                self.torch_profiler_trace_dir,
            )
            self.profiler = torch.profiler.profile(
                activities=[
                    torch.profiler.ProfilerActivity.CPU,
                    torch.profiler.ProfilerActivity.CUDA,
                ],
                with_stack=True,
            )

        # Init metrics stats
        self.stats = SchedulerStats()
        if self.enable_metrics:
            self.metrics_collector = SchedulerMetricsCollector(
                labels={
                    "model_name": self.server_args.served_model_name,
                    # TODO: Add lora name/path in the future,
                },
            )

    def watchdog_thread(self):
        self.watchdog_last_forward_ct = 0
        self.watchdog_last_time = time.time()

        while True:
            if self.cur_batch is not None:
                if self.watchdog_last_forward_ct == self.forward_ct:
                    if time.time() > self.watchdog_last_time + self.watchdog_timeout:
                        logger.error(f"Watchdog timeout ({self.watchdog_timeout=})")
                        break
                else:
                    self.watchdog_last_forward_ct = self.forward_ct
                    self.watchdog_last_time = time.time()
            time.sleep(self.watchdog_timeout / 2)

        self.parent_process.send_signal(signal.SIGQUIT)

    @torch.no_grad()
    def event_loop_normal(self):
        """A normal scheduler loop."""
        while True:
            recv_reqs = self.recv_requests()
            self.process_input_requests(recv_reqs)

            batch = self.get_next_batch_to_run()
            if self.server_args.enable_dp_attention:
                batch = self.prepare_dp_attn_batch(batch)

            self.cur_batch = batch

            if batch:
                result = self.run_batch(batch)
                self.process_batch_result(batch, result)
            else:
                # Self-check and re-init some states when the server is idle
                self.check_memory()
                self.new_token_ratio = self.init_new_token_ratio

            self.last_batch = batch

    @torch.no_grad()
    def event_loop_overlap(self):
        """A scheduler loop that overlaps the CPU processing and GPU computation."""
        result_queue = deque()

        while True:
            recv_reqs = self.recv_requests()
            self.process_input_requests(recv_reqs)

            batch = self.get_next_batch_to_run()
            self.cur_batch = batch
            if batch:
                result = self.run_batch(batch)
                result_queue.append((batch.copy(), result))

                if self.last_batch is None:
                    # A dummy first batch to start the pipeline for overlap scheduler.
                    # It is now used for triggering the sampling_info_done event.
                    tmp_batch = ScheduleBatch(
                        reqs=None,
                        forward_mode=ForwardMode.DUMMY_FIRST,
                        next_batch_sampling_info=self.tp_worker.cur_sampling_info,
                    )
                    self.process_batch_result(tmp_batch, None)

            if self.last_batch:
                tmp_batch, tmp_result = result_queue.popleft()
                tmp_batch.next_batch_sampling_info = (
                    self.tp_worker.cur_sampling_info if batch else None
                )
                self.process_batch_result(tmp_batch, tmp_result)
            elif batch is None:
                # Self-check and re-init some states when the server is idle
                self.check_memory()
                self.new_token_ratio = self.init_new_token_ratio

            self.last_batch = batch

    def prepare_dp_attn_batch(self, local_batch: ScheduleBatch):
        # Check if other DP workers have running batches
        if local_batch is None:
            num_tokens = 0
        elif local_batch.forward_mode.is_decode():
            num_tokens = local_batch.batch_size()
        else:
            num_tokens = local_batch.extend_num_tokens

        local_num_tokens = torch.tensor([num_tokens], dtype=torch.int64)
        global_num_tokens = torch.empty(self.tp_size, dtype=torch.int64)
        torch.distributed.all_gather_into_tensor(
            global_num_tokens,
            local_num_tokens,
            group=self.tp_cpu_group,
        )

        if local_batch is None and global_num_tokens.max().item() > 0:
            local_batch = self.get_idle_batch()

        if local_batch is not None:
            local_batch.global_num_tokens = global_num_tokens.tolist()

            # Check forward mode for cuda graph
            if not self.server_args.disable_cuda_graph:
                forward_mode_state = torch.tensor(
                    (
                        1
                        if local_batch.forward_mode.is_decode()
                        or local_batch.forward_mode.is_idle()
                        else 0
                    ),
                    dtype=torch.int32,
                )
                torch.distributed.all_reduce(
                    forward_mode_state,
                    op=torch.distributed.ReduceOp.MIN,
                    group=self.tp_cpu_group,
                )
                local_batch.can_run_dp_cuda_graph = forward_mode_state.item() == 1

        return local_batch

    def get_idle_batch(self):
        idle_batch = ScheduleBatch.init_new(
            [],
            self.req_to_token_pool,
            self.token_to_kv_pool,
            self.tree_cache,
            self.model_config,
            self.enable_overlap,
        )
        idle_batch.prepare_for_idle()
        return idle_batch

    def recv_requests(self):
        if self.tp_rank == 0 or self.server_args.enable_dp_attention:
            recv_reqs = []

            while True:
                try:
                    recv_req = self.recv_from_tokenizer.recv_pyobj(zmq.NOBLOCK)
                except zmq.ZMQError:
                    break
                recv_reqs.append(recv_req)
        else:
            recv_reqs = None

        if self.tp_size != 1 and not self.server_args.enable_dp_attention:
            recv_reqs = broadcast_pyobj(recv_reqs, self.tp_rank, self.tp_cpu_group)
        return recv_reqs

    def process_input_requests(self, recv_reqs: List):
        for recv_req in recv_reqs:
            if isinstance(recv_req, TokenizedGenerateReqInput):
                self.handle_generate_request(recv_req)
            elif isinstance(recv_req, TokenizedEmbeddingReqInput):
                self.handle_embedding_request(recv_req)
            elif isinstance(recv_req, FlushCacheReq):
                self.flush_cache()
            elif isinstance(recv_req, AbortReq):
                self.abort_request(recv_req)
            elif isinstance(recv_req, UpdateWeightFromDiskReqInput):
                success, message = self.update_weights_from_disk(recv_req)
                self.send_to_tokenizer.send_pyobj(
                    UpdateWeightFromDiskReqOutput(success, message)
                )
            elif isinstance(recv_req, GetParameterByNameReqInput):
                parameter = self.get_weights_by_parameter_name(recv_req)
                self.send_to_tokenizer.send_pyobj(
                    GetParameterByNameReqOutput(parameter)
<<<<<<< HEAD
                )
            elif isinstance(recv_req, InitParameterUpdateGroupReqInput):
                success, message = self.init_parameter_update_group(recv_req)
                self.send_to_tokenizer.send_pyobj(
                    InitParameterUpdateGroupReqOutput(success, message)
                )
            elif isinstance(recv_req, UpdateParameterFromDistributedReqInput):
                success, message = self.update_parameter_from_distributed(recv_req)
                self.send_to_tokenizer.send_pyobj(
                    UpdateParameterFromDistributedReqOutput(success, message)
=======
>>>>>>> f6992cc3
                )
            elif isinstance(recv_req, ProfileReq):
                if recv_req == ProfileReq.START_PROFILE:
                    self.start_profile()
                else:
                    self.stop_profile()
            elif isinstance(recv_req, OpenSessionReqInput):
                session_id = self.open_session(recv_req)
                self.send_to_tokenizer.send_pyobj(OpenSessionReqOutput(session_id))
            elif isinstance(recv_req, CloseSessionReqInput):
                self.close_session(recv_req)
            else:
                raise ValueError(f"Invalid request: {recv_req}")

    def handle_generate_request(
        self,
        recv_req: TokenizedGenerateReqInput,
    ):
        # Create a new request
        if recv_req.session_id is None or recv_req.session_id not in self.sessions:

            if recv_req.input_embeds is not None:
                # Generate fake input_ids based on the length of input_embeds
                seq_length = len(recv_req.input_embeds)
                fake_input_ids = [1] * seq_length
                recv_req.input_ids = fake_input_ids

            req = Req(
                recv_req.rid,
                recv_req.input_text,
                recv_req.input_ids,
                recv_req.sampling_params,
                lora_path=recv_req.lora_path,
                input_embeds=recv_req.input_embeds,
            )
            req.tokenizer = self.tokenizer

            if recv_req.session_id is not None:
                req.finished_reason = FINISH_ABORT(
                    f"Invalid request: session id {recv_req.session_id} does not exist"
                )
                self.waiting_queue.append(req)
                return
        else:
            # Create a new request from a previsou session
            session = self.sessions[recv_req.session_id]
            req = session.create_req(recv_req, self.tokenizer)
            if isinstance(req.finished_reason, FINISH_ABORT):
                self.waiting_queue.append(req)
                return

        # Handle image inputs
        if recv_req.image_inputs is not None:
            image_inputs = ImageInputs.from_dict(recv_req.image_inputs)
            # Expand a single image token into multiple dummy tokens for receiving image embeddings
            req.origin_input_ids = self.pad_input_ids_func(
                req.origin_input_ids, image_inputs
            )
            req.extend_image_inputs(image_inputs)

            if len(req.origin_input_ids) >= self.max_req_input_len:
                logger.error(
                    "Multimodal prompt is too long after expanding multimodal tokens. "
                    f"After expanding {len(req.origin_input_ids_unpadded)=} => {len(req.origin_input_ids)} >= {self.max_req_input_len}. "
                )
                req.origin_input_ids = [0]
                req.image_inputs = None
                req.sampling_params.max_new_tokens = 0
                req.finished_reason = FINISH_ABORT(
                    "Multimodal prompt is too long. Check server logs for details."
                )
                self.waiting_queue.append(req)
                return

        # Copy more attributes
        req.return_logprob = recv_req.return_logprob
        req.top_logprobs_num = recv_req.top_logprobs_num
        req.stream = recv_req.stream
        req.logprob_start_len = recv_req.logprob_start_len

        if req.logprob_start_len == -1:
            # By default, only return the logprobs for output tokens
            req.logprob_start_len = len(recv_req.input_ids) - 1

        # Truncate prompts that are too long
        if len(req.origin_input_ids) > self.max_req_input_len:
            logger.warning(
                "Request length is longer than the KV cache pool size or "
                "the max context length. Truncated!!!"
            )
            req.origin_input_ids = req.origin_input_ids[: self.max_req_input_len]

        req.sampling_params.max_new_tokens = min(
            (
                req.sampling_params.max_new_tokens
                if req.sampling_params.max_new_tokens is not None
                else 1 << 30
            ),
            self.max_req_len - len(req.origin_input_ids) - 1,
        )

        # Init grammar cache for this request
        add_to_grammar_queue = False
        if (
            req.sampling_params.json_schema is not None
            or req.sampling_params.regex is not None
        ):
            assert self.grammar_backend is not None
            if req.sampling_params.json_schema is not None:
                key = ("json", req.sampling_params.json_schema)
            elif req.sampling_params.regex is not None:
                key = ("regex", req.sampling_params.regex)

            req.grammar = self.grammar_backend.get_cached_value(key)
            if not req.grammar:
                req.grammar = self.grammar_backend.get_future_value(key)
                add_to_grammar_queue = True

        if add_to_grammar_queue:
            self.grammar_queue.append(req)
        else:
            self.waiting_queue.append(req)

    def handle_embedding_request(
        self,
        recv_req: TokenizedEmbeddingReqInput,
    ):
        req = Req(
            recv_req.rid,
            recv_req.input_text,
            recv_req.input_ids,
            recv_req.sampling_params,
        )
        req.tokenizer = self.tokenizer

        # Truncate prompts that are too long
        if len(req.origin_input_ids) >= self.max_req_input_len:
            logger.warning(
                "Request length is longer than the KV cache pool size or "
                "the max context length. Truncated!!!"
            )
            req.origin_input_ids = req.origin_input_ids[: self.max_req_input_len]

        self.waiting_queue.append(req)

    def log_prefill_stats(self, adder, can_run_list, running_bs, has_inflight):
        if isinstance(self.tree_cache, RadixCache):
            self.tree_cache_metrics["total"] += (
                adder.log_input_tokens + adder.log_hit_tokens
            ) / 10**9
            self.tree_cache_metrics["hit"] += (adder.log_hit_tokens) / 10**9
            tree_cache_hit_rate = (
                self.tree_cache_metrics["hit"] / self.tree_cache_metrics["total"]
            )
        else:
            tree_cache_hit_rate = 0.0

        num_used = self.max_total_num_tokens - (
            self.token_to_kv_pool.available_size() + self.tree_cache.evictable_size()
        )

        logger.info(
            f"Prefill batch. "
            f"#new-seq: {len(can_run_list)}, "
            f"#new-token: {adder.log_input_tokens}, "
            f"#cached-token: {adder.log_hit_tokens}, "
            f"cache hit rate: {100.0 * tree_cache_hit_rate:.2f}%, "
            f"token usage: {num_used / self.max_total_num_tokens:.2f}, "
            f"#running-req: {running_bs}, "
            f"#queue-req: {len(self.waiting_queue) + has_inflight}"
        )

        if self.enable_metrics:
            self.stats.num_running_reqs = running_bs
            self.stats.num_used_tokens = num_used
            self.stats.token_usage = round(num_used / self.max_total_num_tokens, 2)
            self.stats.num_queue_reqs = len(self.waiting_queue) + has_inflight
            self.stats.cache_hit_rate = tree_cache_hit_rate
            self.metrics_collector.log_stats(self.stats)

    def log_decode_stats(self):
        num_used = self.max_total_num_tokens - (
            self.token_to_kv_pool.available_size() + self.tree_cache.evictable_size()
        )
        gen_throughput = self.num_generated_tokens / (
            time.time() - self.last_decode_stats_tic
        )
        self.num_generated_tokens = 0
        self.last_decode_stats_tic = time.time()
        num_running_reqs = len(self.running_batch.reqs) if self.running_batch else 0
        logger.info(
            f"Decode batch. "
            f"#running-req: {num_running_reqs}, "
            f"#token: {num_used}, "
            f"token usage: {num_used / self.max_total_num_tokens:.2f}, "
            f"gen throughput (token/s): {gen_throughput:.2f}, "
            f"#queue-req: {len(self.waiting_queue)}"
        )

        if self.enable_metrics:
            self.stats.num_running_reqs = num_running_reqs
            self.stats.num_used_tokens = num_used
            self.stats.token_usage = num_used / self.max_total_num_tokens
            self.stats.gen_throughput = gen_throughput
            self.stats.num_queue_reqs = len(self.waiting_queue)
            self.metrics_collector.log_stats(self.stats)

    def check_memory(self):
        available_size = (
            self.token_to_kv_pool.available_size() + self.tree_cache.evictable_size()
        )
        if available_size != self.max_total_num_tokens:
            msg = (
                "KV cache pool leak detected!"
                f"{available_size=}, {self.max_total_num_tokens=}\n"
            )
            warnings.warn(msg)
            if crash_on_warnings():
                raise ValueError(msg)

        if len(self.req_to_token_pool.free_slots) != self.req_to_token_pool.size:
            msg = (
                "Memory pool leak detected!"
                f"available_size={len(self.req_to_token_pool.free_slots)}, "
                f"total_size={self.req_to_token_pool.size}\n"
            )
            warnings.warn(msg)
            if crash_on_warnings():
                raise ValueError(msg)

    def get_next_batch_to_run(self):
        # Merge the prefill batch into the running batch
        if self.last_batch and self.last_batch.forward_mode.is_extend():
            if self.being_chunked_req:
                # Move the chunked request out of the batch
                self.last_batch.filter_batch(being_chunked_req=self.being_chunked_req)
                self.tree_cache.cache_unfinished_req(self.being_chunked_req)
                # Inflight request keeps its rid but will get a new req_pool_idx
                self.req_to_token_pool.free(self.being_chunked_req.req_pool_idx)
                self.batch_is_full = False

            if not self.last_batch.is_empty():
                if self.running_batch is None:
                    self.running_batch = self.last_batch
                else:
                    self.running_batch.merge_batch(self.last_batch)

        # Run prefill first if possible
        new_batch = self.get_new_batch_prefill()
        if new_batch is not None:
            return new_batch

        # Run decode
        if self.running_batch is None:
            return None
        self.running_batch = self.update_running_batch(self.running_batch)
        return self.running_batch

    def get_new_batch_prefill(self) -> Optional[ScheduleBatch]:
        # Check if the grammar is ready in the grammar queue
        if self.grammar_queue:
            self.move_ready_grammar_requests()

        # Handle the cases where prefill is not allowed
        if (
            self.batch_is_full or len(self.waiting_queue) == 0
        ) and self.being_chunked_req is None:
            return None

        running_bs = len(self.running_batch.reqs) if self.running_batch else 0
        if running_bs >= self.max_running_requests:
            self.batch_is_full = True
            return None

        # Get priority queue
        prefix_computed = self.policy.calc_priority(self.waiting_queue)

        # Prefill policy
        adder = PrefillAdder(
            self.tree_cache,
            self.running_batch,
            self.new_token_ratio,
            self.token_to_kv_pool.available_size() + self.tree_cache.evictable_size(),
            self.max_prefill_tokens,
            self.chunked_prefill_size,
            running_bs if self.is_mixed_chunk else 0,
        )

        has_inflight = self.being_chunked_req is not None
        if has_inflight:
            self.being_chunked_req.init_next_round_input()
            self.being_chunked_req = adder.add_inflight_req(self.being_chunked_req)

        if self.lora_paths:
            lora_set = (
                set([req.lora_path for req in self.running_batch.reqs])
                if self.running_batch is not None
                else set([])
            )

        # Get requests from the waiting queue to a new prefill batch
        for req in self.waiting_queue:
            if (
                self.lora_paths
                and len(
                    lora_set
                    | set([req.lora_path for req in adder.can_run_list])
                    | set([req.lora_path])
                )
                > self.max_loras_per_batch
            ):
                self.batch_is_full = True
                break

            if running_bs + len(adder.can_run_list) >= self.max_running_requests:
                self.batch_is_full = True
                break

            req.init_next_round_input(None if prefix_computed else self.tree_cache)
            res = adder.add_one_req(req)
            if res != AddReqResult.CONTINUE:
                if res == AddReqResult.NO_TOKEN:
                    self.batch_is_full = True
                break

        # Update waiting queue
        can_run_list = adder.can_run_list
        if len(can_run_list) == 0:
            return None
        self.waiting_queue = [
            x for x in self.waiting_queue if x not in set(can_run_list)
        ]

        if adder.new_inflight_req is not None:
            assert self.being_chunked_req is None
            self.being_chunked_req = adder.new_inflight_req

        if self.being_chunked_req:
            self.being_chunked_req.is_being_chunked += 1

        # Print stats
        if self.tp_rank == 0:
            self.log_prefill_stats(adder, can_run_list, running_bs, has_inflight)

        # Create a new batch
        new_batch = ScheduleBatch.init_new(
            can_run_list,
            self.req_to_token_pool,
            self.token_to_kv_pool,
            self.tree_cache,
            self.model_config,
            self.enable_overlap,
        )
        new_batch.prepare_for_extend()

        # Mixed-style chunked prefill
        if (
            self.is_mixed_chunk
            and self.running_batch is not None
            and not (new_batch.return_logprob or self.running_batch.return_logprob)
        ):
            # TODO (lianmin): support return_logprob + mixed chunked prefill
            self.running_batch.filter_batch()
            if not self.running_batch.is_empty():
                self.running_batch.prepare_for_decode()
                new_batch.mix_with_running(self.running_batch)
                new_batch.decoding_reqs = self.running_batch.reqs
            self.running_batch = None
        else:
            new_batch.decoding_reqs = None

        return new_batch

    def update_running_batch(self, batch: ScheduleBatch) -> Optional[ScheduleBatch]:
        """Update the current running decoding batch."""
        global test_retract

        initial_bs = batch.batch_size()

        batch.filter_batch()
        if batch.is_empty():
            self.batch_is_full = False
            return None

        # Check if decode out of memory
        if not batch.check_decode_mem() or (test_retract and batch.batch_size() > 10):
            old_ratio = self.new_token_ratio

            retracted_reqs, new_token_ratio = batch.retract_decode()
            self.new_token_ratio = new_token_ratio

            logger.info(
                "Decode out of memory happened. "
                f"#retracted_reqs: {len(retracted_reqs)}, "
                f"#new_token_ratio: {old_ratio:.4f} -> {self.new_token_ratio:.4f}"
            )
            self.waiting_queue.extend(retracted_reqs)
        else:
            self.new_token_ratio = max(
                self.new_token_ratio - self.new_token_ratio_decay,
                self.min_new_token_ratio,
            )

        # Check for jump-forward
        if not self.disable_jump_forward:
            jump_forward_reqs = batch.check_for_jump_forward(self.pad_input_ids_func)
            self.waiting_queue.extend(jump_forward_reqs)
            if batch.is_empty():
                self.batch_is_full = False
                return None

        if batch.batch_size() < initial_bs:
            self.batch_is_full = False

        # Update batch tensors
        batch.prepare_for_decode()
        return batch

    def run_batch(self, batch: ScheduleBatch):
        """Run a batch."""
        self.forward_ct += 1

        if self.is_generation:
            model_worker_batch = batch.get_model_worker_batch()
            if batch.forward_mode.is_decode() or batch.extend_num_tokens != 0:
                logits_output, next_token_ids = self.tp_worker.forward_batch_generation(
                    model_worker_batch
                )
            elif batch.forward_mode.is_idle():
                model_worker_batch = batch.get_model_worker_batch()
                self.tp_worker.forward_batch_idle(model_worker_batch)
                return
            else:
                logits_output = None
                if self.skip_tokenizer_init:
                    next_token_ids = torch.full(
                        (batch.batch_size(),), self.tokenizer.eos_token_id
                    )
                else:
                    next_token_ids = torch.full((batch.batch_size(),), 0)
            batch.output_ids = next_token_ids
            ret = logits_output, next_token_ids, model_worker_batch.bid
        else:  # embedding or reward model
            assert batch.extend_num_tokens != 0
            model_worker_batch = batch.get_model_worker_batch()
            embeddings = self.tp_worker.forward_batch_embedding(model_worker_batch)
            ret = embeddings, model_worker_batch.bid
        return ret

    def process_batch_result(self, batch: ScheduleBatch, result):
        if batch.forward_mode.is_decode():
            self.process_batch_result_decode(batch, result)
            if batch.is_empty():
                self.running_batch = None
        elif batch.forward_mode.is_extend():
            self.process_batch_result_prefill(batch, result)
        elif batch.forward_mode.is_dummy_first():
            batch.next_batch_sampling_info.update_regex_vocab_mask()
            torch.cuda.current_stream().synchronize()
            batch.next_batch_sampling_info.sampling_info_done.set()

    def process_batch_result_prefill(self, batch: ScheduleBatch, result):

        if self.is_generation:
            logits_output, next_token_ids, bid = result

            if self.enable_overlap:
                logits_output, next_token_ids = self.tp_worker.resolve_batch_result(bid)
            else:
                # Move next_token_ids and logprobs to cpu
                if batch.return_logprob:
                    logits_output.next_token_logprobs = (
                        logits_output.next_token_logprobs[
                            torch.arange(len(next_token_ids), device=self.device),
                            next_token_ids,
                        ].tolist()
                    )
                    logits_output.input_token_logprobs = (
                        logits_output.input_token_logprobs.tolist()
                    )
                    logits_output.normalized_prompt_logprobs = (
                        logits_output.normalized_prompt_logprobs.tolist()
                    )
                next_token_ids = next_token_ids.tolist()

            # Check finish conditions
            logprob_pt = 0
            for i, (req, next_token_id) in enumerate(zip(batch.reqs, next_token_ids)):
                if req.is_retracted:
                    continue

                if self.is_mixed_chunk and self.enable_overlap and req.finished():
                    # Free the one delayed token for the mixed decode batch
                    j = len(batch.out_cache_loc) - len(batch.reqs) + i
                    self.token_to_kv_pool.free(batch.out_cache_loc[j : j + 1])
                    continue

                if req.is_being_chunked <= 0:
                    req.completion_tokens_wo_jump_forward += 1
                    req.output_ids.append(next_token_id)
                    req.check_finished()

                    if req.finished():
                        self.tree_cache.cache_finished_req(req)
                    elif not batch.decoding_reqs or req not in batch.decoding_reqs:
                        self.tree_cache.cache_unfinished_req(req)

                    if req.return_logprob:
                        logprob_pt += self.add_logprob_return_values(
                            i, req, logprob_pt, next_token_ids, logits_output
                        )

                    if req.grammar is not None:
                        req.grammar.accept_token(next_token_id)
                else:
                    # Inflight reqs' prefill is not finished
                    req.is_being_chunked -= 1

            if batch.next_batch_sampling_info:
                batch.next_batch_sampling_info.update_regex_vocab_mask()
                torch.cuda.current_stream().synchronize()
                batch.next_batch_sampling_info.sampling_info_done.set()

        else:  # embedding or reward model
            embeddings, bid = result
            embeddings = embeddings.tolist()

            # Check finish conditions
            for i, req in enumerate(batch.reqs):
                if req.is_retracted:
                    continue

                req.embedding = embeddings[i]
                if req.is_being_chunked <= 0:
                    # Dummy output token for embedding models
                    req.output_ids.append(0)
                    req.check_finished()

                    if req.finished():
                        self.tree_cache.cache_finished_req(req)
                    else:
                        self.tree_cache.cache_unfinished_req(req)
                else:
                    # Inflight reqs' prefill is not finished
                    req.is_being_chunked -= 1

        self.stream_output(batch.reqs)

    def process_batch_result_decode(self, batch: ScheduleBatch, result):
        logits_output, next_token_ids, bid = result
        self.num_generated_tokens += len(batch.reqs)

        if self.enable_overlap:
            logits_output, next_token_ids = self.tp_worker.resolve_batch_result(bid)
            next_token_logprobs = logits_output.next_token_logprobs
        else:
            # Move next_token_ids and logprobs to cpu
            if batch.return_logprob:
                next_token_logprobs = logits_output.next_token_logprobs[
                    torch.arange(len(next_token_ids), device=self.device),
                    next_token_ids,
                ].tolist()
            next_token_ids = next_token_ids.tolist()

        self.token_to_kv_pool.free_group_begin()

        # Check finish condition
        for i, (req, next_token_id) in enumerate(zip(batch.reqs, next_token_ids)):
            if req.is_retracted:
                continue

            if self.enable_overlap and req.finished():
                # Free the one delayed token
                self.token_to_kv_pool.free(batch.out_cache_loc[i : i + 1])
                continue

            req.completion_tokens_wo_jump_forward += 1
            req.output_ids.append(next_token_id)
            req.check_finished()

            if req.finished():
                self.tree_cache.cache_finished_req(req)

            if req.return_logprob:
                req.output_token_logprobs.append(
                    (next_token_logprobs[i], next_token_id)
                )
                if req.top_logprobs_num > 0:
                    req.output_top_logprobs.append(logits_output.output_top_logprobs[i])

            if req.grammar is not None:
                req.grammar.accept_token(next_token_id)

        if batch.next_batch_sampling_info:
            batch.next_batch_sampling_info.update_regex_vocab_mask()
            torch.cuda.current_stream().synchronize()
            batch.next_batch_sampling_info.sampling_info_done.set()

        self.stream_output(batch.reqs)

        self.token_to_kv_pool.free_group_end()

        self.forward_ct_decode = (self.forward_ct_decode + 1) % (1 << 30)
        if (
            self.tp_rank == 0
            and self.forward_ct_decode % self.server_args.decode_log_interval == 0
        ):
            self.log_decode_stats()

    def add_logprob_return_values(
        self,
        i: int,
        req: Req,
        pt: int,
        next_token_ids: List[int],
        output: LogitsProcessorOutput,
    ):
        """Attach logprobs to the return values."""
        req.output_token_logprobs.append(
            (output.next_token_logprobs[i], next_token_ids[i])
        )

        # If logprob_start_len > 0, then first logprob_start_len prompt tokens will be ignored.
        num_input_logprobs = req.extend_input_len - req.extend_logprob_start_len

        if req.normalized_prompt_logprob is None:
            req.normalized_prompt_logprob = output.normalized_prompt_logprobs[i]

        if req.input_token_logprobs is None:
            input_token_logprobs = output.input_token_logprobs[
                pt : pt + num_input_logprobs - 1 - req.last_update_decode_tokens
            ]
            input_token_ids = req.fill_ids[
                len(req.fill_ids)
                - num_input_logprobs
                + 1 : len(req.fill_ids)
                - req.last_update_decode_tokens
            ]
            req.input_token_logprobs = list(zip(input_token_logprobs, input_token_ids))

            if (
                req.logprob_start_len == 0
            ):  # The first token does not have logprob, pad it.
                req.input_token_logprobs = [
                    (None, req.fill_ids[0])
                ] + req.input_token_logprobs

        if req.last_update_decode_tokens != 0:
            # Some decode tokens are re-computed in an extend batch
            req.output_token_logprobs.extend(
                list(
                    zip(
                        output.input_token_logprobs[
                            pt
                            + num_input_logprobs
                            - 1
                            - req.last_update_decode_tokens : pt
                            + num_input_logprobs
                            - 1
                        ],
                        req.fill_ids[
                            len(req.fill_ids)
                            - req.last_update_decode_tokens : len(req.fill_ids)
                        ],
                    )
                )
            )

        if req.top_logprobs_num > 0:
            if req.input_top_logprobs is None:
                req.input_top_logprobs = output.input_top_logprobs[i]
                if req.logprob_start_len == 0:
                    req.input_top_logprobs = [None] + req.input_top_logprobs

            if req.last_update_decode_tokens != 0:
                req.output_top_logprobs.extend(
                    output.input_top_logprobs[i][-req.last_update_decode_tokens :]
                )
            req.output_top_logprobs.append(output.output_top_logprobs[i])

        return num_input_logprobs

    def stream_output(self, reqs: List[Req]):
        """Stream the output to detokenizer."""
        output_rids = []
        output_meta_info: List[dict] = []
        output_finished_reason: List[BaseFinishReason] = []
        if self.is_generation:
            output_vids = []
            decoded_texts = []
            output_read_ids = []
            output_read_offsets = []
            output_ids = []
            output_skip_special_tokens = []
            output_spaces_between_special_tokens = []
            output_no_stop_trim = []
        else:  # embedding or reward model
            output_embeddings = []

        is_stream_iter = self.forward_ct_decode % self.stream_interval == 0

        for req in reqs:
            # TODO(lianmin): revisit this for overlap + retract + stream
            if req.finished() or (
                req.stream and (is_stream_iter or len(req.output_ids) == 1)
            ):
                output_rids.append(req.rid)
                output_finished_reason.append(req.finished_reason)
                if self.is_generation:
                    output_vids.append(req.vid)
                    decoded_texts.append(req.decoded_text)
                    read_ids, read_offset = req.init_incremental_detokenize()
                    output_read_ids.append(read_ids)
                    output_read_offsets.append(read_offset)
                    if self.skip_tokenizer_init:
                        output_ids.append(req.output_ids)
                    output_skip_special_tokens.append(
                        req.sampling_params.skip_special_tokens
                    )
                    output_spaces_between_special_tokens.append(
                        req.sampling_params.spaces_between_special_tokens
                    )
                    output_no_stop_trim.append(req.sampling_params.no_stop_trim)

                    meta_info = {
                        "prompt_tokens": len(req.origin_input_ids),
                        "completion_tokens": len(req.output_ids),
                        "completion_tokens_wo_jump_forward": req.completion_tokens_wo_jump_forward,
                        "cached_tokens": req.cached_tokens,
                        "finish_reason": (
                            req.finished_reason.to_json()
                            if req.finished_reason is not None
                            else None
                        ),
                    }
                    if req.return_logprob:
                        (
                            meta_info["input_token_logprobs"],
                            meta_info["output_token_logprobs"],
                            meta_info["input_top_logprobs"],
                            meta_info["output_top_logprobs"],
                            meta_info["normalized_prompt_logprob"],
                        ) = (
                            req.input_token_logprobs,
                            req.output_token_logprobs,
                            req.input_top_logprobs,
                            req.output_top_logprobs,
                            req.normalized_prompt_logprob,
                        )
                    output_meta_info.append(meta_info)
                else:  # embedding or reward model
                    output_embeddings.append(req.embedding)
                    meta_info = {
                        "prompt_tokens": len(req.origin_input_ids),
                    }
                    output_meta_info.append(meta_info)

        # Send to detokenizer
        if output_rids:
            if self.is_generation:
                self.send_to_detokenizer.send_pyobj(
                    BatchTokenIDOut(
                        output_rids,
                        output_vids,
                        decoded_texts,
                        output_read_ids,
                        output_read_offsets,
                        output_ids,
                        output_skip_special_tokens,
                        output_spaces_between_special_tokens,
                        output_meta_info,
                        output_finished_reason,
                        output_no_stop_trim,
                    )
                )
            else:  # embedding or reward model
                self.send_to_detokenizer.send_pyobj(
                    BatchEmbeddingOut(
                        output_rids,
                        output_embeddings,
                        output_meta_info,
                        output_finished_reason,
                    )
                )

    def move_ready_grammar_requests(self):
        """Move requests whose grammar objects are ready from grammar_queue to waiting_queue."""
        num_ready_reqs = 0
        for req in self.grammar_queue:
            try:
                req.grammar = req.grammar.result(timeout=0.05)
                num_ready_reqs += 1
            except futures._base.TimeoutError:
                break

        if self.tp_size > 1:
            # Sync across TP ranks to make sure they have the same number of ready requests
            tensor = torch.tensor(num_ready_reqs, dtype=torch.int32)
            torch.distributed.all_reduce(
                tensor, op=torch.distributed.ReduceOp.MAX, group=self.tp_cpu_group
            )
            num_ready_reqs_max = tensor.item()
            for i in range(num_ready_reqs, num_ready_reqs_max):
                self.grammar_queue[i].grammar = self.grammar_queue[i].grammar.result()
            num_ready_reqs = num_ready_reqs_max

        self.waiting_queue.extend(self.grammar_queue[:num_ready_reqs])
        self.grammar_queue = self.grammar_queue[num_ready_reqs:]

    def flush_cache(self):
        """Flush the memory pool and cache."""
        if len(self.waiting_queue) == 0 and (
            self.running_batch is None or len(self.running_batch.reqs) == 0
        ):
            self.tree_cache.reset()
            self.tree_cache_metrics = {"total": 0, "hit": 0}
            if self.grammar_backend:
                self.grammar_backend.reset()
            self.req_to_token_pool.clear()
            self.token_to_kv_pool.clear()
            torch.cuda.empty_cache()
            logger.info("Cache flushed successfully!")
            if_success = True
        else:
            logging.warning(
                f"Cache not flushed because there are pending requests. "
                f"#queue-req: {len(self.waiting_queue)}, "
                f"#running-req: {0 if self.running_batch is None else len(self.running_batch.reqs)}"
            )
            if_success = False
        return if_success

    def abort_request(self, recv_req: AbortReq):
        # Delete requests in the waiting queue
        to_del = None
        for i, req in enumerate(self.waiting_queue):
            if req.rid == recv_req.rid:
                to_del = i
                break

        if to_del is not None:
            del self.waiting_queue[to_del]
            logger.debug(f"Abort queued request. {req.rid=}")
            return

        # Delete requests in the running batch
        if self.running_batch:
            for req in self.running_batch.reqs:
                if req.rid == recv_req.rid and not req.finished():
                    logger.debug(f"Abort running request. {req.rid=}")
                    req.to_abort = True
                    break

    def update_weights_from_disk(self, recv_req: UpdateWeightFromDiskReqInput):
<<<<<<< HEAD
        """In-place update of the weights."""
=======
        """In-place update of the weights from disk."""
>>>>>>> f6992cc3
        success, message = self.tp_worker.update_weights_from_disk(recv_req)
        if success:
            flash_cache_success = self.flush_cache()
            assert flash_cache_success, "Cache flush failed after updating weights"
        else:
            logger.error(message)
        return success, message

<<<<<<< HEAD
    def init_parameter_update_group(self, recv_req: InitParameterUpdateGroupReqInput):
        """Initialize the online model parameter update group."""
        success, message = self.tp_worker.init_parameter_update_group(recv_req)
        return success, message

    def update_parameter_from_distributed(
        self, recv_req: UpdateParameterFromDistributedReqInput
    ):
        """Update the online model parameter."""
        success, message = self.tp_worker.update_parameter_from_distributed(recv_req)
        if success:
            flash_cache_success = self.flush_cache()
            assert flash_cache_success, "Cache flush failed after updating weights"
        else:
            logger.error(message)
        return success, message

=======
>>>>>>> f6992cc3
    def get_weights_by_parameter_name(self, recv_req: GetParameterByNameReqInput):
        parameter = self.tp_worker.get_weights_by_parameter_name(recv_req)
        return parameter

    def start_profile(self) -> None:
        if self.profiler is None:
            raise RuntimeError("Profiler is not enabled.")
        self.profiler.start()

    def stop_profile(self) -> None:
        if self.profiler is None:
            raise RuntimeError("Profiler is not enabled.")
        self.profiler.stop()
        self.profiler.export_chrome_trace(
            self.torch_profiler_trace_dir + "/" + str(time.time()) + ".trace.json.gz"
        )
        logger.info("Profiler is done")

    def open_session(self, recv_req: OpenSessionReqInput) -> str:
        # handle error
        session_id = recv_req.session_id
        if session_id in self.sessions:
            logger.warning(f"session id {session_id} already exist, cannot open.")
        else:
            self.sessions[session_id] = Session(
                recv_req.capacity_of_str_len, session_id
            )
        return session_id

    def close_session(self, recv_req: CloseSessionReqInput):
        # handle error
        session_id = recv_req.session_id
        if session_id not in self.sessions:
            logger.warning(f"session id {session_id} does not exist, cannot delete.")
        else:
            del self.sessions[session_id]


def run_scheduler_process(
    server_args: ServerArgs,
    port_args: PortArgs,
    gpu_id: int,
    tp_rank: int,
    dp_rank: Optional[int],
    pipe_writer,
):
    # set cpu affinity to this gpu process
    if get_bool_env_var("SGLANG_SET_CPU_AFFINITY"):
        set_gpu_proc_affinity(server_args.tp_size, server_args.nnodes, gpu_id)

    # [For Router] if env var "SGLANG_DP_RANK" exist, set dp_rank to the value of the env var
    if dp_rank is None and "SGLANG_DP_RANK" in os.environ:
        dp_rank = int(os.environ["SGLANG_DP_RANK"])

    if dp_rank is None:
        configure_logger(server_args, prefix=f" TP{tp_rank}")
    else:
        configure_logger(server_args, prefix=f" DP{dp_rank} TP{tp_rank}")

    suppress_other_loggers()
    parent_process = psutil.Process().parent()

    try:
        scheduler = Scheduler(server_args, port_args, gpu_id, tp_rank, dp_rank)
        pipe_writer.send(
            {"status": "ready", "max_total_num_tokens": scheduler.max_total_num_tokens}
        )
        if scheduler.enable_overlap:
            scheduler.event_loop_overlap()
        else:
            scheduler.event_loop_normal()
    except Exception:
        traceback = get_exception_traceback()
        logger.error(f"Scheduler hit an exception: {traceback}")
        parent_process.send_signal(signal.SIGQUIT)<|MERGE_RESOLUTION|>--- conflicted
+++ resolved
@@ -40,21 +40,15 @@
     FlushCacheReq,
     GetParameterByNameReqInput,
     GetParameterByNameReqOutput,
-<<<<<<< HEAD
     InitParameterUpdateGroupReqInput,
     InitParameterUpdateGroupReqOutput,
-=======
->>>>>>> f6992cc3
     OpenSessionReqInput,
     OpenSessionReqOutput,
     ProfileReq,
     TokenizedEmbeddingReqInput,
     TokenizedGenerateReqInput,
-<<<<<<< HEAD
     UpdateParameterFromDistributedReqInput,
     UpdateParameterFromDistributedReqOutput,
-=======
->>>>>>> f6992cc3
     UpdateWeightFromDiskReqInput,
     UpdateWeightFromDiskReqOutput,
 )
@@ -527,7 +521,6 @@
                 parameter = self.get_weights_by_parameter_name(recv_req)
                 self.send_to_tokenizer.send_pyobj(
                     GetParameterByNameReqOutput(parameter)
-<<<<<<< HEAD
                 )
             elif isinstance(recv_req, InitParameterUpdateGroupReqInput):
                 success, message = self.init_parameter_update_group(recv_req)
@@ -538,8 +531,6 @@
                 success, message = self.update_parameter_from_distributed(recv_req)
                 self.send_to_tokenizer.send_pyobj(
                     UpdateParameterFromDistributedReqOutput(success, message)
-=======
->>>>>>> f6992cc3
                 )
             elif isinstance(recv_req, ProfileReq):
                 if recv_req == ProfileReq.START_PROFILE:
@@ -1394,11 +1385,7 @@
                     break
 
     def update_weights_from_disk(self, recv_req: UpdateWeightFromDiskReqInput):
-<<<<<<< HEAD
         """In-place update of the weights."""
-=======
-        """In-place update of the weights from disk."""
->>>>>>> f6992cc3
         success, message = self.tp_worker.update_weights_from_disk(recv_req)
         if success:
             flash_cache_success = self.flush_cache()
@@ -1407,7 +1394,6 @@
             logger.error(message)
         return success, message
 
-<<<<<<< HEAD
     def init_parameter_update_group(self, recv_req: InitParameterUpdateGroupReqInput):
         """Initialize the online model parameter update group."""
         success, message = self.tp_worker.init_parameter_update_group(recv_req)
@@ -1425,8 +1411,6 @@
             logger.error(message)
         return success, message
 
-=======
->>>>>>> f6992cc3
     def get_weights_by_parameter_name(self, recv_req: GetParameterByNameReqInput):
         parameter = self.tp_worker.get_weights_by_parameter_name(recv_req)
         return parameter
