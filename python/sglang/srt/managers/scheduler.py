# Copyright 2023-2024 SGLang Team
# Licensed under the Apache License, Version 2.0 (the "License");
# you may not use this file except in compliance with the License.
# You may obtain a copy of the License at
#
#     http://www.apache.org/licenses/LICENSE-2.0
#
# Unless required by applicable law or agreed to in writing, software
# distributed under the License is distributed on an "AS IS" BASIS,
# WITHOUT WARRANTIES OR CONDITIONS OF ANY KIND, either express or implied.
# See the License for the specific language governing permissions and
# limitations under the License.
# ==============================================================================
"""A scheduler that manages a tensor parallel GPU worker."""

import datetime
import faulthandler
import logging
import os
import signal
import sys
import threading
import time
from collections import defaultdict, deque
from concurrent import futures
from dataclasses import dataclass
from pathlib import Path
from types import SimpleNamespace
from typing import Dict, List, Optional, Tuple, Union
from queue import Queue

import psutil
import setproctitle
import torch
import zmq
from torch.distributed import barrier

from sglang.global_config import global_config
from sglang.srt.configs.model_config import ModelConfig
from sglang.srt.constants import GPU_MEMORY_TYPE_KV_CACHE, GPU_MEMORY_TYPE_WEIGHTS
from sglang.srt.constrained.base_grammar_backend import (
    INVALID_GRAMMAR_OBJ,
    create_grammar_backend,
)
from sglang.srt.disaggregation.decode import (
    DecodePreallocQueue,
    DecodeTransferQueue,
    SchedulerDisaggregationDecodeMixin,
)
from sglang.srt.disaggregation.kv_events import EventPublisherFactory, KVEventBatch
from sglang.srt.disaggregation.prefill import (
    PrefillBootstrapQueue,
    SchedulerDisaggregationPrefillMixin,
)
from sglang.srt.disaggregation.utils import (
    DisaggregationMode,
    MetadataBuffers,
    ReqToMetadataIdxAllocator,
    TransferBackend,
    prepare_abort,
)
from sglang.srt.distributed import get_pp_group, get_world_group
from sglang.srt.eplb.expert_distribution import get_global_expert_distribution_recorder
from sglang.srt.hf_transformers_utils import (
    get_processor,
    get_tokenizer,
    get_tokenizer_from_processor,
)
from sglang.srt.layers.dp_attention import compute_dp_attention_world_info
from sglang.srt.layers.logits_processor import LogitsProcessorOutput
from sglang.srt.managers.io_struct import (
    AbortReq,
    CloseSessionReqInput,
    ExpertDistributionReq,
    ExpertDistributionReqOutput,
    FlushCacheReqInput,
    FlushCacheReqOutput,
    GetInternalStateReq,
    GetInternalStateReqOutput,
    GetWeightsByNameReqInput,
    GetWeightsByNameReqOutput,
    HealthCheckOutput,
    InitWeightsUpdateGroupReqInput,
    InitWeightsUpdateGroupReqOutput,
    LoadLoRAAdapterReqInput,
    LoadLoRAAdapterReqOutput,
    OpenSessionReqInput,
    OpenSessionReqOutput,
    ProfileReq,
    ProfileReqOutput,
    ProfileReqType,
    ReleaseMemoryOccupationReqInput,
    ReleaseMemoryOccupationReqOutput,
    ResumeMemoryOccupationReqInput,
    ResumeMemoryOccupationReqOutput,
    RpcReqInput,
    RpcReqOutput,
    SetInternalStateReq,
    SetInternalStateReqOutput,
    SlowDownReqInput,
    SlowDownReqOutput,
    TokenizedEmbeddingReqInput,
    TokenizedGenerateReqInput,
    UnloadLoRAAdapterReqInput,
    UnloadLoRAAdapterReqOutput,
    UpdateWeightFromDiskReqInput,
    UpdateWeightFromDiskReqOutput,
    UpdateWeightsFromDistributedReqInput,
    UpdateWeightsFromDistributedReqOutput,
    UpdateWeightsFromTensorReqInput,
    UpdateWeightsFromTensorReqOutput,
)
from sglang.srt.managers.mm_utils import init_embedding_cache
from sglang.srt.managers.schedule_batch import (
    FINISH_ABORT,
    MultimodalInputs,
    Req,
    ScheduleBatch,
    WaitingStatus,
    global_server_args_dict,
)
from sglang.srt.managers.schedule_policy import (
    AddReqResult,
    PrefillAdder,
    SchedulePolicy,
)
from sglang.srt.managers.scheduler_output_processor_mixin import (
    SchedulerOutputProcessorMixin,
)
from sglang.srt.managers.session_controller import Session
from sglang.srt.managers.tp_worker import TpModelWorker
from sglang.srt.managers.tp_worker_overlap_thread import TpModelWorkerClient
from sglang.srt.managers.utils import validate_input_length
from sglang.srt.mem_cache.chunk_cache import ChunkCache, SWAChunkCache
from sglang.srt.mem_cache.hiradix_cache import HiRadixCache
from sglang.srt.mem_cache.radix_cache import RadixCache
from sglang.srt.mem_cache.swa_radix_cache import SWARadixCache
from sglang.srt.metrics.collector import SchedulerMetricsCollector, SchedulerStats
from sglang.srt.model_executor.forward_batch_info import ForwardMode, PPProxyTensors
from sglang.srt.reasoning_parser import ReasoningParser
from sglang.srt.server_args import PortArgs, ServerArgs
from sglang.srt.speculative.spec_info import SpeculativeAlgorithm
from sglang.srt.torch_memory_saver_adapter import TorchMemorySaverAdapter
from sglang.srt.two_batch_overlap import TboDPAttentionPreparer
from sglang.srt.utils import (
    DeepEPMode,
    DynamicGradMode,
    broadcast_pyobj,
    configure_gc_logger,
    configure_logger,
    disable_request_logging,
    get_available_gpu_memory,
    get_bool_env_var,
    get_zmq_socket,
    is_cpu,
    kill_itself_when_parent_died,
    point_to_point_pyobj,
    pyspy_dump_schedulers,
    require_mlp_sync,
    require_mlp_tp_gather,
    set_gpu_proc_affinity,
    set_random_seed,
    suppress_other_loggers,
)
from sglang.utils import TypeBasedDispatcher, get_exception_traceback

logger = logging.getLogger(__name__)

# Test retract decode for debugging purposes
TEST_RETRACT = get_bool_env_var("SGLANG_TEST_RETRACT")
RECORD_STEP_TIME = get_bool_env_var("SGLANG_RECORD_STEP_TIME")
GRAMMAR_TIMEOUT = float(os.environ.get("SGLANG_GRAMMAR_TIMEOUT", 300))

_is_cpu = is_cpu()


@dataclass
class GenerationBatchResult:
    logits_output: Optional[LogitsProcessorOutput]
    pp_hidden_states_proxy_tensors: Optional[torch.Tensor]
    next_token_ids: Optional[List[int]]
    extend_input_len_per_req: List[int]
    extend_logprob_start_len_per_req: List[int]
    bid: int
    can_run_cuda_graph: bool


@dataclass
class EmbeddingBatchResult:
    embeddings: torch.Tensor
    bid: int


class KvMetrics:
    def __init__(self):
        self.request_active_slots = None
        self.request_total_slots = None
        self.kv_active_blocks = None
        self.kv_total_blocks = None
        self.num_requests_waiting = None
        self.gpu_cache_usage_perc = None
        self.gpu_prefix_cache_hit_rate = None
        self.data_parallel_rank = None


class IdleSleeper:
    """
    In setups which have long inactivity periods it is desirable to reduce
    system power consumption when sglang does nothing. This would lead not only
    to power savings, but also to more CPU thermal headroom when a request
    eventually comes. This is important in cases when multiple GPUs are connected
    as each GPU would otherwise pin one thread at 100% CPU usage.

    The simplest solution is to use zmq.Poller on all sockets that may receive
    data that needs handling immediately.
    """

    def __init__(self, sockets):
        self.poller = zmq.Poller()
        for s in sockets:
            self.poller.register(s, zmq.POLLIN)

    def maybe_sleep(self):
        self.poller.poll(1000)


class Scheduler(
    SchedulerOutputProcessorMixin,
    SchedulerDisaggregationDecodeMixin,
    SchedulerDisaggregationPrefillMixin,
):
    """A scheduler that manages a tensor parallel GPU worker."""

    def __init__(
        self,
        server_args: ServerArgs,
        port_args: PortArgs,
        gpu_id: int,
        tp_rank: int,
        pp_rank: int,
        dp_rank: Optional[int],
    ):
        # Parse args
        self.server_args = server_args
        self.tp_rank = tp_rank
        self.pp_rank = pp_rank
        self.dp_rank = dp_rank
        self.tp_size = server_args.tp_size
        self.pp_size = server_args.pp_size
        self.dp_size = server_args.dp_size
        self.schedule_policy = server_args.schedule_policy
        self.lora_paths = server_args.lora_paths
        self.max_loras_per_batch = server_args.max_loras_per_batch
        self.enable_overlap = not server_args.disable_overlap_schedule
        self.skip_tokenizer_init = server_args.skip_tokenizer_init
        self.enable_metrics = server_args.enable_metrics
        self.enable_metrics_for_all_schedulers = (
            server_args.enable_metrics_for_all_schedulers
        )
        self.enable_kv_cache_events = server_args.kv_events_config is not None
        self.stream_interval = server_args.stream_interval
        self.spec_algorithm = SpeculativeAlgorithm.from_string(
            server_args.speculative_algorithm
        )
        self.gpu_id = gpu_id
        self.enable_hierarchical_cache = server_args.enable_hierarchical_cache
        self.enable_hicache_storage = server_args.hicache_storage_backend is not None
        self.page_size = server_args.page_size
        self.dp_size = server_args.dp_size
        self.attn_tp_rank, self.attn_tp_size, self.attn_dp_rank = (
            compute_dp_attention_world_info(
                server_args.enable_dp_attention,
                self.tp_rank,
                self.tp_size,
                self.dp_size,
            )
        )

        # Init inter-process communication
        context = zmq.Context(2)
        self.idle_sleeper = None

        if self.pp_rank == 0 and self.attn_tp_rank == 0:
            self.recv_from_tokenizer = get_zmq_socket(
                context, zmq.PULL, port_args.scheduler_input_ipc_name, False
            )
            self.send_to_tokenizer = get_zmq_socket(
                context, zmq.PUSH, port_args.tokenizer_ipc_name, False
            )

            if server_args.skip_tokenizer_init:
                # Directly send to the TokenizerManager
                self.send_to_detokenizer = get_zmq_socket(
                    context, zmq.PUSH, port_args.tokenizer_ipc_name, False
                )
            else:
                # Send to the DetokenizerManager
                self.send_to_detokenizer = get_zmq_socket(
                    context, zmq.PUSH, port_args.detokenizer_ipc_name, False
                )

            self.recv_from_rpc = get_zmq_socket(
                context, zmq.DEALER, port_args.rpc_ipc_name, False
            )
            if self.server_args.sleep_on_idle:
                self.idle_sleeper = IdleSleeper(
                    [
                        self.recv_from_tokenizer,
                        self.recv_from_rpc,
                    ]
                )
        else:
            self.recv_from_tokenizer = None
            self.recv_from_rpc = None
            self.send_to_tokenizer = SimpleNamespace(send_pyobj=lambda x: None)
            self.send_to_detokenizer = SimpleNamespace(send_pyobj=lambda x: None)

        if self.current_scheduler_metrics_enabled():
            self.send_metrics_from_scheduler = get_zmq_socket(
                context, zmq.PUSH, port_args.metrics_ipc_name, False
            )

        # Init tokenizer
        self.init_tokenizer()

        # Set reasoning_parser and think_end_id if --reasoning_parser is enabled
        if self.server_args.reasoning_parser and self.tokenizer:
            reasoning_parser = ReasoningParser(
                model_type=self.server_args.reasoning_parser, stream_reasoning=False
            )
            self.tokenizer.think_end_id = self.tokenizer.encode(
                reasoning_parser.detector.think_end_token, add_special_tokens=False
            )[0]

        # Check whether overlap can be enabled
        if not self.is_generation:
            self.enable_overlap = False
            logger.info("Overlap scheduler is disabled for embedding models.")

        # Launch a tensor parallel worker
        if self.enable_overlap:
            TpWorkerClass = TpModelWorkerClient
        else:
            TpWorkerClass = TpModelWorker

        self.tp_worker = TpWorkerClass(
            server_args=server_args,
            gpu_id=gpu_id,
            tp_rank=tp_rank,
            pp_rank=pp_rank,
            dp_rank=dp_rank,
            nccl_port=port_args.nccl_port,
        )

        # Launch a draft worker for speculative decoding
        if self.spec_algorithm.is_eagle():
            from sglang.srt.speculative.eagle_worker import EAGLEWorker

            self.draft_worker = EAGLEWorker(
                gpu_id=gpu_id,
                tp_rank=tp_rank,
                server_args=server_args,
                nccl_port=port_args.nccl_port,
                target_worker=self.tp_worker,
                dp_rank=dp_rank,
            )
        else:
            self.draft_worker = None

        # Get token and memory info from the model worker
        (
            self.max_total_num_tokens,
            self.max_prefill_tokens,
            self.max_running_requests,
            self.max_req_len,
            self.max_req_input_len,
            self.random_seed,
            self.device,
            worker_global_server_args_dict,
            _,
            _,
            _,
        ) = self.tp_worker.get_worker_info()
        if global_server_args_dict["max_micro_batch_size"] is None:
            global_server_args_dict["max_micro_batch_size"] = max(
                self.max_running_requests // server_args.pp_size, 1
            )

        self.tp_group = self.tp_worker.get_tp_group()
        self.tp_cpu_group = self.tp_group.cpu_group
        self.attn_tp_group = self.tp_worker.get_attention_tp_group()
        self.attn_tp_cpu_group = self.tp_worker.get_attention_tp_cpu_group()
        self.pp_group = get_pp_group()
        self.world_group = get_world_group()

        self.pad_input_ids_func = self.tp_worker.get_pad_input_ids_func()
        global_server_args_dict.update(worker_global_server_args_dict)
        set_random_seed(self.random_seed)

        # Hybrid
        self.is_hybrid = self.tp_worker.is_hybrid
        if self.is_hybrid:
            self.sliding_window_size = self.tp_worker.sliding_window_size
            self.full_tokens_per_layer, self.swa_tokens_per_layer = (
                self.tp_worker.get_tokens_per_layer_info()
            )

        # Print debug info
        if tp_rank == 0:
            avail_mem = get_available_gpu_memory(
                self.device, self.gpu_id, empty_cache=False
            )
            logger.info(
                f"max_total_num_tokens={self.max_total_num_tokens}, "
                f"chunked_prefill_size={server_args.chunked_prefill_size}, "
                f"max_prefill_tokens={self.max_prefill_tokens}, "
                f"max_running_requests={self.max_running_requests}, "
                f"context_len={self.model_config.context_len}, "
                f"available_gpu_mem={avail_mem:.2f} GB"
            )

        # Init memory pool and cache
        self.init_memory_pool_and_cache()

        # Init running status
        self.waiting_queue: List[Req] = []
        # The running decoding batch for continuous batching
        self.running_batch: ScheduleBatch = ScheduleBatch(reqs=[], batch_is_full=False)
        # The current forward batch
        self.cur_batch: Optional[ScheduleBatch] = None
        # The last forward batch
        self.last_batch: Optional[ScheduleBatch] = None
        self.forward_ct = 0
        self.forward_ct_decode = 0
        self.num_generated_tokens = 0
        self.last_prefill_tokens = 0
        self.last_decode_stats_tic = time.perf_counter()
        self.last_prefill_stats_tic = time.perf_counter()
        self.return_health_check_ct = 0
        self.num_retracted_reqs: int = 0
        self.num_paused_reqs: int = 0
        self.kv_transfer_speed_gb_s: float = 0.0
        self.kv_transfer_latency_ms: float = 0.0
        self.sessions: Dict[str, Session] = {}
        self.current_stream = torch.get_device_module(self.device).current_stream()
        if self.device == "cpu":
            self.current_stream.synchronize = lambda: None  # No-op for CPU
        self.forward_sleep_time = None

        # Init chunked prefill
        self.chunked_prefill_size = server_args.chunked_prefill_size
        if self.chunked_prefill_size <= 0:  # -1 means disable
            self.chunked_prefill_size = None
        self.chunked_req = None
        self.is_mixed_chunk = (
            self.chunked_prefill_size is not None and server_args.enable_mixed_chunk
        )

        # Init the grammar backend for constrained generation
        self.grammar_queue: List[Req] = []
        if not server_args.skip_tokenizer_init:
            self.grammar_backend = create_grammar_backend(
                server_args, self.tokenizer, self.model_config.vocab_size
            )
        else:
            self.grammar_backend = None

        # Init schedule policy and new token estimation
        self.policy = SchedulePolicy(
            self.schedule_policy,
            self.tree_cache,
            self.enable_hierarchical_cache,
        )
        assert (
            server_args.schedule_conservativeness >= 0
        ), "Invalid schedule_conservativeness"
        self.init_new_token_ratio = min(
            global_config.default_init_new_token_ratio
            * server_args.schedule_conservativeness,
            1.0,
        )
        self.min_new_token_ratio = min(
            self.init_new_token_ratio
            * global_config.default_min_new_token_ratio_factor,
            1.0,
        )
        self.new_token_ratio_decay = (
            self.init_new_token_ratio - self.min_new_token_ratio
        ) / global_config.default_new_token_ratio_decay_steps
        self.new_token_ratio = self.init_new_token_ratio

        # Init watchdog thread
        self.watchdog_timeout = server_args.watchdog_timeout
        t = threading.Thread(target=self.watchdog_thread, daemon=True)
        t.start()
        self.parent_process = psutil.Process().parent()

<<<<<<< HEAD

        # Init memory saver
=======
        # Init memory saver, profiler and metric stats
>>>>>>> e50109f2
        self.memory_saver_adapter = TorchMemorySaverAdapter.create(
            enable=server_args.enable_memory_saver
        )
        self.init_profier()

        # Init metrics stats
        self.init_metrics(tp_rank, pp_rank, dp_rank)
        self.init_kv_events(server_args.kv_events_config)

        # Init request dispatcher
        self._request_dispatcher = TypeBasedDispatcher(
            [
                (TokenizedGenerateReqInput, self.handle_generate_request),
                (TokenizedEmbeddingReqInput, self.handle_embedding_request),
                (FlushCacheReqInput, self.flush_cache_wrapped),
                (AbortReq, self.abort_request),
                (OpenSessionReqInput, self.open_session),
                (CloseSessionReqInput, self.close_session),
                (UpdateWeightFromDiskReqInput, self.update_weights_from_disk),
                (InitWeightsUpdateGroupReqInput, self.init_weights_update_group),
                (
                    UpdateWeightsFromDistributedReqInput,
                    self.update_weights_from_distributed,
                ),
                (UpdateWeightsFromTensorReqInput, self.update_weights_from_tensor),
                (GetWeightsByNameReqInput, self.get_weights_by_name),
                (ReleaseMemoryOccupationReqInput, self.release_memory_occupation),
                (ResumeMemoryOccupationReqInput, self.resume_memory_occupation),
                (SlowDownReqInput, self.slow_down),
                (ProfileReq, self.profile),
                (GetInternalStateReq, self.get_internal_state),
                (SetInternalStateReq, self.set_internal_state),
                (RpcReqInput, self.handle_rpc_request),
                (ExpertDistributionReq, self.expert_distribution_handle),
                (LoadLoRAAdapterReqInput, self.load_lora_adapter),
                (UnloadLoRAAdapterReqInput, self.unload_lora_adapter),
            ]
        )

        # Init disaggregation
        self.disaggregation_mode = DisaggregationMode(
            self.server_args.disaggregation_mode
        )
        self.init_disaggregation()

        if get_bool_env_var("SGLANG_GC_LOG"):
            configure_gc_logger()

<<<<<<< HEAD
        self.setup_logging("/home/zzy/sglang/schedulerlog.log")

    def setup_logging(self, log_file_path: str):
        log_file = open(log_file_path, "w", buffering=1)  # line-buffered
        sys.stdout = log_file
        sys.stderr = log_file
        print("log file initialized")
=======
    def current_scheduler_metrics_enabled(self):
        return self.attn_tp_rank == 0 or self.enable_metrics_for_all_schedulers
>>>>>>> e50109f2

    def maybe_sleep_on_idle(self):
        if self.idle_sleeper is not None:
            self.idle_sleeper.maybe_sleep()

    def init_tokenizer(self):
        server_args = self.server_args

        self.model_config = ModelConfig.from_server_args(server_args)
        self.is_generation = self.model_config.is_generation

        if server_args.skip_tokenizer_init:
            self.tokenizer = self.processor = None
        else:
            if self.model_config.is_multimodal:
                self.processor = get_processor(
                    server_args.tokenizer_path,
                    tokenizer_mode=server_args.tokenizer_mode,
                    trust_remote_code=server_args.trust_remote_code,
                    revision=server_args.revision,
                    use_fast=not server_args.disable_fast_image_processor,
                )
                self.tokenizer = get_tokenizer_from_processor(self.processor)
            else:
                self.tokenizer = get_tokenizer(
                    server_args.tokenizer_path,
                    tokenizer_mode=server_args.tokenizer_mode,
                    trust_remote_code=server_args.trust_remote_code,
                    revision=server_args.revision,
                )

    def init_memory_pool_and_cache(self):
        server_args = self.server_args

        self.req_to_token_pool, self.token_to_kv_pool_allocator = (
            self.tp_worker.get_memory_pool()
        )

        if (
            server_args.chunked_prefill_size is not None
            and server_args.disable_radix_cache
        ):
            if self.is_hybrid:
                ChunkCacheClass = SWAChunkCache
            else:
                ChunkCacheClass = ChunkCache
            self.tree_cache = ChunkCacheClass(
                req_to_token_pool=self.req_to_token_pool,
                token_to_kv_pool_allocator=self.token_to_kv_pool_allocator,
                page_size=self.page_size,
            )
        else:
            if self.enable_hierarchical_cache:
                self.tree_cache = HiRadixCache(
                    req_to_token_pool=self.req_to_token_pool,
                    token_to_kv_pool_allocator=self.token_to_kv_pool_allocator,
                    tp_cache_group=(
                        self.attn_tp_cpu_group
                        if self.server_args.enable_dp_attention
                        else self.tp_cpu_group
                    ),
                    page_size=self.page_size,
                    hicache_ratio=server_args.hicache_ratio,
                    hicache_size=server_args.hicache_size,
                    hicache_write_policy=server_args.hicache_write_policy,
                    hicache_io_backend=(
                        "direct"
                        if server_args.attention_backend
                        == "fa3"  # hot fix for incompatibility
                        else server_args.hicache_io_backend
                    ),
                    hicache_storage_backend=server_args.hicache_storage_backend,
                )
                self.tp_worker.register_hicache_layer_transfer_counter(
                    self.tree_cache.cache_controller.layer_done_counter
                )
            elif self.is_hybrid:
                assert (
                    self.server_args.disaggregation_mode == "null"
                ), "Hybrid mode does not support disaggregation yet"
                self.tree_cache = SWARadixCache(
                    req_to_token_pool=self.req_to_token_pool,
                    token_to_kv_pool_allocator=self.token_to_kv_pool_allocator,
                    sliding_window_size=self.sliding_window_size,
                    page_size=self.page_size,
                    disable=server_args.disable_radix_cache,
                )

            else:
                self.tree_cache = RadixCache(
                    req_to_token_pool=self.req_to_token_pool,
                    token_to_kv_pool_allocator=self.token_to_kv_pool_allocator,
                    page_size=self.page_size,
                    disable=server_args.disable_radix_cache,
                    enable_kv_cache_events=self.enable_kv_cache_events,
                )

        self.decode_mem_cache_buf_multiplier = (
            1
            if self.spec_algorithm.is_none()
            else (
                server_args.speculative_num_draft_tokens
                + (
                    server_args.speculative_eagle_topk
                    * server_args.speculative_num_steps
                )
            )
        )

    def init_profier(self):
        self.torch_profiler = None
        self.torch_profiler_output_dir: Optional[str] = None
        self.profiler_activities: Optional[List[str]] = None
        self.profile_id: Optional[str] = None
        self.profiler_start_forward_ct: Optional[int] = None
        self.profiler_target_forward_ct: Optional[int] = None
        self.profiler_target_prefill_ct: Optional[int] = None
        self.profiler_target_decode_ct: Optional[int] = None
        self.profiler_prefill_ct: Optional[int] = None
        self.profiler_decode_ct: Optional[int] = None
        self.profile_by_stage: bool = False
        self.profile_steps: Optional[int] = None
        self.profile_in_progress: bool = False
        self.rpd_profiler = None

    def init_metrics(self, tp_rank: int, pp_rank: int, dp_rank: Optional[int]):
        self.last_gen_throughput: float = 0.0
        self.last_input_throughput: float = 0.0
        self.step_time_dict = defaultdict(list)  # Dict[batch size -> step time]
        self.spec_num_total_accepted_tokens = 0
        self.spec_num_total_forward_ct = 0
        self.cum_spec_accept_length = 0
        self.cum_spec_accept_count = 0
        self.total_retracted_reqs = 0
        self.stats = SchedulerStats()
        if self.enable_metrics:
            engine_type = "unified"
            labels = {
                "model_name": self.server_args.served_model_name,
                "engine_type": engine_type,
                "tp_rank": tp_rank,
                "pp_rank": pp_rank,
            }
            if dp_rank is not None:
                labels["dp_rank"] = dp_rank
            self.metrics_collector = SchedulerMetricsCollector(labels=labels)

    def init_kv_events(self, kv_events_config: Optional[str]):
        if self.enable_kv_cache_events:
            self.kv_event_publisher = EventPublisherFactory.create(
                kv_events_config, self.attn_dp_rank
            )

    def init_disaggregation(self):
        self.transfer_backend = TransferBackend(
            self.server_args.disaggregation_transfer_backend
        )

        if (
            self.disaggregation_mode == DisaggregationMode.DECODE
        ):  # *2 for the headroom.
            buffer_size = (self.req_to_token_pool.size) * 2
            self.req_to_metadata_buffer_idx_allocator = ReqToMetadataIdxAllocator(
                buffer_size
            )
            self.disagg_metadata_buffers = MetadataBuffers(
                buffer_size,
                hidden_size=self.model_config.hf_text_config.hidden_size,
                dtype=self.model_config.dtype,
                custom_mem_pool=self.token_to_kv_pool_allocator.get_kvcache().maybe_get_custom_mem_pool(),
            )

            # The decode requests polling kv cache
            self.disagg_decode_transfer_queue = DecodeTransferQueue(
                gloo_group=self.attn_tp_cpu_group,
                req_to_metadata_buffer_idx_allocator=self.req_to_metadata_buffer_idx_allocator,
                tp_rank=self.tp_rank,
                metadata_buffers=self.disagg_metadata_buffers,
                scheduler=self,
                tree_cache=self.tree_cache,
            )

            # The decode requests pending for pre-allocation
            self.disagg_decode_prealloc_queue = DecodePreallocQueue(
                req_to_token_pool=self.req_to_token_pool,
                token_to_kv_pool_allocator=self.token_to_kv_pool_allocator,
                draft_token_to_kv_pool=(
                    None
                    if self.draft_worker is None
                    else self.draft_worker.model_runner.token_to_kv_pool
                ),
                req_to_metadata_buffer_idx_allocator=self.req_to_metadata_buffer_idx_allocator,
                metadata_buffers=self.disagg_metadata_buffers,
                scheduler=self,
                transfer_queue=self.disagg_decode_transfer_queue,
                tree_cache=self.tree_cache,
                gloo_group=self.attn_tp_cpu_group,
                tp_rank=self.tp_rank,
                tp_size=self.tp_size,
                dp_size=self.server_args.dp_size,
                gpu_id=self.gpu_id,
                bootstrap_port=self.server_args.disaggregation_bootstrap_port,
                max_total_num_tokens=self.max_total_num_tokens,
                prefill_pp_size=self.server_args.disaggregation_prefill_pp,
                num_reserved_decode_tokens=self.server_args.num_reserved_decode_tokens,
                transfer_backend=self.transfer_backend,
            )

        elif self.disaggregation_mode == DisaggregationMode.PREFILL:
            # *2 for the headroom.
            buffer_size = self.max_running_requests * 2
            self.req_to_metadata_buffer_idx_allocator = ReqToMetadataIdxAllocator(
                buffer_size
            )
            self.disagg_metadata_buffers = MetadataBuffers(
                buffer_size,
                hidden_size=self.model_config.hf_text_config.hidden_size,
                dtype=self.model_config.dtype,
                custom_mem_pool=self.token_to_kv_pool_allocator.get_kvcache().maybe_get_custom_mem_pool(),
            )

            self.disagg_prefill_bootstrap_queue = PrefillBootstrapQueue(
                token_to_kv_pool=self.token_to_kv_pool_allocator.get_kvcache(),
                draft_token_to_kv_pool=(
                    None
                    if self.draft_worker is None
                    else self.draft_worker.model_runner.token_to_kv_pool
                ),
                req_to_metadata_buffer_idx_allocator=self.req_to_metadata_buffer_idx_allocator,
                metadata_buffers=self.disagg_metadata_buffers,
                tp_rank=self.tp_rank,
                tp_size=self.tp_size,
                gpu_id=self.gpu_id,
                bootstrap_port=self.server_args.disaggregation_bootstrap_port,
                gloo_group=self.attn_tp_cpu_group,
                max_total_num_tokens=self.max_total_num_tokens,
                decode_tp_size=self.server_args.disaggregation_decode_tp,
                decode_dp_size=self.server_args.disaggregation_decode_dp,
                scheduler=self,
                pp_rank=self.pp_rank,
                pp_size=self.pp_size,
                transfer_backend=self.transfer_backend,
            )
            # The prefill requests that are in the middle of kv sending
            self.disagg_prefill_inflight_queue: List[Req] = []

    @DynamicGradMode()
    def event_loop_normal(self):
        """A normal scheduler loop."""
        while True:
            recv_reqs = self.recv_requests()
            print("requests recved from normal event loop")
            self.process_input_requests(recv_reqs)

            batch = self.get_next_batch_to_run()
            self.cur_batch = batch

            if batch:
                result = self.run_batch(batch)
                self.process_batch_result(batch, result)
            else:
                # When the server is idle, do self-check and re-init some states
                self.check_memory()
                self.check_tree_cache()
                self.new_token_ratio = self.init_new_token_ratio
                self.maybe_sleep_on_idle()

            self.last_batch = batch

    @DynamicGradMode()
    def event_loop_overlap(self):
        """A scheduler loop that overlaps the CPU processing and GPU computation."""
        self.result_queue = deque()

        while True:
            recv_reqs = self.recv_requests()
            print("recv requests from overlap event loop")
            self.process_input_requests(recv_reqs)

            batch = self.get_next_batch_to_run()
            self.cur_batch = batch

            if batch:
                batch.launch_done = threading.Event()
                result = self.run_batch(batch)
                self.result_queue.append((batch.copy(), result))

                if self.last_batch is None:
                    # Create a dummy first batch to start the pipeline for overlap schedule.
                    # It is now used for triggering the sampling_info_done event.
                    tmp_batch = ScheduleBatch(
                        reqs=None,
                        forward_mode=ForwardMode.DUMMY_FIRST,
                        next_batch_sampling_info=self.tp_worker.cur_sampling_info,
                    )
                    self.process_batch_result(tmp_batch, None, batch.launch_done)

            if self.last_batch:
                # Process the results of the last batch
                tmp_batch, tmp_result = self.result_queue.popleft()
                tmp_batch.next_batch_sampling_info = (
                    self.tp_worker.cur_sampling_info if batch else None
                )
                # NOTE: we should use current launched batch's launch_done event Instead of the last batch's
                self.process_batch_result(
                    tmp_batch, tmp_result, batch.launch_done if batch else None
                )
            elif batch is None:
                # When the server is idle, do self-check and re-init some states
                self.check_memory()
                self.check_tree_cache()
                self.new_token_ratio = self.init_new_token_ratio
                self.maybe_sleep_on_idle()

            self.last_batch = batch

    @DynamicGradMode()
    def event_loop_pp(self):
        """A non-overlap scheduler loop for pipeline parallelism."""
        mbs = [None] * self.pp_size
        last_mbs = [None] * self.pp_size
        self.running_mbs = [
            ScheduleBatch(reqs=[], batch_is_full=False) for _ in range(self.pp_size)
        ]
        bids = [None] * self.pp_size
        pp_outputs: Optional[PPProxyTensors] = None
        while True:
            server_is_idle = True
            for mb_id in range(self.pp_size):
                self.running_batch = self.running_mbs[mb_id]
                self.last_batch = last_mbs[mb_id]

                recv_reqs = self.recv_requests()
                self.process_input_requests(recv_reqs)
                mbs[mb_id] = self.get_next_batch_to_run()
                self.running_mbs[mb_id] = self.running_batch

                self.cur_batch = mbs[mb_id]
                if self.cur_batch:
                    server_is_idle = False
                    result = self.run_batch(self.cur_batch)

                # (last rank) send the outputs to the next step
                if self.pp_group.is_last_rank:
                    if self.cur_batch:
                        next_token_ids, bids[mb_id] = (
                            result.next_token_ids,
                            result.bid,
                        )
                        if self.cur_batch.return_logprob:
                            pp_outputs = PPProxyTensors(
                                {
                                    "next_token_ids": next_token_ids,
                                    "extend_input_len_per_req": result.extend_input_len_per_req,
                                    "extend_logprob_start_len_per_req": result.extend_logprob_start_len_per_req,
                                }
                                | (
                                    {
                                        f"logits_output.{k}": v
                                        for k, v in result.logits_output.__dict__.items()
                                    }
                                    if result.logits_output is not None
                                    else {}
                                )
                            )
                        else:
                            pp_outputs = PPProxyTensors(
                                {
                                    "next_token_ids": next_token_ids,
                                }
                            )
                        # send the output from the last round to let the next stage worker run post processing
                        self.pp_group.send_tensor_dict(
                            pp_outputs.tensors,
                            all_gather_group=self.attn_tp_group,
                        )

                # receive outputs and post-process (filter finished reqs) the coming microbatch
                next_mb_id = (mb_id + 1) % self.pp_size
                next_pp_outputs = None
                if mbs[next_mb_id] is not None:
                    next_pp_outputs: Optional[PPProxyTensors] = PPProxyTensors(
                        self.pp_group.recv_tensor_dict(
                            all_gather_group=self.attn_tp_group
                        )
                    )
                    mbs[next_mb_id].output_ids = next_pp_outputs["next_token_ids"]
                    logits_output_args = {
                        k[len("logits_output.") :]: v
                        for k, v in next_pp_outputs.tensors.items()
                        if k.startswith("logits_output.")
                    }
                    if len(logits_output_args) > 0:
                        logits_output = LogitsProcessorOutput(**logits_output_args)
                    else:
                        logits_output = None
                    output_result = GenerationBatchResult(
                        logits_output=logits_output,
                        pp_hidden_states_proxy_tensors=None,
                        next_token_ids=next_pp_outputs["next_token_ids"],
                        extend_input_len_per_req=next_pp_outputs.tensors.get(
                            "extend_input_len_per_req", None
                        ),
                        extend_logprob_start_len_per_req=next_pp_outputs.tensors.get(
                            "extend_logprob_start_len_per_req", None
                        ),
                        bid=bids[next_mb_id],
                        can_run_cuda_graph=result.can_run_cuda_graph,
                    )
                    self.process_batch_result(mbs[next_mb_id], output_result)
                    last_mbs[next_mb_id] = mbs[next_mb_id]

                # (not last rank)
                if not self.pp_group.is_last_rank:
                    if self.cur_batch:
                        bids[mb_id] = result.bid
                    # carry the outputs to the next stage
                    # send the outputs from the last round to let the next stage worker run post processing
                    if pp_outputs:
                        self.pp_group.send_tensor_dict(
                            pp_outputs.tensors,
                            all_gather_group=self.attn_tp_group,
                        )

                    # send out reqs to the next stage
                    dp_offset = self.attn_dp_rank * self.attn_tp_size
                    if self.attn_tp_rank == 0:
                        point_to_point_pyobj(
                            recv_reqs,
                            self.pp_rank * self.tp_size + dp_offset,
                            self.world_group.device_group,
                            self.pp_rank * self.tp_size + dp_offset,
                            (self.pp_rank + 1) * self.tp_size + dp_offset,
                        )

                    # send out proxy tensors to the next stage
                    if self.cur_batch:
                        self.pp_group.send_tensor_dict(
                            result.pp_hidden_states_proxy_tensors,
                            all_gather_group=self.attn_tp_group,
                        )

                pp_outputs = next_pp_outputs

            # When the server is idle, self-check and re-init some states
            if server_is_idle:
                self.check_memory()
                self.check_tree_cache()
                self.new_token_ratio = self.init_new_token_ratio
                self.maybe_sleep_on_idle()

    def recv_requests(self) -> List[Req]:
        """Receive results at tp_rank = 0 and broadcast it to all other TP ranks."""
        if self.pp_rank == 0:
            if self.attn_tp_rank == 0:
                recv_reqs = []

                while True:
                    try:
                        recv_req = self.recv_from_tokenizer.recv_pyobj(zmq.NOBLOCK)
                    except zmq.ZMQError:
                        break
                    recv_reqs.append(recv_req)

                while True:
                    try:
                        recv_rpc = self.recv_from_rpc.recv_pyobj(zmq.NOBLOCK)
                    except zmq.ZMQError:
                        break
                    recv_reqs.append(recv_rpc)
            else:
                recv_reqs = None
        else:
            if self.attn_tp_rank == 0:
                dp_offset = self.attn_dp_rank * self.attn_tp_size
                recv_reqs = point_to_point_pyobj(
                    [],
                    self.pp_rank * self.tp_size + dp_offset,
                    self.world_group.device_group,
                    (self.pp_rank - 1) * self.tp_size + dp_offset,
                    self.pp_rank * self.tp_size + dp_offset,
                )
            else:
                recv_reqs = None

        if self.server_args.enable_dp_attention:
            if self.attn_tp_rank == 0:
                work_reqs = [
                    req
                    for req in recv_reqs
                    if isinstance(
                        req, (TokenizedGenerateReqInput, TokenizedEmbeddingReqInput)
                    )
                ]
                control_reqs = [
                    req
                    for req in recv_reqs
                    if not isinstance(
                        req, (TokenizedGenerateReqInput, TokenizedEmbeddingReqInput)
                    )
                ]
            else:
                work_reqs = None
                control_reqs = None

            if self.attn_tp_size != 1:
                work_reqs = broadcast_pyobj(
                    work_reqs,
                    self.attn_tp_group.rank,
                    self.attn_tp_cpu_group,
                    src=self.attn_tp_group.ranks[0],
                )
            if self.tp_size != 1:
                control_reqs = broadcast_pyobj(
                    control_reqs,
                    self.tp_group.rank,
                    self.tp_cpu_group,
                    src=self.tp_group.ranks[0],
                )
            recv_reqs = work_reqs + control_reqs
        elif self.tp_size != 1:
            recv_reqs = broadcast_pyobj(
                recv_reqs,
                self.tp_group.rank,
                self.tp_cpu_group,
                src=self.tp_group.ranks[0],
            )
        return recv_reqs

    def process_input_requests(self, recv_reqs: List):
        for recv_req in recv_reqs:
            # If it is a health check generation request and there are running requests, ignore it.
            if is_health_check_generate_req(recv_req) and (
                self.chunked_req is not None or not self.running_batch.is_empty()
            ):
                self.return_health_check_ct += 1
                continue

            output = self._request_dispatcher(recv_req)
            if output is not None:
                if isinstance(output, RpcReqOutput):
                    if self.recv_from_rpc is not None:
                        self.recv_from_rpc.send_pyobj(output)
                else:
                    self.send_to_tokenizer.send_pyobj(output)

    def handle_generate_request(
        self,
        recv_req: TokenizedGenerateReqInput,
    ):
        # Create a new request
        if (
            recv_req.session_params is None
            or recv_req.session_params.id is None
            or recv_req.session_params.id not in self.sessions
        ):
            if recv_req.input_embeds is not None:
                # Generate fake input_ids based on the length of input_embeds
                seq_length = len(recv_req.input_embeds)
                fake_input_ids = [1] * seq_length
                recv_req.input_ids = fake_input_ids

            if recv_req.bootstrap_port is None:
                # Use default bootstrap port
                recv_req.bootstrap_port = self.server_args.disaggregation_bootstrap_port

            req = Req(
                recv_req.rid,
                recv_req.input_text,
                recv_req.input_ids,
                recv_req.sampling_params,
                return_logprob=recv_req.return_logprob,
                top_logprobs_num=recv_req.top_logprobs_num,
                token_ids_logprob=recv_req.token_ids_logprob,
                stream=recv_req.stream,
                lora_path=recv_req.lora_path,
                input_embeds=recv_req.input_embeds,
                custom_logit_processor=recv_req.custom_logit_processor,
                return_hidden_states=recv_req.return_hidden_states,
                eos_token_ids=self.model_config.hf_eos_token_id,
                bootstrap_host=recv_req.bootstrap_host,
                bootstrap_port=recv_req.bootstrap_port,
                bootstrap_room=recv_req.bootstrap_room,
                data_parallel_rank=recv_req.data_parallel_rank,
            )
            req.tokenizer = self.tokenizer

            if self.disaggregation_mode != DisaggregationMode.NULL:
                # Invalid request for disaggregated mode
                if recv_req.bootstrap_room is None:
                    error_msg = (
                        f"Invalid request: Disaggregated request received without "
                        f"boostrap room id. {req.rid=}"
                    )
                    logger.error(error_msg)
                    prepare_abort(req, error_msg)
                    self.stream_output([req], req.return_logprob)
                    return

            if (
                recv_req.session_params is not None
                and recv_req.session_params.id is not None
            ):
                req.set_finish_with_abort(
                    f"Invalid request: session id {recv_req.session_params.id} does not exist"
                )
                self._add_request_to_queue(req)
                return
        else:
            # Create a new request from a previous session
            session = self.sessions[recv_req.session_params.id]
            req = session.create_req(recv_req, self.tokenizer)
            if isinstance(req.finished_reason, FINISH_ABORT):
                self._add_request_to_queue(req)
                return

        # Handle multimodal inputs
        if recv_req.mm_inputs is not None:
            image_inputs = MultimodalInputs.from_dict(recv_req.mm_inputs)
            # Expand a single image token into multiple dummy tokens for receiving image embeddings
            req.origin_input_ids = self.pad_input_ids_func(
                req.origin_input_ids, image_inputs
            )
            req.extend_image_inputs(image_inputs)

            if len(req.origin_input_ids) >= self.max_req_input_len:
                req.set_finish_with_abort(
                    error_msg=(
                        "Multimodal prompt is too long after expanding multimodal tokens. "
                        f"After expanding {len(req.origin_input_ids_unpadded)=} => {len(req.origin_input_ids)} >= {self.max_req_input_len}."
                    )
                )
                self._add_request_to_queue(req)
                return

        # Validate prompt length
        error_msg = validate_input_length(
            req,
            self.max_req_input_len,
            self.server_args.allow_auto_truncate,
        )
        if error_msg:
            req.set_finish_with_abort(error_msg)
            self._add_request_to_queue(req)
            return

        # Copy more attributes
        if recv_req.logprob_start_len == -1 or not recv_req.return_logprob:
            # By default, only return the logprobs for output tokens
            req.logprob_start_len = len(req.origin_input_ids) - 1
        else:
            req.logprob_start_len = recv_req.logprob_start_len

        if req.logprob_start_len >= len(req.origin_input_ids):
            error_msg = f"{req.logprob_start_len=} is higher than the number of input tokens {len(req.origin_input_ids)=}. Please use a smaller logprob_start_len."
            req.logprob_start_len = len(req.origin_input_ids) - 1
            req.set_finish_with_abort(error_msg)
            self._add_request_to_queue(req)
            return

        req.sampling_params.max_new_tokens = min(
            (
                req.sampling_params.max_new_tokens
                if req.sampling_params.max_new_tokens is not None
                else 1 << 30
            ),
            self.max_req_len - len(req.origin_input_ids) - 1,
        )

        # Init grammar cache for this request
        add_to_grammar_queue = False
        if (
            req.sampling_params.json_schema is not None
            or req.sampling_params.regex is not None
            or req.sampling_params.ebnf is not None
            or req.sampling_params.structural_tag is not None
        ):
            assert self.grammar_backend is not None
            if req.sampling_params.json_schema is not None:
                key = ("json", req.sampling_params.json_schema)
            elif req.sampling_params.regex is not None:
                key = ("regex", req.sampling_params.regex)
            elif req.sampling_params.ebnf is not None:
                key = ("ebnf", req.sampling_params.ebnf)
            elif req.sampling_params.structural_tag:
                key = ("structural_tag", req.sampling_params.structural_tag)

            value, cache_hit = self.grammar_backend.get_cached_or_future_value(key)
            req.grammar = value

            if not cache_hit:
                req.grammar_key = key
                add_to_grammar_queue = True
            else:
                if value is INVALID_GRAMMAR_OBJ:  # We hit a cached invalid grammar.
                    error_msg = f"Invalid grammar request with cache hit: {key=}"
                    req.set_finish_with_abort(error_msg)

        if add_to_grammar_queue:
            req.queue_time_start = time.perf_counter()
            self.grammar_queue.append(req)
        else:
            self._add_request_to_queue(req)

    def _add_request_to_queue(self, req: Req):

        req.queue_time_start = time.perf_counter()
        if self.disaggregation_mode == DisaggregationMode.PREFILL:
            self.disagg_prefill_bootstrap_queue.add(
                req, self.model_config.num_key_value_heads
            )
        elif self.disaggregation_mode == DisaggregationMode.DECODE:
            self.disagg_decode_prealloc_queue.add(req)
        else:
            if self.enable_hicache_storage:
                req.init_next_round_input(self.tree_cache)
                last_hash = req.last_host_node.get_last_hash_value()
                matched_len = len(req.prefix_indices) + req.host_hit_length
                if (matched_len > 0 and last_hash is not None) or matched_len == 0:
                    new_input_tokens = req.fill_ids[matched_len:]
                    self.tree_cache.prefetch_from_storage(
                        req.rid, req.last_host_node, new_input_tokens, last_hash
                    )
            self.waiting_queue.append(req)

    def _extend_requests_to_queue(self, reqs: List[Req], is_retracted: bool = False):
        if self.disaggregation_mode == DisaggregationMode.PREFILL:
            self.disagg_prefill_bootstrap_queue.extend(
                reqs, self.model_config.num_key_value_heads
            )
        elif self.disaggregation_mode == DisaggregationMode.DECODE:
            # If this is a decode server, we put the request to the decode pending prealloc queue
            self.disagg_decode_prealloc_queue.extend(reqs, is_retracted)
        else:
            self.waiting_queue.extend(reqs)

    def handle_embedding_request(
        self,
        recv_req: TokenizedEmbeddingReqInput,
    ):
        req = Req(
            recv_req.rid,
            recv_req.input_text,
            recv_req.input_ids,
            recv_req.sampling_params,
            token_type_ids=recv_req.token_type_ids,
        )
        req.tokenizer = self.tokenizer

        # Handle multimodal inputs
        if recv_req.image_inputs is not None:
            image_inputs = MultimodalInputs.from_dict(recv_req.image_inputs)
            # Expand a single image token into multiple dummy tokens for receiving image embeddings
            req.origin_input_ids = self.pad_input_ids_func(
                req.origin_input_ids, image_inputs
            )
            req.extend_image_inputs(image_inputs)

            if len(req.origin_input_ids) >= self.max_req_input_len:
                req.set_finish_with_abort(
                    error_msg=(
                        "Multimodal prompt is too long after expanding multimodal tokens. "
                        f"After expanding {len(req.origin_input_ids_unpadded)=} => {len(req.origin_input_ids)} >= {self.max_req_input_len}."
                    )
                )
                self._add_request_to_queue(req)
                return

        # Validate prompts length
        error_msg = validate_input_length(
            req,
            self.max_req_input_len,
            self.server_args.allow_auto_truncate,
        )
        if error_msg:
            self._add_request_to_queue(req)
            return

        # Copy more attributes
        req.logprob_start_len = len(req.origin_input_ids) - 1
        self._add_request_to_queue(req)

    def _emit_kv_metrics(self):
        kv_metrics = KvMetrics()
        kv_metrics.request_active_slots = self.stats.num_running_reqs
        kv_metrics.request_total_slots = self.max_running_requests
        kv_metrics.kv_active_blocks = int(
            self.stats.token_usage * self.max_total_num_tokens
        )
        kv_metrics.kv_total_blocks = self.max_total_num_tokens
        kv_metrics.num_requests_waiting = self.stats.num_queue_reqs
        kv_metrics.gpu_cache_usage_perc = self.stats.token_usage
        kv_metrics.gpu_prefix_cache_hit_rate = self.stats.cache_hit_rate
        kv_metrics.data_parallel_rank = self.dp_rank if self.dp_rank is not None else 0

        if not self.send_metrics_from_scheduler.closed:
            self.send_metrics_from_scheduler.send_pyobj(kv_metrics)

    def log_prefill_stats(
        self,
        adder: PrefillAdder,
        can_run_list: List[Req],
        running_bs: int,
    ):
        gap_latency = time.perf_counter() - self.last_prefill_stats_tic
        self.last_prefill_stats_tic = time.perf_counter()
        self.last_input_throughput = self.last_prefill_tokens / gap_latency
        self.last_prefill_tokens = adder.log_input_tokens

        if self.is_hybrid:
            (
                full_num_used,
                swa_num_used,
                full_token_usage,
                swa_token_usage,
                _,
                _,
                _,
                _,
            ) = self._get_swa_token_info()
            num_used = max(full_num_used, swa_num_used)
            token_usage = max(full_token_usage, swa_token_usage)
            token_msg = (
                f"full token usage: {full_token_usage:.2f}, "
                f"swa token usage: {swa_token_usage:.2f}, "
            )
        else:
            num_used, token_usage, _, _ = self._get_token_info()
            token_msg = f"token usage: {token_usage:.2f}, "

        num_new_seq = len(can_run_list)
        f = (
            f"Prefill batch. "
            f"#new-seq: {num_new_seq}, "
            f"#new-token: {adder.log_input_tokens}, "
            f"#cached-token: {adder.log_hit_tokens}, "
            f"{token_msg}"
        )

        if self.disaggregation_mode == DisaggregationMode.PREFILL:
            f += f"#unbootstrapped-req: {len(self.disagg_prefill_bootstrap_queue.queue)}, "
            f += f"#queue-req: {len(self.waiting_queue)}, "
            f += f"#transferring-req: {len(self.disagg_prefill_inflight_queue)}, "
            f += f"input throughput (token/s): {self.last_input_throughput:.2f}, "
        else:
            f += f"#running-req: {running_bs}, "
            f += f"#queue-req: {len(self.waiting_queue)}, "

        logger.info(f)

        if self.enable_metrics:
            cache_hit_rate = adder.log_hit_tokens / (
                adder.log_input_tokens + adder.log_hit_tokens
            )
            self.stats.num_running_reqs = running_bs
            self.stats.num_used_tokens = num_used
            self.stats.token_usage = round(token_usage, 2)
            self.stats.num_queue_reqs = len(self.waiting_queue)
            self.stats.cache_hit_rate = cache_hit_rate

            total_queue_latency = 0
            for req in can_run_list:
                total_queue_latency += req.queue_time_end - req.queue_time_start
            self.stats.avg_request_queue_latency = total_queue_latency / num_new_seq

            self.metrics_collector.log_stats(self.stats)
            self._emit_kv_metrics()
        self._publish_kv_events()

    def log_decode_stats(
        self, can_run_cuda_graph: bool, running_batch: ScheduleBatch = None
    ):
        batch = running_batch or self.running_batch

        gap_latency = time.perf_counter() - self.last_decode_stats_tic
        self.last_decode_stats_tic = time.perf_counter()
        self.last_gen_throughput = self.num_generated_tokens / gap_latency
        self.num_generated_tokens = 0
        num_running_reqs = len(batch.reqs)
        if self.is_hybrid:
            (
                full_num_used,
                swa_num_used,
                full_token_usage,
                swa_token_usage,
                _,
                _,
                _,
                _,
            ) = self._get_swa_token_info()
            num_used = max(full_num_used, swa_num_used)
            token_usage = max(full_token_usage, swa_token_usage)
            token_msg = (
                f"#full token: {full_num_used}, "
                f"full token usage: {full_token_usage:.2f}, "
                f"#swa token: {swa_num_used}, "
                f"swa token usage: {swa_token_usage:.2f}, "
            )
        else:
            num_used, token_usage, _, _ = self._get_token_info()
            token_msg = f"#token: {num_used}, " f"token usage: {token_usage:.2f}, "

        if RECORD_STEP_TIME:
            self.step_time_dict[num_running_reqs].append(
                gap_latency / self.server_args.decode_log_interval
            )

        msg = f"Decode batch. #running-req: {num_running_reqs}, {token_msg}"

        if self.spec_algorithm.is_none():
            spec_accept_length = 0
        else:
            spec_accept_length = (
                self.spec_num_total_accepted_tokens / self.spec_num_total_forward_ct
            )
            self.cum_spec_accept_length += self.spec_num_total_accepted_tokens
            self.cum_spec_accept_count += self.spec_num_total_forward_ct
            self.spec_num_total_accepted_tokens = self.spec_num_total_forward_ct = 0
            msg += f"accept len: {spec_accept_length:.2f}, "

        if self.disaggregation_mode == DisaggregationMode.DECODE:
            msg += f"pre-allocated usage: {self.disagg_decode_prealloc_queue.num_tokens_pre_allocated / self.max_total_num_tokens:.2f}, "
            msg += f"#retracted-req: {len(self.disagg_decode_prealloc_queue.retracted_queue)}, "

        msg += (
            f"cuda graph: {can_run_cuda_graph}, "
            f"gen throughput (token/s): {self.last_gen_throughput:.2f}, "
            f"#queue-req: {len(self.waiting_queue)}, "
        )

        logger.info(msg)
        if self.enable_metrics:
            self.stats.num_running_reqs = num_running_reqs
            self.stats.num_used_tokens = num_used
            self.stats.token_usage = round(token_usage, 2)
            self.stats.cache_hit_rate = 0.0
            self.stats.gen_throughput = self.last_gen_throughput
            self.stats.num_queue_reqs = len(self.waiting_queue)
            self.stats.num_grammar_queue_reqs = len(self.grammar_queue)
            self.stats.spec_accept_length = spec_accept_length
            self.stats.total_retracted_reqs = self.total_retracted_reqs
            self.metrics_collector.log_stats(self.stats)
            self._emit_kv_metrics()
        self._publish_kv_events()

    def check_memory(self):
        if self.is_hybrid:
            (
                full_num_used,
                swa_num_used,
                _,
                _,
                full_available_size,
                full_evictable_size,
                swa_available_size,
                swa_evictable_size,
            ) = self._get_swa_token_info()
            memory_leak = full_num_used != 0 or swa_num_used != 0
            token_msg = (
                f"{self.full_tokens_per_layer=}, {full_available_size=}, {full_evictable_size=}, {self.tree_cache.full_protected_size()=}\n"
                f"{self.swa_tokens_per_layer=}, {swa_available_size=}, {swa_evictable_size=}, {self.tree_cache.swa_protected_size()=}\n"
            )
        else:
            _, _, available_size, evictable_size = self._get_token_info()
            protected_size = self.tree_cache.protected_size()
            memory_leak = (available_size + evictable_size) != (
                self.max_total_num_tokens
                if not self.enable_hierarchical_cache
                else self.max_total_num_tokens - protected_size
            )
            token_msg = f"{self.max_total_num_tokens=}, {available_size=}, {evictable_size=}, {protected_size=}\n"

        if memory_leak:
            msg = "token_to_kv_pool_allocator memory leak detected! " f"{token_msg}"
            raise ValueError(msg)

        if self.disaggregation_mode == DisaggregationMode.DECODE:
            req_total_size = (
                self.req_to_token_pool.size + self.req_to_token_pool.pre_alloc_size
            )
        else:
            req_total_size = self.req_to_token_pool.size

        if len(self.req_to_token_pool.free_slots) != req_total_size:
            msg = (
                "req_to_token_pool memory leak detected!"
                f"available_size={len(self.req_to_token_pool.free_slots)}, "
                f"total_size={self.req_to_token_pool.size}\n"
            )
            raise ValueError(msg)

        if (
            self.enable_metrics
            and self.current_scheduler_metrics_enabled()
            and time.perf_counter() > self.metrics_collector.last_log_time + 30
        ):
            # During idle time, also collect metrics every 30 seconds.
            if self.is_hybrid:
                (
                    full_num_used,
                    swa_num_used,
                    full_token_usage,
                    swa_token_usage,
                    _,
                    _,
                    _,
                    _,
                ) = self._get_swa_token_info()
                num_used = max(full_num_used, swa_num_used)
                token_usage = max(full_token_usage, swa_token_usage)
            else:
                num_used, token_usage, _, _ = self._get_token_info()
            num_running_reqs = len(self.running_batch.reqs)
            self.stats.num_running_reqs = num_running_reqs
            self.stats.num_used_tokens = num_used
            self.stats.token_usage = round(token_usage, 2)
            self.stats.gen_throughput = 0
            self.stats.num_queue_reqs = len(self.waiting_queue)
            self.stats.num_grammar_queue_reqs = len(self.grammar_queue)
            self.metrics_collector.log_stats(self.stats)
        self._publish_kv_events()

    def check_tree_cache(self):
        if self.is_hybrid and isinstance(self.tree_cache, SWARadixCache):
            self.tree_cache.sanity_check()

    def _get_token_info(self):
        available_size = self.token_to_kv_pool_allocator.available_size()
        evictable_size = self.tree_cache.evictable_size()
        num_used = self.max_total_num_tokens - (available_size + evictable_size)
        token_usage = num_used / self.max_total_num_tokens
        return num_used, token_usage, available_size, evictable_size

    def _get_swa_token_info(self):
        full_available_size = self.token_to_kv_pool_allocator.full_available_size()
        full_evictable_size = self.tree_cache.full_evictable_size()
        swa_available_size = self.token_to_kv_pool_allocator.swa_available_size()
        swa_evictable_size = self.tree_cache.swa_evictable_size()
        full_num_used = self.full_tokens_per_layer - (
            full_available_size + full_evictable_size
        )
        swa_num_used = self.swa_tokens_per_layer - (
            swa_available_size + swa_evictable_size
        )
        full_token_usage = full_num_used / self.full_tokens_per_layer
        swa_token_usage = swa_num_used / self.swa_tokens_per_layer
        return (
            full_num_used,
            swa_num_used,
            full_token_usage,
            swa_token_usage,
            full_available_size,
            full_evictable_size,
            swa_available_size,
            swa_evictable_size,
        )

    def get_next_batch_to_run(self) -> Optional[ScheduleBatch]:
        # Merge the prefill batch into the running batch
        chunked_req_to_exclude = set()
        if self.chunked_req:
            # Move the chunked request out of the batch so that we can merge
            # only finished requests to running_batch.
            chunked_req_to_exclude.add(self.chunked_req)
            self.tree_cache.cache_unfinished_req(self.chunked_req)
            # chunked request keeps its rid but will get a new req_pool_idx
            self.req_to_token_pool.free(self.chunked_req.req_pool_idx)
        if self.last_batch and self.last_batch.forward_mode.is_extend():
            if self.last_batch.chunked_req is not None:
                # In the context pipeline parallelism, after the last chunk, the current microbatch still track outdated chunked_req.
                # We need to discard it.
                chunked_req_to_exclude.add(self.last_batch.chunked_req)

            # Filter batch
            last_bs = self.last_batch.batch_size()
            self.last_batch.filter_batch(
                chunked_req_to_exclude=list(chunked_req_to_exclude)
            )
            if self.last_batch.batch_size() < last_bs:
                self.running_batch.batch_is_full = False

            # Merge the new batch into the running batch
            if not self.last_batch.is_empty():
                if self.running_batch.is_empty():
                    self.running_batch = self.last_batch
                else:
                    # Merge running_batch with prefill batch
                    self.running_batch.merge_batch(self.last_batch)

        new_batch = self.get_new_batch_prefill()

        need_dp_attn_preparation = require_mlp_sync(self.server_args)

        if need_dp_attn_preparation and not self.spec_algorithm.is_none():
            # In speculative decoding, prefill batches and decode batches cannot be processed in the same DP attention group.
            # We prepare idle batches in advance to skip preparing decode batches when there are prefill batches in the group.
            new_batch = self.prepare_mlp_sync_batch(new_batch)
            need_dp_attn_preparation = new_batch is None

        if new_batch is not None:
            # Run prefill first if possible
            ret = new_batch
        else:
            # Run decode
            if not self.running_batch.is_empty():
                self.running_batch = self.update_running_batch(self.running_batch)
                ret = self.running_batch if not self.running_batch.is_empty() else None
            else:
                ret = None

        # Handle DP attention
        if need_dp_attn_preparation:
            ret = self.prepare_mlp_sync_batch(ret)

        return ret

    def get_num_allocatable_reqs(self, running_bs):
        res = global_server_args_dict["max_micro_batch_size"] - running_bs
        if self.pp_size > 1:
            res = min(res, self.req_to_token_pool.available_size())
        return res

    def get_new_batch_prefill(self) -> Optional[ScheduleBatch]:
        # Check if the grammar is ready in the grammar queue
        if self.grammar_queue:
            self.move_ready_grammar_requests()

        # Handle the cases where prefill is not allowed
        if (
            self.running_batch.batch_is_full or len(self.waiting_queue) == 0
        ) and self.chunked_req is None:
            return None

        running_bs = len(self.running_batch.reqs)
        # Ignore the check if self.chunked_req is not None.
        # In the non-PP case, when self.chunked_req is not None, num_allocatable_reqs should always be greater than 0,
        # as the space for the chunked request has just been released.
        # In PP case, a chunked req can start in one microbatch and end in another microbatch, so the max_running_requests per microbatch should not be strict.
        # Instead, we should always allow chunked request to be added, otherwise, there will be a memory leak.
        if self.get_num_allocatable_reqs(running_bs) <= 0 and not self.chunked_req:
            self.running_batch.batch_is_full = True
            return None

        if self.enable_hierarchical_cache:
            # check for completion of hierarchical cache activities to release memory
            self.tree_cache.check_hicache_events()

        # Get priority queue
        self.policy.calc_priority(self.waiting_queue)

        # Prefill policy
        adder = PrefillAdder(
            self.page_size,
            self.tree_cache,
            self.token_to_kv_pool_allocator,
            self.running_batch,
            self.new_token_ratio,
            self.max_prefill_tokens,
            self.chunked_prefill_size,
            running_bs if self.is_mixed_chunk else 0,
        )

        if self.chunked_req is not None:
            self.chunked_req.init_next_round_input()
            self.chunked_req = adder.add_chunked_req(self.chunked_req)

        if self.lora_paths:
            lora_set = set([req.lora_path for req in self.running_batch.reqs])

        # Get requests from the waiting queue to a new prefill batch
        for req in self.waiting_queue:
            if (
                self.lora_paths
                and len(
                    lora_set
                    | set([req.lora_path for req in adder.can_run_list])
                    | set([req.lora_path])
                )
                > self.max_loras_per_batch
            ):
                self.running_batch.batch_is_full = True
                break

            if len(adder.can_run_list) >= self.get_num_allocatable_reqs(running_bs):
                self.running_batch.batch_is_full = True
                break

            if self.disaggregation_mode == DisaggregationMode.PREFILL:
                # In prefill mode, prealloc queue and transfer queue can also take memory,
                # so we need to check if the available size for the actual available size.
                if len(adder.can_run_list) >= self.req_to_token_pool.available_size():
                    self.running_batch.batch_is_full = True
                    break

<<<<<<< HEAD
            # if self.enable_hierarchical_cache and self.enable_mooncake_store_l3_cache:
            #     if not self.tree_cache.waiting_status_check(req):
            #         continue

            # if not self.enable_mooncake_store_l3_cache:
            if self.enable_hicache_storage:
                self.tree_cache.check_prefetch_progress(req.rid)
=======
            if self.enable_hicache_storage:
                self.tree_cache.check_prefetch_progress(req.rid)

>>>>>>> e50109f2
            req.init_next_round_input(self.tree_cache)
            res = adder.add_one_req(req, has_chunked_req=(self.chunked_req is not None))

            if res != AddReqResult.CONTINUE:
                if res == AddReqResult.NO_TOKEN:
                    if self.enable_hierarchical_cache:
                        # Set batch_is_full after making sure there are requests that can be served
                        self.running_batch.batch_is_full = len(
                            adder.can_run_list
                        ) > 0 or (not self.running_batch.is_empty())
                    else:
                        self.running_batch.batch_is_full = True
                break

        # Update waiting queue
        can_run_list: List[Req] = adder.can_run_list
        if len(can_run_list) == 0:
            return None

        if self.enable_metrics:
            # only record queue time when enable_metrics is True to avoid overhead
            for req in can_run_list:
                req.queue_time_end = time.perf_counter()

        self.waiting_queue = [
            x for x in self.waiting_queue if x not in set(can_run_list)
        ]

        if adder.new_chunked_req is not None:
            assert self.chunked_req is None
            self.chunked_req = adder.new_chunked_req

        if self.chunked_req:
            self.chunked_req.is_chunked += 1

        # Print stats
        if self.current_scheduler_metrics_enabled():
            self.log_prefill_stats(adder, can_run_list, running_bs)

        # Create a new batch
        new_batch = ScheduleBatch.init_new(
            can_run_list,
            self.req_to_token_pool,
            self.token_to_kv_pool_allocator,
            self.tree_cache,
            self.model_config,
            self.enable_overlap,
            self.spec_algorithm,
            self.server_args.enable_custom_logit_processor,
            chunked_req=self.chunked_req,
        )
        if self.enable_hierarchical_cache:
            # todo (zhiqiang): disable cuda graph execution if hicache loading triggered
            new_batch.hicache_consumer_index = (
                self.tree_cache.ready_to_load_host_cache()
            )

        new_batch.prepare_for_extend()

        # Mixed-style chunked prefill
        if (
            self.is_mixed_chunk
            and not self.running_batch.is_empty()
            and not (new_batch.return_logprob or self.running_batch.return_logprob)
        ):
            # TODO (lianmin): support return_logprob + mixed chunked prefill
            self.running_batch.filter_batch()
            if not self.running_batch.is_empty():
                self.running_batch.prepare_for_decode()
                new_batch.mix_with_running(self.running_batch)
                new_batch.decoding_reqs = self.running_batch.reqs
            self.running_batch = ScheduleBatch(
                reqs=[], batch_is_full=self.running_batch.batch_is_full
            )
        else:
            new_batch.decoding_reqs = None

        return new_batch

    def update_running_batch(self, batch: ScheduleBatch) -> Optional[ScheduleBatch]:
        """Update the current running decoding batch."""
        initial_bs = batch.batch_size()

        batch.filter_batch()
        if batch.is_empty():
            batch.batch_is_full = False
            return batch

        # Check if decode out of memory
        if not batch.check_decode_mem(self.decode_mem_cache_buf_multiplier) or (
            TEST_RETRACT and batch.batch_size() > 10
        ):
            old_ratio = self.new_token_ratio

            retracted_reqs, new_token_ratio = batch.retract_decode(self.server_args)
            num_retracted_reqs = len(retracted_reqs)
            self.new_token_ratio = new_token_ratio

            logger.info(
                "KV cache pool is full. Retract requests. "
                f"#retracted_reqs: {num_retracted_reqs}, "
                f"#new_token_ratio: {old_ratio:.4f} -> {self.new_token_ratio:.4f}"
            )

            self._extend_requests_to_queue(retracted_reqs, is_retracted=True)
            self.total_retracted_reqs += num_retracted_reqs
        else:
            self.new_token_ratio = max(
                self.new_token_ratio - self.new_token_ratio_decay,
                self.min_new_token_ratio,
            )

        if batch.batch_size() < initial_bs:
            batch.batch_is_full = False

        # Update batch tensors
        batch.prepare_for_decode()
        return batch

    def run_batch(
        self, batch: ScheduleBatch
    ) -> Union[GenerationBatchResult, EmbeddingBatchResult]:
        """Run a batch."""
        self.forward_ct += 1

        # Whether to run the profiler
        self._profile_batch_predicate(batch)
        if self.forward_sleep_time is not None:
            logger.info(f"Scheduler.run_batch sleep {self.forward_sleep_time}s")
            time.sleep(self.forward_sleep_time)

        # Run forward
        if self.is_generation:
            if self.spec_algorithm.is_none():
                model_worker_batch = batch.get_model_worker_batch()

                # update the consumer index of hicache to the running batch
                self.tp_worker.set_hicache_consumer(
                    model_worker_batch.hicache_consumer_index
                )
                if self.pp_group.is_last_rank:
                    logits_output, next_token_ids, can_run_cuda_graph = (
                        self.tp_worker.forward_batch_generation(model_worker_batch)
                    )
                else:
                    pp_hidden_states_proxy_tensors, _, can_run_cuda_graph = (
                        self.tp_worker.forward_batch_generation(model_worker_batch)
                    )
                bid = model_worker_batch.bid
            else:
                (
                    logits_output,
                    next_token_ids,
                    bid,
                    num_accepted_tokens,
                    can_run_cuda_graph,
                ) = self.draft_worker.forward_batch_speculative_generation(batch)
                bs = batch.batch_size()
                self.spec_num_total_accepted_tokens += num_accepted_tokens + bs
                self.spec_num_total_forward_ct += bs
                self.num_generated_tokens += num_accepted_tokens

            if self.pp_group.is_last_rank:
                batch.output_ids = next_token_ids

            # These 2 values are needed for processing the output, but the values can be
            # modified by overlap schedule. So we have to copy them here so that
            # we can use the correct values in output processing.
            if batch.return_logprob or self.spec_algorithm.is_eagle():
                extend_input_len_per_req = [req.extend_input_len for req in batch.reqs]
            else:
                extend_input_len_per_req = None
            if batch.return_logprob:
                extend_logprob_start_len_per_req = [
                    req.extend_logprob_start_len for req in batch.reqs
                ]
            else:
                extend_logprob_start_len_per_req = None

            ret = GenerationBatchResult(
                logits_output=logits_output if self.pp_group.is_last_rank else None,
                pp_hidden_states_proxy_tensors=(
                    pp_hidden_states_proxy_tensors
                    if not self.pp_group.is_last_rank
                    else None
                ),
                next_token_ids=next_token_ids if self.pp_group.is_last_rank else None,
                extend_input_len_per_req=extend_input_len_per_req,
                extend_logprob_start_len_per_req=extend_logprob_start_len_per_req,
                bid=bid,
                can_run_cuda_graph=can_run_cuda_graph,
            )
        else:  # embedding or reward model
            model_worker_batch = batch.get_model_worker_batch()
            embeddings = self.tp_worker.forward_batch_embedding(model_worker_batch)
            ret = EmbeddingBatchResult(
                embeddings=embeddings, bid=model_worker_batch.bid
            )
        return ret

    def process_batch_result(
        self,
        batch: ScheduleBatch,
        result: Union[GenerationBatchResult, EmbeddingBatchResult],
        launch_done: Optional[threading.Event] = None,
    ):
        if batch.forward_mode.is_decode():
            self.process_batch_result_decode(batch, result, launch_done)
        elif batch.forward_mode.is_extend():
            self.process_batch_result_prefill(batch, result, launch_done)
        elif batch.forward_mode.is_idle():
            if self.enable_overlap:
                self.tp_worker.resolve_last_batch_result(launch_done)
                self.set_next_batch_sampling_info_done(batch)
        elif batch.forward_mode.is_dummy_first():
            self.set_next_batch_sampling_info_done(batch)

        if self.return_health_check_ct:
            # Return some signal for the health check.
            # This is used to prevent the health check signal being blocked by long context prefill.
            # However, one minor issue is that this code path does not check the status of detokenizer manager.
            self.return_health_check_ct -= 1
            self.send_to_tokenizer.send_pyobj(HealthCheckOutput())

    def prepare_mlp_sync_batch(self, local_batch: ScheduleBatch):
        return self.prepare_mlp_sync_batch_raw(
            local_batch,
            dp_size=self.server_args.dp_size,
            attn_tp_size=self.attn_tp_size,
            tp_group=self.tp_group,
            get_idle_batch=self.get_idle_batch,
            disable_cuda_graph=self.server_args.disable_cuda_graph,
            spec_algorithm=self.spec_algorithm,
            speculative_num_draft_tokens=self.server_args.speculative_num_draft_tokens,
            enable_two_batch_overlap=self.server_args.enable_two_batch_overlap,
            enable_deepep_moe=self.server_args.enable_deepep_moe,
            deepep_mode=DeepEPMode[self.server_args.deepep_mode],
            require_mlp_tp_gather=require_mlp_tp_gather(self.server_args),
            disable_overlap_schedule=self.server_args.disable_overlap_schedule,
        )

    @staticmethod
    def prepare_mlp_sync_batch_raw(
        local_batch: ScheduleBatch,
        dp_size,
        attn_tp_size: int,
        tp_group,
        get_idle_batch,
        disable_cuda_graph: bool,
        spec_algorithm,
        speculative_num_draft_tokens,
        enable_two_batch_overlap: bool,
        enable_deepep_moe: bool,
        deepep_mode: DeepEPMode,
        require_mlp_tp_gather: bool,
        disable_overlap_schedule: bool,
    ):
        # Check if other DP workers have running batches
        if local_batch is None:
            num_tokens = 0
            num_tokens_for_logprob = 0
        elif local_batch.forward_mode.is_decode():
            num_tokens = local_batch.batch_size()
            num_tokens_for_logprob = num_tokens
        else:
            num_tokens = local_batch.extend_num_tokens
            num_tokens_for_logprob = sum(
                [
                    # We should have at least 1 token for sample in every case.
                    max(extend_len - logprob_start_len, 1)
                    for logprob_start_len, extend_len in zip(
                        local_batch.extend_logprob_start_lens, local_batch.extend_lens
                    )
                ]
            )

        if local_batch is None or local_batch.forward_mode.is_decode_or_idle():
            can_cuda_graph = 1
        else:
            can_cuda_graph = 0

        is_extend_in_batch = (
            local_batch.forward_mode.is_extend() if local_batch else False
        )

        tbo_preparer = TboDPAttentionPreparer()
        if disable_overlap_schedule:
            group = tp_group.device_group
            device = tp_group.device
        else:
            group = tp_group.cpu_group
            device = "cpu"

        local_info = torch.tensor(
            [
                num_tokens,
                can_cuda_graph,
                num_tokens_for_logprob,
                is_extend_in_batch,
                *tbo_preparer.prepare_all_gather(
                    local_batch,
                    deepep_mode,
                    enable_deepep_moe,
                    enable_two_batch_overlap,
                ),
            ],
            dtype=torch.int64,
            device=device,
        )
        global_info = torch.empty(
            (dp_size, attn_tp_size, 6),
            dtype=torch.int64,
            device=device,
        )
        torch.distributed.all_gather_into_tensor(
            global_info.flatten(),
            local_info,
            group=group,
        )
        global_num_tokens = global_info[:, 0, 0].tolist()
        can_cuda_graph = min(global_info[:, 0, 1].tolist())
        global_num_tokens_for_logprob = global_info[:, 0, 2].tolist()
        is_extend_in_batch = global_info[:, 0, 3].tolist()

        tbo_split_seq_index, global_forward_mode = tbo_preparer.compute_output(
            global_info[:, :, 4:6]
        )

        if local_batch is None and max(global_num_tokens) > 0:
            local_batch = get_idle_batch()

        if local_batch is not None:
            # TODO: handle the case when moe_dense_tp_size != 1
            if not require_mlp_tp_gather:
                local_batch.global_num_tokens = [num_tokens]
                local_batch.global_num_tokens_for_logprob = [num_tokens_for_logprob]
            else:
                local_batch.global_num_tokens = global_num_tokens
                local_batch.global_num_tokens_for_logprob = (
                    global_num_tokens_for_logprob
                )
            local_batch.is_extend_in_batch = any(is_extend_in_batch)
            local_batch.tbo_split_seq_index = tbo_split_seq_index
            local_batch.global_forward_mode = global_forward_mode

            # Check forward mode for cuda graph
            if not disable_cuda_graph:
                local_batch.can_run_dp_cuda_graph = can_cuda_graph

        return local_batch

    def get_idle_batch(self):
        idle_batch = ScheduleBatch.init_new(
            [],
            self.req_to_token_pool,
            self.token_to_kv_pool_allocator,
            self.tree_cache,
            self.model_config,
            self.enable_overlap,
            self.spec_algorithm,
            self.server_args.enable_custom_logit_processor,
        )
        idle_batch.prepare_for_idle()
        return idle_batch

    def move_ready_grammar_requests(self):
        """Move requests whose grammar objects are ready from grammar_queue to waiting_queue."""

        num_ready_reqs = 0
        num_timeout_reqs = 0
        for req in self.grammar_queue:
            try:
                if req.finished():  # It is aborted by AbortReq
                    num_ready_reqs += 1
                    continue
                req.grammar = req.grammar.result(timeout=0.03)
                self.grammar_backend.set_cache(req.grammar_key, req.grammar.copy())
                if req.grammar is INVALID_GRAMMAR_OBJ:
                    req.set_finish_with_abort(
                        f"Invalid grammar request: {req.grammar_key=}"
                    )
                num_ready_reqs += 1
            except futures._base.TimeoutError:
                req.grammar_wait_ct += 1
                # NOTE(lianmin): this timeout is the waiting time of the above line. It is
                # not the waiting time from it enters the grammar queue.
                if req.grammar_wait_ct > GRAMMAR_TIMEOUT / 0.03:
                    num_timeout_reqs = 1
                break

        if self.server_args.enable_dp_attention:
            tp_size = self.attn_tp_size
            tp_group = self.attn_tp_cpu_group
        else:
            tp_size = self.tp_size
            tp_group = self.tp_cpu_group

        if tp_size > 1:
            # Sync across TP ranks to make sure they have the same number of ready requests
            tensor = torch.tensor([num_ready_reqs, num_timeout_reqs], dtype=torch.int32)
            torch.distributed.all_reduce(
                tensor, op=torch.distributed.ReduceOp.MAX, group=tp_group
            )
            num_ready_reqs_max, num_timeout_reqs_max = tensor.tolist()

            for i in range(num_ready_reqs, num_ready_reqs_max):
                req = self.grammar_queue[i]
                if req.finished():  # It is aborted by AbortReq
                    continue
                req.grammar = req.grammar.result()
                self.grammar_backend.set_cache(req.grammar_key, req.grammar.copy())
                if req.grammar is INVALID_GRAMMAR_OBJ:
                    req.set_finish_with_abort(
                        f"Invalid grammar request: {req.grammar_key=}"
                    )
        else:
            num_ready_reqs_max = num_ready_reqs
            num_timeout_reqs_max = num_timeout_reqs

        for i in range(num_ready_reqs, num_ready_reqs + num_timeout_reqs_max):
            req = self.grammar_queue[i]
            req.grammar.cancel()
            error_msg = f"Grammar preprocessing timed out for {req.grammar_key=}"
            req.set_finish_with_abort(error_msg)
            self.grammar_backend.set_cache(req.grammar_key, INVALID_GRAMMAR_OBJ)
        num_ready_reqs = num_ready_reqs_max + num_timeout_reqs_max

        self._extend_requests_to_queue(self.grammar_queue[:num_ready_reqs])
        self.grammar_queue = self.grammar_queue[num_ready_reqs:]

    def set_next_batch_sampling_info_done(self, batch: ScheduleBatch):
        if batch.next_batch_sampling_info:
            if batch.next_batch_sampling_info.grammars is not None:
                batch.next_batch_sampling_info.update_regex_vocab_mask()
                self.current_stream.synchronize()
            batch.next_batch_sampling_info.sampling_info_done.set()

            

    def watchdog_thread(self):
        """A watch dog thread that will try to kill the server itself if one forward batch takes too long."""
        self.watchdog_last_forward_ct = 0
        self.watchdog_last_time = time.perf_counter()

        while True:
            current = time.perf_counter()
            if self.cur_batch is not None:
                if self.watchdog_last_forward_ct == self.forward_ct:
                    if current > self.watchdog_last_time + self.watchdog_timeout:
                        break
                else:
                    self.watchdog_last_forward_ct = self.forward_ct
                    self.watchdog_last_time = current
            time.sleep(self.watchdog_timeout // 2)

        if not disable_request_logging():
            # Print batch size and memory pool info to check whether there are de-sync issues.
            if self.is_hybrid:
                (
                    _,
                    _,
                    _,
                    _,
                    full_available_size,
                    full_evictable_size,
                    swa_available_size,
                    swa_evictable_size,
                ) = self._get_swa_token_info()
                info_msg = (
                    f"{full_available_size=}, "
                    f"{full_evictable_size=}, "
                    f"{swa_available_size=}, "
                    f"{swa_evictable_size=}, "
                )
            else:
                _, _, available_size, evictable_size = self._get_token_info()
                info_msg = f"{available_size=}, " f"{evictable_size=}, "
            logger.error(
                f"{self.cur_batch.batch_size()=}, "
                f"{self.cur_batch.reqs=}, "
                f"{info_msg}"
            )

        pyspy_dump_schedulers()
        logger.error(f"Watchdog timeout ({self.watchdog_timeout=})")
        print(file=sys.stderr, flush=True)
        print(file=sys.stdout, flush=True)

        # Wait for some time so that the parent process can print the error.
        time.sleep(5)
        self.parent_process.send_signal(signal.SIGQUIT)

    def flush_cache_wrapped(self, recv_req: FlushCacheReqInput):
        success = self.flush_cache()
        return FlushCacheReqOutput(success=success)

    def flush_cache(self):
        """Flush the memory pool and cache."""
        if (
            len(self.waiting_queue) == 0
            and self.running_batch.is_empty()
            and (self.pp_size == 1 or all(x.is_empty() for x in self.running_mbs))
        ):
            self.cur_batch = None
            self.last_batch = None
            self.tree_cache.reset()
            if self.grammar_backend:
                self.grammar_backend.reset()
            self.req_to_token_pool.clear()
            self.token_to_kv_pool_allocator.clear()

            if not self.spec_algorithm.is_none():
                self.draft_worker.model_runner.req_to_token_pool.clear()
                self.draft_worker.model_runner.token_to_kv_pool_allocator.clear()

            self.num_generated_tokens = 0
            self.forward_ct_decode = 0
            self.spec_num_total_accepted_tokens = 0
            self.spec_num_total_forward_ct = 0
            self.cum_spec_accept_length = 0
            self.cum_spec_accept_count = 0
            torch.cuda.empty_cache()
            logger.info("Cache flushed successfully!")
            if_success = True
        else:
            logging.warning(
                f"Cache not flushed because there are pending requests. "
                f"#queue-req: {len(self.waiting_queue)}, "
                f"#running-req: {len(self.running_batch.reqs)}"
            )
            if_success = False
        return if_success

    def get_load(self):
        # TODO(lsyin): use dynamically maintained num_waiting_tokens
        if self.is_hybrid:
            load_full = (
                self.full_tokens_per_layer
                - self.token_to_kv_pool_allocator.full_available_size()
                - self.tree_cache.full_evictable_size()
            )
            load_swa = (
                self.swa_tokens_per_layer
                - self.token_to_kv_pool_allocator.swa_available_size()
                - self.tree_cache.swa_evictable_size()
            )
            load = max(load_full, load_swa)
        else:
            load = (
                self.max_total_num_tokens
                - self.token_to_kv_pool_allocator.available_size()
                - self.tree_cache.evictable_size()
            )
        load += sum(len(req.origin_input_ids) for req in self.waiting_queue)
        if self.disaggregation_mode == DisaggregationMode.PREFILL:
            load += sum(
                len(req.origin_input_ids)
                for req in self.disagg_prefill_bootstrap_queue.queue
            )
        elif self.disaggregation_mode == DisaggregationMode.DECODE:
            load += sum(
                len(req.req.origin_input_ids)
                for req in self.disagg_decode_prealloc_queue.queue
            )

        return load

    def get_internal_state(self, recv_req: GetInternalStateReq):
        ret = dict(global_server_args_dict)
        ret["last_gen_throughput"] = self.last_gen_throughput
        ret["memory_usage"] = {
            "weight": round(
                self.tp_worker.worker.model_runner.weight_load_mem_usage, 2
            ),
            "kvcache": round(
                self.token_to_kv_pool_allocator.get_kvcache().mem_usage, 2
            ),
            "token_capacity": int(self.max_total_num_tokens),
        }

        if not _is_cpu:
            ret["memory_usage"]["cuda_graph"] = round(
                self.tp_worker.worker.model_runner.cuda_graph_mem_usage, 2
            )

        if not self.spec_algorithm.is_none() and self.cum_spec_accept_count > 0:
            ret["avg_spec_accept_length"] = (
                self.cum_spec_accept_length / self.cum_spec_accept_count
            )
        if RECORD_STEP_TIME:
            ret["step_time_dict"] = self.step_time_dict

        ret["load"] = self.get_load()

        return GetInternalStateReqOutput(internal_state=ret)

    def set_internal_state(self, recv_req: SetInternalStateReq):
        server_args_dict = recv_req.server_args
        args_allow_update = set(
            [
                "max_micro_batch_size",
                "speculative_accept_threshold_single",
                "speculative_accept_threshold_acc",
            ]
        )
        if_success = True
        for k, v in server_args_dict.items():
            if k not in args_allow_update:
                logging.warning(f"Updating {k} is not supported.")
                if_success = False
                break
            elif k == "max_micro_batch_size" and (
                v > self.max_running_requests // self.pp_size or v < 1
            ):
                logging.warning(
                    f"Updating {k} to {v} is rejected because it is out of the valid range [1, {self.max_running_requests // self.pp_size}]."
                )
                if_success = False
                break
        if if_success:
            if not self.spec_algorithm.is_none() and self.cum_spec_accept_count > 0:
                avg_spec_accept_length = (
                    self.cum_spec_accept_length / self.cum_spec_accept_count
                )
                logger.info(f"{avg_spec_accept_length=}")
            self.cum_spec_accept_length = self.cum_spec_accept_count = 0
            for k, v in server_args_dict.items():
                global_server_args_dict[k] = v
            logger.info(f"Global server args updated! {global_server_args_dict=}")
        return SetInternalStateReqOutput(
            updated=True,
            server_args=global_server_args_dict,
        )

    def handle_rpc_request(self, recv_req: RpcReqInput):
        # Handle RPC requests
        logger.info(
            f"handle_rpc_request: {recv_req.method}, param: {recv_req.parameters}"
        )

        success = True
        exec = None
        try:
            func = getattr(self, recv_req.method)
            func(recv_req.parameters)
        except Exception as e:
            success = False
            exec = e
            logger.error(f"Failed to call rpc {recv_req.method}: {str(e)}")

        barrier()
        return RpcReqOutput(success, "" if not exec else str(exec))

    def save_remote_model(self, params):
        url = params["url"]

        worker = self.tp_worker.worker

        worker.model_runner.save_remote_model(url)

    def save_sharded_model(self, params):
        worker = self.tp_worker.worker

        worker.model_runner.save_sharded_model(
            path=params["path"],
            pattern=params["pattern"],
            max_size=params["max_size"],
        )

    def abort_request(self, recv_req: AbortReq):
        # Delete requests in the waiting queue
        to_del = []
        for i, req in enumerate(self.waiting_queue):
            if recv_req.abort_all or req.rid.startswith(recv_req.rid):
                to_del.append(i)

        # Sort in reverse order to avoid index issues when deleting
        for i in reversed(to_del):
            # Abort method 1: directly pop from the queue
            # This only works for requests that have not started anything.
            # We still need to send something back to TokenizerManager to clean up the state.
            req = self.waiting_queue.pop(i)
            self.send_to_tokenizer.send_pyobj(AbortReq(req.rid))
            logger.debug(f"Abort queued request. {req.rid=}")

        # Delete the requests in the grammar queue
        for req in self.grammar_queue:
            # Abort method 2: call `set_finish_with_abort`
            # The request will still run one prefill forward pass.
            # In this case, we change the input_ids to be only one token to make this prefill cheap.
            if recv_req.abort_all or req.rid.startswith(recv_req.rid):
                logger.debug(f"Abort grammar queue request. {req.rid=}")
                if req.grammar:
                    req.grammar.cancel()
                req.set_finish_with_abort("Aborted by AbortReq.")

        # Delete requests in the running batch
        if self.cur_batch is self.running_batch or self.cur_batch is None:
            reqs = self.running_batch.reqs
        else:
            reqs = self.running_batch.reqs + self.cur_batch.reqs

        for req in reqs:
            if not req.finished() and (
                recv_req.abort_all or req.rid.startswith(recv_req.rid)
            ):
                # Abort method 3: set `to_abort=True`
                # The request will still run one decode forward pass.
                # Then we reuse all existing code to clean up the KV cache allocation.
                logger.debug(f"Abort running request. {req.rid=}")
                req.to_abort = True

    def _pause_engine(self) -> Tuple[List[Req], int]:
        raise NotImplementedError()

    def update_weights_from_disk(self, recv_req: UpdateWeightFromDiskReqInput):
        """In-place update of the weights from disk."""
        success, message = self.tp_worker.update_weights_from_disk(recv_req)
        if success:
            flush_cache_success = self.flush_cache()
            assert flush_cache_success, "Cache flush failed after updating weights"
        else:
            logger.error(message)
        return UpdateWeightFromDiskReqOutput(success, message, 0)

    def load_lora_adapter(
        self, recv_req: LoadLoRAAdapterReqInput
    ) -> LoadLoRAAdapterReqOutput:
        """In-place loading a new lora adapter from disk or huggingface."""

        result = self.tp_worker.load_lora_adapter(recv_req)

        if result.success:
            flush_cache_success = self.flush_cache()
            assert flush_cache_success, "Cache flush failed after loading lora adapter."
        else:
            logger.error(result.error_message)
        return result

    def unload_lora_adapter(
        self, recv_req: UnloadLoRAAdapterReqInput
    ) -> UnloadLoRAAdapterReqOutput:
        """Unload the lora adapter."""

        result = self.tp_worker.unload_lora_adapter(recv_req)

        if result.success:
            flush_cache_success = self.flush_cache()
            assert (
                flush_cache_success
            ), "Cache flush failed after unloading LoRA weights"
        else:
            logger.error(result.error_message)
        return result

    def init_weights_update_group(self, recv_req: InitWeightsUpdateGroupReqInput):
        """Initialize the online model parameter update group."""
        success, message = self.tp_worker.init_weights_update_group(recv_req)
        return InitWeightsUpdateGroupReqOutput(success, message)

    def update_weights_from_distributed(
        self,
        recv_req: UpdateWeightsFromDistributedReqInput,
    ) -> Tuple[bool, str]:
        """Update the online model parameter."""
        success, message = self.tp_worker.update_weights_from_distributed(recv_req)
        if success:
            if recv_req.flush_cache:
                flush_cache_success = self.flush_cache()
                assert flush_cache_success, "Cache flush failed after updating weights"
        else:
            logger.error(message)
        return UpdateWeightsFromDistributedReqOutput(success, message)

    def update_weights_from_tensor(self, recv_req: UpdateWeightsFromTensorReqInput):
        """Update the online model parameter from tensors."""
        success, message = self.tp_worker.update_weights_from_tensor(recv_req)
        # TODO extract common code b/t update_weights_from_distributed and update_weights_from_tensor later
        if success:
            if recv_req.flush_cache:
                flush_cache_success = self.flush_cache()
                assert flush_cache_success, "Cache flush failed after updating weights"
        else:
            logger.error(message)
        barrier(group=self.tp_cpu_group)
        return UpdateWeightsFromTensorReqOutput(success, message)

    def get_weights_by_name(self, recv_req: GetWeightsByNameReqInput):
        parameter = self.tp_worker.get_weights_by_name(recv_req)
        return GetWeightsByNameReqOutput(parameter)

    def release_memory_occupation(self, recv_req: ReleaseMemoryOccupationReqInput):
        tags = recv_req.tags

        if tags is None or len(tags) == 0:
            tags = [GPU_MEMORY_TYPE_WEIGHTS, GPU_MEMORY_TYPE_KV_CACHE]

        if GPU_MEMORY_TYPE_KV_CACHE in tags:
            self.memory_saver_adapter.pause(GPU_MEMORY_TYPE_KV_CACHE)
            self.flush_cache()

        if GPU_MEMORY_TYPE_WEIGHTS in tags:
            self.stashed_model_static_state = _export_static_state(
                self.tp_worker.worker.model_runner.model
            )
            torch.distributed.barrier(self.tp_cpu_group)
            self.memory_saver_adapter.pause(GPU_MEMORY_TYPE_WEIGHTS)

        return ReleaseMemoryOccupationReqOutput()

    def resume_memory_occupation(self, recv_req: ResumeMemoryOccupationReqInput):
        tags = recv_req.tags

        if tags is None or len(tags) == 0:
            tags = [GPU_MEMORY_TYPE_WEIGHTS, GPU_MEMORY_TYPE_KV_CACHE]

        if GPU_MEMORY_TYPE_WEIGHTS in tags:
            self.memory_saver_adapter.resume(GPU_MEMORY_TYPE_WEIGHTS)
            torch.distributed.barrier(self.tp_cpu_group)
            _import_static_state(
                self.tp_worker.worker.model_runner.model,
                self.stashed_model_static_state,
            )
            del self.stashed_model_static_state

        if GPU_MEMORY_TYPE_KV_CACHE in tags:
            self.memory_saver_adapter.resume(GPU_MEMORY_TYPE_KV_CACHE)

        return ResumeMemoryOccupationReqOutput()

    def slow_down(self, recv_req: SlowDownReqInput):
        t = recv_req.forward_sleep_time
        if t is not None and t <= 0:
            t = None
        self.forward_sleep_time = t
        return SlowDownReqOutput()

    def profile(self, recv_req: ProfileReq):
        if recv_req.type == ProfileReqType.START_PROFILE:
            if recv_req.profile_by_stage or recv_req.start_step:
                return self.init_profile(
                    recv_req.output_dir,
                    recv_req.start_step,
                    recv_req.num_steps,
                    recv_req.activities,
                    recv_req.with_stack,
                    recv_req.record_shapes,
                    recv_req.profile_by_stage,
                    recv_req.profile_id,
                )
            else:
                self.init_profile(
                    recv_req.output_dir,
                    recv_req.start_step,
                    recv_req.num_steps,
                    recv_req.activities,
                    recv_req.with_stack,
                    recv_req.record_shapes,
                    recv_req.profile_by_stage,
                    recv_req.profile_id,
                )
                return self.start_profile(True)
        else:
            return self.stop_profile()

    def init_profile(
        self,
        output_dir: Optional[str],
        start_step: Optional[int],
        num_steps: Optional[int],
        activities: Optional[List[str]],
        with_stack: Optional[bool],
        record_shapes: Optional[bool],
        profile_by_stage: bool,
        profile_id: str,
    ) -> ProfileReqOutput:
        if self.profile_in_progress:
            return ProfileReqOutput(
                success=False,
                message="Profiling is already in progress. Call /stop_profile first.",
            )

        self.profile_by_stage = profile_by_stage

        if output_dir is None:
            output_dir = os.getenv("SGLANG_TORCH_PROFILER_DIR", "/tmp")
        if activities is None:
            activities = ["CPU", "GPU"]

        self.torch_profiler_output_dir = output_dir
        self.torch_profiler_with_stack = with_stack
        self.torch_profiler_record_shapes = record_shapes
        self.profiler_activities = activities
        self.profile_id = profile_id

        if start_step:
            self.profiler_start_forward_ct = max(start_step, self.forward_ct + 1)

        if num_steps:
            self.profile_steps = num_steps
            if self.profile_by_stage:
                self.profiler_target_prefill_ct = num_steps
                self.profiler_target_decode_ct = num_steps
                self.profiler_prefill_ct = 0
                self.profiler_decode_ct = 0
            elif start_step:
                self.profiler_target_forward_ct = (
                    self.profiler_start_forward_ct + num_steps
                )
            else:
                self.profiler_target_forward_ct = self.forward_ct + num_steps
            # The caller will be notified when reaching profiler_target_forward_ct
        else:
            self.profiler_target_forward_ct = None

        return ProfileReqOutput(success=True, message="Succeeded")

    def start_profile(
        self, stage: Optional[ForwardMode] = None
    ) -> ProfileReqOutput | None:
        stage_str = f" for {stage.__str__()}" if stage else ""
        logger.info(
            f"Profiling starts{stage_str}. Traces will be saved to: {self.torch_profiler_output_dir} (with profile id: {self.profile_id})",
        )

        activities = self.profiler_activities
        with_stack = self.torch_profiler_with_stack
        record_shapes = self.torch_profiler_record_shapes

        activity_map = {
            "CPU": torch.profiler.ProfilerActivity.CPU,
            "GPU": torch.profiler.ProfilerActivity.CUDA,
        }
        torchprof_activities = [
            activity_map[a] for a in activities if a in activity_map
        ]

        if "RPD" in activities:
            from rpdTracerControl import rpdTracerControl

            rpdTracerControl.skipCreate()

            self.rpd_profile_path = os.path.join(
                self.torch_profiler_output_dir,
                "rpd-" + str(time.time()) + f"-TP-{self.tp_rank}" + ".trace.json.gz",
            )

            if self.tp_rank == 0:
                import sqlite3

                from rocpd.schema import RocpdSchema

                if os.path.exists("trace.rpd"):
                    os.unlink("trace.rpd")
                schema = RocpdSchema()
                connection = sqlite3.connect("trace.rpd")
                schema.writeSchema(connection)
                connection.commit()
                del connection
            torch.distributed.barrier(self.tp_cpu_group)

            self.rpd_profiler = rpdTracerControl()
            self.rpd_profiler.setPythonTrace(True)
            self.rpd_profiler.start()
            self.rpd_profiler.rangePush("", "rpd profile range", "")
            self.profile_in_progress = True
        elif torchprof_activities:
            self.torch_profiler = torch.profiler.profile(
                activities=torchprof_activities,
                with_stack=with_stack if with_stack is not None else True,
                record_shapes=record_shapes if record_shapes is not None else False,
            )
            self.torch_profiler.start()
            self.profile_in_progress = True

        if "MEM" in activities:
            torch.cuda.memory._record_memory_history(max_entries=100000)
            self.profile_in_progress = True

        if "CUDA_PROFILER" in activities:
            torch.cuda.cudart().cudaProfilerStart()
            self.profile_in_progress = True

        return ProfileReqOutput(success=True, message="Succeeded")

    def stop_profile(
        self, stage: Optional[ForwardMode] = None
    ) -> ProfileReqOutput | None:
        if not self.profile_in_progress:
            return ProfileReqOutput(
                success=False,
                message="Profiling is not in progress. Call /start_profile first.",
            )

        if not Path(self.torch_profiler_output_dir).exists():
            Path(self.torch_profiler_output_dir).mkdir(parents=True, exist_ok=True)

        stage_suffix = f"-{stage.__str__()}" if stage else ""
        logger.info("Stop profiling" + stage_suffix + "...")
        if self.torch_profiler is not None:
            self.torch_profiler.stop()
            self.torch_profiler.export_chrome_trace(
                os.path.join(
                    self.torch_profiler_output_dir,
                    self.profile_id
                    + f"-TP-{self.tp_rank}"
                    + stage_suffix
                    + ".trace.json.gz",
                )
            )
            torch.distributed.barrier(self.tp_cpu_group)

        if self.rpd_profiler is not None:
            self.rpd_profiler.rangePop()
            self.rpd_profiler.stop()
            self.rpd_profiler.flush()

            torch.distributed.barrier(self.tp_cpu_group)
            if self.tp_rank == 0:
                from sglang.srt.utils import rpd_to_chrome_trace

                rpd_to_chrome_trace("trace.rpd", self.rpd_profile_path)
            self.rpd_profiler = None
            self.rpd_profiler_path = None

        if self.profiler_activities is not None and "MEM" in self.profiler_activities:
            memory_profile_path = os.path.join(
                self.torch_profiler_output_dir,
                str(time.time())
                + f"-TP-{self.tp_rank}-memory"
                + stage_suffix
                + ".pickle",
            )
            torch.cuda.memory._dump_snapshot(memory_profile_path)
            torch.cuda.memory._record_memory_history(enabled=None)

        if "CUDA_PROFILER" in self.profiler_activities:
            torch.cuda.cudart().cudaProfilerStop()

        logger.info(
            "Profiling done. Traces are saved to: %s",
            self.torch_profiler_output_dir,
        )
        self.torch_profiler = None
        self.profile_in_progress = False
        self.profiler_start_forward_ct = None

        return ProfileReqOutput(success=True, message="Succeeded.")

    def _profile_batch_predicate(self, batch):
        if self.profile_by_stage:
            if batch.forward_mode.is_prefill():
                if self.profiler_prefill_ct == 0:
                    self.start_profile(batch.forward_mode)
                self.profiler_prefill_ct += 1
                if self.profiler_prefill_ct > self.profiler_target_prefill_ct:
                    if self.profile_in_progress:
                        self.stop_profile(stage=ForwardMode.EXTEND)
            elif batch.forward_mode.is_decode():
                if self.profiler_decode_ct == 0:
                    if self.profile_in_progress:
                        # force trace flush
                        self.stop_profile(ForwardMode.EXTEND)
                    self.start_profile(batch.forward_mode)
                self.profiler_decode_ct += 1
                if self.profiler_decode_ct > self.profiler_target_decode_ct:
                    if self.profile_in_progress:
                        self.stop_profile(stage=ForwardMode.DECODE)
            elif batch.forward_mode.is_idle():
                pass
            else:
                raise RuntimeError(f"unsupported profile stage: {batch.forward_mode}")
        else:
            # Check profiler
            if (
                self.profiler_target_forward_ct
                and self.profiler_target_forward_ct <= self.forward_ct
            ):
                self.stop_profile()
            if (
                self.profiler_start_forward_ct
                and self.profiler_start_forward_ct == self.forward_ct
            ):
                self.start_profile()

    def expert_distribution_handle(self, recv_req: ExpertDistributionReq):
        if recv_req == ExpertDistributionReq.START_RECORD:
            get_global_expert_distribution_recorder().start_record()
        elif recv_req == ExpertDistributionReq.STOP_RECORD:
            get_global_expert_distribution_recorder().stop_record()
        elif recv_req == ExpertDistributionReq.DUMP_RECORD:
            get_global_expert_distribution_recorder().dump_record()
        else:
            raise ValueError("Unrecognized ExpertDistributionReq value")
        return ExpertDistributionReqOutput()

    def open_session(self, recv_req: OpenSessionReqInput):
        # handle error
        session_id = recv_req.session_id
        if session_id in self.sessions:
            logger.warning(f"session id {session_id} already exist, cannot open.")
            return OpenSessionReqOutput(session_id, False)
        elif session_id is None:
            logger.warning("session id is None, cannot open.")
            return OpenSessionReqOutput(session_id, False)
        else:
            self.sessions[session_id] = Session(
                recv_req.capacity_of_str_len, session_id
            )
            return OpenSessionReqOutput(session_id, True)

    def close_session(self, recv_req: CloseSessionReqInput):
        # handle error
        session_id = recv_req.session_id
        if session_id not in self.sessions:
            logger.warning(f"session id {session_id} does not exist, cannot delete.")
        else:
            del self.sessions[session_id]

    def get_print_prefix(self):
        prefix = ""
        if self.attn_dp_rank is not None:
            prefix += f" DP{self.attn_dp_rank}"
        if self.server_args.tp_size > 1:
            prefix += f" TP{self.tp_rank}"
        if self.pp_size > 1:
            prefix += f" PP{self.pp_rank}"
        return prefix

    def _publish_kv_events(self):
        if self.enable_kv_cache_events:
            events = self.tree_cache.take_events()
            if events:
                batch = KVEventBatch(ts=time.time(), events=events)
                self.kv_event_publisher.publish(batch)


def is_health_check_generate_req(recv_req):
    return getattr(recv_req, "rid", "").startswith("HEALTH_CHECK")


def _export_static_state(model):
    return dict(
        buffers=[
            (name, buffer.detach().clone()) for name, buffer in model.named_buffers()
        ]
    )


def _import_static_state(model, static_params):
    self_named_buffers = dict(model.named_buffers())
    for name, tensor in static_params["buffers"]:
        self_named_buffers[name][...] = tensor


def run_scheduler_process(
    server_args: ServerArgs,
    port_args: PortArgs,
    gpu_id: int,
    tp_rank: int,
    pp_rank: int,
    dp_rank: Optional[int],
    pipe_writer,
):
    # Generate the prefix
    prefix = ""
    if dp_rank is not None:
        prefix += f" DP{dp_rank}"
    if server_args.tp_size > 1:
        prefix += f" TP{tp_rank}"
    if server_args.pp_size > 1:
        prefix += f" PP{pp_rank}"

    # Config the process
    kill_itself_when_parent_died()
    setproctitle.setproctitle(f"sglang::scheduler{prefix.replace(' ', '_')}")
    faulthandler.enable()
    parent_process = psutil.Process().parent()

    # [For Router] if env var "SGLANG_DP_RANK" exist, set dp_rank to the value of the env var
    if dp_rank is None and "SGLANG_DP_RANK" in os.environ:
        dp_rank = int(os.environ["SGLANG_DP_RANK"])

    # Configure the logger
    configure_logger(server_args, prefix=prefix)
    suppress_other_loggers()

    # Set cpu affinity to this gpu process
    if get_bool_env_var("SGLANG_SET_CPU_AFFINITY"):
        set_gpu_proc_affinity(server_args.tp_size, server_args.nnodes, gpu_id)

    embedding_cache_size = 100
    if "SGLANG_VLM_CACHE_SIZE_MB" in os.environ:
        embedding_cache_size = int(os.environ["SGLANG_VLM_CACHE_SIZE_MB"])
    init_embedding_cache(embedding_cache_size * 1024 * 1024)
    # Create a scheduler and run the event loop
    try:
        scheduler = Scheduler(server_args, port_args, gpu_id, tp_rank, pp_rank, dp_rank)
        pipe_writer.send(
            {
                "status": "ready",
                "max_total_num_tokens": scheduler.max_total_num_tokens,
                "max_req_input_len": scheduler.max_req_input_len,
            }
        )
        disaggregation_mode: DisaggregationMode = scheduler.disaggregation_mode

        if disaggregation_mode == DisaggregationMode.NULL:
            if server_args.pp_size > 1:
                scheduler.event_loop_pp()
            elif scheduler.enable_overlap:
                scheduler.event_loop_overlap()
            else:
                scheduler.event_loop_normal()
        elif disaggregation_mode == DisaggregationMode.PREFILL:
            if scheduler.enable_overlap:
                scheduler.event_loop_overlap_disagg_prefill()
            else:
                scheduler.event_loop_normal_disagg_prefill()

        elif disaggregation_mode == DisaggregationMode.DECODE:
            if scheduler.enable_overlap:
                scheduler.event_loop_overlap_disagg_decode()
            else:
                scheduler.event_loop_normal_disagg_decode()

    except Exception:
        traceback = get_exception_traceback()
        logger.error(f"Scheduler hit an exception: {traceback}")
        parent_process.send_signal(signal.SIGQUIT)<|MERGE_RESOLUTION|>--- conflicted
+++ resolved
@@ -495,12 +495,7 @@
         t.start()
         self.parent_process = psutil.Process().parent()
 
-<<<<<<< HEAD
-
-        # Init memory saver
-=======
         # Init memory saver, profiler and metric stats
->>>>>>> e50109f2
         self.memory_saver_adapter = TorchMemorySaverAdapter.create(
             enable=server_args.enable_memory_saver
         )
@@ -549,18 +544,8 @@
         if get_bool_env_var("SGLANG_GC_LOG"):
             configure_gc_logger()
 
-<<<<<<< HEAD
-        self.setup_logging("/home/zzy/sglang/schedulerlog.log")
-
-    def setup_logging(self, log_file_path: str):
-        log_file = open(log_file_path, "w", buffering=1)  # line-buffered
-        sys.stdout = log_file
-        sys.stderr = log_file
-        print("log file initialized")
-=======
     def current_scheduler_metrics_enabled(self):
         return self.attn_tp_rank == 0 or self.enable_metrics_for_all_schedulers
->>>>>>> e50109f2
 
     def maybe_sleep_on_idle(self):
         if self.idle_sleeper is not None:
@@ -837,7 +822,6 @@
 
         while True:
             recv_reqs = self.recv_requests()
-            print("recv requests from overlap event loop")
             self.process_input_requests(recv_reqs)
 
             batch = self.get_next_batch_to_run()
@@ -1755,19 +1739,9 @@
                     self.running_batch.batch_is_full = True
                     break
 
-<<<<<<< HEAD
-            # if self.enable_hierarchical_cache and self.enable_mooncake_store_l3_cache:
-            #     if not self.tree_cache.waiting_status_check(req):
-            #         continue
-
-            # if not self.enable_mooncake_store_l3_cache:
             if self.enable_hicache_storage:
                 self.tree_cache.check_prefetch_progress(req.rid)
-=======
-            if self.enable_hicache_storage:
-                self.tree_cache.check_prefetch_progress(req.rid)
-
->>>>>>> e50109f2
+
             req.init_next_round_input(self.tree_cache)
             res = adder.add_one_req(req, has_chunked_req=(self.chunked_req is not None))
 
