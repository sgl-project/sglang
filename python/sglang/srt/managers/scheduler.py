--- conflicted
+++ resolved
@@ -264,12 +264,6 @@
         self.enable_hierarchical_cache = server_args.enable_hierarchical_cache
         self.enable_hicache_storage = server_args.hicache_storage_backend is not None
         self.page_size = server_args.page_size
-<<<<<<< HEAD
-        self.enable_colocation = server_args.enable_pd_colocation
-
-        # Distributed rank info
-=======
->>>>>>> 11483785
         self.dp_size = server_args.dp_size
         self.attn_tp_rank, self.attn_tp_size, self.attn_dp_rank = (
             compute_dp_attention_world_info(
@@ -1795,11 +1789,7 @@
             self.enable_overlap,
             self.spec_algorithm,
             self.server_args.enable_custom_logit_processor,
-<<<<<<< HEAD
-            max_req_input_len=self.max_req_input_len,
-=======
             chunked_req=self.chunked_req,
->>>>>>> 11483785
         )
         if self.enable_hierarchical_cache:
             # todo (zhiqiang): disable cuda graph execution if hicache loading triggered
@@ -1888,16 +1878,10 @@
         if self.is_generation:
             if self.spec_algorithm.is_none():
                 model_worker_batch = batch.get_model_worker_batch()
-<<<<<<< HEAD
-                # Push a new batch to the queue
-                logits_output, next_token_ids = self.tp_worker.forward_batch_generation(
-                    model_worker_batch
-=======
 
                 # update the consumer index of hicache to the running batch
                 self.tp_worker.set_hicache_consumer(
                     model_worker_batch.hicache_consumer_index
->>>>>>> 11483785
                 )
                 if self.pp_group.is_last_rank:
                     logits_output, next_token_ids, can_run_cuda_graph = (
