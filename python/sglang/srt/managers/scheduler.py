--- conflicted
+++ resolved
@@ -616,10 +616,9 @@
             ]
         )
 
-<<<<<<< HEAD
         # CFG bookkeeping
         self.cfg_rid_to_uncond: Dict[str, Req] = {}
-=======
+
     def init_deterministic_inference_config(self):
         """Initialize deterministic inference configuration for different attention backends."""
         if not self.server_args.enable_deterministic_inference:
@@ -636,7 +635,6 @@
         self.truncation_align_size = (
             get_int_env_var(env_var, default_size) if env_var else None
         )
->>>>>>> 7dcd689b
 
     def init_tokenizer(self):
         server_args = self.server_args
@@ -1276,14 +1274,11 @@
                 bootstrap_room=recv_req.bootstrap_room,
                 data_parallel_rank=recv_req.data_parallel_rank,
                 vocab_size=self.model_config.vocab_size,
-<<<<<<< HEAD
-                cfg_params=recv_req.cfg_params,
-=======
                 priority=recv_req.priority,
                 metrics_collector=(
                     self.metrics_collector if self.enable_metrics else None
                 ),
->>>>>>> 7dcd689b
+                cfg_params=recv_req.cfg_params,
             )
             req.tokenizer = self.tokenizer
 
@@ -1851,7 +1846,11 @@
             lora_set = set([req.lora_id for req in self.running_batch.reqs])
 
         def _try_add_req(req: Req) -> bool:
-            res = adder.add_one_req(req, has_chunked_req=(self.chunked_req is not None))
+            res = adder.add_one_req(
+                req,
+                has_chunked_req=(self.chunked_req is not None),
+                truncation_align_size=self.truncation_align_size,
+            )
 
             if res != AddReqResult.CONTINUE:
                 if res == AddReqResult.NO_TOKEN:
@@ -1899,14 +1898,6 @@
                     continue
 
             req.init_next_round_input(self.tree_cache)
-<<<<<<< HEAD
-=======
-            res = adder.add_one_req(
-                req,
-                has_chunked_req=(self.chunked_req is not None),
-                truncation_align_size=self.truncation_align_size,
-            )
->>>>>>> 7dcd689b
 
             # If `req` is a CFG prompt, make sure that `adder` can take both
             if req.rid in self.cfg_rid_to_uncond:
