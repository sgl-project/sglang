# Copyright 2023-2024 SGLang Team
# Licensed under the Apache License, Version 2.0 (the "License");
# you may not use this file except in compliance with the License.
# You may obtain a copy of the License at
#
#     http://www.apache.org/licenses/LICENSE-2.0
#
# Unless required by applicable law or agreed to in writing, software
# distributed under the License is distributed on an "AS IS" BASIS,
# WITHOUT WARRANTIES OR CONDITIONS OF ANY KIND, either express or implied.
# See the License for the specific language governing permissions and
# limitations under the License.
# ==============================================================================
"""A scheduler that manages a tensor parallel GPU worker."""

import faulthandler
import logging
import os
import signal
import sys
import threading
import time
from collections import deque
from concurrent import futures
from dataclasses import dataclass
from http import HTTPStatus
from types import SimpleNamespace
from typing import Dict, List, Optional, Tuple, Union

import psutil
import setproctitle
import torch
import zmq
from sgl_kernel import spatial
from torch.distributed import barrier

from sglang.global_config import global_config
from sglang.srt.configs.model_config import ModelConfig
from sglang.srt.constrained.base_grammar_backend import (
    INVALID_GRAMMAR_OBJ,
    create_grammar_backend,
)
from sglang.srt.disaggregation.decode import (
    DecodePreallocQueue,
    DecodeTransferQueue,
    SchedulerDisaggregationDecodeMixin,
)
from sglang.srt.disaggregation.prefill import (
    PrefillBootstrapQueue,
    SchedulerDisaggregationPrefillMixin,
)
from sglang.srt.disaggregation.utils import (
    DisaggregationMode,
    MetadataBuffers,
    ReqToMetadataIdxAllocator,
    TransferBackend,
    prepare_abort,
)
from sglang.srt.distributed import get_pp_group, get_world_group
from sglang.srt.eplb.expert_distribution import get_global_expert_distribution_recorder
from sglang.srt.hf_transformers_utils import (
    get_processor,
    get_tokenizer,
    get_tokenizer_from_processor,
)
from sglang.srt.layers.dp_attention import compute_dp_attention_world_info
from sglang.srt.layers.logits_processor import LogitsProcessorOutput
from sglang.srt.layers.moe import initialize_moe_config
from sglang.srt.managers.io_struct import (
    AbortReq,
    BatchTokenizedEmbeddingReqInput,
    BatchTokenizedGenerateReqInput,
    ClearHiCacheReqInput,
    ClearHiCacheReqOutput,
    CloseSessionReqInput,
    DestroyWeightsUpdateGroupReqInput,
    ExpertDistributionReq,
    ExpertDistributionReqOutput,
    FlushCacheReqInput,
    FlushCacheReqOutput,
    FreezeGCReq,
    GetInternalStateReq,
    GetInternalStateReqOutput,
    GetLoadReqInput,
    GetLoadReqOutput,
    GetWeightsByNameReqInput,
    HealthCheckOutput,
    InitWeightsSendGroupForRemoteInstanceReqInput,
    InitWeightsSendGroupForRemoteInstanceReqOutput,
    InitWeightsUpdateGroupReqInput,
    LoadLoRAAdapterReqInput,
    LoadLoRAAdapterReqOutput,
    MultiTokenizerRegisterReq,
    MultiTokenizerWrapper,
    OpenSessionReqInput,
    OpenSessionReqOutput,
    ProfileReq,
    ReleaseMemoryOccupationReqInput,
    ResumeMemoryOccupationReqInput,
    RpcReqInput,
    RpcReqOutput,
    SendWeightsToRemoteInstanceReqInput,
    SendWeightsToRemoteInstanceReqOutput,
    SetInternalStateReq,
    SetInternalStateReqOutput,
    SlowDownReqInput,
    SlowDownReqOutput,
    TokenizedEmbeddingReqInput,
    TokenizedGenerateReqInput,
    UnloadLoRAAdapterReqInput,
    UnloadLoRAAdapterReqOutput,
    UpdateWeightFromDiskReqInput,
    UpdateWeightsFromDistributedReqInput,
    UpdateWeightsFromTensorReqInput,
)
from sglang.srt.managers.mm_utils import init_embedding_cache
from sglang.srt.managers.schedule_batch import (
    FINISH_ABORT,
    MultimodalInputs,
    Req,
    RequestStage,
    ScheduleBatch,
    global_server_args_dict,
)
from sglang.srt.managers.schedule_policy import (
    AddReqResult,
    PrefillAdder,
    SchedulePolicy,
)
from sglang.srt.managers.scheduler_input_blocker import SchedulerInputBlocker
from sglang.srt.managers.scheduler_metrics_mixin import (
    RECORD_STEP_TIME,
    SchedulerMetricsMixin,
)
from sglang.srt.managers.scheduler_output_processor_mixin import (
    SchedulerOutputProcessorMixin,
)
from sglang.srt.managers.scheduler_profiler_mixin import SchedulerProfilerMixin
from sglang.srt.managers.scheduler_recv_skipper import SchedulerRecvSkipper
from sglang.srt.managers.scheduler_update_weights_mixin import (
    SchedulerUpdateWeightsMixin,
)
from sglang.srt.managers.session_controller import Session
from sglang.srt.managers.tp_worker import TpModelWorker
from sglang.srt.managers.tp_worker_overlap_thread import TpModelWorkerClient
from sglang.srt.managers.utils import DPBalanceMeta, validate_input_length
from sglang.srt.mem_cache.chunk_cache import ChunkCache, SWAChunkCache
from sglang.srt.mem_cache.hiradix_cache import HiRadixCache
from sglang.srt.mem_cache.lora_radix_cache import LoRARadixCache
from sglang.srt.mem_cache.radix_cache import RadixCache
from sglang.srt.mem_cache.swa_radix_cache import SWARadixCache
from sglang.srt.model_executor.forward_batch_info import ForwardMode, PPProxyTensors
<<<<<<< HEAD
from sglang.srt.multiplex.multiplexing import SchedulerMultiplexMixin
from sglang.srt.multiplex.pdmux_context import (
    get_sm_counts,
    get_stream_groups,
    initialize_stream_groups,
    load_pdmux_config,
)
from sglang.srt.reasoning_parser import ReasoningParser
=======
from sglang.srt.parser.reasoning_parser import ReasoningParser
>>>>>>> 1d1ce624
from sglang.srt.server_args import PortArgs, ServerArgs
from sglang.srt.speculative.spec_info import SpeculativeAlgorithm
from sglang.srt.torch_memory_saver_adapter import TorchMemorySaverAdapter
from sglang.srt.tracing.trace import (
    process_tracing_init,
    trace_event,
    trace_set_proc_propagate_context,
    trace_set_thread_info,
    trace_slice,
    trace_slice_end,
    trace_slice_start,
)
from sglang.srt.two_batch_overlap import TboDPAttentionPreparer
from sglang.srt.utils import (
    DynamicGradMode,
    broadcast_pyobj,
    configure_gc_logger,
    configure_logger,
    disable_request_logging,
    freeze_gc,
    get_available_gpu_memory,
    get_bool_env_var,
    get_zmq_socket,
    is_cpu,
    kill_itself_when_parent_died,
    numa_bind_to_node,
    point_to_point_pyobj,
    pyspy_dump_schedulers,
    require_mlp_sync,
    require_mlp_tp_gather,
    set_gpu_proc_affinity,
    set_random_seed,
    suppress_other_loggers,
)
from sglang.utils import TypeBasedDispatcher, get_exception_traceback

logger = logging.getLogger(__name__)

# Test retract decode for debugging purposes
TEST_RETRACT = get_bool_env_var("SGLANG_TEST_RETRACT")
GRAMMAR_TIMEOUT = float(os.environ.get("SGLANG_GRAMMAR_TIMEOUT", 300))

_is_cpu = is_cpu()


@dataclass
class GenerationBatchResult:
    logits_output: Optional[LogitsProcessorOutput]
    pp_hidden_states_proxy_tensors: Optional[torch.Tensor]
    next_token_ids: Optional[List[int]]
    extend_input_len_per_req: List[int]
    extend_logprob_start_len_per_req: List[int]
    bid: int
    can_run_cuda_graph: bool


@dataclass
class EmbeddingBatchResult:
    embeddings: torch.Tensor
    bid: int


class Scheduler(
    SchedulerOutputProcessorMixin,
    SchedulerUpdateWeightsMixin,
    SchedulerProfilerMixin,
    SchedulerMetricsMixin,
    SchedulerDisaggregationDecodeMixin,
    SchedulerDisaggregationPrefillMixin,
    SchedulerMultiplexMixin,
):
    """A scheduler that manages a tensor parallel GPU worker."""

    def __init__(
        self,
        server_args: ServerArgs,
        port_args: PortArgs,
        gpu_id: int,
        tp_rank: int,
        moe_ep_rank: int,
        pp_rank: int,
        dp_rank: Optional[int],
        dp_balance_meta: Optional[DPBalanceMeta] = None,
    ):
        # Parse args
        self.server_args = server_args
        self.tp_rank = tp_rank
        self.moe_ep_rank = moe_ep_rank
        self.pp_rank = pp_rank
        self.dp_rank = dp_rank
        self.tp_size = server_args.tp_size
        self.moe_ep_size = server_args.ep_size
        self.pp_size = server_args.pp_size
        self.dp_size = server_args.dp_size
        self.schedule_policy = server_args.schedule_policy
        self.enable_priority_scheduling = server_args.enable_priority_scheduling
        self.schedule_low_priority_values_first = (
            server_args.schedule_low_priority_values_first
        )
        self.priority_scheduling_preemption_threshold = (
            server_args.priority_scheduling_preemption_threshold
        )
        self.enable_lora = server_args.enable_lora
        self.max_loras_per_batch = server_args.max_loras_per_batch
        self.enable_overlap = not server_args.disable_overlap_schedule
        self.enable_pdmux = server_args.enable_pdmux
        self.skip_tokenizer_init = server_args.skip_tokenizer_init
        self.enable_metrics = server_args.enable_metrics
        self.enable_metrics_for_all_schedulers = (
            server_args.enable_metrics_for_all_schedulers
        )
        self.enable_kv_cache_events = server_args.kv_events_config is not None
        self.stream_interval = server_args.stream_interval
        self.spec_algorithm = SpeculativeAlgorithm.from_string(
            server_args.speculative_algorithm
        )
        self.gpu_id = gpu_id
        self.enable_hierarchical_cache = server_args.enable_hierarchical_cache
        self.enable_hicache_storage = server_args.hicache_storage_backend is not None
        self.page_size = server_args.page_size

        self.attn_tp_rank, self.attn_tp_size, self.attn_dp_rank = (
            compute_dp_attention_world_info(
                server_args.enable_dp_attention,
                self.tp_rank,
                self.tp_size,
                self.dp_size,
            )
        )

        # Init model config
        self.model_config = ModelConfig.from_server_args(server_args)

        # Init inter-process communication
        context = zmq.Context(2)
        self.idle_sleeper = None
        if self.pp_rank == 0 and self.attn_tp_rank == 0:
            self.recv_from_tokenizer = get_zmq_socket(
                context, zmq.PULL, port_args.scheduler_input_ipc_name, False
            )
            self.recv_from_rpc = get_zmq_socket(
                context, zmq.DEALER, port_args.rpc_ipc_name, False
            )

            self.send_to_tokenizer = get_zmq_socket(
                context, zmq.PUSH, port_args.tokenizer_ipc_name, False
            )
            if server_args.skip_tokenizer_init:
                # Directly send to the TokenizerManager
                self.send_to_detokenizer = get_zmq_socket(
                    context, zmq.PUSH, port_args.tokenizer_ipc_name, False
                )
            else:
                # Send to the DetokenizerManager
                self.send_to_detokenizer = get_zmq_socket(
                    context, zmq.PUSH, port_args.detokenizer_ipc_name, False
                )

            if self.server_args.sleep_on_idle:
                self.idle_sleeper = IdleSleeper(
                    [
                        self.recv_from_tokenizer,
                        self.recv_from_rpc,
                    ]
                )
        else:
            self.recv_from_tokenizer = None
            self.recv_from_rpc = None
            self.send_to_tokenizer = SimpleNamespace(send_pyobj=lambda x: None)
            self.send_to_detokenizer = SimpleNamespace(send_pyobj=lambda x: None)

        if self.current_scheduler_metrics_enabled():
            self.send_metrics_from_scheduler = get_zmq_socket(
                context, zmq.PUSH, port_args.metrics_ipc_name, False
            )

        if self.enable_pdmux:
            # for pd_multiplexing, Init stream_groups, exclude normal stream for prefill only and decode only
            self.pdmux_config = load_pdmux_config(server_args.pdmux_config_path)
            initialize_stream_groups(gpu_id, self.pdmux_config)
            self.stream_groups = get_stream_groups()
            self.sm_counts = get_sm_counts()
            self.real_sm_group_num = len(self.stream_groups)
            logger.info(
                f"PD-Multiplexing enabled with {self.real_sm_group_num} stream groups, sm_counts (prefill_sm, decode_sm): {self.sm_counts}"
            )

        # Init tokenizer
        self.init_tokenizer()

        # Init moe config
        self.init_moe_config()

        # Set reasoning_parser and think_end_id if --reasoning_parser is enabled
        if self.server_args.reasoning_parser and self.tokenizer:
            reasoning_parser = ReasoningParser(
                model_type=self.server_args.reasoning_parser, stream_reasoning=False
            )
            self.tokenizer.think_end_id = self.tokenizer.encode(
                reasoning_parser.detector.think_end_token, add_special_tokens=False
            )[0]

        # Check whether overlap can be enabled
        if not self.is_generation:
            self.enable_overlap = False
            logger.info("Overlap scheduler is disabled for embedding models.")

        # Launch a tensor parallel worker
        if self.enable_overlap:
            TpWorkerClass = TpModelWorkerClient
        else:
            TpWorkerClass = TpModelWorker

        self.tp_worker = TpWorkerClass(
            server_args=server_args,
            gpu_id=gpu_id,
            tp_rank=tp_rank,
            moe_ep_rank=moe_ep_rank,
            pp_rank=pp_rank,
            dp_rank=dp_rank,
            nccl_port=port_args.nccl_port,
        )

        # Launch a draft worker for speculative decoding
        if self.spec_algorithm.is_eagle():
            from sglang.srt.speculative.eagle_worker import EAGLEWorker

            self.draft_worker = EAGLEWorker(
                gpu_id=gpu_id,
                tp_rank=tp_rank,
                moe_ep_rank=moe_ep_rank,
                server_args=server_args,
                nccl_port=port_args.nccl_port,
                target_worker=self.tp_worker,
                dp_rank=dp_rank,
            )
        elif self.spec_algorithm.is_standalone():
            from sglang.srt.speculative.standalone_worker import StandaloneWorker

            self.draft_worker = StandaloneWorker(
                gpu_id=gpu_id,
                tp_rank=tp_rank,
                moe_ep_rank=moe_ep_rank,
                server_args=server_args,
                nccl_port=port_args.nccl_port,
                target_worker=self.tp_worker,
                dp_rank=dp_rank,
            )
        elif self.spec_algorithm.is_lookahead():
            from sglang.srt.speculative.lookahead_worker import LOOKAHEADWorker

            self.draft_worker = LOOKAHEADWorker(
                gpu_id=gpu_id,
                tp_rank=tp_rank,
                moe_ep_rank=moe_ep_rank,
                server_args=server_args,
                nccl_port=port_args.nccl_port,
                target_worker=self.tp_worker,
                dp_rank=dp_rank,
            )
        else:
            self.draft_worker = None

        # Get token and memory info from the model worker
        (
            self.max_total_num_tokens,
            self.max_prefill_tokens,
            self.max_running_requests,
            self.max_queued_requests,
            self.max_req_len,
            self.max_req_input_len,
            self.random_seed,
            self.device,
            worker_global_server_args_dict,
            _,
            _,
            _,
        ) = self.tp_worker.get_worker_info()
        if global_server_args_dict["max_micro_batch_size"] is None:
            global_server_args_dict["max_micro_batch_size"] = max(
                self.max_running_requests // server_args.pp_size, 1
            )

        self.tp_group = self.tp_worker.get_tp_group()
        self.tp_cpu_group = self.tp_group.cpu_group
        self.attn_tp_group = self.tp_worker.get_attention_tp_group()
        self.attn_tp_cpu_group = self.tp_worker.get_attention_tp_cpu_group()
        self.pp_group = get_pp_group()
        self.world_group = get_world_group()

        self.pad_input_ids_func = self.tp_worker.get_pad_input_ids_func()
        global_server_args_dict.update(worker_global_server_args_dict)
        set_random_seed(self.random_seed)

        # Hybrid memory pool
        self.is_hybrid = self.tp_worker.is_hybrid
        if self.is_hybrid:
            self.sliding_window_size = self.tp_worker.sliding_window_size
            self.full_tokens_per_layer, self.swa_tokens_per_layer = (
                self.tp_worker.get_tokens_per_layer_info()
            )

        # Print debug info
        if tp_rank == 0:
            avail_mem = get_available_gpu_memory(
                self.device, self.gpu_id, empty_cache=False
            )
            logger.info(
                f"max_total_num_tokens={self.max_total_num_tokens}, "
                f"chunked_prefill_size={server_args.chunked_prefill_size}, "
                f"max_prefill_tokens={self.max_prefill_tokens}, "
                f"max_running_requests={self.max_running_requests}, "
                f"context_len={self.model_config.context_len}, "
                f"{'available_cpu_mem' if self.device == 'cpu' else 'available_gpu_mem'}={avail_mem:.2f} GB"
            )

        # Init memory pool and cache
        self.init_memory_pool_and_cache()

        # Init running status
        self.waiting_queue: List[Req] = []
        # The running decoding batch for continuous batching
        self.running_batch: ScheduleBatch = ScheduleBatch(reqs=[], batch_is_full=False)
        # The current forward batch
        self.cur_batch: Optional[ScheduleBatch] = None
        # The current split prefill batch
        self.split_prefill_batch: Optional[ScheduleBatch] = None
        # The last forward batch
        self.last_batch: Optional[ScheduleBatch] = None
        self.forward_ct = 0
        self.forward_ct_decode = 0
        self.num_generated_tokens = 0
        self.last_prefill_tokens = 0
        self.last_decode_stats_tic = time.perf_counter()
        self.last_prefill_stats_tic = time.perf_counter()
        self.return_health_check_ct = 0
        self.num_retracted_reqs: int = 0
        self.num_paused_reqs: int = 0
        self.kv_transfer_speed_gb_s: float = 0.0
        self.kv_transfer_latency_ms: float = 0.0
        self.sessions: Dict[str, Session] = {}
        self.current_stream = torch.get_device_module(self.device).current_stream()
        if self.device == "cpu":
            self.current_stream.synchronize = lambda: None  # No-op for CPU
        self.forward_sleep_time = None

        # Init chunked prefill
        self.chunked_prefill_size = server_args.chunked_prefill_size
        if self.chunked_prefill_size <= 0:  # -1 means disable
            self.chunked_prefill_size = None
        self.chunked_req = None
        self.is_mixed_chunk = (
            self.chunked_prefill_size is not None and server_args.enable_mixed_chunk
        )

        # Init the grammar backend for constrained generation
        self.grammar_queue: List[Req] = []
        if not server_args.skip_tokenizer_init:
            self.grammar_backend = create_grammar_backend(
                server_args,
                self.tokenizer,
                self.model_config.vocab_size,
                self.model_config.hf_eos_token_id,
            )
        else:
            self.grammar_backend = None

        # Init schedule policy and new token estimation
        self.policy = SchedulePolicy(
            self.schedule_policy,
            self.tree_cache,
            self.enable_hierarchical_cache,
            self.enable_priority_scheduling,
            self.schedule_low_priority_values_first,
        )
        # Enable preemption for priority scheduling.
        self.try_preemption = self.enable_priority_scheduling

        assert (
            server_args.schedule_conservativeness >= 0
        ), "Invalid schedule_conservativeness"
        self.init_new_token_ratio = min(
            global_config.default_init_new_token_ratio
            * server_args.schedule_conservativeness,
            1.0,
        )
        self.min_new_token_ratio = min(
            self.init_new_token_ratio
            * global_config.default_min_new_token_ratio_factor,
            1.0,
        )
        self.new_token_ratio_decay = (
            self.init_new_token_ratio - self.min_new_token_ratio
        ) / global_config.default_new_token_ratio_decay_steps
        self.new_token_ratio = self.init_new_token_ratio

        # Init watchdog thread
        self.watchdog_timeout = server_args.watchdog_timeout
        t = threading.Thread(target=self.watchdog_thread, daemon=True)
        t.start()
        self.parent_process = psutil.Process().parent()

        # Init memory saver, profiler and metric stats
        self.memory_saver_adapter = TorchMemorySaverAdapter.create(
            enable=server_args.enable_memory_saver
        )
        self.offload_tags = set()
        self.init_profiler()

        self.recv_skipper = SchedulerRecvSkipper.maybe_create(server_args)
        self.input_blocker = (
            SchedulerInputBlocker(noop=self.attn_tp_rank != 0)
            if get_bool_env_var("SGLANG_ENABLE_COLOCATED_BATCH_GEN")
            else None
        )

        # Init metrics stats
        self.init_metrics(tp_rank, pp_rank, dp_rank)
        self.init_kv_events(server_args.kv_events_config)
        self.init_dp_balance(dp_balance_meta)

        # Init disaggregation
        self.disaggregation_mode = DisaggregationMode(
            self.server_args.disaggregation_mode
        )
        self.init_disaggregation()

        if get_bool_env_var("SGLANG_GC_LOG"):
            configure_gc_logger()

        # Init request dispatcher
        self._request_dispatcher = TypeBasedDispatcher(
            [
                (TokenizedGenerateReqInput, self.handle_generate_request),
                (TokenizedEmbeddingReqInput, self.handle_embedding_request),
                (BatchTokenizedGenerateReqInput, self.handle_batch_generate_request),
                (BatchTokenizedEmbeddingReqInput, self.handle_batch_embedding_request),
                (FlushCacheReqInput, self.flush_cache_wrapped),
                (ClearHiCacheReqInput, self.clear_hicache_storage_wrapped),
                (AbortReq, self.abort_request),
                (OpenSessionReqInput, self.open_session),
                (CloseSessionReqInput, self.close_session),
                (UpdateWeightFromDiskReqInput, self.update_weights_from_disk),
                (InitWeightsUpdateGroupReqInput, self.init_weights_update_group),
                (DestroyWeightsUpdateGroupReqInput, self.destroy_weights_update_group),
                (
                    InitWeightsSendGroupForRemoteInstanceReqInput,
                    self.init_weights_send_group_for_remote_instance,
                ),
                (
                    SendWeightsToRemoteInstanceReqInput,
                    self.send_weights_to_remote_instance,
                ),
                (
                    UpdateWeightsFromDistributedReqInput,
                    self.update_weights_from_distributed,
                ),
                (UpdateWeightsFromTensorReqInput, self.update_weights_from_tensor),
                (GetWeightsByNameReqInput, self.get_weights_by_name),
                (ReleaseMemoryOccupationReqInput, self.release_memory_occupation),
                (ResumeMemoryOccupationReqInput, self.resume_memory_occupation),
                (SlowDownReqInput, self.slow_down),
                (ProfileReq, self.profile),
                (FreezeGCReq, self.handle_freeze_gc),
                (GetInternalStateReq, self.get_internal_state),
                (SetInternalStateReq, self.set_internal_state),
                (RpcReqInput, self.handle_rpc_request),
                (ExpertDistributionReq, self.expert_distribution_handle),
                (LoadLoRAAdapterReqInput, self.load_lora_adapter),
                (UnloadLoRAAdapterReqInput, self.unload_lora_adapter),
                (MultiTokenizerRegisterReq, self.register_multi_tokenizer),
                (GetLoadReqInput, self.get_load),
            ]
        )

    def init_tokenizer(self):
        server_args = self.server_args
        self.is_generation = self.model_config.is_generation

        if server_args.skip_tokenizer_init:
            self.tokenizer = self.processor = None
        else:
            if self.model_config.is_multimodal:
                self.processor = get_processor(
                    server_args.tokenizer_path,
                    tokenizer_mode=server_args.tokenizer_mode,
                    trust_remote_code=server_args.trust_remote_code,
                    revision=server_args.revision,
                    use_fast=not server_args.disable_fast_image_processor,
                )
                self.tokenizer = get_tokenizer_from_processor(self.processor)
            else:
                self.tokenizer = get_tokenizer(
                    server_args.tokenizer_path,
                    tokenizer_mode=server_args.tokenizer_mode,
                    trust_remote_code=server_args.trust_remote_code,
                    revision=server_args.revision,
                )

    def init_memory_pool_and_cache(self):
        server_args = self.server_args

        self.req_to_token_pool, self.token_to_kv_pool_allocator = (
            self.tp_worker.get_memory_pool()
        )

        if (
            server_args.chunked_prefill_size is not None
            and server_args.disable_radix_cache
        ):
            if self.is_hybrid:
                ChunkCacheClass = SWAChunkCache
            else:
                ChunkCacheClass = ChunkCache
            self.tree_cache = ChunkCacheClass(
                req_to_token_pool=self.req_to_token_pool,
                token_to_kv_pool_allocator=self.token_to_kv_pool_allocator,
                page_size=self.page_size,
            )
        else:
            if os.environ.get("SGLANG_EXPERIMENTAL_CPP_RADIX_TREE") == "1":
                # lazy import to avoid JIT overhead
                from sglang.srt.mem_cache.radix_cache_cpp import RadixCacheCpp

                self.tree_cache = RadixCacheCpp(
                    disable=False,
                    use_hicache=self.enable_hierarchical_cache,
                    req_to_token_pool=self.req_to_token_pool,
                    token_to_kv_pool=self.token_to_kv_pool_allocator,
                    tp_cache_group=self.tp_cpu_group,
                    page_size=self.page_size,
                    hicache_ratio=server_args.hicache_ratio,
                    hicache_size=server_args.hicache_size,
                    hicache_write_policy=server_args.hicache_write_policy,
                    enable_kv_cache_events=self.enable_kv_cache_events,
                )
            elif self.enable_hierarchical_cache:
                self.tree_cache = HiRadixCache(
                    req_to_token_pool=self.req_to_token_pool,
                    token_to_kv_pool_allocator=self.token_to_kv_pool_allocator,
                    tp_cache_group=(
                        self.attn_tp_cpu_group
                        if self.server_args.enable_dp_attention
                        else self.tp_cpu_group
                    ),
                    page_size=self.page_size,
                    eviction_policy=server_args.radix_eviction_policy,
                    hicache_ratio=server_args.hicache_ratio,
                    hicache_size=server_args.hicache_size,
                    hicache_write_policy=server_args.hicache_write_policy,
                    hicache_io_backend=server_args.hicache_io_backend,
                    hicache_mem_layout=server_args.hicache_mem_layout,
                    enable_metrics=self.enable_metrics,
                    hicache_storage_backend=server_args.hicache_storage_backend,
                    hicache_storage_prefetch_policy=server_args.hicache_storage_prefetch_policy,
                    model_name=server_args.served_model_name,
                    storage_backend_extra_config=server_args.hicache_storage_backend_extra_config,
                )
                self.tp_worker.register_hicache_layer_transfer_counter(
                    self.tree_cache.cache_controller.layer_done_counter
                )
            elif self.is_hybrid:
                assert (
                    self.server_args.disaggregation_mode == "null"
                ), "Hybrid mode does not support disaggregation yet"
                self.tree_cache = SWARadixCache(
                    req_to_token_pool=self.req_to_token_pool,
                    token_to_kv_pool_allocator=self.token_to_kv_pool_allocator,
                    sliding_window_size=self.sliding_window_size,
                    page_size=self.page_size,
                    disable=server_args.disable_radix_cache,
                )
            elif self.enable_lora:
                assert (
                    not self.enable_hierarchical_cache
                ), "LoRA radix cache doesn't support hierarchical cache"
                assert (
                    self.schedule_policy == "fcfs"
                ), "LoRA radix cache only supports FCFS policy"
                self.tree_cache = LoRARadixCache(
                    req_to_token_pool=self.req_to_token_pool,
                    token_to_kv_pool_allocator=self.token_to_kv_pool_allocator,
                    page_size=self.page_size,
                    disable=server_args.disable_radix_cache,
                )
            elif server_args.enable_lmcache:
                from sglang.srt.mem_cache.storage.lmcache.lmc_radix_cache import (
                    LMCRadixCache,
                )

                self.tree_cache = LMCRadixCache(
                    req_to_token_pool=self.req_to_token_pool,
                    token_to_kv_pool_allocator=self.token_to_kv_pool_allocator,
                    page_size=self.page_size,
                    disable=server_args.disable_radix_cache,
                    model_config=self.model_config,
                    tp_size=self.tp_size,
                    rank=self.tp_rank,
                    tp_group=self.tp_group,
                    eviction_policy=server_args.radix_eviction_policy,
                )
            else:
                self.tree_cache = RadixCache(
                    req_to_token_pool=self.req_to_token_pool,
                    token_to_kv_pool_allocator=self.token_to_kv_pool_allocator,
                    page_size=self.page_size,
                    disable=server_args.disable_radix_cache,
                    enable_kv_cache_events=self.enable_kv_cache_events,
                    eviction_policy=server_args.radix_eviction_policy,
                )

        self.decode_mem_cache_buf_multiplier = (
            1
            if self.spec_algorithm.is_none()
            else (
                server_args.speculative_num_draft_tokens
                + (
                    (server_args.speculative_eagle_topk or 1)
                    * (server_args.speculative_num_steps or 1)
                )
            )
        )

        embedding_cache_size = int(os.environ.get("SGLANG_VLM_CACHE_SIZE_MB", "100"))
        init_embedding_cache(embedding_cache_size * 1024 * 1024)

    def init_disaggregation(self):
        self.transfer_backend = TransferBackend(
            self.server_args.disaggregation_transfer_backend
        )

        if (
            self.disaggregation_mode == DisaggregationMode.DECODE
        ):  # *2 for the headroom.
            buffer_size = (self.req_to_token_pool.size) * 2
            self.req_to_metadata_buffer_idx_allocator = ReqToMetadataIdxAllocator(
                buffer_size
            )
            self.disagg_metadata_buffers = MetadataBuffers(
                buffer_size,
                hidden_size=self.model_config.hf_text_config.hidden_size,
                dtype=self.model_config.dtype,
                custom_mem_pool=self.token_to_kv_pool_allocator.get_kvcache().maybe_get_custom_mem_pool(),
            )

            # The decode requests polling kv cache
            self.disagg_decode_transfer_queue = DecodeTransferQueue(
                gloo_group=self.attn_tp_cpu_group,
                req_to_metadata_buffer_idx_allocator=self.req_to_metadata_buffer_idx_allocator,
                tp_rank=self.tp_rank,
                metadata_buffers=self.disagg_metadata_buffers,
                scheduler=self,
                tree_cache=self.tree_cache,
            )

            # The decode requests pending for pre-allocation
            self.disagg_decode_prealloc_queue = DecodePreallocQueue(
                req_to_token_pool=self.req_to_token_pool,
                token_to_kv_pool_allocator=self.token_to_kv_pool_allocator,
                draft_token_to_kv_pool=(
                    None
                    if self.draft_worker is None or self.spec_algorithm.is_lookahead()
                    else self.draft_worker.model_runner.token_to_kv_pool
                ),
                req_to_metadata_buffer_idx_allocator=self.req_to_metadata_buffer_idx_allocator,
                metadata_buffers=self.disagg_metadata_buffers,
                scheduler=self,
                transfer_queue=self.disagg_decode_transfer_queue,
                tree_cache=self.tree_cache,
                gloo_group=self.attn_tp_cpu_group,
                tp_rank=self.tp_rank,
                tp_size=self.tp_size,
                dp_size=self.server_args.dp_size,
                gpu_id=self.gpu_id,
                bootstrap_port=self.server_args.disaggregation_bootstrap_port,
                max_total_num_tokens=self.max_total_num_tokens,
                prefill_pp_size=self.server_args.disaggregation_prefill_pp,
                num_reserved_decode_tokens=self.server_args.num_reserved_decode_tokens,
                transfer_backend=self.transfer_backend,
            )

        elif self.disaggregation_mode == DisaggregationMode.PREFILL:
            # *2 for the headroom.
            buffer_size = self.max_running_requests * 2
            self.req_to_metadata_buffer_idx_allocator = ReqToMetadataIdxAllocator(
                buffer_size
            )
            self.disagg_metadata_buffers = MetadataBuffers(
                buffer_size,
                hidden_size=self.model_config.hf_text_config.hidden_size,
                dtype=self.model_config.dtype,
                custom_mem_pool=self.token_to_kv_pool_allocator.get_kvcache().maybe_get_custom_mem_pool(),
            )

            self.disagg_prefill_bootstrap_queue = PrefillBootstrapQueue(
                token_to_kv_pool=self.token_to_kv_pool_allocator.get_kvcache(),
                draft_token_to_kv_pool=(
                    None
                    if self.draft_worker is None or self.spec_algorithm.is_lookahead()
                    else self.draft_worker.model_runner.token_to_kv_pool
                ),
                req_to_metadata_buffer_idx_allocator=self.req_to_metadata_buffer_idx_allocator,
                metadata_buffers=self.disagg_metadata_buffers,
                tp_rank=self.tp_rank,
                tp_size=self.tp_size,
                gpu_id=self.gpu_id,
                bootstrap_port=self.server_args.disaggregation_bootstrap_port,
                gloo_group=self.attn_tp_cpu_group,
                max_total_num_tokens=self.max_total_num_tokens,
                decode_tp_size=self.server_args.disaggregation_decode_tp,
                decode_dp_size=self.server_args.disaggregation_decode_dp,
                scheduler=self,
                pp_rank=self.pp_rank,
                pp_size=self.pp_size,
                transfer_backend=self.transfer_backend,
            )
            # The prefill requests that are in the middle of kv sending
            self.disagg_prefill_inflight_queue: List[Req] = []

    def init_moe_config(self):
        if hasattr(self.model_config.hf_config, "num_experts_per_tok"):
            initialize_moe_config(self.server_args)

    @DynamicGradMode()
    def event_loop_normal(self):
        """A normal scheduler loop."""
        while True:
            recv_reqs = self.recv_requests()
            self.process_input_requests(recv_reqs)

            batch = self.get_next_batch_to_run()
            self.cur_batch = batch

            if batch:
                for req in batch.reqs:
                    trace_event("schedule", req.rid)

            if batch:
                result = self.run_batch(batch)
                self.process_batch_result(batch, result)
            else:
                # When the server is idle, do self-check and re-init some states
                self.self_check_during_idle()

            self.last_batch = batch

    @DynamicGradMode()
    def event_loop_overlap(self):
        """A scheduler loop that overlaps the CPU processing and GPU computation."""
        self.result_queue = deque()

        while True:
            recv_reqs = self.recv_requests()
            self.process_input_requests(recv_reqs)

            batch = self.get_next_batch_to_run()
            self.cur_batch = batch

            if batch:
                for req in batch.reqs:
                    trace_event("schedule", req.rid)

            if batch:
                batch.launch_done = threading.Event()
                result = self.run_batch(batch)
                self.result_queue.append((batch.copy(), result))

                if self.last_batch is None:
                    # Create a dummy first batch to start the pipeline for overlap schedule.
                    # It is now used for triggering the sampling_info_done event.
                    tmp_batch = ScheduleBatch(
                        reqs=None,
                        forward_mode=ForwardMode.DUMMY_FIRST,
                        next_batch_sampling_info=self.tp_worker.cur_sampling_info,
                    )
                    self.process_batch_result(tmp_batch, None, batch.launch_done)

            if self.last_batch:
                # Process the results of the last batch
                tmp_batch, tmp_result = self.result_queue.popleft()
                tmp_batch.next_batch_sampling_info = (
                    self.tp_worker.cur_sampling_info if batch else None
                )
                # NOTE: we should use current launched batch's launch_done event Instead of the last batch's
                self.process_batch_result(
                    tmp_batch, tmp_result, batch.launch_done if batch else None
                )
            elif batch is None:
                # When the server is idle, do self-check and re-init some states
                self.self_check_during_idle()

            self.last_batch = batch

    @DynamicGradMode()
    def event_loop_pp(self):
        """A non-overlap scheduler loop for pipeline parallelism."""
        mbs = [None] * self.pp_size
        last_mbs = [None] * self.pp_size
        self.running_mbs = [
            ScheduleBatch(reqs=[], batch_is_full=False) for _ in range(self.pp_size)
        ]
        bids = [None] * self.pp_size
        pp_outputs: Optional[PPProxyTensors] = None
        while True:
            server_is_idle = True
            for mb_id in range(self.pp_size):
                self.running_batch = self.running_mbs[mb_id]
                self.last_batch = last_mbs[mb_id]

                recv_reqs = self.recv_requests()
                self.process_input_requests(recv_reqs)
                mbs[mb_id] = self.get_next_batch_to_run()
                self.running_mbs[mb_id] = self.running_batch

                self.cur_batch = mbs[mb_id]
                if self.cur_batch:
                    server_is_idle = False
                    result = self.run_batch(self.cur_batch)

                # (last rank) send the outputs to the next step
                if self.pp_group.is_last_rank:
                    if self.cur_batch:
                        next_token_ids, bids[mb_id] = (
                            result.next_token_ids,
                            result.bid,
                        )
                        if self.cur_batch.return_logprob:
                            pp_outputs = PPProxyTensors(
                                {
                                    "next_token_ids": next_token_ids,
                                    "extend_input_len_per_req": result.extend_input_len_per_req,
                                    "extend_logprob_start_len_per_req": result.extend_logprob_start_len_per_req,
                                }
                                | (
                                    {
                                        f"logits_output.{k}": v
                                        for k, v in result.logits_output.__dict__.items()
                                    }
                                    if result.logits_output is not None
                                    else {}
                                )
                            )
                        else:
                            pp_outputs = PPProxyTensors(
                                {
                                    "next_token_ids": next_token_ids,
                                }
                            )
                        # send the output from the last round to let the next stage worker run post processing
                        self.pp_group.send_tensor_dict(
                            pp_outputs.tensors,
                            all_gather_group=self.attn_tp_group,
                        )

                # receive outputs and post-process (filter finished reqs) the coming microbatch
                next_mb_id = (mb_id + 1) % self.pp_size
                next_pp_outputs = None
                if mbs[next_mb_id] is not None:
                    next_pp_outputs: Optional[PPProxyTensors] = PPProxyTensors(
                        self.pp_group.recv_tensor_dict(
                            all_gather_group=self.attn_tp_group
                        )
                    )
                    mbs[next_mb_id].output_ids = next_pp_outputs["next_token_ids"]
                    logits_output_args = {
                        k[len("logits_output.") :]: v
                        for k, v in next_pp_outputs.tensors.items()
                        if k.startswith("logits_output.")
                    }
                    if len(logits_output_args) > 0:
                        logits_output = LogitsProcessorOutput(**logits_output_args)
                    else:
                        logits_output = None
                    output_result = GenerationBatchResult(
                        logits_output=logits_output,
                        pp_hidden_states_proxy_tensors=None,
                        next_token_ids=next_pp_outputs["next_token_ids"],
                        extend_input_len_per_req=next_pp_outputs.tensors.get(
                            "extend_input_len_per_req", None
                        ),
                        extend_logprob_start_len_per_req=next_pp_outputs.tensors.get(
                            "extend_logprob_start_len_per_req", None
                        ),
                        bid=bids[next_mb_id],
                        can_run_cuda_graph=result.can_run_cuda_graph,
                    )
                    self.process_batch_result(mbs[next_mb_id], output_result)
                    last_mbs[next_mb_id] = mbs[next_mb_id]

                # (not last rank)
                if not self.pp_group.is_last_rank:
                    if self.cur_batch:
                        bids[mb_id] = result.bid
                    # carry the outputs to the next stage
                    # send the outputs from the last round to let the next stage worker run post processing
                    if pp_outputs:
                        self.pp_group.send_tensor_dict(
                            pp_outputs.tensors,
                            all_gather_group=self.attn_tp_group,
                        )

                    # send out reqs to the next stage
                    dp_offset = self.attn_dp_rank * self.attn_tp_size
                    if self.attn_tp_rank == 0:
                        point_to_point_pyobj(
                            recv_reqs,
                            self.pp_rank * self.tp_size + dp_offset,
                            self.world_group.device_group,
                            self.pp_rank * self.tp_size + dp_offset,
                            (self.pp_rank + 1) * self.tp_size + dp_offset,
                        )

                    # send out proxy tensors to the next stage
                    if self.cur_batch:
                        self.pp_group.send_tensor_dict(
                            result.pp_hidden_states_proxy_tensors,
                            all_gather_group=self.attn_tp_group,
                        )

                pp_outputs = next_pp_outputs

            # When the server is idle, self-check and re-init some states
            if server_is_idle:
                # When the server is idle, do self-check and re-init some states
                self.self_check_during_idle()

    def recv_requests(self) -> List[Req]:
        """Receive results at tp_rank = 0 and broadcast it to all other TP ranks."""

        if self.recv_skipper is not None:
            last_forward_mode = (
                self.last_batch.forward_mode if self.last_batch is not None else None
            )
            if not self.recv_skipper.handle(last_forward_mode):
                return []

        if self.pp_rank == 0:
            if self.attn_tp_rank == 0:
                recv_reqs = []

                while True:
                    try:
                        recv_req = self.recv_from_tokenizer.recv_pyobj(zmq.NOBLOCK)
                    except zmq.ZMQError:
                        break
                    recv_reqs.append(recv_req)

                while True:
                    try:
                        recv_rpc = self.recv_from_rpc.recv_pyobj(zmq.NOBLOCK)
                    except zmq.ZMQError:
                        break
                    recv_reqs.append(recv_rpc)
            else:
                recv_reqs = None
        else:
            if self.attn_tp_rank == 0:
                dp_offset = self.attn_dp_rank * self.attn_tp_size
                recv_reqs = point_to_point_pyobj(
                    [],
                    self.pp_rank * self.tp_size + dp_offset,
                    self.world_group.device_group,
                    (self.pp_rank - 1) * self.tp_size + dp_offset,
                    self.pp_rank * self.tp_size + dp_offset,
                )
            else:
                recv_reqs = None

        if self.input_blocker is not None:
            recv_reqs = self.input_blocker.handle(recv_reqs)

        if self.server_args.enable_dp_attention:
            if self.attn_tp_rank == 0:
                work_reqs = [
                    req
                    for req in recv_reqs
                    if isinstance(
                        req,
                        (
                            TokenizedGenerateReqInput,
                            TokenizedEmbeddingReqInput,
                            BatchTokenizedGenerateReqInput,
                            BatchTokenizedEmbeddingReqInput,
                        ),
                    )
                ]
                control_reqs = [
                    req
                    for req in recv_reqs
                    if not isinstance(
                        req,
                        (
                            TokenizedGenerateReqInput,
                            TokenizedEmbeddingReqInput,
                            BatchTokenizedGenerateReqInput,
                            BatchTokenizedEmbeddingReqInput,
                        ),
                    )
                ]
            else:
                work_reqs = None
                control_reqs = None

            if self.attn_tp_size != 1:
                work_reqs = broadcast_pyobj(
                    work_reqs,
                    self.attn_tp_group.rank,
                    self.attn_tp_cpu_group,
                    src=self.attn_tp_group.ranks[0],
                )
            if self.tp_size != 1:
                control_reqs = broadcast_pyobj(
                    control_reqs,
                    self.tp_group.rank,
                    self.tp_cpu_group,
                    src=self.tp_group.ranks[0],
                )
            recv_reqs = work_reqs + control_reqs
        elif self.tp_size != 1:
            recv_reqs = broadcast_pyobj(
                recv_reqs,
                self.tp_group.rank,
                self.tp_cpu_group,
                src=self.tp_group.ranks[0],
            )

        for req in recv_reqs:
            if isinstance(req, (TokenizedGenerateReqInput, TokenizedEmbeddingReqInput)):
                trace_set_proc_propagate_context(req.rid, req.trace_context)
                trace_slice_start("", req.rid, anonymous=True)

        return recv_reqs

    def process_input_requests(self, recv_reqs: List):
        for recv_req in recv_reqs:
            # If it is a health check generation request and there are running requests, ignore it.
            if is_health_check_generate_req(recv_req) and (
                self.chunked_req is not None
                or not self.running_batch.is_empty()
                or len(self.offload_tags) > 0
            ):
                self.return_health_check_ct += 1
                continue

            # If it is a MultiTokenizerWrapper, unwrap it and handle the inner request.
            if isinstance(recv_req, MultiTokenizerWrapper):
                worker_id = recv_req.worker_id
                recv_req = recv_req.obj
                output = self._request_dispatcher(recv_req)
                if output is not None:
                    output = MultiTokenizerWrapper(worker_id, output)
                    self.send_to_tokenizer.send_pyobj(output)
                continue

            output = self._request_dispatcher(recv_req)
            if output is not None:
                if isinstance(output, RpcReqOutput):
                    if self.recv_from_rpc is not None:
                        self.recv_from_rpc.send_pyobj(output)
                else:
                    self.send_to_tokenizer.send_pyobj(output)

    def init_req_max_new_tokens(self, req):
        req.sampling_params.max_new_tokens = min(
            (
                req.sampling_params.max_new_tokens
                if req.sampling_params.max_new_tokens is not None
                else 1 << 30
            ),
            self.max_req_len - len(req.origin_input_ids) - 1,
        )

    def handle_generate_request(
        self,
        recv_req: TokenizedGenerateReqInput,
    ):
        self.maybe_update_dp_balance_data(recv_req)

        # Create a new request
        if (
            recv_req.session_params is None
            or recv_req.session_params.id is None
            or recv_req.session_params.id not in self.sessions
        ):
            if recv_req.input_embeds is not None:
                # Generate fake input_ids based on the length of input_embeds
                seq_length = len(recv_req.input_embeds)
                fake_input_ids = [1] * seq_length
                recv_req.input_ids = fake_input_ids

            if recv_req.bootstrap_port is None:
                # Use default bootstrap port
                recv_req.bootstrap_port = self.server_args.disaggregation_bootstrap_port

            req = Req(
                recv_req.rid,
                recv_req.input_text,
                recv_req.input_ids,
                recv_req.sampling_params,
                return_logprob=recv_req.return_logprob,
                top_logprobs_num=recv_req.top_logprobs_num,
                token_ids_logprob=recv_req.token_ids_logprob,
                stream=recv_req.stream,
                lora_id=recv_req.lora_id,
                input_embeds=recv_req.input_embeds,
                custom_logit_processor=recv_req.custom_logit_processor,
                return_hidden_states=recv_req.return_hidden_states,
                eos_token_ids=self.model_config.hf_eos_token_id,
                bootstrap_host=recv_req.bootstrap_host,
                bootstrap_port=recv_req.bootstrap_port,
                bootstrap_room=recv_req.bootstrap_room,
                data_parallel_rank=recv_req.data_parallel_rank,
                vocab_size=self.model_config.vocab_size,
                priority=recv_req.priority,
                metrics_collector=(
                    self.metrics_collector if self.enable_metrics else None
                ),
            )
            req.tokenizer = self.tokenizer

            if self.disaggregation_mode != DisaggregationMode.NULL:
                # Invalid request for disaggregated mode
                if recv_req.bootstrap_room is None:
                    error_msg = (
                        f"Invalid request: Disaggregated request received without "
                        f"boostrap room id. {req.rid=}"
                    )
                    logger.error(error_msg)
                    prepare_abort(req, error_msg, status_code=HTTPStatus.BAD_REQUEST)
                    self.stream_output([req], req.return_logprob)
                    return

            if (
                recv_req.session_params is not None
                and recv_req.session_params.id is not None
            ):
                req.set_finish_with_abort(
                    f"Invalid request: session id {recv_req.session_params.id} does not exist"
                )
                self.init_req_max_new_tokens(req)
                self._add_request_to_queue(req)
                return
        else:
            # Create a new request from a previous session
            session = self.sessions[recv_req.session_params.id]
            req = session.create_req(recv_req, self.tokenizer)
            if isinstance(req.finished_reason, FINISH_ABORT):
                self.init_req_max_new_tokens(req)
                self._add_request_to_queue(req)
                return

        # Handle multimodal inputs
        if recv_req.mm_inputs is not None:
            image_inputs = MultimodalInputs.from_dict(recv_req.mm_inputs)
            # Expand a single image token into multiple dummy tokens for receiving image embeddings
            req.origin_input_ids = self.pad_input_ids_func(
                req.origin_input_ids, image_inputs
            )
            req.extend_image_inputs(image_inputs)

            if len(req.origin_input_ids) >= self.max_req_input_len:
                req.set_finish_with_abort(
                    error_msg=(
                        "Multimodal prompt is too long after expanding multimodal tokens. "
                        f"After expanding {len(req.origin_input_ids_unpadded)=} => {len(req.origin_input_ids)} >= {self.max_req_input_len}."
                    )
                )
                self.init_req_max_new_tokens(req)
                self._add_request_to_queue(req)
                return

        # initialize before returning
        self.init_req_max_new_tokens(req)

        # Validate prompt length
        error_msg = validate_input_length(
            req,
            self.max_req_input_len,
            self.server_args.allow_auto_truncate,
        )
        if error_msg:
            req.set_finish_with_abort(error_msg)
            self._add_request_to_queue(req)
            return

        # Copy more attributes
        if recv_req.logprob_start_len == -1 or not recv_req.return_logprob:
            # By default, only return the logprobs for output tokens
            # For prefill-only requests with logprob_start_len == -1, set logprob_start_len beyond input sequence
            # to skip input logprob computation entirely
            if req.is_prefill_only:
                req.logprob_start_len = len(req.origin_input_ids)
            else:
                # TODO: For text generation, evaluate setting logprob_start_len to len(req.origin_input_ids) as well
                req.logprob_start_len = len(req.origin_input_ids) - 1
        else:
            req.logprob_start_len = recv_req.logprob_start_len

        if not req.is_prefill_only and req.logprob_start_len >= len(
            req.origin_input_ids
        ):
            error_msg = f"{req.logprob_start_len=} is higher than the number of input tokens {len(req.origin_input_ids)=}. Please use a smaller logprob_start_len."
            req.logprob_start_len = len(req.origin_input_ids) - 1
            req.set_finish_with_abort(error_msg)
            self._add_request_to_queue(req)
            return

        # Init grammar cache for this request
        add_to_grammar_queue = False
        if (
            req.sampling_params.json_schema is not None
            or req.sampling_params.regex is not None
            or req.sampling_params.ebnf is not None
            or req.sampling_params.structural_tag is not None
        ):
            assert self.grammar_backend is not None
            if req.sampling_params.json_schema is not None:
                key = ("json", req.sampling_params.json_schema)
            elif req.sampling_params.regex is not None:
                key = ("regex", req.sampling_params.regex)
            elif req.sampling_params.ebnf is not None:
                key = ("ebnf", req.sampling_params.ebnf)
            elif req.sampling_params.structural_tag:
                key = ("structural_tag", req.sampling_params.structural_tag)

            value, cache_hit = self.grammar_backend.get_cached_or_future_value(key)
            req.grammar = value

            if not cache_hit:
                req.grammar_key = key
                add_to_grammar_queue = True
            else:
                if value is INVALID_GRAMMAR_OBJ:  # We hit a cached invalid grammar.
                    error_msg = f"Invalid grammar request with cache hit: {key=}"
                    req.set_finish_with_abort(error_msg)

        if add_to_grammar_queue:
            req.queue_time_start = time.perf_counter()
            self.grammar_queue.append(req)
        else:
            self._add_request_to_queue(req)

    def handle_batch_generate_request(
        self,
        recv_req: BatchTokenizedGenerateReqInput,
    ):
        """Handle optimized batch generate request."""
        logger.debug(f"Processing batch generate request with {len(recv_req)} requests")

        # Process each request in the batch
        for tokenized_req in recv_req:
            self.handle_generate_request(tokenized_req)

    def _add_request_to_queue(self, req: Req):
        req.queue_time_start = time.perf_counter()
        if self.disaggregation_mode == DisaggregationMode.PREFILL:
            self._prefetch_kvcache(req)
            self.disagg_prefill_bootstrap_queue.add(
                req, self.model_config.num_key_value_heads
            )
        elif self.disaggregation_mode == DisaggregationMode.DECODE:
            self.disagg_decode_prealloc_queue.add(req)
        else:
            self._set_or_validate_priority(req)
            if self._abort_on_queued_limit(req):
                return
            self._prefetch_kvcache(req)
            self.waiting_queue.append(req)
            trace_slice_end("process req", req.rid, auto_next_anon=True)

    def _prefetch_kvcache(self, req: Req):
        if self.enable_hicache_storage:
            req.init_next_round_input(self.tree_cache)
            if req.last_node.backuped:
                # only to initiate the prefetch if the last node is backuped
                # otherwise, the allocated GPU memory must be locked for integrity
                last_hash = req.last_host_node.get_last_hash_value()
                matched_len = len(req.prefix_indices) + req.host_hit_length
                new_input_tokens = req.fill_ids[matched_len:]
                self.tree_cache.prefetch_from_storage(
                    req.rid, req.last_host_node, new_input_tokens, last_hash
                )

    def _extend_requests_to_queue(self, reqs: List[Req], is_retracted: bool = False):
        if self.disaggregation_mode == DisaggregationMode.PREFILL:
            self.disagg_prefill_bootstrap_queue.extend(
                reqs, self.model_config.num_key_value_heads
            )
        elif self.disaggregation_mode == DisaggregationMode.DECODE:
            # If this is a decode server, we put the request to the decode pending prealloc queue
            self.disagg_decode_prealloc_queue.extend(reqs, is_retracted)
        else:
            for req in reqs:
                self._set_or_validate_priority(req)
                if not self._abort_on_queued_limit(req):
                    self.waiting_queue.append(req)

    def _set_or_validate_priority(self, req: Req):
        """Set the default priority value, or abort the request based on the priority scheduling mode."""
        if self.enable_priority_scheduling and req.priority is None:
            if self.schedule_low_priority_values_first:
                req.priority = sys.maxsize
            else:
                req.priority = -sys.maxsize - 1
        elif not self.enable_priority_scheduling and req.priority is not None:
            abort_req = AbortReq(
                req.rid,
                finished_reason={
                    "type": "abort",
                    "status_code": HTTPStatus.SERVICE_UNAVAILABLE,
                    "message": "Using priority is disabled for this server. Please send a new request without a priority.",
                },
            )
            self.send_to_tokenizer.send_pyobj(abort_req)

    def _abort_on_queued_limit(self, recv_req: Req) -> bool:
        """Abort an incoming or existing request if the waiting queue is full. Returns True if the incoming request is aborted."""
        if (
            self.max_queued_requests is None
            or len(self.waiting_queue) + 1 <= self.max_queued_requests
        ):
            return False

        # Reject the incoming request by default.
        req_to_abort = recv_req
        message = "The request queue is full."
        if self.enable_priority_scheduling:
            # With priority scheduling, consider aboritng an existing request based on the priority.
            # direction = 1  => smaller number = higher priority; -1 => larger number = higher priority.
            # max(...) + (direction * priority, queue_time_start) picks the least-preferred request.
            # Tie: later queue_time_start (newer) is evicted first. Preempt only if strictly better.
            direction = 1 if self.schedule_low_priority_values_first else -1
            key_fn = lambda item: (
                direction * item[1].priority,
                item[1].queue_time_start,
            )
            idx, candidate_req = max(enumerate(self.waiting_queue), key=key_fn)
            abort_existing_req = (
                direction * recv_req.priority < direction * candidate_req.priority
            )
            if abort_existing_req:
                self.waiting_queue.pop(idx)
                req_to_abort = candidate_req
                message = "The request is aborted by a higher priority request."

        self.send_to_tokenizer.send_pyobj(
            AbortReq(
                req_to_abort.rid,
                finished_reason={
                    "type": "abort",
                    "status_code": HTTPStatus.SERVICE_UNAVAILABLE,
                    "message": message,
                },
            )
        )
        return req_to_abort.rid == recv_req.rid

    def handle_embedding_request(
        self,
        recv_req: TokenizedEmbeddingReqInput,
    ):
        req = Req(
            recv_req.rid,
            recv_req.input_text,
            recv_req.input_ids,
            recv_req.sampling_params,
            token_type_ids=recv_req.token_type_ids,
            priority=recv_req.priority,
        )
        req.tokenizer = self.tokenizer

        # Handle multimodal inputs
        if recv_req.image_inputs is not None:
            image_inputs = MultimodalInputs.from_dict(recv_req.image_inputs)
            # Expand a single image token into multiple dummy tokens for receiving image embeddings
            req.origin_input_ids = self.pad_input_ids_func(
                req.origin_input_ids, image_inputs
            )
            req.extend_image_inputs(image_inputs)

            if len(req.origin_input_ids) >= self.max_req_input_len:
                req.set_finish_with_abort(
                    error_msg=(
                        "Multimodal prompt is too long after expanding multimodal tokens. "
                        f"After expanding {len(req.origin_input_ids_unpadded)=} => {len(req.origin_input_ids)} >= {self.max_req_input_len}."
                    )
                )
                self._add_request_to_queue(req)
                return

        # Validate prompts length
        error_msg = validate_input_length(
            req,
            self.max_req_input_len,
            self.server_args.allow_auto_truncate,
        )
        if error_msg:
            self._add_request_to_queue(req)
            return

        # Copy more attributes
        req.logprob_start_len = len(req.origin_input_ids) - 1
        self._add_request_to_queue(req)

    def handle_batch_embedding_request(
        self,
        recv_req: BatchTokenizedEmbeddingReqInput,
    ):
        """Handle optimized batch embedding request."""
        logger.debug(
            f"Processing batch embedding request with {len(recv_req)} requests"
        )

        # Process each request in the batch
        for tokenized_req in recv_req:
            self.handle_embedding_request(tokenized_req)

    def self_check_during_idle(self):
        self.check_memory()
        self.check_tree_cache()
        self.new_token_ratio = self.init_new_token_ratio
        self.maybe_sleep_on_idle()

    def check_memory(self):
        if self.is_hybrid:
            (
                full_num_used,
                swa_num_used,
                _,
                _,
                full_available_size,
                full_evictable_size,
                swa_available_size,
                swa_evictable_size,
            ) = self._get_swa_token_info()
            memory_leak = full_num_used != 0 or swa_num_used != 0
            token_msg = (
                f"{self.full_tokens_per_layer=}, {full_available_size=}, {full_evictable_size=}, {self.tree_cache.full_protected_size()=}\n"
                f"{self.swa_tokens_per_layer=}, {swa_available_size=}, {swa_evictable_size=}, {self.tree_cache.swa_protected_size()=}\n"
            )
        else:
            _, _, available_size, evictable_size = self._get_token_info()
            protected_size = self.tree_cache.protected_size()
            memory_leak = (available_size + evictable_size) != (
                # self.max_total_num_tokens
                # if not self.enable_hierarchical_cache
                # else self.max_total_num_tokens - protected_size
                self.max_total_num_tokens
                - protected_size
            )
            token_msg = f"{self.max_total_num_tokens=}, {available_size=}, {evictable_size=}, {protected_size=}\n"

        if memory_leak:
            msg = "token_to_kv_pool_allocator memory leak detected! " f"{token_msg}"
            raise ValueError(msg)

        if self.disaggregation_mode == DisaggregationMode.DECODE:
            req_total_size = (
                self.req_to_token_pool.size + self.req_to_token_pool.pre_alloc_size
            )
        else:
            req_total_size = self.req_to_token_pool.size

        if len(self.req_to_token_pool.free_slots) != req_total_size:
            msg = (
                "req_to_token_pool memory leak detected!"
                f"available_size={len(self.req_to_token_pool.free_slots)}, "
                f"total_size={self.req_to_token_pool.size}\n"
            )
            raise ValueError(msg)

        if (
            self.enable_metrics
            and self.current_scheduler_metrics_enabled()
            and time.perf_counter() > self.metrics_collector.last_log_time + 30
        ):
            # During idle time, also collect metrics every 30 seconds.
            if self.is_hybrid:
                (
                    full_num_used,
                    swa_num_used,
                    full_token_usage,
                    swa_token_usage,
                    _,
                    _,
                    _,
                    _,
                ) = self._get_swa_token_info()
                num_used = max(full_num_used, swa_num_used)
                token_usage = max(full_token_usage, swa_token_usage)
            else:
                num_used, token_usage, _, _ = self._get_token_info()
            num_running_reqs = len(self.running_batch.reqs)
            self.stats.num_running_reqs = num_running_reqs
            self.stats.num_used_tokens = num_used
            self.stats.token_usage = round(token_usage, 2)
            self.stats.gen_throughput = 0
            self.stats.num_queue_reqs = len(self.waiting_queue)
            self.stats.num_grammar_queue_reqs = len(self.grammar_queue)
            if self.disaggregation_mode == DisaggregationMode.PREFILL:
                self.stats.num_prefill_prealloc_queue_reqs = len(
                    self.disagg_prefill_bootstrap_queue.queue
                )
                self.stats.num_prefill_inflight_queue_reqs = len(
                    self.disagg_prefill_inflight_queue
                )
            if self.disaggregation_mode == DisaggregationMode.DECODE:
                self.stats.num_decode_prealloc_queue_reqs = len(
                    self.disagg_decode_prealloc_queue.queue
                )
                self.stats.num_decode_transfer_queue_reqs = len(
                    self.disagg_decode_transfer_queue.queue
                )
            self.metrics_collector.log_stats(self.stats)
        self._publish_kv_events()

    def check_tree_cache(self):
        if self.is_hybrid and isinstance(self.tree_cache, SWARadixCache):
            self.tree_cache.sanity_check()

    def _get_token_info(self):
        available_size = self.token_to_kv_pool_allocator.available_size()
        evictable_size = self.tree_cache.evictable_size()
        num_used = self.max_total_num_tokens - (available_size + evictable_size)
        token_usage = num_used / self.max_total_num_tokens
        return num_used, token_usage, available_size, evictable_size

    def _get_swa_token_info(self):
        full_available_size = self.token_to_kv_pool_allocator.full_available_size()
        full_evictable_size = self.tree_cache.full_evictable_size()
        swa_available_size = self.token_to_kv_pool_allocator.swa_available_size()
        swa_evictable_size = self.tree_cache.swa_evictable_size()
        full_num_used = self.full_tokens_per_layer - (
            full_available_size + full_evictable_size
        )
        swa_num_used = self.swa_tokens_per_layer - (
            swa_available_size + swa_evictable_size
        )
        full_token_usage = full_num_used / self.full_tokens_per_layer
        swa_token_usage = swa_num_used / self.swa_tokens_per_layer
        return (
            full_num_used,
            swa_num_used,
            full_token_usage,
            swa_token_usage,
            full_available_size,
            full_evictable_size,
            swa_available_size,
            swa_evictable_size,
        )

    def get_next_batch_to_run(self) -> Optional[ScheduleBatch]:
        # Merge the prefill batch into the running batch
        chunked_req_to_exclude = set()
        if self.chunked_req:
            # Move the chunked request out of the batch so that we can merge
            # only finished requests to running_batch.
            chunked_req_to_exclude.add(self.chunked_req)
            self.tree_cache.cache_unfinished_req(self.chunked_req, chunked=True)
            # chunked request keeps its rid but will get a new req_pool_idx
            if self.tp_worker.worker.model_runner.is_hybrid_gdn:
                self.req_to_token_pool.free(
                    self.chunked_req.req_pool_idx, free_mamba_cache=False
                )
            else:
                self.req_to_token_pool.free(self.chunked_req.req_pool_idx)
        if self.last_batch and self.last_batch.forward_mode.is_extend():
            if self.last_batch.chunked_req is not None:
                # In the context pipeline parallelism, after the last chunk, the current microbatch still track outdated chunked_req.
                # We need to discard it.
                chunked_req_to_exclude.add(self.last_batch.chunked_req)

            # Filter batch
            last_bs = self.last_batch.batch_size()
            self.last_batch.filter_batch(
                chunked_req_to_exclude=list(chunked_req_to_exclude)
            )
            if self.last_batch.batch_size() < last_bs:
                self.running_batch.batch_is_full = False

            # Merge the new batch into the running batch.
            # For prefill-only batch, we can avoid going through decoding step.
            if not self.last_batch.is_empty() and not self.last_batch.is_prefill_only:
                if self.running_batch.is_empty():
                    self.running_batch = self.last_batch
                else:
                    # Merge running_batch with prefill batch
                    self.running_batch.merge_batch(self.last_batch)

        new_batch = self.get_new_batch_prefill()

        need_dp_attn_preparation = require_mlp_sync(self.server_args)

        if need_dp_attn_preparation and not self.spec_algorithm.is_none():
            # In speculative decoding, prefill batches and decode batches cannot be processed in the same DP attention group.
            # We prepare idle batches in advance to skip preparing decode batches when there are prefill batches in the group.
            new_batch = self.prepare_mlp_sync_batch(new_batch)
            need_dp_attn_preparation = new_batch is None

        if new_batch is not None:
            # Run prefill first if possible
            ret = new_batch
        else:
            # Run decode
            if not self.running_batch.is_empty():
                self.running_batch = self.update_running_batch(self.running_batch)
                ret = self.running_batch if not self.running_batch.is_empty() else None
            else:
                ret = None

        # Handle DP attention
        if need_dp_attn_preparation:
            self.maybe_handle_dp_balance_data()
            ret = self.prepare_mlp_sync_batch(ret)

        return ret

    def get_num_allocatable_reqs(self, running_bs):
        res = global_server_args_dict["max_micro_batch_size"] - running_bs
        if self.pp_size > 1:
            res = min(res, self.req_to_token_pool.available_size())
        return res

    def get_new_batch_prefill(self) -> Optional[ScheduleBatch]:
        # Check if the grammar is ready in the grammar queue
        if self.grammar_queue:
            self.move_ready_grammar_requests()

        if self.try_preemption:
            # Reset batch_is_full to try preemption with a prefill adder.
            self.running_batch.batch_is_full = False

        # Handle the cases where prefill is not allowed
        if (
            self.running_batch.batch_is_full or len(self.waiting_queue) == 0
        ) and self.chunked_req is None:
            return None

        running_bs = len(self.running_batch.reqs)
        # Ignore the check if self.chunked_req is not None.
        # In the non-PP case, when self.chunked_req is not None, num_allocatable_reqs should always be greater than 0,
        # as the space for the chunked request has just been released.
        # In PP case, a chunked req can start in one microbatch and end in another microbatch, so the max_running_requests per microbatch should not be strict.
        # Instead, we should always allow chunked request to be added, otherwise, there will be a memory leak.
        if (
            self.get_num_allocatable_reqs(running_bs) <= 0
            and not self.chunked_req
            and not self.try_preemption
        ):
            self.running_batch.batch_is_full = True
            return None

        if self.enable_hierarchical_cache:
            self.tree_cache.check_hicache_events()

        # Get priority queue
        self.policy.calc_priority(self.waiting_queue)

        # Prefill policy
        adder = PrefillAdder(
            self.page_size,
            self.tree_cache,
            self.token_to_kv_pool_allocator,
            self.running_batch,
            self.new_token_ratio,
            self.max_prefill_tokens,
            self.chunked_prefill_size,
            running_bs if self.is_mixed_chunk else 0,
            self.priority_scheduling_preemption_threshold,
        )

        if self.chunked_req is not None:
            self.chunked_req.init_next_round_input()
            self.chunked_req = adder.add_chunked_req(self.chunked_req)

        if self.enable_lora:
            lora_set = set([req.lora_id for req in self.running_batch.reqs])

        # Get requests from the waiting queue to a new prefill batch
        for req in self.waiting_queue:

            if self.enable_lora and not self.tp_worker.can_run_lora_batch(
                lora_set
                | set([req.lora_id for req in adder.can_run_list])
                | set([req.lora_id])
            ):
                self.running_batch.batch_is_full = True
                break

            running_bs = len(self.running_batch.reqs) - len(adder.preempt_list)
            if len(adder.can_run_list) >= self.get_num_allocatable_reqs(running_bs):
                self.running_batch.batch_is_full = True
            if self.disaggregation_mode == DisaggregationMode.PREFILL:
                # In prefill mode, prealloc queue and transfer queue can also take memory,
                # so we need to check if the available size for the actual available size.
                if len(adder.can_run_list) >= self.req_to_token_pool.available_size():
                    self.running_batch.batch_is_full = True

            if self.running_batch.batch_is_full:
                if not self.try_preemption:
                    break
                if not adder.preempt_to_schedule(req, self.server_args):
                    break

            if self.enable_hicache_storage:
                prefetch_done = self.tree_cache.check_prefetch_progress(req.rid)
                if not prefetch_done:
                    # skip staging requests that are ongoing prefetch
                    continue

            req.init_next_round_input(self.tree_cache)
            res = adder.add_one_req(req, has_chunked_req=(self.chunked_req is not None))

            if res != AddReqResult.CONTINUE:
                if res == AddReqResult.NO_TOKEN:
                    if self.enable_hierarchical_cache:
                        # Set batch_is_full after making sure there are requests that can be served
                        self.running_batch.batch_is_full = len(
                            adder.can_run_list
                        ) > 0 or (not self.running_batch.is_empty())
                    else:
                        self.running_batch.batch_is_full = True
                break

        # Update waiting queue
        can_run_list: List[Req] = adder.can_run_list
        if len(can_run_list) == 0:
            return None

        if self.enable_metrics:
            # only record queue time when enable_metrics is True to avoid overhead
            for req in can_run_list:
                req.queue_time_end = time.perf_counter()
                req.add_latency(RequestStage.PREFILL_WAITING)

        self.waiting_queue = [
            x for x in self.waiting_queue if x not in set(can_run_list)
        ]
        if adder.preempt_list:
            self._extend_requests_to_queue(adder.preempt_list)

        if adder.new_chunked_req is not None:
            assert self.chunked_req is None
            self.chunked_req = adder.new_chunked_req

        if self.chunked_req:
            self.chunked_req.is_chunked += 1

        # Print stats
        if self.current_scheduler_metrics_enabled():
            self.log_prefill_stats(adder, can_run_list, running_bs)

        # Create a new batch
        new_batch = ScheduleBatch.init_new(
            can_run_list,
            self.req_to_token_pool,
            self.token_to_kv_pool_allocator,
            self.tree_cache,
            self.model_config,
            self.enable_overlap,
            self.spec_algorithm,
            chunked_req=self.chunked_req,
        )
        if self.enable_hierarchical_cache:
            # todo (zhiqiang): disable cuda graph execution if hicache loading triggered
            new_batch.hicache_consumer_index = (
                self.tree_cache.ready_to_load_host_cache()
            )

        new_batch.prepare_for_extend()

        # Mixed-style chunked prefill
        if (
            self.is_mixed_chunk
            and not self.running_batch.is_empty()
            and not (new_batch.return_logprob or self.running_batch.return_logprob)
        ):
            # TODO (lianmin): support return_logprob + mixed chunked prefill
            self.running_batch.filter_batch()
            if not self.running_batch.is_empty():
                self.running_batch.prepare_for_decode()
                new_batch.mix_with_running(self.running_batch)
                new_batch.decoding_reqs = self.running_batch.reqs
            self.running_batch = ScheduleBatch(
                reqs=[], batch_is_full=self.running_batch.batch_is_full
            )
        else:
            new_batch.decoding_reqs = None

        return new_batch

    def update_running_batch(self, batch: ScheduleBatch) -> Optional[ScheduleBatch]:
        """Update the current running decoding batch."""
        initial_bs = batch.batch_size()

        batch.filter_batch()
        if batch.is_empty():
            batch.batch_is_full = False
            return batch

        # Check if decode out of memory
        if not batch.check_decode_mem(self.decode_mem_cache_buf_multiplier) or (
            TEST_RETRACT and batch.batch_size() > 10
        ):
            old_ratio = self.new_token_ratio

            retracted_reqs, new_token_ratio = batch.retract_decode(self.server_args)
            num_retracted_reqs = len(retracted_reqs)
            self.new_token_ratio = new_token_ratio

            logger.info(
                "KV cache pool is full. Retract requests. "
                f"#retracted_reqs: {num_retracted_reqs}, "
                f"#new_token_ratio: {old_ratio:.4f} -> {self.new_token_ratio:.4f}"
            )

            self._extend_requests_to_queue(retracted_reqs, is_retracted=True)
            self.total_retracted_reqs += num_retracted_reqs
        else:
            self.new_token_ratio = max(
                self.new_token_ratio - self.new_token_ratio_decay,
                self.min_new_token_ratio,
            )

        if batch.batch_size() < initial_bs:
            batch.batch_is_full = False

        # Update batch tensors
        batch.prepare_for_decode()
        return batch

    def run_batch(
        self, batch: ScheduleBatch
    ) -> Union[GenerationBatchResult, EmbeddingBatchResult]:
        """Run a batch."""
        self.forward_ct += 1

        # Whether to run the profiler
        self._profile_batch_predicate(batch)
        if self.forward_sleep_time is not None:
            logger.info(f"Scheduler.run_batch sleep {self.forward_sleep_time}s")
            time.sleep(self.forward_sleep_time)

        # Run forward
        if self.is_generation:
            if self.enable_pdmux and batch.forward_mode.is_split_prefill():
                logits_output, next_token_ids, can_run_cuda_graph, model_worker_batch = (
                    self.tp_worker.forward_batch_split_prefill(batch)
                )
                bid = model_worker_batch.bid            
            elif self.spec_algorithm.is_none():
                model_worker_batch = batch.get_model_worker_batch()

<<<<<<< HEAD
                # update the consumer index of hicache to the running batch
                self.tp_worker.set_hicache_consumer(
                    model_worker_batch.hicache_consumer_index
                )
                if self.enable_pdmux and batch.forward_mode.is_split_prefill():
                    logits_output, next_token_ids, can_run_cuda_graph = (
                        self.tp_worker.forward_batch_split_prefill(batch)
                    )
                elif self.pp_group.is_last_rank:
=======
                if self.pp_group.is_last_rank:
>>>>>>> 1d1ce624
                    logits_output, next_token_ids, can_run_cuda_graph = (
                        self.tp_worker.forward_batch_generation(model_worker_batch)
                    )
                else:
                    pp_hidden_states_proxy_tensors, _, can_run_cuda_graph = (
                        self.tp_worker.forward_batch_generation(model_worker_batch)
                    )
                bid = model_worker_batch.bid
            else:
                (
                    logits_output,
                    next_token_ids,
                    bid,
                    num_accepted_tokens,
                    can_run_cuda_graph,
                ) = self.draft_worker.forward_batch_speculative_generation(batch)
                bs = batch.batch_size()
                self.spec_num_total_accepted_tokens += num_accepted_tokens + bs
                self.spec_num_total_forward_ct += bs
                self.num_generated_tokens += num_accepted_tokens

            if self.pp_group.is_last_rank:
                batch.output_ids = next_token_ids

            # These 2 values are needed for processing the output, but the values can be
            # modified by overlap schedule. So we have to copy them here so that
            # we can use the correct values in output processing.
            if batch.return_logprob or self.spec_algorithm.is_eagle():
                extend_input_len_per_req = [req.extend_input_len for req in batch.reqs]
            else:
                extend_input_len_per_req = None
            if batch.return_logprob:
                extend_logprob_start_len_per_req = [
                    req.extend_logprob_start_len for req in batch.reqs
                ]
            else:
                extend_logprob_start_len_per_req = None

            ret = GenerationBatchResult(
                logits_output=logits_output if self.pp_group.is_last_rank else None,
                pp_hidden_states_proxy_tensors=(
                    pp_hidden_states_proxy_tensors
                    if not self.pp_group.is_last_rank
                    else None
                ),
                next_token_ids=next_token_ids if self.pp_group.is_last_rank else None,
                extend_input_len_per_req=extend_input_len_per_req,
                extend_logprob_start_len_per_req=extend_logprob_start_len_per_req,
                bid=bid,
                can_run_cuda_graph=can_run_cuda_graph,
            )
        else:  # embedding or reward model
            model_worker_batch = batch.get_model_worker_batch()
            embeddings = self.tp_worker.forward_batch_embedding(model_worker_batch)
            ret = EmbeddingBatchResult(
                embeddings=embeddings, bid=model_worker_batch.bid
            )
        return ret

    def process_batch_result(
        self,
        batch: ScheduleBatch,
        result: Union[GenerationBatchResult, EmbeddingBatchResult],
        launch_done: Optional[threading.Event] = None,
    ):
        if batch.forward_mode.is_decode():
            self.process_batch_result_decode(batch, result, launch_done)
<<<<<<< HEAD
        elif batch.forward_mode.is_extend() or batch.forward_mode.is_split_prefill():
=======
            for req in batch.reqs:
                trace_slice(
                    "decode loop",
                    req.rid,
                    auto_next_anon=not req.finished(),
                    thread_finish_flag=req.finished(),
                )

        elif batch.forward_mode.is_extend():
>>>>>>> 1d1ce624
            self.process_batch_result_prefill(batch, result, launch_done)
            for req in batch.reqs:
                trace_slice(
                    "prefill",
                    req.rid,
                    auto_next_anon=not req.finished(),
                    thread_finish_flag=req.finished(),
                )
        elif batch.forward_mode.is_idle():
            if self.enable_overlap:
                self.tp_worker.resolve_last_batch_result(launch_done)
                self.set_next_batch_sampling_info_done(batch)
        elif batch.forward_mode.is_dummy_first():
            self.set_next_batch_sampling_info_done(batch)

        self.maybe_send_health_check_signal()

    def maybe_send_health_check_signal(self):
        if self.return_health_check_ct:
            # Return some signal for the health check.
            # This is used to prevent the health check signal being blocked by long context prefill.
            # However, one minor issue is that this code path does not check the status of detokenizer manager.
            self.return_health_check_ct -= 1
            self.send_to_tokenizer.send_pyobj(HealthCheckOutput())

    def prepare_mlp_sync_batch(self, local_batch: ScheduleBatch):
        return self.prepare_mlp_sync_batch_raw(
            local_batch,
            dp_size=self.server_args.dp_size,
            attn_tp_size=self.attn_tp_size,
            tp_group=self.tp_group,
            get_idle_batch=self.get_idle_batch,
            disable_cuda_graph=self.server_args.disable_cuda_graph,
            spec_algorithm=self.spec_algorithm,
            speculative_num_draft_tokens=self.server_args.speculative_num_draft_tokens,
            require_mlp_tp_gather=require_mlp_tp_gather(self.server_args),
            disable_overlap_schedule=self.server_args.disable_overlap_schedule,
        )

    @staticmethod
    def prepare_mlp_sync_batch_raw(
        local_batch: ScheduleBatch,
        dp_size,
        attn_tp_size: int,
        tp_group,
        get_idle_batch,
        disable_cuda_graph: bool,
        spec_algorithm,
        speculative_num_draft_tokens,
        require_mlp_tp_gather: bool,
        disable_overlap_schedule: bool,
    ):
        # Check if other DP workers have running batches
        if local_batch is None:
            num_tokens = 0
            num_tokens_for_logprob = 0
        elif local_batch.forward_mode.is_decode():
            num_tokens = local_batch.batch_size()
            num_tokens_for_logprob = num_tokens
        else:
            num_tokens = local_batch.extend_num_tokens
            num_tokens_for_logprob = sum(
                [
                    # We should have at least 1 token for sample in every case.
                    max(extend_len - logprob_start_len, 1)
                    for logprob_start_len, extend_len in zip(
                        local_batch.extend_logprob_start_lens, local_batch.extend_lens
                    )
                ]
            )

        if local_batch is None or local_batch.forward_mode.is_decode_or_idle():
            can_cuda_graph = 1
        else:
            can_cuda_graph = 0

        is_extend_in_batch = (
            local_batch.forward_mode.is_extend() if local_batch else False
        )

        tbo_preparer = TboDPAttentionPreparer()
        if disable_overlap_schedule:
            group = tp_group.device_group
            device = tp_group.device
        else:
            group = tp_group.cpu_group
            device = "cpu"

        local_info = torch.tensor(
            [
                num_tokens,
                can_cuda_graph,
                num_tokens_for_logprob,
                is_extend_in_batch,
                *tbo_preparer.prepare_all_gather(
                    local_batch,
                ),
            ],
            dtype=torch.int64,
            device=device,
        )
        global_info = torch.empty(
            (dp_size, attn_tp_size, 6),
            dtype=torch.int64,
            device=device,
        )
        torch.distributed.all_gather_into_tensor(
            global_info.flatten(),
            local_info,
            group=group,
        )
        global_num_tokens = global_info[:, 0, 0].tolist()
        can_cuda_graph = min(global_info[:, 0, 1].tolist())
        global_num_tokens_for_logprob = global_info[:, 0, 2].tolist()
        is_extend_in_batch = global_info[:, 0, 3].tolist()

        tbo_split_seq_index, global_forward_mode = tbo_preparer.compute_output(
            global_info[:, :, 4:6]
        )

        if local_batch is None and max(global_num_tokens) > 0:
            local_batch = get_idle_batch()

        if local_batch is not None:
            # TODO: handle the case when moe_dense_tp_size != 1
            if not require_mlp_tp_gather:
                local_batch.global_num_tokens = [num_tokens]
                local_batch.global_num_tokens_for_logprob = [num_tokens_for_logprob]
            else:
                local_batch.global_num_tokens = global_num_tokens
                local_batch.global_num_tokens_for_logprob = (
                    global_num_tokens_for_logprob
                )
            local_batch.is_extend_in_batch = any(is_extend_in_batch)
            local_batch.tbo_split_seq_index = tbo_split_seq_index
            local_batch.global_forward_mode = global_forward_mode

            # Check forward mode for cuda graph
            if not disable_cuda_graph:
                local_batch.can_run_dp_cuda_graph = can_cuda_graph

        return local_batch

    def get_idle_batch(self):
        idle_batch = ScheduleBatch.init_new(
            [],
            self.req_to_token_pool,
            self.token_to_kv_pool_allocator,
            self.tree_cache,
            self.model_config,
            self.enable_overlap,
            self.spec_algorithm,
        )
        idle_batch.prepare_for_idle()
        return idle_batch

    def move_ready_grammar_requests(self):
        """Move requests whose grammar objects are ready from grammar_queue to waiting_queue."""

        num_ready_reqs = 0
        num_timeout_reqs = 0
        for req in self.grammar_queue:
            try:
                if req.finished():  # It is aborted by AbortReq
                    num_ready_reqs += 1
                    continue
                req.grammar = req.grammar.result(timeout=0.03)
                self.grammar_backend.set_cache(req.grammar_key, req.grammar.copy())
                if req.grammar is INVALID_GRAMMAR_OBJ:
                    req.set_finish_with_abort(
                        f"Invalid grammar request: {req.grammar_key=}"
                    )
                num_ready_reqs += 1
            except futures._base.TimeoutError:
                req.grammar_wait_ct += 1
                # NOTE(lianmin): this timeout is the waiting time of the above line. It is
                # not the waiting time from it enters the grammar queue.
                if req.grammar_wait_ct > GRAMMAR_TIMEOUT / 0.03:
                    num_timeout_reqs = 1
                break

        if self.server_args.enable_dp_attention:
            tp_size = self.attn_tp_size
            tp_group = self.attn_tp_cpu_group
        else:
            tp_size = self.tp_size
            tp_group = self.tp_cpu_group

        if tp_size > 1:
            # Sync across TP ranks to make sure they have the same number of ready requests
            tensor = torch.tensor([num_ready_reqs, num_timeout_reqs], dtype=torch.int32)
            torch.distributed.all_reduce(
                tensor, op=torch.distributed.ReduceOp.MAX, group=tp_group
            )
            num_ready_reqs_max, num_timeout_reqs_max = tensor.tolist()

            for i in range(num_ready_reqs, num_ready_reqs_max):
                req = self.grammar_queue[i]
                if req.finished():  # It is aborted by AbortReq
                    continue
                req.grammar = req.grammar.result()
                self.grammar_backend.set_cache(req.grammar_key, req.grammar.copy())
                if req.grammar is INVALID_GRAMMAR_OBJ:
                    req.set_finish_with_abort(
                        f"Invalid grammar request: {req.grammar_key=}"
                    )
        else:
            num_ready_reqs_max = num_ready_reqs
            num_timeout_reqs_max = num_timeout_reqs

        for i in range(num_ready_reqs, num_ready_reqs + num_timeout_reqs_max):
            req = self.grammar_queue[i]
            req.grammar.cancel()
            error_msg = f"Grammar preprocessing timed out for {req.grammar_key=}"
            req.set_finish_with_abort(error_msg)
            self.grammar_backend.set_cache(req.grammar_key, INVALID_GRAMMAR_OBJ)
        num_ready_reqs = num_ready_reqs_max + num_timeout_reqs_max

        self._extend_requests_to_queue(self.grammar_queue[:num_ready_reqs])
        self.grammar_queue = self.grammar_queue[num_ready_reqs:]

    def set_next_batch_sampling_info_done(self, batch: ScheduleBatch):
        if batch.next_batch_sampling_info:
            if batch.next_batch_sampling_info.grammars is not None:
                batch.next_batch_sampling_info.update_regex_vocab_mask()
                self.current_stream.synchronize()
            batch.next_batch_sampling_info.sampling_info_done.set()

    def watchdog_thread(self):
        """A watch dog thread that will try to kill the server itself if one forward batch takes too long."""
        self.watchdog_last_forward_ct = 0
        self.watchdog_last_time = time.perf_counter()

        while True:
            current = time.perf_counter()
            if self.cur_batch is not None:
                if self.watchdog_last_forward_ct == self.forward_ct:
                    if current > self.watchdog_last_time + self.watchdog_timeout:
                        break
                else:
                    self.watchdog_last_forward_ct = self.forward_ct
                    self.watchdog_last_time = current
            time.sleep(self.watchdog_timeout // 2)

        if not disable_request_logging():
            # Print batch size and memory pool info to check whether there are de-sync issues.
            if self.is_hybrid:
                (
                    _,
                    _,
                    _,
                    _,
                    full_available_size,
                    full_evictable_size,
                    swa_available_size,
                    swa_evictable_size,
                ) = self._get_swa_token_info()
                info_msg = (
                    f"{full_available_size=}, "
                    f"{full_evictable_size=}, "
                    f"{swa_available_size=}, "
                    f"{swa_evictable_size=}, "
                )
            else:
                _, _, available_size, evictable_size = self._get_token_info()
                info_msg = f"{available_size=}, " f"{evictable_size=}, "
            logger.error(
                f"{self.cur_batch.batch_size()=}, "
                f"{self.cur_batch.reqs=}, "
                f"{info_msg}"
            )

        pyspy_dump_schedulers()
        logger.error(f"Watchdog timeout ({self.watchdog_timeout=})")
        print(file=sys.stderr, flush=True)
        print(file=sys.stdout, flush=True)

        # Wait for some time so that the parent process can print the error.
        time.sleep(5)
        self.parent_process.send_signal(signal.SIGQUIT)

    def flush_cache_wrapped(self, recv_req: FlushCacheReqInput):
        success = self.flush_cache()
        return FlushCacheReqOutput(success=success)

    def clear_hicache_storage_wrapped(self, recv_req: ClearHiCacheReqInput):
        if self.enable_hierarchical_cache:
            self.tree_cache.clear_storage_backend()
            logger.info("Hierarchical cache cleared successfully!")
            if_success = True
        else:
            logging.warning("Hierarchical cache is not enabled.")
            if_success = False
        return ClearHiCacheReqOutput(success=if_success)

    def flush_cache(self):
        """Flush the memory pool and cache."""
        if (
            len(self.waiting_queue) == 0
            and self.running_batch.is_empty()
            and (self.pp_size == 1 or all(x.is_empty() for x in self.running_mbs))
        ):
            self.cur_batch = None
            self.last_batch = None
            self.tree_cache.reset()
            if self.grammar_backend:
                self.grammar_backend.reset()
            self.req_to_token_pool.clear()
            self.token_to_kv_pool_allocator.clear()

            if self.draft_worker:
                self.draft_worker.clear_cache_pool()

            self.num_generated_tokens = 0
            self.forward_ct_decode = 0
            self.spec_num_total_accepted_tokens = 0
            self.spec_num_total_forward_ct = 0
            self.cum_spec_accept_length = 0
            self.cum_spec_accept_count = 0
            torch.cuda.empty_cache()
            logger.info("Cache flushed successfully!")
            if_success = True
        else:
            logging.warning(
                f"Cache not flushed because there are pending requests. "
                f"#queue-req: {len(self.waiting_queue)}, "
                f"#running-req: {len(self.running_batch.reqs)}"
            )
            if_success = False
        return if_success

    def get_load(self, recv_req: GetLoadReqInput = None) -> GetLoadReqOutput:
        # TODO(lsyin): use dynamically maintained num_waiting_tokens

        if self.is_hybrid:
            num_tokens_full = (
                self.full_tokens_per_layer
                - self.token_to_kv_pool_allocator.full_available_size()
                - self.tree_cache.full_evictable_size()
            )
            num_tokens_swa = (
                self.swa_tokens_per_layer
                - self.token_to_kv_pool_allocator.swa_available_size()
                - self.tree_cache.swa_evictable_size()
            )
            num_tokens = max(num_tokens_full, num_tokens_swa)
        else:
            num_tokens = (
                self.max_total_num_tokens
                - self.token_to_kv_pool_allocator.available_size()
                - self.tree_cache.evictable_size()
            )

        # Tokens in waiting queue, bootstrap queue, prealloc queue
        num_tokens += sum(len(req.origin_input_ids) for req in self.waiting_queue)
        num_waiting_reqs = len(self.waiting_queue)
        if self.disaggregation_mode == DisaggregationMode.PREFILL:
            num_tokens += sum(
                len(req.origin_input_ids)
                for req in self.disagg_prefill_bootstrap_queue.queue
            )
            num_waiting_reqs += len(self.disagg_prefill_bootstrap_queue.queue)
        elif self.disaggregation_mode == DisaggregationMode.DECODE:
            num_tokens += sum(
                len(req.req.origin_input_ids)
                for req in self.disagg_decode_prealloc_queue.queue
            )
            num_waiting_reqs += len(self.disagg_decode_prealloc_queue.queue)

        return GetLoadReqOutput(
            dp_rank=self.dp_rank,
            num_reqs=len(self.running_batch.reqs) + num_waiting_reqs,
            num_waiting_reqs=num_waiting_reqs,
            num_tokens=num_tokens,
        )

    def get_internal_state(self, recv_req: GetInternalStateReq):
        ret = dict(global_server_args_dict)
        ret["last_gen_throughput"] = self.last_gen_throughput
        ret["memory_usage"] = {
            "weight": round(
                self.tp_worker.worker.model_runner.weight_load_mem_usage, 2
            ),
            "kvcache": round(
                self.token_to_kv_pool_allocator.get_kvcache().mem_usage, 2
            ),
            "token_capacity": int(self.max_total_num_tokens),
        }

        ret["memory_usage"]["graph"] = round(
            self.tp_worker.worker.model_runner.graph_mem_usage, 2
        )

        if not self.spec_algorithm.is_none() and self.cum_spec_accept_count > 0:
            ret["avg_spec_accept_length"] = (
                self.cum_spec_accept_length / self.cum_spec_accept_count
            )
        if RECORD_STEP_TIME:
            ret["step_time_dict"] = self.step_time_dict

        return GetInternalStateReqOutput(internal_state=ret)

    def set_internal_state(self, recv_req: SetInternalStateReq):
        server_args_dict = recv_req.server_args
        args_allow_update = set(
            [
                "max_micro_batch_size",
                "speculative_accept_threshold_single",
                "speculative_accept_threshold_acc",
            ]
        )
        if_success = True
        for k, v in server_args_dict.items():
            if k not in args_allow_update:
                logging.warning(f"Updating {k} is not supported.")
                if_success = False
                break
            elif k == "max_micro_batch_size" and (
                v > self.max_running_requests // self.pp_size or v < 1
            ):
                logging.warning(
                    f"Updating {k} to {v} is rejected because it is out of the valid range [1, {self.max_running_requests // self.pp_size}]."
                )
                if_success = False
                break
        if if_success:
            if not self.spec_algorithm.is_none() and self.cum_spec_accept_count > 0:
                avg_spec_accept_length = (
                    self.cum_spec_accept_length / self.cum_spec_accept_count
                )
                logger.info(f"{avg_spec_accept_length=}")
            self.cum_spec_accept_length = self.cum_spec_accept_count = 0
            for k, v in server_args_dict.items():
                global_server_args_dict[k] = v
            logger.info(f"Global server args updated! {global_server_args_dict=}")
        return SetInternalStateReqOutput(
            updated=True,
            server_args=global_server_args_dict,
        )

    def handle_rpc_request(self, recv_req: RpcReqInput):
        # Handle RPC requests
        logger.info(
            f"handle_rpc_request: {recv_req.method}, param: {recv_req.parameters}"
        )

        success = True
        exec = None
        try:
            func = getattr(self, recv_req.method)
            func(recv_req.parameters)
        except Exception as e:
            success = False
            exec = e
            logger.error(f"Failed to call rpc {recv_req.method}: {str(e)}")

        barrier()
        return RpcReqOutput(success, "" if not exec else str(exec))

    def abort_request(self, recv_req: AbortReq):
        # Delete requests in the waiting queue
        to_del = []
        for i, req in enumerate(self.waiting_queue):
            if recv_req.abort_all or req.rid.startswith(recv_req.rid):
                to_del.append(i)

        # Sort in reverse order to avoid index issues when deleting
        for i in reversed(to_del):
            # Abort method 1: directly pop from the queue
            # This only works for requests that have not started anything.
            # We still need to send something back to TokenizerManager to clean up the state.
            req = self.waiting_queue.pop(i)
            if self.enable_hicache_storage:
                # to release prefetch events associated with the request
                self.tree_cache.release_aborted_request(req.rid)
            self.send_to_tokenizer.send_pyobj(AbortReq(req.rid))
            # For disaggregation decode mode, the request in the waiting queue has KV cache allocated.
            if self.disaggregation_mode == DisaggregationMode.DECODE:
                self.tree_cache.cache_finished_req(req)

            logger.debug(f"Abort queued request. {req.rid=}")

        # Delete the requests in the grammar queue
        for req in self.grammar_queue:
            # Abort method 2: call `set_finish_with_abort`
            # The request will still run one prefill forward pass.
            # In this case, we change the input_ids to be only one token to make this prefill cheap.
            if recv_req.abort_all or req.rid.startswith(recv_req.rid):
                logger.debug(f"Abort grammar queue request. {req.rid=}")
                if req.grammar:
                    req.grammar.cancel()
                req.set_finish_with_abort("Aborted by AbortReq.")

        # Delete requests not in the waiting queue when PD disaggregation is enabled
        if self.disaggregation_mode == DisaggregationMode.PREFILL:
            # Abort requests that have not yet been bootstrapped
            for i, req in enumerate(self.disagg_prefill_bootstrap_queue.queue):
                logger.debug(f"Abort bootstrap queue request. {req.rid=}")
                if recv_req.abort_all or req.rid.startswith(recv_req.rid):
                    if hasattr(req.disagg_kv_sender, "abort"):
                        req.disagg_kv_sender.abort()

            # Abort in-flight requests
            for i, req in enumerate(self.disagg_prefill_inflight_queue):
                logger.debug(f"Abort inflight queue request. {req.rid=}")
                if recv_req.abort_all or req.rid.startswith(recv_req.rid):
                    if hasattr(req.disagg_kv_sender, "abort"):
                        req.disagg_kv_sender.abort()

        elif self.disaggregation_mode == DisaggregationMode.DECODE:
            # Abort requests that have not yet finished preallocation
            for i, decode_req in enumerate(self.disagg_decode_prealloc_queue.queue):
                logger.debug(f"Abort prealloc queue request. {decode_req.req.rid=}")
                if recv_req.abort_all or decode_req.req.rid.startswith(recv_req.rid):
                    if hasattr(decode_req.kv_receiver, "abort"):
                        decode_req.kv_receiver.abort()

            # Abort requests waiting for kvcache to release tree cache
            for i, decode_req in enumerate(self.disagg_decode_transfer_queue.queue):
                logger.debug(f"Abort transfer queue request. {decode_req.req.rid=}")
                if recv_req.abort_all or decode_req.req.rid.startswith(recv_req.rid):
                    if hasattr(decode_req.kv_receiver, "abort"):
                        decode_req.kv_receiver.abort()

        # Delete requests in the running batch
        if self.cur_batch is self.running_batch or self.cur_batch is None:
            reqs = self.running_batch.reqs
        else:
            reqs = self.running_batch.reqs + self.cur_batch.reqs

        for req in reqs:
            if not req.finished() and (
                recv_req.abort_all or req.rid.startswith(recv_req.rid)
            ):
                # Abort method 3: set `to_abort=True`
                # The request will still run one decode forward pass.
                # Then we reuse all existing code to clean up the KV cache allocation.
                logger.debug(f"Abort running request. {req.rid=}")
                req.to_abort = True

    def _pause_engine(self) -> Tuple[List[Req], int]:
        raise NotImplementedError()

    def load_lora_adapter(
        self, recv_req: LoadLoRAAdapterReqInput
    ) -> LoadLoRAAdapterReqOutput:
        """In-place loading a new lora adapter from disk or huggingface."""

        result = self.tp_worker.load_lora_adapter(recv_req)
        return result

    def unload_lora_adapter(
        self, recv_req: UnloadLoRAAdapterReqInput
    ) -> UnloadLoRAAdapterReqOutput:
        """Unload the lora adapter."""

        result = self.tp_worker.unload_lora_adapter(recv_req)
        return result

    def register_multi_tokenizer(self, recv_req: MultiTokenizerRegisterReq):
        self.send_to_detokenizer.send_pyobj(recv_req)
        return recv_req

    def init_weights_send_group_for_remote_instance(
        self, recv_req: InitWeightsSendGroupForRemoteInstanceReqInput
    ):
        """Init the seed and client instance communication group."""
        success, message = self.tp_worker.init_weights_send_group_for_remote_instance(
            recv_req
        )
        return InitWeightsSendGroupForRemoteInstanceReqOutput(success, message)

    def send_weights_to_remote_instance(
        self, recv_req: SendWeightsToRemoteInstanceReqInput
    ):
        """Send the seed instance weights to the destination instance."""
        success, message = self.tp_worker.send_weights_to_remote_instance(recv_req)
        return SendWeightsToRemoteInstanceReqOutput(success, message)

    def slow_down(self, recv_req: SlowDownReqInput):
        t = recv_req.forward_sleep_time
        if t is not None and t <= 0:
            t = None
        self.forward_sleep_time = t
        return SlowDownReqOutput()

    def expert_distribution_handle(self, recv_req: ExpertDistributionReq):
        if recv_req == ExpertDistributionReq.START_RECORD:
            get_global_expert_distribution_recorder().start_record()
        elif recv_req == ExpertDistributionReq.STOP_RECORD:
            get_global_expert_distribution_recorder().stop_record()
        elif recv_req == ExpertDistributionReq.DUMP_RECORD:
            get_global_expert_distribution_recorder().dump_record()
        else:
            raise ValueError(f"Unrecognized ExpertDistributionReq value: {recv_req=}")
        return ExpertDistributionReqOutput()

    def open_session(self, recv_req: OpenSessionReqInput):
        # handle error
        session_id = recv_req.session_id
        if session_id in self.sessions:
            logger.warning(f"session id {session_id} already exist, cannot open.")
            return OpenSessionReqOutput(session_id, False)
        elif session_id is None:
            logger.warning("session id is None, cannot open.")
            return OpenSessionReqOutput(session_id, False)
        else:
            self.sessions[session_id] = Session(
                recv_req.capacity_of_str_len, session_id
            )
            return OpenSessionReqOutput(session_id, True)

    def close_session(self, recv_req: CloseSessionReqInput):
        # handle error
        session_id = recv_req.session_id
        if session_id not in self.sessions:
            logger.warning(f"session id {session_id} does not exist, cannot delete.")
        else:
            del self.sessions[session_id]

    def get_print_prefix(self):
        prefix = ""
        if self.attn_dp_rank is not None:
            prefix += f" DP{self.attn_dp_rank}"
        if self.server_args.tp_size > 1:
            prefix += f" TP{self.tp_rank}"
        if self.pp_size > 1:
            prefix += f" PP{self.pp_rank}"
        return prefix

    def current_scheduler_metrics_enabled(self):
        return self.attn_tp_rank == 0 or self.enable_metrics_for_all_schedulers

    def maybe_sleep_on_idle(self):
        if self.idle_sleeper is not None:
            self.idle_sleeper.maybe_sleep()

    def handle_freeze_gc(self, recv_req: FreezeGCReq):
        """Handle freeze_gc request: freeze scheduler's GC and forward to detokenizer."""
        freeze_gc("Scheduler")
        self.send_to_detokenizer.send_pyobj(recv_req)
        return None


class IdleSleeper:
    """
    In setups which have long inactivity periods it is desirable to reduce
    system power consumption when sglang does nothing. This would lead not only
    to power savings, but also to more CPU thermal headroom when a request
    eventually comes. This is important in cases when multiple GPUs are connected
    as each GPU would otherwise pin one thread at 100% CPU usage.

    The simplest solution is to use zmq.Poller on all sockets that may receive
    data that needs handling immediately.
    """

    def __init__(self, sockets):
        self.poller = zmq.Poller()
        self.last_empty_time = time.time()
        for s in sockets:
            self.poller.register(s, zmq.POLLIN)

    def maybe_sleep(self):
        self.poller.poll(1000)
        if (
            global_config.torch_empty_cache_interval > 0
            and time.time() - self.last_empty_time
            > global_config.torch_empty_cache_interval
        ):
            self.last_empty_time = time.time()
            torch.cuda.empty_cache()


def is_health_check_generate_req(recv_req):
    return getattr(recv_req, "rid", "").startswith("HEALTH_CHECK")


def is_work_request(recv_req):
    return isinstance(
        recv_req,
        (
            TokenizedGenerateReqInput,
            TokenizedEmbeddingReqInput,
            BatchTokenizedGenerateReqInput,
            BatchTokenizedEmbeddingReqInput,
        ),
    )


def run_scheduler_process(
    server_args: ServerArgs,
    port_args: PortArgs,
    gpu_id: int,
    tp_rank: int,
    moe_ep_rank: int,
    pp_rank: int,
    dp_rank: Optional[int],
    pipe_writer,
    balance_meta: Optional[DPBalanceMeta] = None,
):
    if server_args.enable_trace:
        process_tracing_init(server_args.oltp_traces_endpoint, "sglang")
        if server_args.disaggregation_mode == "null":
            thread_label = "Scheduler"
            trace_set_thread_info(thread_label, tp_rank, dp_rank)

    if (numa_node := server_args.numa_node) is not None:
        numa_bind_to_node(numa_node[gpu_id])

    # Generate the prefix
    prefix = ""
    if dp_rank is not None:
        prefix += f" DP{dp_rank}"
    if server_args.tp_size > 1:
        prefix += f" TP{tp_rank}"
    if server_args.ep_size > 1:
        prefix += f" EP{moe_ep_rank}"
    if server_args.pp_size > 1:
        prefix += f" PP{pp_rank}"

    # Config the process
    setproctitle.setproctitle(f"sglang::scheduler{prefix.replace(' ', '_')}")
    faulthandler.enable()
    kill_itself_when_parent_died()
    parent_process = psutil.Process().parent()

    # [For Router] if env var "SGLANG_DP_RANK" exist, set dp_rank to the value of the env var
    if dp_rank is None and "SGLANG_DP_RANK" in os.environ:
        dp_rank = int(os.environ["SGLANG_DP_RANK"])

    # Configure the logger
    configure_logger(server_args, prefix=prefix)
    suppress_other_loggers()

    # Set cpu affinity to this gpu process
    if get_bool_env_var("SGLANG_SET_CPU_AFFINITY"):
        set_gpu_proc_affinity(server_args.tp_size, server_args.nnodes, gpu_id)

    # Create a scheduler and run the event loop
    try:
        scheduler = Scheduler(
            server_args,
            port_args,
            gpu_id,
            tp_rank,
            moe_ep_rank,
            pp_rank,
            dp_rank,
            dp_balance_meta=balance_meta,
        )
        pipe_writer.send(
            {
                "status": "ready",
                "max_total_num_tokens": scheduler.max_total_num_tokens,
                "max_req_input_len": scheduler.max_req_input_len,
            }
        )

        disaggregation_mode: DisaggregationMode = scheduler.disaggregation_mode
        if disaggregation_mode == DisaggregationMode.NULL:
            if scheduler.enable_pdmux:
                scheduler.event_loop_pdmux()
            elif server_args.pp_size > 1:
                scheduler.event_loop_pp()
            elif scheduler.enable_overlap:
                scheduler.event_loop_overlap()
            else:
                scheduler.event_loop_normal()
        elif disaggregation_mode == DisaggregationMode.PREFILL:
            if scheduler.enable_overlap:
                scheduler.event_loop_overlap_disagg_prefill()
            else:
                if server_args.pp_size > 1:
                    scheduler.event_loop_pp_disagg_prefill()
                else:
                    scheduler.event_loop_normal_disagg_prefill()

        elif disaggregation_mode == DisaggregationMode.DECODE:
            if scheduler.enable_overlap:
                scheduler.event_loop_overlap_disagg_decode()
            else:
                scheduler.event_loop_normal_disagg_decode()

    except Exception:
        traceback = get_exception_traceback()
        logger.error(f"Scheduler hit an exception: {traceback}")
        parent_process.send_signal(signal.SIGQUIT)<|MERGE_RESOLUTION|>--- conflicted
+++ resolved
@@ -150,7 +150,6 @@
 from sglang.srt.mem_cache.radix_cache import RadixCache
 from sglang.srt.mem_cache.swa_radix_cache import SWARadixCache
 from sglang.srt.model_executor.forward_batch_info import ForwardMode, PPProxyTensors
-<<<<<<< HEAD
 from sglang.srt.multiplex.multiplexing import SchedulerMultiplexMixin
 from sglang.srt.multiplex.pdmux_context import (
     get_sm_counts,
@@ -158,10 +157,7 @@
     initialize_stream_groups,
     load_pdmux_config,
 )
-from sglang.srt.reasoning_parser import ReasoningParser
-=======
 from sglang.srt.parser.reasoning_parser import ReasoningParser
->>>>>>> 1d1ce624
 from sglang.srt.server_args import PortArgs, ServerArgs
 from sglang.srt.speculative.spec_info import SpeculativeAlgorithm
 from sglang.srt.torch_memory_saver_adapter import TorchMemorySaverAdapter
@@ -2015,19 +2011,11 @@
             elif self.spec_algorithm.is_none():
                 model_worker_batch = batch.get_model_worker_batch()
 
-<<<<<<< HEAD
-                # update the consumer index of hicache to the running batch
-                self.tp_worker.set_hicache_consumer(
-                    model_worker_batch.hicache_consumer_index
-                )
                 if self.enable_pdmux and batch.forward_mode.is_split_prefill():
                     logits_output, next_token_ids, can_run_cuda_graph = (
                         self.tp_worker.forward_batch_split_prefill(batch)
                     )
                 elif self.pp_group.is_last_rank:
-=======
-                if self.pp_group.is_last_rank:
->>>>>>> 1d1ce624
                     logits_output, next_token_ids, can_run_cuda_graph = (
                         self.tp_worker.forward_batch_generation(model_worker_batch)
                     )
@@ -2095,9 +2083,6 @@
     ):
         if batch.forward_mode.is_decode():
             self.process_batch_result_decode(batch, result, launch_done)
-<<<<<<< HEAD
-        elif batch.forward_mode.is_extend() or batch.forward_mode.is_split_prefill():
-=======
             for req in batch.reqs:
                 trace_slice(
                     "decode loop",
@@ -2106,8 +2091,7 @@
                     thread_finish_flag=req.finished(),
                 )
 
-        elif batch.forward_mode.is_extend():
->>>>>>> 1d1ce624
+        elif batch.forward_mode.is_extend() or batch.forward_mode.is_split_prefill():
             self.process_batch_result_prefill(batch, result, launch_done)
             for req in batch.reqs:
                 trace_slice(
