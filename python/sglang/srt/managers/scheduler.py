--- conflicted
+++ resolved
@@ -336,37 +336,7 @@
         self.init_cache_with_memory_pool()
 
         # Init running status
-<<<<<<< HEAD
-        self.waiting_queue: List[Req] = []
-        # The running decoding batch for continuous batching
-        self.running_batch: ScheduleBatch = ScheduleBatch(reqs=[], batch_is_full=False)
-        # The current forward batch
-        self.cur_batch: Optional[ScheduleBatch] = None
-        # The current split prefill batch
-        self.split_prefill_batch: Optional[ScheduleBatch] = None
-        # The last forward batch
-        self.last_batch: Optional[ScheduleBatch] = None
-        self.forward_ct = 0
-        self.forward_ct_decode = 0
-        self.num_generated_tokens = 0
-        self.last_prefill_tokens = 0
-        self.return_health_check_ct = 0
-        self.num_retracted_reqs: int = 0
-        self.num_paused_reqs: int = 0
-        self.sessions: Dict[str, Session] = {}
-        self.default_stream: CudaStream = torch.get_device_module(
-            self.device
-        ).current_stream()
-        if self.device == "cpu":
-            self.default_stream.synchronize = lambda: None  # No-op for CPU
-        self.forward_sleep_time = None
-        # Batch collect delay for recv_requests (for benchmarking)
-        recv_sleep_time = envs.SGLANG_SCHEDULER_BATCH_COLLECT_DELAY.get()
-        self.recv_sleep_time = recv_sleep_time if recv_sleep_time > 0 else None
-        self._engine_paused = False
-=======
         self.init_running_status()
->>>>>>> 74a166cb
 
         # Init chunked prefill
         self.init_chunked_prefill()
@@ -771,6 +741,9 @@
         self.num_paused_reqs: int = 0
         self.sessions: Dict[str, Session] = {}
         self.forward_sleep_time = None
+        # Batch collect delay for recv_requests (for benchmarking)
+        recv_sleep_time = envs.SGLANG_SCHEDULER_BATCH_COLLECT_DELAY.get()
+        self.recv_sleep_time = recv_sleep_time if recv_sleep_time > 0 else None
         self._engine_paused = False
 
     def init_chunked_prefill(self):
