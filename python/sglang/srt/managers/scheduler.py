--- conflicted
+++ resolved
@@ -345,26 +345,8 @@
         # Init overlap
         self.init_overlap()
 
-<<<<<<< HEAD
-        # Init mlp sync flag
-        self.require_mlp_sync = require_mlp_sync(server_args)
-
-        if (
-            self.pp_rank == 0
-            and self.server_args.language_only
-            and self.server_args.encoder_transfer_backend == "zmq_to_scheduler"
-        ):
-            self.mm_receiver = MMReceiver(
-                server_args,
-                hf_config=self.model_config.hf_config,
-                tp_rank=self.tp_rank,
-                pp_rank=self.pp_rank,
-                tp_group=self.tp_group,
-            )
-=======
         # Init prefill kv split size when deterministic inference is enabled with various attention backends
         self.init_deterministic_inference_config()
->>>>>>> 793c96c3
 
         # Init request dispatcher
         self.init_request_dispatcher()
