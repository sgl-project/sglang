# Copyright 2023-2024 SGLang Team
# Licensed under the Apache License, Version 2.0 (the "License");
# you may not use this file except in compliance with the License.
# You may obtain a copy of the License at
#
#     http://www.apache.org/licenses/LICENSE-2.0
#
# Unless required by applicable law or agreed to in writing, software
# distributed under the License is distributed on an "AS IS" BASIS,
# WITHOUT WARRANTIES OR CONDITIONS OF ANY KIND, either express or implied.
# See the License for the specific language governing permissions and
# limitations under the License.
# ==============================================================================
"""A scheduler that manages a tensor parallel GPU worker."""

import faulthandler
import logging
import os
import signal
import sys
import threading
import time
from collections import deque
from concurrent import futures
from dataclasses import dataclass
from http import HTTPStatus
from typing import Deque, Dict, List, Optional, Tuple, Union

import psutil
import setproctitle
import torch
import zmq
from torch.cuda import Stream as CudaStream
from torch.cuda import StreamContext as CudaStreamContext
from torch.distributed import barrier

from sglang.srt.configs.model_config import ModelConfig
from sglang.srt.constrained.base_grammar_backend import (
    INVALID_GRAMMAR_OBJ,
    create_grammar_backend,
)
from sglang.srt.disaggregation.decode import (
    DecodePreallocQueue,
    DecodeTransferQueue,
    SchedulerDisaggregationDecodeMixin,
)
from sglang.srt.disaggregation.decode_kvcache_offload_manager import (
    DecodeKVCacheOffloadManager,
)
from sglang.srt.disaggregation.prefill import (
    PrefillBootstrapQueue,
    SchedulerDisaggregationPrefillMixin,
)
from sglang.srt.disaggregation.utils import (
    DisaggregationMode,
    MetadataBuffers,
    ReqToMetadataIdxAllocator,
    TransferBackend,
    prepare_abort,
)
from sglang.srt.distributed import get_pp_group, get_world_group
from sglang.srt.environ import envs
from sglang.srt.eplb.expert_distribution import get_global_expert_distribution_recorder
from sglang.srt.layers.dp_attention import compute_dp_attention_world_info
from sglang.srt.layers.moe import initialize_moe_config
from sglang.srt.managers.io_struct import (
    AbortReq,
    BaseBatchReq,
    BaseReq,
    BatchTokenizedEmbeddingReqInput,
    BatchTokenizedGenerateReqInput,
    ClearHiCacheReqInput,
    ClearHiCacheReqOutput,
    CloseSessionReqInput,
    DestroyWeightsUpdateGroupReqInput,
    ExpertDistributionReq,
    ExpertDistributionReqOutput,
    ExpertDistributionReqType,
    FlushCacheReqInput,
    FlushCacheReqOutput,
    FreezeGCReq,
    GetInternalStateReq,
    GetInternalStateReqOutput,
    GetLoadReqInput,
    GetLoadReqOutput,
    GetWeightsByNameReqInput,
    HealthCheckOutput,
    InitWeightsSendGroupForRemoteInstanceReqInput,
    InitWeightsSendGroupForRemoteInstanceReqOutput,
    InitWeightsUpdateGroupReqInput,
    LoadLoRAAdapterReqInput,
    LoadLoRAAdapterReqOutput,
    OpenSessionReqInput,
    OpenSessionReqOutput,
    ProfileReq,
    ReleaseMemoryOccupationReqInput,
    ResumeMemoryOccupationReqInput,
    RpcReqInput,
    RpcReqOutput,
    SendWeightsToRemoteInstanceReqInput,
    SendWeightsToRemoteInstanceReqOutput,
    SetInternalStateReq,
    SetInternalStateReqOutput,
    SlowDownReqInput,
    SlowDownReqOutput,
    TokenizedEmbeddingReqInput,
    TokenizedGenerateReqInput,
    UnloadLoRAAdapterReqInput,
    UnloadLoRAAdapterReqOutput,
    UpdateWeightFromDiskReqInput,
    UpdateWeightsFromDistributedReqInput,
    UpdateWeightsFromIPCReqInput,
    UpdateWeightsFromTensorReqInput,
)
from sglang.srt.managers.mm_utils import init_embedding_cache
from sglang.srt.managers.overlap_utils import FutureMap
from sglang.srt.managers.schedule_batch import (
    FINISH_ABORT,
    ModelWorkerBatch,
    MultimodalInputs,
    Req,
    RequestStage,
    ScheduleBatch,
)
from sglang.srt.managers.schedule_policy import (
    AddReqResult,
    PrefillAdder,
    SchedulePolicy,
)
from sglang.srt.managers.scheduler_input_blocker import SchedulerInputBlocker
from sglang.srt.managers.scheduler_metrics_mixin import (
    RECORD_STEP_TIME,
    SchedulerMetricsMixin,
)
from sglang.srt.managers.scheduler_output_processor_mixin import (
    SchedulerOutputProcessorMixin,
)
from sglang.srt.managers.scheduler_pp_mixin import SchedulerPPMixin
from sglang.srt.managers.scheduler_profiler_mixin import SchedulerProfilerMixin
from sglang.srt.managers.scheduler_recv_skipper import SchedulerRecvSkipper
from sglang.srt.managers.scheduler_runtime_checker_mixin import (
    SchedulerRuntimeCheckerMixin,
)
from sglang.srt.managers.scheduler_update_weights_mixin import (
    SchedulerUpdateWeightsMixin,
)
from sglang.srt.managers.session_controller import Session
from sglang.srt.managers.utils import GenerationBatchResult, validate_input_length
from sglang.srt.mem_cache.chunk_cache import ChunkCache, SWAChunkCache
from sglang.srt.mem_cache.hiradix_cache import HiRadixCache
from sglang.srt.mem_cache.mamba_radix_cache import MambaRadixCache
from sglang.srt.mem_cache.radix_cache import RadixCache
from sglang.srt.mem_cache.swa_radix_cache import SWARadixCache
from sglang.srt.parser.reasoning_parser import ReasoningParser
from sglang.srt.server_args import PortArgs, ServerArgs, get_global_server_args
from sglang.srt.speculative.spec_info import SpeculativeAlgorithm
from sglang.srt.tracing.trace import (
    process_tracing_init,
    trace_set_proc_propagate_context,
    trace_set_thread_info,
    trace_slice_batch,
    trace_slice_end,
    trace_slice_start,
)
from sglang.srt.two_batch_overlap import TboDPAttentionPreparer
from sglang.srt.utils import (
    DynamicGradMode,
    broadcast_pyobj,
    configure_gc_logger,
    configure_logger,
    disable_request_logging,
    freeze_gc,
    get_available_gpu_memory,
    get_bool_env_var,
    get_int_env_var,
    get_zmq_socket,
    kill_itself_when_parent_died,
    numa_bind_to_node,
    point_to_point_pyobj,
    pyspy_dump_schedulers,
    require_mlp_sync,
    require_mlp_tp_gather,
    set_gpu_proc_affinity,
    set_random_seed,
    suppress_other_loggers,
)
from sglang.srt.utils.hf_transformers_utils import (
    get_processor,
    get_tokenizer,
    get_tokenizer_from_processor,
)
from sglang.srt.utils.torch_memory_saver_adapter import TorchMemorySaverAdapter
from sglang.utils import TypeBasedDispatcher, get_exception_traceback

logger = logging.getLogger(__name__)

# Test retract decode for debugging purposes
TEST_RETRACT = envs.SGLANG_TEST_RETRACT.get()
TEST_RETRACT_INTERVAL = envs.SGLANG_TEST_RETRACT_INTERVAL.get()
GRAMMAR_TIMEOUT = float(os.environ.get("SGLANG_GRAMMAR_TIMEOUT", 300))


@dataclass
class EmbeddingBatchResult:
    embeddings: torch.Tensor


class Scheduler(
    SchedulerOutputProcessorMixin,
    SchedulerUpdateWeightsMixin,
    SchedulerProfilerMixin,
    SchedulerMetricsMixin,
    SchedulerDisaggregationDecodeMixin,
    SchedulerDisaggregationPrefillMixin,
    SchedulerRuntimeCheckerMixin,
    SchedulerPPMixin,
):
    """A scheduler that manages a tensor parallel GPU worker."""

    def __init__(
        self,
        server_args: ServerArgs,
        port_args: PortArgs,
        gpu_id: int,
        tp_rank: int,
        moe_ep_rank: int,
        pp_rank: int,
        dp_rank: Optional[int],
    ):
        # Parse args
        self.server_args = server_args
        self.tp_rank = tp_rank
        self.moe_ep_rank = moe_ep_rank
        self.pp_rank = pp_rank
        self.dp_rank = dp_rank
        self.tp_size = server_args.tp_size
        self.moe_ep_size = server_args.ep_size
        self.pp_size = server_args.pp_size
        self.dp_size = server_args.dp_size
        self.schedule_policy = server_args.schedule_policy
        self.enable_priority_scheduling = server_args.enable_priority_scheduling
        self.abort_on_priority_when_disabled = (
            server_args.abort_on_priority_when_disabled
        )
        self.schedule_low_priority_values_first = (
            server_args.schedule_low_priority_values_first
        )
        self.priority_scheduling_preemption_threshold = (
            server_args.priority_scheduling_preemption_threshold
        )
        self.enable_lora = server_args.enable_lora
        self.max_loras_per_batch = server_args.max_loras_per_batch
        self.enable_overlap = not server_args.disable_overlap_schedule
        self.skip_tokenizer_init = server_args.skip_tokenizer_init
        self.enable_metrics = server_args.enable_metrics
        self.enable_metrics_for_all_schedulers = (
            server_args.enable_metrics_for_all_schedulers
        )
        self.enable_kv_cache_events = bool(
            server_args.kv_events_config and tp_rank == 0
        )
        self.enable_trace = server_args.enable_trace
        self.stream_interval = server_args.stream_interval
        self.spec_algorithm = SpeculativeAlgorithm.from_string(
            server_args.speculative_algorithm
        )
        self.gpu_id = gpu_id
        self.enable_hierarchical_cache = server_args.enable_hierarchical_cache
        self.enable_hicache_storage = server_args.hicache_storage_backend is not None
        self.page_size = server_args.page_size

        self.attn_tp_rank, self.attn_tp_size, self.attn_dp_rank = (
            compute_dp_attention_world_info(
                server_args.enable_dp_attention,
                self.tp_rank,
                self.tp_size,
                self.dp_size,
            )
        )

        # Init model config
        self.model_config = ModelConfig.from_server_args(server_args)

        # Init inter-process communication
        self.init_sockets(server_args, port_args)

        # Init tokenizer
        self.init_tokenizer()

        # Init moe config
        self.init_moe_config()

        # Set reasoning_parser and think_end_id if --reasoning_parser is enabled
        if self.server_args.reasoning_parser and self.tokenizer:
            reasoning_parser = ReasoningParser(
                model_type=self.server_args.reasoning_parser, stream_reasoning=False
            )
            self.tokenizer.think_end_id = self.tokenizer.encode(
                reasoning_parser.detector.think_end_token, add_special_tokens=False
            )[0]

        # Check whether overlap can be enabled
        if not self.is_generation:
            self.enable_overlap = False
            logger.info("Overlap scheduler is disabled for embedding models.")

        # Launch a tensor parallel worker

        from sglang.srt.managers.tp_worker import TpModelWorker

        self.tp_worker = TpModelWorker(
            server_args=server_args,
            gpu_id=gpu_id,
            tp_rank=tp_rank,
            moe_ep_rank=moe_ep_rank,
            pp_rank=pp_rank,
            dp_rank=dp_rank,
            nccl_port=port_args.nccl_port,
        )

        # Launch a draft worker for speculative decoding

        self.launch_draft_worker(
            gpu_id, tp_rank, moe_ep_rank, server_args, port_args, dp_rank
        )

        # Dispatch the model worker
        if self.spec_algorithm.is_none():
            self.model_worker = self.tp_worker
        else:
            self.model_worker = self.draft_worker

        # Get token and memory info from the model worker
        (
            self.max_total_num_tokens,
            self.max_prefill_tokens,
            self.max_running_requests,
            self.max_queued_requests,
            self.max_req_len,
            self.max_req_input_len,
            self.random_seed,
            self.device,
            _,
            _,
            _,
        ) = self.tp_worker.get_worker_info()
        if get_global_server_args().pp_max_micro_batch_size is None:
            get_global_server_args().pp_max_micro_batch_size = max(
                self.max_running_requests // server_args.pp_size, 1
            )

        self.tp_group = self.tp_worker.get_tp_group()
        self.tp_cpu_group = self.tp_group.cpu_group
        self.attn_tp_group = self.tp_worker.get_attention_tp_group()
        self.attn_tp_cpu_group = self.tp_worker.get_attention_tp_cpu_group()
        self.pp_group = get_pp_group()
        self.world_group = get_world_group()

        self.pad_input_ids_func = self.tp_worker.get_pad_input_ids_func()
        set_random_seed(self.random_seed)

        # Hybrid memory pool
        self.is_hybrid = self.tp_worker.is_hybrid
        self.is_hybrid_gdn = self.tp_worker.model_runner.hybrid_gdn_config is not None

        if self.is_hybrid:
            self.sliding_window_size = self.tp_worker.sliding_window_size
            self.full_tokens_per_layer, self.swa_tokens_per_layer = (
                self.tp_worker.get_tokens_per_layer_info()
            )

        # Print debug info
        if tp_rank == 0:
            avail_mem = get_available_gpu_memory(
                self.device, self.gpu_id, empty_cache=False
            )
            logger.info(
                f"max_total_num_tokens={self.max_total_num_tokens}, "
                f"chunked_prefill_size={server_args.chunked_prefill_size}, "
                f"max_prefill_tokens={self.max_prefill_tokens}, "
                f"max_running_requests={self.max_running_requests}, "
                f"context_len={self.model_config.context_len}, "
                f"{'available_cpu_mem' if self.device == 'cpu' else 'available_gpu_mem'}={avail_mem:.2f} GB"
            )

        # Init memory pool and cache
        self.init_memory_pool_and_cache()

        # Init running status
        self.waiting_queue: List[Req] = []
        # The running decoding batch for continuous batching
        self.running_batch: ScheduleBatch = ScheduleBatch(reqs=[], batch_is_full=False)
        # The current forward batch
        self.cur_batch: Optional[ScheduleBatch] = None
        # The last forward batch
        self.last_batch: Optional[ScheduleBatch] = None
        self.forward_ct = 0
        self.forward_ct_decode = 0
        self.num_generated_tokens = 0
        self.last_prefill_tokens = 0
        self.last_decode_stats_tic = time.perf_counter()
        self.last_prefill_stats_tic = time.perf_counter()
        self.return_health_check_ct = 0
        self.num_retracted_reqs: int = 0
        self.num_paused_reqs: int = 0
        self.kv_transfer_speed_gb_s: float = 0.0
        self.kv_transfer_latency_ms: float = 0.0
        self.sessions: Dict[str, Session] = {}
        self.default_stream: CudaStream = torch.get_device_module(
            self.device
        ).current_stream()
        if self.device == "cpu":
            self.default_stream.synchronize = lambda: None  # No-op for CPU
        self.forward_sleep_time = None

        # Init chunked prefill
        self.chunked_prefill_size = server_args.chunked_prefill_size
        if self.chunked_prefill_size <= 0:  # -1 means disable
            self.chunked_prefill_size = None
        self.chunked_req = None
        self.is_mixed_chunk = (
            self.chunked_prefill_size is not None and server_args.enable_mixed_chunk
        )

        # Init the grammar backend for constrained generation
        self.grammar_queue: List[Req] = []
        if not server_args.skip_tokenizer_init:
            self.grammar_backend = create_grammar_backend(
                server_args,
                self.tokenizer,
                self.model_config.vocab_size,
                self.model_config.hf_eos_token_id,
            )
        else:
            self.grammar_backend = None

        # Init schedule policy and new token estimation
        self.policy = SchedulePolicy(
            self.schedule_policy,
            self.tree_cache,
            self.enable_hierarchical_cache,
            self.enable_priority_scheduling,
            self.schedule_low_priority_values_first,
        )
        # Enable preemption for priority scheduling.
        self.try_preemption = self.enable_priority_scheduling

        assert (
            server_args.schedule_conservativeness >= 0
        ), "Invalid schedule_conservativeness"
        self.init_new_token_ratio = min(
            envs.SGLANG_INIT_NEW_TOKEN_RATIO.get()
            * server_args.schedule_conservativeness,
            1.0,
        )
        self.min_new_token_ratio = min(
            self.init_new_token_ratio * envs.SGLANG_MIN_NEW_TOKEN_RATIO_FACTOR.get(),
            1.0,
        )
        self.new_token_ratio_decay = (
            self.init_new_token_ratio - self.min_new_token_ratio
        ) / envs.SGLANG_NEW_TOKEN_RATIO_DECAY_STEPS.get()
        self.new_token_ratio = self.init_new_token_ratio

        # Init watchdog thread
        self.watchdog_timeout = server_args.watchdog_timeout
        t = threading.Thread(target=self.watchdog_thread, daemon=True)
        t.start()
        self.parent_process = psutil.Process().parent()

        # Init memory saver, profiler and metric stats
        self.memory_saver_adapter = TorchMemorySaverAdapter.create(
            enable=server_args.enable_memory_saver
        )
        self.offload_tags = set()
        self.init_profiler()

        self.recv_skipper = SchedulerRecvSkipper.maybe_create(server_args)
        self.input_blocker = (
            SchedulerInputBlocker(noop=self.attn_tp_rank != 0)
            if get_bool_env_var("SGLANG_ENABLE_COLOCATED_BATCH_GEN")
            else None
        )

        # Init metrics stats
        self.init_metrics(tp_rank, pp_rank, dp_rank)

        if self.enable_kv_cache_events:
            self.init_kv_events(server_args.kv_events_config)

        # Init disaggregation
        self.disaggregation_mode = DisaggregationMode(
            self.server_args.disaggregation_mode
        )
        self.init_disaggregation()

        if get_bool_env_var("SGLANG_GC_LOG"):
            configure_gc_logger()

        # Init prefill kv split size when deterministic inference is enabled with various attention backends
        self.init_deterministic_inference_config()

        # Init overlap
        self.init_overlap()

        # Init request dispatcher
        self._request_dispatcher = TypeBasedDispatcher(
            [
                (TokenizedGenerateReqInput, self.handle_generate_request),
                (TokenizedEmbeddingReqInput, self.handle_embedding_request),
                (BatchTokenizedGenerateReqInput, self.handle_batch_generate_request),
                (BatchTokenizedEmbeddingReqInput, self.handle_batch_embedding_request),
                (FlushCacheReqInput, self.flush_cache_wrapped),
                (ClearHiCacheReqInput, self.clear_hicache_storage_wrapped),
                (AbortReq, self.abort_request),
                (OpenSessionReqInput, self.open_session),
                (CloseSessionReqInput, self.close_session),
                (UpdateWeightFromDiskReqInput, self.update_weights_from_disk),
                (InitWeightsUpdateGroupReqInput, self.init_weights_update_group),
                (DestroyWeightsUpdateGroupReqInput, self.destroy_weights_update_group),
                (
                    InitWeightsSendGroupForRemoteInstanceReqInput,
                    self.init_weights_send_group_for_remote_instance,
                ),
                (
                    SendWeightsToRemoteInstanceReqInput,
                    self.send_weights_to_remote_instance,
                ),
                (
                    UpdateWeightsFromDistributedReqInput,
                    self.update_weights_from_distributed,
                ),
                (UpdateWeightsFromTensorReqInput, self.update_weights_from_tensor),
                (UpdateWeightsFromIPCReqInput, self.update_weights_from_ipc),
                (GetWeightsByNameReqInput, self.get_weights_by_name),
                (ReleaseMemoryOccupationReqInput, self.release_memory_occupation),
                (ResumeMemoryOccupationReqInput, self.resume_memory_occupation),
                (SlowDownReqInput, self.slow_down),
                (ProfileReq, self.profile),
                (FreezeGCReq, self.handle_freeze_gc),
                (GetInternalStateReq, self.get_internal_state),
                (SetInternalStateReq, self.set_internal_state),
                (RpcReqInput, self.handle_rpc_request),
                (ExpertDistributionReq, self.expert_distribution_handle),
                (LoadLoRAAdapterReqInput, self.load_lora_adapter),
                (UnloadLoRAAdapterReqInput, self.unload_lora_adapter),
                (GetLoadReqInput, self.get_load),
            ]
        )

    def launch_draft_worker(
        self, gpu_id, tp_rank, moe_ep_rank, server_args, port_args, dp_rank
    ):
        if server_args.speculative_draft_load_format is not None:
            server_args.load_format = server_args.speculative_draft_load_format
            logger.info(
                f"Using draft model load_format: '{server_args.speculative_draft_load_format}'"
            )

        if self.spec_algorithm.is_eagle():
            from sglang.srt.speculative.eagle_worker import EAGLEWorker
            from sglang.srt.speculative.eagle_worker_v2 import EAGLEWorkerV2

            WorkerClass = EAGLEWorkerV2 if self.enable_overlap else EAGLEWorker

            self.draft_worker = WorkerClass(
                gpu_id=gpu_id,
                tp_rank=tp_rank,
                moe_ep_rank=moe_ep_rank,
                server_args=server_args,
                nccl_port=port_args.nccl_port,
                target_worker=self.tp_worker,
                dp_rank=dp_rank,
            )
        elif self.spec_algorithm.is_standalone():
            from sglang.srt.speculative.standalone_worker import StandaloneWorker

            self.draft_worker = StandaloneWorker(
                gpu_id=gpu_id,
                tp_rank=tp_rank,
                moe_ep_rank=moe_ep_rank,
                server_args=server_args,
                nccl_port=port_args.nccl_port,
                target_worker=self.tp_worker,
                dp_rank=dp_rank,
            )
        elif self.spec_algorithm.is_ngram():
            from sglang.srt.speculative.ngram_worker import NGRAMWorker

            self.draft_worker = NGRAMWorker(
                gpu_id=gpu_id,
                tp_rank=tp_rank,
                moe_ep_rank=moe_ep_rank,
                server_args=server_args,
                nccl_port=port_args.nccl_port,
                target_worker=self.tp_worker,
                dp_rank=dp_rank,
            )
        else:
            self.draft_worker = None

    def init_sockets(self, server_args: ServerArgs, port_args: PortArgs):
        context = zmq.Context(2)
        self.idle_sleeper = None

        class SenderWrapper:
            def __init__(self, socket: zmq.Socket):
                self.socket = socket

            def send_output(
                self,
                output: Union[BaseReq, BaseBatchReq],
                recv_obj: Optional[Union[BaseReq, BaseBatchReq]] = None,
            ):
                if self.socket is None:
                    return

                if (
                    isinstance(recv_obj, BaseReq)
                    and recv_obj.http_worker_ipc is not None
                    and output.http_worker_ipc is None
                ):
                    # handle communicator reqs for multi-http worker case
                    output.http_worker_ipc = recv_obj.http_worker_ipc

                self.socket.send_pyobj(output)

        if self.pp_rank == 0 and self.attn_tp_rank == 0:
            self.recv_from_tokenizer = get_zmq_socket(
                context, zmq.PULL, port_args.scheduler_input_ipc_name, False
            )
            self.recv_from_rpc = get_zmq_socket(
                context, zmq.DEALER, port_args.rpc_ipc_name, False
            )

            send_to_tokenizer = get_zmq_socket(
                context, zmq.PUSH, port_args.tokenizer_ipc_name, False
            )
            if server_args.skip_tokenizer_init:
                # Directly send to the TokenizerManager
                send_to_detokenizer = get_zmq_socket(
                    context, zmq.PUSH, port_args.tokenizer_ipc_name, False
                )
            else:
                # Send to the DetokenizerManager
                send_to_detokenizer = get_zmq_socket(
                    context, zmq.PUSH, port_args.detokenizer_ipc_name, False
                )

            self.send_to_tokenizer = SenderWrapper(send_to_tokenizer)
            self.send_to_detokenizer = SenderWrapper(send_to_detokenizer)

            if self.server_args.sleep_on_idle:
                self.idle_sleeper = IdleSleeper(
                    [
                        self.recv_from_tokenizer,
                        self.recv_from_rpc,
                    ]
                )
        else:
            self.recv_from_tokenizer = None
            self.recv_from_rpc = None
            self.send_to_tokenizer = SenderWrapper(None)
            self.send_to_detokenizer = SenderWrapper(None)

        if self.current_scheduler_metrics_enabled():
            self.send_metrics_from_scheduler = get_zmq_socket(
                context, zmq.PUSH, port_args.metrics_ipc_name, False
            )

    def init_deterministic_inference_config(self):
        """Initialize deterministic inference configuration for different attention backends."""
        if not self.server_args.enable_deterministic_inference:
            self.truncation_align_size = None
            return

        backend_sizes = {
            "flashinfer": ("SGLANG_FLASHINFER_PREFILL_SPLIT_TILE_SIZE", 4096),
            "triton": ("SGLANG_TRITON_PREFILL_TRUNCATION_ALIGN_SIZE", 4096),
        }
        env_var, default_size = backend_sizes.get(
            self.server_args.attention_backend, (None, None)
        )
        self.truncation_align_size = (
            get_int_env_var(env_var, default_size) if env_var else None
        )

    def init_tokenizer(self):
        server_args = self.server_args
        self.is_generation = self.model_config.is_generation

        if server_args.skip_tokenizer_init:
            self.tokenizer = self.processor = None
        else:
            if self.model_config.is_multimodal:
                self.processor = get_processor(
                    server_args.tokenizer_path,
                    tokenizer_mode=server_args.tokenizer_mode,
                    trust_remote_code=server_args.trust_remote_code,
                    revision=server_args.revision,
                    use_fast=not server_args.disable_fast_image_processor,
                )
                self.tokenizer = get_tokenizer_from_processor(self.processor)
            else:
                self.tokenizer = get_tokenizer(
                    server_args.tokenizer_path,
                    tokenizer_mode=server_args.tokenizer_mode,
                    trust_remote_code=server_args.trust_remote_code,
                    revision=server_args.revision,
                )

    def init_memory_pool_and_cache(self):
        server_args = self.server_args

        self.req_to_token_pool, self.token_to_kv_pool_allocator = (
            self.tp_worker.get_memory_pool()
        )

        if (
            server_args.chunked_prefill_size is not None
            and server_args.disable_radix_cache
        ):
            if self.is_hybrid:
                ChunkCacheClass = SWAChunkCache
            else:
                ChunkCacheClass = ChunkCache
            self.tree_cache = ChunkCacheClass(
                req_to_token_pool=self.req_to_token_pool,
                token_to_kv_pool_allocator=self.token_to_kv_pool_allocator,
                page_size=self.page_size,
            )
        else:
            if os.environ.get("SGLANG_EXPERIMENTAL_CPP_RADIX_TREE") == "1":
                # lazy import to avoid JIT overhead
                from sglang.srt.mem_cache.radix_cache_cpp import RadixCacheCpp

                self.tree_cache = RadixCacheCpp(
                    disable=False,
                    use_hicache=self.enable_hierarchical_cache,
                    req_to_token_pool=self.req_to_token_pool,
                    token_to_kv_pool=self.token_to_kv_pool_allocator,
                    tp_cache_group=self.tp_cpu_group,
                    page_size=self.page_size,
                    hicache_ratio=server_args.hicache_ratio,
                    hicache_size=server_args.hicache_size,
                    hicache_write_policy=server_args.hicache_write_policy,
                    enable_kv_cache_events=self.enable_kv_cache_events,
                )
            elif self.enable_hierarchical_cache:
                self.tree_cache = HiRadixCache(
                    req_to_token_pool=self.req_to_token_pool,
                    token_to_kv_pool_allocator=self.token_to_kv_pool_allocator,
                    tp_cache_group=(
                        self.attn_tp_cpu_group
                        if self.server_args.enable_dp_attention
                        else self.tp_cpu_group
                    ),
                    page_size=self.page_size,
                    eviction_policy=server_args.radix_eviction_policy,
                    hicache_ratio=server_args.hicache_ratio,
                    hicache_size=server_args.hicache_size,
                    hicache_write_policy=server_args.hicache_write_policy,
                    hicache_io_backend=server_args.hicache_io_backend,
                    hicache_mem_layout=server_args.hicache_mem_layout,
                    enable_metrics=self.enable_metrics,
                    hicache_storage_backend=server_args.hicache_storage_backend,
                    hicache_storage_prefetch_policy=server_args.hicache_storage_prefetch_policy,
                    model_name=server_args.served_model_name,
                    storage_backend_extra_config=server_args.hicache_storage_backend_extra_config,
                    is_eagle=self.spec_algorithm.is_eagle(),
                )
                self.tp_worker.register_hicache_layer_transfer_counter(
                    self.tree_cache.cache_controller.layer_done_counter
                )
            elif self.is_hybrid:
                self.tree_cache = SWARadixCache(
                    req_to_token_pool=self.req_to_token_pool,
                    token_to_kv_pool_allocator=self.token_to_kv_pool_allocator,
                    sliding_window_size=self.sliding_window_size,
                    page_size=self.page_size,
                    disable=server_args.disable_radix_cache,
                    is_eagle=self.spec_algorithm.is_eagle(),
                )
            elif self.is_hybrid_gdn:
                self.tree_cache = MambaRadixCache(
                    req_to_token_pool=self.req_to_token_pool,
                    token_to_kv_pool_allocator=self.token_to_kv_pool_allocator,
                    page_size=self.page_size,
                    disable=server_args.disable_radix_cache,
                )
            elif server_args.enable_lmcache:
                from sglang.srt.mem_cache.storage.lmcache.lmc_radix_cache import (
                    LMCRadixCache,
                )

                self.tree_cache = LMCRadixCache(
                    req_to_token_pool=self.req_to_token_pool,
                    token_to_kv_pool_allocator=self.token_to_kv_pool_allocator,
                    page_size=self.page_size,
                    disable=server_args.disable_radix_cache,
                    model_config=self.model_config,
                    tp_size=self.tp_size,
                    rank=self.tp_rank,
                    tp_group=self.tp_group,
                    eviction_policy=server_args.radix_eviction_policy,
                )
            else:
                self.tree_cache = RadixCache(
                    req_to_token_pool=self.req_to_token_pool,
                    token_to_kv_pool_allocator=self.token_to_kv_pool_allocator,
                    page_size=self.page_size,
                    disable=server_args.disable_radix_cache,
                    enable_kv_cache_events=self.enable_kv_cache_events,
                    eviction_policy=server_args.radix_eviction_policy,
                    is_eagle=self.spec_algorithm.is_eagle(),
                )

        if (
            server_args.disaggregation_mode == "decode"
            and server_args.disaggregation_decode_enable_offload_kvcache
        ):
            self.decode_offload_manager = DecodeKVCacheOffloadManager(
                req_to_token_pool=self.req_to_token_pool,
                token_to_kv_pool_allocator=self.token_to_kv_pool_allocator,
                tp_group=(
                    self.attn_tp_cpu_group
                    if self.server_args.enable_dp_attention
                    else self.tp_cpu_group
                ),
                tree_cache=self.tree_cache,
                server_args=self.server_args,
            )
        else:
            self.decode_offload_manager = None

        self.decode_mem_cache_buf_multiplier = (
            1
            if self.spec_algorithm.is_none()
            else (
                server_args.speculative_num_draft_tokens
                + (
                    (server_args.speculative_eagle_topk or 1)
                    * (server_args.speculative_num_steps or 1)
                )
            )
        )

        embedding_cache_size = int(os.environ.get("SGLANG_VLM_CACHE_SIZE_MB", "100"))
        init_embedding_cache(embedding_cache_size * 1024 * 1024)

    def init_disaggregation(self):
        self.transfer_backend = TransferBackend(
            self.server_args.disaggregation_transfer_backend
        )

        if (
            self.disaggregation_mode == DisaggregationMode.DECODE
        ):  # *2 for the headroom.
            buffer_size = (self.req_to_token_pool.size) * 2
            self.req_to_metadata_buffer_idx_allocator = ReqToMetadataIdxAllocator(
                buffer_size
            )
            self.disagg_metadata_buffers = MetadataBuffers(
                buffer_size,
                hidden_size=self.model_config.hf_text_config.hidden_size,
                hidden_states_dtype=self.model_config.dtype,
                custom_mem_pool=self.token_to_kv_pool_allocator.get_kvcache().maybe_get_custom_mem_pool(),
            )

            # The decode requests polling kv cache
            self.disagg_decode_transfer_queue = DecodeTransferQueue(
                gloo_group=self.attn_tp_cpu_group,
                req_to_metadata_buffer_idx_allocator=self.req_to_metadata_buffer_idx_allocator,
                tp_rank=self.tp_rank,
                metadata_buffers=self.disagg_metadata_buffers,
                scheduler=self,
                tree_cache=self.tree_cache,
            )

            # The decode requests pending for pre-allocation
            self.disagg_decode_prealloc_queue = DecodePreallocQueue(
                req_to_token_pool=self.req_to_token_pool,
                token_to_kv_pool_allocator=self.token_to_kv_pool_allocator,
                draft_token_to_kv_pool=(
                    None
                    if self.draft_worker is None or self.spec_algorithm.is_ngram()
                    else self.draft_worker.model_runner.token_to_kv_pool
                ),
                req_to_metadata_buffer_idx_allocator=self.req_to_metadata_buffer_idx_allocator,
                metadata_buffers=self.disagg_metadata_buffers,
                scheduler=self,
                transfer_queue=self.disagg_decode_transfer_queue,
                tree_cache=self.tree_cache,
                gloo_group=self.attn_tp_cpu_group,
                tp_rank=self.tp_rank,
                tp_size=self.tp_size,
                dp_size=self.server_args.dp_size,
                gpu_id=self.gpu_id,
                bootstrap_port=self.server_args.disaggregation_bootstrap_port,
                max_total_num_tokens=self.max_total_num_tokens,
                prefill_pp_size=self.server_args.disaggregation_prefill_pp,
                num_reserved_decode_tokens=self.server_args.num_reserved_decode_tokens,
                transfer_backend=self.transfer_backend,
            )

        elif self.disaggregation_mode == DisaggregationMode.PREFILL:
            # *2 for the headroom.
            buffer_size = self.max_running_requests * 2
            self.req_to_metadata_buffer_idx_allocator = ReqToMetadataIdxAllocator(
                buffer_size
            )
            self.disagg_metadata_buffers = MetadataBuffers(
                buffer_size,
                hidden_size=self.model_config.hf_text_config.hidden_size,
                hidden_states_dtype=self.model_config.dtype,
                custom_mem_pool=self.token_to_kv_pool_allocator.get_kvcache().maybe_get_custom_mem_pool(),
            )

            self.disagg_prefill_bootstrap_queue = PrefillBootstrapQueue(
                token_to_kv_pool=self.token_to_kv_pool_allocator.get_kvcache(),
                draft_token_to_kv_pool=(
                    None
                    if self.draft_worker is None or self.spec_algorithm.is_ngram()
                    else self.draft_worker.model_runner.token_to_kv_pool
                ),
                req_to_metadata_buffer_idx_allocator=self.req_to_metadata_buffer_idx_allocator,
                metadata_buffers=self.disagg_metadata_buffers,
                tp_rank=self.tp_rank,
                tp_size=self.tp_size,
                gpu_id=self.gpu_id,
                bootstrap_port=self.server_args.disaggregation_bootstrap_port,
                gloo_group=self.attn_tp_cpu_group,
                max_total_num_tokens=self.max_total_num_tokens,
                decode_tp_size=self.server_args.disaggregation_decode_tp,
                decode_dp_size=self.server_args.disaggregation_decode_dp,
                scheduler=self,
                pp_rank=self.pp_rank,
                pp_size=self.pp_size,
                transfer_backend=self.transfer_backend,
            )
            # The prefill requests that are in the middle of kv sending
            self.disagg_prefill_inflight_queue: List[Req] = []

    def init_overlap(self):
        if not self.enable_overlap:
            return

        self.forward_stream: CudaStream = torch.get_device_module(self.device).Stream()
        self.forward_stream_ctx: CudaStreamContext = torch.get_device_module(
            self.device
        ).stream(self.forward_stream)
        self.copy_stream: CudaStream = torch.get_device_module(self.device).Stream()
        self.copy_stream_ctx: CudaStreamContext = torch.get_device_module(
            self.device
        ).stream(self.copy_stream)

        self.future_map = FutureMap(
            self.max_running_requests, self.device, self.spec_algorithm
        )
        self.batch_record_buf = [None] * 2
        self.batch_record_ct = 0

    def record_batch_in_overlap(self, model_worker_batch: ModelWorkerBatch):
        # FIXME(lsyin): hacky way to keep a reference to avoid GPU tensors being freed by torch GC
        # NOTE: More Reliable: record all tensors into the forward stream
        # NOTE: - for all future tensors, we shall always read from future map
        #       - for all non-future tensors (produced only by schedule stream),
        #       we shall keep its reference not being release during all the forwarding pass
        self.batch_record_ct = (self.batch_record_ct + 1) % 2
        self.batch_record_buf[self.batch_record_ct] = model_worker_batch

    def init_moe_config(self):
        if hasattr(self.model_config.hf_config, "num_experts_per_tok"):
            initialize_moe_config(self.server_args)

    @DynamicGradMode()
    def event_loop_normal(self):
        """A normal scheduler loop."""
        while True:
            recv_reqs = self.recv_requests()
            self.process_input_requests(recv_reqs)

            batch = self.get_next_batch_to_run()
            self.cur_batch = batch

            if batch:
                result = self.run_batch(batch)
                self.process_batch_result(batch, result)
            else:
                # When the server is idle, do self-check and re-init some states
                self.self_check_during_idle()

            self.last_batch = batch

    @DynamicGradMode()
    def event_loop_overlap(self):
        """A scheduler loop that overlaps the CPU processing and GPU computation."""
        self.result_queue: Deque[Tuple[ScheduleBatch, GenerationBatchResult]] = deque()

        while True:
            recv_reqs = self.recv_requests()
            self.process_input_requests(recv_reqs)

            batch = self.get_next_batch_to_run()
            self.cur_batch = batch

            batch_result = None
            if batch:
                batch_result = self.run_batch(batch)
                self.result_queue.append((batch.copy(), batch_result))

            if self.last_batch:
                # Process the results of the last batch
                tmp_batch, tmp_result = self.result_queue.popleft()
                self.process_batch_result(tmp_batch, tmp_result)
            elif batch is None:
                # When the server is idle, do self-check and re-init some states
                self.self_check_during_idle()

            self.launch_batch_sample_if_needed(batch_result)
            self.last_batch = batch

            if envs.SGLANG_ENABLE_RUNTIME_MEM_LEAK_CHECK.get():
                self._check_runtime_mem_leak()

    def recv_requests(self) -> List[Req]:
        """Receive results at tp_rank = 0 and broadcast it to all other TP ranks."""

        if self.recv_skipper is not None:
            last_forward_mode = (
                self.last_batch.forward_mode if self.last_batch is not None else None
            )
            if not self.recv_skipper.handle(last_forward_mode):
                return []

        if self.pp_rank == 0:
            if self.attn_tp_rank == 0:
                recv_reqs = []

                while True:
                    try:
                        recv_req = self.recv_from_tokenizer.recv_pyobj(zmq.NOBLOCK)
                    except zmq.ZMQError:
                        break
                    recv_reqs.append(recv_req)

                while True:
                    try:
                        recv_rpc = self.recv_from_rpc.recv_pyobj(zmq.NOBLOCK)
                    except zmq.ZMQError:
                        break
                    recv_reqs.append(recv_rpc)
            else:
                recv_reqs = None
        else:
            if self.attn_tp_rank == 0:
                dp_offset = self.attn_dp_rank * self.attn_tp_size
                recv_reqs = point_to_point_pyobj(
                    [],
                    self.pp_rank * self.tp_size + dp_offset,
                    self.world_group.device_group,
                    (self.pp_rank - 1) * self.tp_size + dp_offset,
                    self.pp_rank * self.tp_size + dp_offset,
                )
            else:
                recv_reqs = None

        if self.input_blocker is not None:
            recv_reqs = self.input_blocker.handle(recv_reqs)

        if self.server_args.enable_dp_attention:
            if self.attn_tp_rank == 0:
                work_reqs = [
                    req
                    for req in recv_reqs
                    if isinstance(
                        req,
                        (
                            TokenizedGenerateReqInput,
                            TokenizedEmbeddingReqInput,
                            BatchTokenizedGenerateReqInput,
                            BatchTokenizedEmbeddingReqInput,
                        ),
                    )
                ]
                control_reqs = [
                    req
                    for req in recv_reqs
                    if not isinstance(
                        req,
                        (
                            TokenizedGenerateReqInput,
                            TokenizedEmbeddingReqInput,
                            BatchTokenizedGenerateReqInput,
                            BatchTokenizedEmbeddingReqInput,
                        ),
                    )
                ]
            else:
                work_reqs = None
                control_reqs = None

            if self.attn_tp_size != 1:
                work_reqs = broadcast_pyobj(
                    work_reqs,
                    self.attn_tp_group.rank,
                    self.attn_tp_cpu_group,
                    src=self.attn_tp_group.ranks[0],
                )
            if self.tp_size != 1:
                control_reqs = broadcast_pyobj(
                    control_reqs,
                    self.tp_group.rank,
                    self.tp_cpu_group,
                    src=self.tp_group.ranks[0],
                )
            recv_reqs = work_reqs + control_reqs
        elif self.tp_size != 1:
            recv_reqs = broadcast_pyobj(
                recv_reqs,
                self.tp_group.rank,
                self.tp_cpu_group,
                src=self.tp_group.ranks[0],
            )

        if self.enable_trace:
            for req in recv_reqs:
                if isinstance(
                    req, (TokenizedGenerateReqInput, TokenizedEmbeddingReqInput)
                ):
                    trace_set_proc_propagate_context(req.rid, req.trace_context)
                    trace_slice_start("", req.rid, anonymous=True)

        return recv_reqs

    def process_input_requests(self, recv_reqs: List):
        for recv_req in recv_reqs:
            # If it is a health check generation request and there are running requests, ignore it.
            if is_health_check_generate_req(recv_req) and (
                self.chunked_req is not None
                or not self.running_batch.is_empty()
                or len(self.offload_tags) > 0
            ):
                self.return_health_check_ct += 1
                continue

            output = self._request_dispatcher(recv_req)
            if output is not None:
                if isinstance(output, RpcReqOutput):
                    if self.recv_from_rpc is not None:
                        self.recv_from_rpc.send_pyobj(output)
                else:
                    self.send_to_tokenizer.send_output(output, recv_req)

    def init_req_max_new_tokens(self, req):
        req.sampling_params.max_new_tokens = min(
            (
                req.sampling_params.max_new_tokens
                if req.sampling_params.max_new_tokens is not None
                else 1 << 30
            ),
            self.max_req_len - len(req.origin_input_ids) - 1,
        )

    def handle_generate_request(
        self,
        recv_req: TokenizedGenerateReqInput,
    ):
        # Create a new request
        if (
            recv_req.session_params is None
            or recv_req.session_params.id is None
            or recv_req.session_params.id not in self.sessions
        ):
            if recv_req.input_embeds is not None:
                # Generate fake input_ids based on the length of input_embeds
                seq_length = len(recv_req.input_embeds)
                fake_input_ids = [1] * seq_length
                recv_req.input_ids = fake_input_ids

            if recv_req.bootstrap_port is None:
                # Use default bootstrap port
                recv_req.bootstrap_port = self.server_args.disaggregation_bootstrap_port

            req = Req(
                recv_req.rid,
                recv_req.input_text,
                recv_req.input_ids,
                recv_req.sampling_params,
                return_logprob=recv_req.return_logprob,
                top_logprobs_num=recv_req.top_logprobs_num,
                token_ids_logprob=recv_req.token_ids_logprob,
                stream=recv_req.stream,
                lora_id=recv_req.lora_id,
                input_embeds=recv_req.input_embeds,
                custom_logit_processor=recv_req.custom_logit_processor,
                return_hidden_states=recv_req.return_hidden_states,
                eos_token_ids=self.model_config.hf_eos_token_id,
                bootstrap_host=recv_req.bootstrap_host,
                bootstrap_port=recv_req.bootstrap_port,
                bootstrap_room=recv_req.bootstrap_room,
                disagg_mode=self.disaggregation_mode,
                data_parallel_rank=recv_req.data_parallel_rank,
                vocab_size=self.model_config.vocab_size,
                priority=recv_req.priority,
                metrics_collector=(
                    self.metrics_collector if self.enable_metrics else None
                ),
                http_worker_ipc=recv_req.http_worker_ipc,
            )
            req.tokenizer = self.tokenizer

            if self.disaggregation_mode != DisaggregationMode.NULL:
                # Invalid request for disaggregated mode
                if recv_req.bootstrap_room is None:
                    error_msg = (
                        f"Invalid request: Disaggregated request received without "
                        f"boostrap room id. {req.rid=}"
                    )
                    logger.error(error_msg)
                    prepare_abort(req, error_msg, status_code=HTTPStatus.BAD_REQUEST)
                    self.stream_output([req], req.return_logprob)
                    return

            if (
                recv_req.session_params is not None
                and recv_req.session_params.id is not None
            ):
                req.set_finish_with_abort(
                    f"Invalid request: session id {recv_req.session_params.id} does not exist"
                )
                self.init_req_max_new_tokens(req)
                self._add_request_to_queue(req)
                return
        else:
            # Create a new request from a previous session
            session = self.sessions[recv_req.session_params.id]
            req = session.create_req(recv_req, self.tokenizer)
            if isinstance(req.finished_reason, FINISH_ABORT):
                self.init_req_max_new_tokens(req)
                self._add_request_to_queue(req)
                return

        # Handle multimodal inputs
        if recv_req.mm_inputs is not None:
            image_inputs = MultimodalInputs.from_dict(recv_req.mm_inputs)
            # Expand a single image token into multiple dummy tokens for receiving image embeddings
            req.origin_input_ids = self.pad_input_ids_func(
                req.origin_input_ids, image_inputs
            )
            req.extend_image_inputs(image_inputs)

            if len(req.origin_input_ids) >= self.max_req_input_len:
                req.set_finish_with_abort(
                    error_msg=(
                        "Multimodal prompt is too long after expanding multimodal tokens. "
                        f"After expanding {len(req.origin_input_ids_unpadded)=} => {len(req.origin_input_ids)} >= {self.max_req_input_len}."
                    )
                )
                self.init_req_max_new_tokens(req)
                self._add_request_to_queue(req)
                return

        # initialize before returning
        self.init_req_max_new_tokens(req)

        # Validate prompt length
        error_msg = validate_input_length(
            req,
            self.max_req_input_len,
            self.server_args.allow_auto_truncate,
        )
        if error_msg:
            req.set_finish_with_abort(error_msg)
            self._add_request_to_queue(req)
            return

        # Copy more attributes
        if recv_req.logprob_start_len == -1 or not recv_req.return_logprob:
            # By default, only return the logprobs for output tokens
            # For prefill-only requests with logprob_start_len == -1, set logprob_start_len beyond input sequence
            # to skip input logprob computation entirely
            if req.is_prefill_only:
                req.logprob_start_len = len(req.origin_input_ids)
            else:
                # TODO: For text generation, evaluate setting logprob_start_len to len(req.origin_input_ids) as well
                req.logprob_start_len = len(req.origin_input_ids) - 1
        else:
            req.logprob_start_len = recv_req.logprob_start_len

        if not req.is_prefill_only and req.logprob_start_len >= len(
            req.origin_input_ids
        ):
            error_msg = f"{req.logprob_start_len=} is higher than the number of input tokens {len(req.origin_input_ids)=}. Please use a smaller logprob_start_len."
            req.logprob_start_len = len(req.origin_input_ids) - 1
            req.set_finish_with_abort(error_msg)
            self._add_request_to_queue(req)
            return

        # Init grammar cache for this request
        add_to_grammar_queue = False
        if (
            req.sampling_params.json_schema is not None
            or req.sampling_params.regex is not None
            or req.sampling_params.ebnf is not None
            or req.sampling_params.structural_tag is not None
        ):
            if self.grammar_backend is None:
                error_msg = "Grammar-based generation (json_schema, regex, ebnf, structural_tag) is not supported when the server is launched with --grammar-backend none"
                req.set_finish_with_abort(error_msg)
            else:
                if req.sampling_params.json_schema is not None:
                    key = ("json", req.sampling_params.json_schema)
                elif req.sampling_params.regex is not None:
                    key = ("regex", req.sampling_params.regex)
                elif req.sampling_params.ebnf is not None:
                    key = ("ebnf", req.sampling_params.ebnf)
                elif req.sampling_params.structural_tag:
                    key = ("structural_tag", req.sampling_params.structural_tag)

                value, cache_hit = self.grammar_backend.get_cached_or_future_value(key)
                req.grammar = value

                if not cache_hit:
                    req.grammar_key = key
                    add_to_grammar_queue = True
                else:
                    if value is INVALID_GRAMMAR_OBJ:  # We hit a cached invalid grammar.
                        error_msg = f"Invalid grammar request with cache hit: {key=}"
                        req.set_finish_with_abort(error_msg)

        if add_to_grammar_queue:
            self.grammar_queue.append(req)
        else:
            self._add_request_to_queue(req)

    def handle_batch_generate_request(
        self,
        recv_req: BatchTokenizedGenerateReqInput,
    ):
        """Handle optimized batch generate request."""
        logger.debug(f"Processing batch generate request with {len(recv_req)} requests")

        # Process each request in the batch
        for tokenized_req in recv_req:
            self.handle_generate_request(tokenized_req)

    def _prefetch_kvcache(self, req: Req):
        if self.enable_hicache_storage:
            req.init_next_round_input(self.tree_cache)
            if req.last_node.backuped:
                # only to initiate the prefetch if the last node is backuped
                # otherwise, the allocated GPU memory must be locked for integrity
                last_hash = req.last_host_node.get_last_hash_value()
                matched_len = len(req.prefix_indices) + req.host_hit_length
                new_input_tokens = req.fill_ids[matched_len:]

                prefix_keys = (
                    req.last_node.get_prefix_hash_values(req.last_node.parent)
                    if self.tree_cache.hicache_storage_pass_prefix_keys
                    else None
                )
                self.tree_cache.prefetch_from_storage(
                    req.rid,
                    req.last_host_node,
                    new_input_tokens,
                    last_hash,
                    prefix_keys,
                )

    def _add_request_to_queue(self, req: Req, is_retracted: bool = False):
        if self.disaggregation_mode == DisaggregationMode.NULL:
            self._set_or_validate_priority(req)
            if self._abort_on_queued_limit(req):
                return
            self._prefetch_kvcache(req)
            self.waiting_queue.append(req)
            req.time_stats.wait_queue_entry_time = time.perf_counter()
            trace_slice_end("process req", req.rid, auto_next_anon=True)
        elif self.disaggregation_mode == DisaggregationMode.PREFILL:
            self._prefetch_kvcache(req)
            self.disagg_prefill_bootstrap_queue.add(
                req, self.model_config.num_key_value_heads
            )
            req.time_stats.prefill_bootstrap_queue_entry_time = time.perf_counter()
        elif self.disaggregation_mode == DisaggregationMode.DECODE:
            self.disagg_decode_prealloc_queue.add(req, is_retracted=is_retracted)
            if not is_retracted:
                req.time_stats.decode_prealloc_queue_entry_time = time.perf_counter()
        else:
            raise ValueError(f"Invalid {self.disaggregation_mode=}")

    def _set_or_validate_priority(self, req: Req):
        """Set the default priority value, or abort the request based on the priority scheduling mode."""
        if self.enable_priority_scheduling and req.priority is None:
            if self.schedule_low_priority_values_first:
                req.priority = sys.maxsize
            else:
                req.priority = -sys.maxsize - 1
        elif (
            not self.enable_priority_scheduling
            and req.priority is not None
            and self.abort_on_priority_when_disabled
        ):
            abort_req = AbortReq(
                finished_reason={
                    "type": "abort",
                    "status_code": HTTPStatus.SERVICE_UNAVAILABLE,
                    "message": "Using priority is disabled for this server. Please send a new request without a priority.",
                },
                rid=req.rid,
            )
            self.send_to_tokenizer.send_output(abort_req, req)

    def _abort_on_queued_limit(self, recv_req: Req) -> bool:
        """Abort an incoming or existing request if the waiting queue is full. Returns True if the incoming request is aborted."""
        if (
            self.max_queued_requests is None
            or len(self.waiting_queue) + 1 <= self.max_queued_requests
        ):
            return False

        # Reject the incoming request by default.
        req_to_abort = recv_req
        message = "The request queue is full."
        if self.enable_priority_scheduling:
            # With priority scheduling, consider aboritng an existing request based on the priority.
            # direction = 1  => smaller number = higher priority; -1 => larger number = higher priority.
            # max(...) + (direction * priority, queue_time_start) picks the least-preferred request.
            # Tie: later queue_time_start (newer) is evicted first. Preempt only if strictly better.
            direction = 1 if self.schedule_low_priority_values_first else -1
            key_fn = lambda item: (
                direction * item[1].priority,
                item[1].time_stats.wait_queue_entry_time,
            )
            idx, candidate_req = max(enumerate(self.waiting_queue), key=key_fn)
            abort_existing_req = (
                direction * recv_req.priority < direction * candidate_req.priority
            )
            if abort_existing_req:
                self.waiting_queue.pop(idx)
                req_to_abort = candidate_req
                message = "The request is aborted by a higher priority request."

        self.send_to_tokenizer.send_output(
            AbortReq(
                finished_reason={
                    "type": "abort",
                    "status_code": HTTPStatus.SERVICE_UNAVAILABLE,
                    "message": message,
                },
                rid=req_to_abort.rid,
            ),
            req_to_abort,
        )
        return req_to_abort.rid == recv_req.rid

    def handle_embedding_request(
        self,
        recv_req: TokenizedEmbeddingReqInput,
    ):
        req = Req(
            recv_req.rid,
            recv_req.input_text,
            recv_req.input_ids,
            recv_req.sampling_params,
            token_type_ids=recv_req.token_type_ids,
            priority=recv_req.priority,
<<<<<<< HEAD
            dimensions=recv_req.dimensions,
=======
            http_worker_ipc=recv_req.http_worker_ipc,
>>>>>>> 22cbc9c0
        )
        req.tokenizer = self.tokenizer

        # Handle multimodal inputs
        if recv_req.image_inputs is not None:
            image_inputs = MultimodalInputs.from_dict(recv_req.image_inputs)
            # Expand a single image token into multiple dummy tokens for receiving image embeddings
            req.origin_input_ids = self.pad_input_ids_func(
                req.origin_input_ids, image_inputs
            )
            req.extend_image_inputs(image_inputs)

            if len(req.origin_input_ids) >= self.max_req_input_len:
                req.set_finish_with_abort(
                    error_msg=(
                        "Multimodal prompt is too long after expanding multimodal tokens. "
                        f"After expanding {len(req.origin_input_ids_unpadded)=} => {len(req.origin_input_ids)} >= {self.max_req_input_len}."
                    )
                )
                self._add_request_to_queue(req)
                return

        # Validate prompts length
        error_msg = validate_input_length(
            req,
            self.max_req_input_len,
            self.server_args.allow_auto_truncate,
        )
        if error_msg:
            self._add_request_to_queue(req)
            return

        # Copy more attributes
        req.logprob_start_len = len(req.origin_input_ids) - 1
        self._add_request_to_queue(req)

    def handle_batch_embedding_request(
        self,
        recv_req: BatchTokenizedEmbeddingReqInput,
    ):
        """Handle optimized batch embedding request."""
        logger.debug(
            f"Processing batch embedding request with {len(recv_req)} requests"
        )

        # Process each request in the batch
        for tokenized_req in recv_req:
            self.handle_embedding_request(tokenized_req)

    def _get_token_info(self):
        available_size = self.token_to_kv_pool_allocator.available_size()
        evictable_size = self.tree_cache.evictable_size()
        num_used = self.max_total_num_tokens - (available_size + evictable_size)
        token_usage = num_used / self.max_total_num_tokens
        return num_used, token_usage, available_size, evictable_size

    def _get_mamba_token_info(self):
        is_radix_tree = isinstance(self.tree_cache, MambaRadixCache)
        full_available_size = self.token_to_kv_pool_allocator.available_size()
        full_evictable_size = (
            self.tree_cache.full_evictable_size() if is_radix_tree else 0
        )
        mamba_available_size = self.req_to_token_pool.mamba_pool.available_size()
        mamba_evictable_size = (
            self.tree_cache.mamba_evictable_size() if is_radix_tree else 0
        )
        full_num_used = self.token_to_kv_pool_allocator.size - (
            full_available_size + full_evictable_size
        )
        mamba_num_used = self.req_to_token_pool.mamba_pool.size - (
            mamba_available_size + mamba_evictable_size
        )
        full_token_usage = full_num_used / self.token_to_kv_pool_allocator.size
        mamba_usage = mamba_num_used / self.req_to_token_pool.mamba_pool.size
        return (
            full_num_used,
            mamba_num_used,
            full_token_usage,
            mamba_usage,
            full_available_size,
            full_evictable_size,
            mamba_available_size,
            mamba_evictable_size,
        )

    def _get_swa_token_info(self):
        full_available_size = self.token_to_kv_pool_allocator.full_available_size()
        full_evictable_size = self.tree_cache.full_evictable_size()
        swa_available_size = self.token_to_kv_pool_allocator.swa_available_size()
        swa_evictable_size = self.tree_cache.swa_evictable_size()
        full_num_used = self.full_tokens_per_layer - (
            full_available_size + full_evictable_size
        )
        swa_num_used = self.swa_tokens_per_layer - (
            swa_available_size + swa_evictable_size
        )
        full_token_usage = full_num_used / self.full_tokens_per_layer
        swa_token_usage = swa_num_used / self.swa_tokens_per_layer
        return (
            full_num_used,
            swa_num_used,
            full_token_usage,
            swa_token_usage,
            full_available_size,
            full_evictable_size,
            swa_available_size,
            swa_evictable_size,
        )

    def get_next_batch_to_run(self) -> Optional[ScheduleBatch]:
        # Merge the prefill batch into the running batch
        chunked_req_to_exclude = set()
        if self.chunked_req:
            # Move the chunked request out of the batch so that we can merge
            # only finished requests to running_batch.
            chunked_req_to_exclude.add(self.chunked_req)
            self.tree_cache.cache_unfinished_req(self.chunked_req, chunked=True)
            # chunked request keeps its rid but will get a new req_pool_idx
            if self.tp_worker.model_runner.mambaish_config is not None:
                self.req_to_token_pool.free(
                    self.chunked_req.req_pool_idx, free_mamba_cache=False
                )
            else:
                self.req_to_token_pool.free(self.chunked_req.req_pool_idx)
        if self.last_batch and self.last_batch.forward_mode.is_extend():
            if self.last_batch.chunked_req is not None:
                # In the context pipeline parallelism, after the last chunk, the current microbatch still track outdated chunked_req.
                # We need to discard it.
                chunked_req_to_exclude.add(self.last_batch.chunked_req)

            # Filter batch
            last_bs = self.last_batch.batch_size()
            self.last_batch.filter_batch(
                chunked_req_to_exclude=list(chunked_req_to_exclude)
            )
            if self.last_batch.batch_size() < last_bs:
                self.running_batch.batch_is_full = False

            # Merge the new batch into the running batch.
            # For prefill-only batch, we can avoid going through decoding step.
            if not self.last_batch.is_empty() and not self.last_batch.is_prefill_only:
                if self.running_batch.is_empty():
                    self.running_batch = self.last_batch
                else:
                    # Merge running_batch with prefill batch
                    self.running_batch.merge_batch(self.last_batch)

        new_batch = self.get_new_batch_prefill()

        need_dp_attn_preparation = require_mlp_sync(self.server_args)

        if need_dp_attn_preparation and not self.spec_algorithm.is_none():
            # In speculative decoding, prefill batches and decode batches cannot be processed in the same DP attention group.
            # We prepare idle batches in advance to skip preparing decode batches when there are prefill batches in the group.
            new_batch = self.prepare_mlp_sync_batch(new_batch)
            need_dp_attn_preparation = new_batch is None

        if new_batch is not None:
            # Run prefill first if possible
            ret = new_batch
        else:
            # Run decode
            if not self.running_batch.is_empty():
                self.running_batch = self.update_running_batch(self.running_batch)
                ret = self.running_batch if not self.running_batch.is_empty() else None
            else:
                ret = None

        # Handle DP attention
        if need_dp_attn_preparation:
            ret = self.prepare_mlp_sync_batch(ret)

        return ret

    def get_num_allocatable_reqs(self, running_bs):
        res = get_global_server_args().pp_max_micro_batch_size - running_bs
        if self.pp_size > 1:
            res = min(res, self.req_to_token_pool.available_size())
        return res

    def get_new_batch_prefill(self) -> Optional[ScheduleBatch]:
        # Check if the grammar is ready in the grammar queue
        if self.grammar_queue:
            self.move_ready_grammar_requests()

        if self.try_preemption:
            # Reset batch_is_full to try preemption with a prefill adder.
            self.running_batch.batch_is_full = False

        # Handle the cases where prefill is not allowed
        if (
            self.running_batch.batch_is_full or len(self.waiting_queue) == 0
        ) and self.chunked_req is None:
            return None

        running_bs = len(self.running_batch.reqs)
        # Ignore the check if self.chunked_req is not None.
        # In the non-PP case, when self.chunked_req is not None, num_allocatable_reqs should always be greater than 0,
        # as the space for the chunked request has just been released.
        # In PP case, a chunked req can start in one microbatch and end in another microbatch, so the max_running_requests per microbatch should not be strict.
        # Instead, we should always allow chunked request to be added, otherwise, there will be a memory leak.
        if (
            self.get_num_allocatable_reqs(running_bs) <= 0
            and not self.chunked_req
            and not self.try_preemption
        ):
            self.running_batch.batch_is_full = True
            return None

        if self.enable_hierarchical_cache:
            self.tree_cache.check_hicache_events()

        # Get priority queue
        self.policy.calc_priority(self.waiting_queue)

        # Prefill policy
        adder = PrefillAdder(
            self.page_size,
            self.tree_cache,
            self.token_to_kv_pool_allocator,
            self.running_batch,
            self.new_token_ratio,
            self.max_prefill_tokens,
            self.chunked_prefill_size,
            running_bs if self.is_mixed_chunk else 0,
            self.priority_scheduling_preemption_threshold,
        )

        if self.chunked_req is not None:
            self.chunked_req.init_next_round_input()
            self.chunked_req = adder.add_chunked_req(self.chunked_req)

        if self.enable_lora:
            lora_set = set([req.lora_id for req in self.running_batch.reqs])

        # Get requests from the waiting queue to a new prefill batch
        for req in self.waiting_queue:

            if self.enable_lora and not self.tp_worker.can_run_lora_batch(
                lora_set
                | set([req.lora_id for req in adder.can_run_list])
                | set([req.lora_id])
            ):
                self.running_batch.batch_is_full = True
                break

            running_bs = len(self.running_batch.reqs) - len(adder.preempt_list)
            if len(adder.can_run_list) >= self.get_num_allocatable_reqs(running_bs):
                self.running_batch.batch_is_full = True
            if self.disaggregation_mode == DisaggregationMode.PREFILL:
                # In prefill mode, prealloc queue and transfer queue can also take memory,
                # so we need to check if the available size for the actual available size.
                if len(adder.can_run_list) >= self.req_to_token_pool.available_size():
                    self.running_batch.batch_is_full = True

            if self.running_batch.batch_is_full:
                if not self.try_preemption:
                    break
                if not adder.preempt_to_schedule(req, self.server_args):
                    break

            if self.enable_hicache_storage:
                prefetch_done = self.tree_cache.check_prefetch_progress(req.rid)
                if not prefetch_done:
                    # skip staging requests that are ongoing prefetch
                    continue

            req.init_next_round_input(self.tree_cache)
            res = adder.add_one_req(
                req,
                has_chunked_req=(self.chunked_req is not None),
                truncation_align_size=self.truncation_align_size,
            )

            if res != AddReqResult.CONTINUE:
                if res == AddReqResult.NO_TOKEN:
                    if self.enable_hierarchical_cache:
                        # Set batch_is_full after making sure there are requests that can be served
                        self.running_batch.batch_is_full = len(
                            adder.can_run_list
                        ) > 0 or (not self.running_batch.is_empty())
                    else:
                        self.running_batch.batch_is_full = True
                break

        # Update waiting queue
        can_run_list: List[Req] = adder.can_run_list
        if len(can_run_list) == 0:
            return None

        if self.enable_metrics:
            # only record queue time when enable_metrics is True to avoid overhead
            for req in can_run_list:
                req.add_latency(RequestStage.PREFILL_WAITING)

        self.waiting_queue = [
            x for x in self.waiting_queue if x not in set(can_run_list)
        ]
        if adder.preempt_list:
            for req in adder.preempt_list:
                self._add_request_to_queue(req)

        if adder.new_chunked_req is not None:
            assert self.chunked_req is None
            self.chunked_req = adder.new_chunked_req

        if self.chunked_req:
            self.chunked_req.is_chunked += 1

        # Print stats
        if self.current_scheduler_metrics_enabled():
            self.log_prefill_stats(adder, can_run_list, running_bs, 0)

        for req in can_run_list:
            if req.time_stats.forward_entry_time == 0:
                # Avoid update chunked request many times
                req.time_stats.forward_entry_time = time.perf_counter()
                if self.enable_metrics:
                    self.metrics_collector.observe_queue_time(
                        req.time_stats.get_queueing_time(),
                    )

        # Create a new batch
        new_batch = ScheduleBatch.init_new(
            can_run_list,
            self.req_to_token_pool,
            self.token_to_kv_pool_allocator,
            self.tree_cache,
            self.model_config,
            self.enable_overlap,
            self.spec_algorithm,
            chunked_req=self.chunked_req,
        )
        if self.enable_hierarchical_cache:
            # todo (zhiqiang): disable cuda graph execution if hicache loading triggered
            new_batch.hicache_consumer_index = (
                self.tree_cache.ready_to_load_host_cache()
            )

        new_batch.prepare_for_extend()

        # Mixed-style chunked prefill
        if (
            self.is_mixed_chunk
            and not self.running_batch.is_empty()
            and not (new_batch.return_logprob or self.running_batch.return_logprob)
        ):
            # TODO (lianmin): support return_logprob + mixed chunked prefill
            self.running_batch.filter_batch()
            if not self.running_batch.is_empty():
                self.running_batch.prepare_for_decode()
                new_batch.mix_with_running(self.running_batch)
                new_batch.decoding_reqs = self.running_batch.reqs
            self.running_batch = ScheduleBatch(
                reqs=[], batch_is_full=self.running_batch.batch_is_full
            )
        else:
            new_batch.decoding_reqs = None

        return new_batch

    def update_running_batch(self, batch: ScheduleBatch) -> Optional[ScheduleBatch]:
        """Update the current running decoding batch."""
        initial_bs = batch.batch_size()

        batch.filter_batch()
        if batch.is_empty():
            batch.batch_is_full = False
            return batch

        # Check if decode out of memory
        if not batch.check_decode_mem(self.decode_mem_cache_buf_multiplier) or (
            TEST_RETRACT and self.forward_ct % TEST_RETRACT_INTERVAL == 0
        ):
            old_ratio = self.new_token_ratio
            retracted_reqs, new_token_ratio, reqs_to_abort = batch.retract_decode(
                self.server_args
            )
            self.num_retracted_reqs = len(retracted_reqs)
            self.new_token_ratio = new_token_ratio
            for req in reqs_to_abort:
                self.send_to_tokenizer.send_output(
                    AbortReq(abort_reason=req.to_abort_message, rid=req.rid), req
                )

            logger.info(
                "KV cache pool is full. Retract requests. "
                f"#retracted_reqs: {len(retracted_reqs)}, "
                f"#aborted_retracted_reqs: {len(reqs_to_abort)}, "
                f"#new_token_ratio: {old_ratio:.4f} -> {new_token_ratio:.4f}"
            )

            for req in retracted_reqs:
                self._add_request_to_queue(req, is_retracted=True)
        else:
            self.new_token_ratio = max(
                self.new_token_ratio - self.new_token_ratio_decay,
                self.min_new_token_ratio,
            )

        if batch.batch_size() < initial_bs:
            batch.batch_is_full = False

        # Update batch tensors
        batch.prepare_for_decode()
        return batch

    # placeholder for override
    def update_cache_from_scheduler(
        self, schedule_batch: ScheduleBatch, batch_result: GenerationBatchResult
    ):
        pass

    def run_batch(
        self, batch: ScheduleBatch
    ) -> Union[GenerationBatchResult, EmbeddingBatchResult]:
        """Run a batch."""
        self.forward_ct += 1

        # Whether to run the profiler
        self._profile_batch_predicate(batch)
        if self.forward_sleep_time is not None:
            logger.info(f"Scheduler.run_batch sleep {self.forward_sleep_time}s")
            time.sleep(self.forward_sleep_time)

        # Run forward
        if self.is_generation:

            batch_or_worker_batch = batch

            if self.enable_overlap or self.spec_algorithm.is_none():
                # FIXME(lsyin): remove this if and finally unify the abstraction
                batch_or_worker_batch = batch.get_model_worker_batch()

            if self.enable_overlap:
                # FIXME: remove this assert
                assert isinstance(batch_or_worker_batch, ModelWorkerBatch)
                model_worker_batch = batch_or_worker_batch
                self.record_batch_in_overlap(model_worker_batch)

                # Sampling info will be modified during forward
                model_worker_batch.sampling_info = (
                    model_worker_batch.sampling_info.copy_for_forward()
                )

                bs = len(model_worker_batch.seq_lens)
                future_indices = self.future_map.alloc_future_indices(bs)

                with self.forward_stream_ctx:
                    self.forward_stream.wait_stream(self.default_stream)
                    self.future_map.resolve_future(model_worker_batch)
                    batch_result = self.model_worker.forward_batch_generation(
                        model_worker_batch
                    )
                    # FIXME(lsyin): maybe move this to forward_batch_generation
                    batch_result.copy_done = torch.get_device_module(
                        self.device
                    ).Event()
                    if batch_result.delay_sample_func is None:
                        self.future_map.store_to_map(future_indices, batch_result)
                        batch_result.copy_to_cpu()
                    else:
                        batch_result.future_indices = future_indices

                # FIXME(lsyin): move this assignment elsewhere
                future_indices_or_next_token_ids = -future_indices.indices

                if batch.is_v2_eagle:
                    # FIXME(lsyin): tmp code for eagle v2
                    # We only keep future indices for next draft input

                    batch.spec_info = batch_result.next_draft_input
                    batch.spec_info.future_indices = future_indices

                    # batch.spec_info = EagleDraftInput(
                    #     future_indices=future_indices,
                    #     verify_done=batch_result.next_draft_input.verify_done,
                    #     # FIXME(lsyin): remove the allocate_lens in EagleDraftInput
                    #     allocate_lens=batch_result.next_draft_input.allocate_lens,
                    # )

                    # The future value, usually for next batch preparation
                    # Current implementation strictly synchronizes the seq_lens
                    batch.seq_lens = batch_result.next_draft_input.new_seq_lens
            else:
                batch_result = self.model_worker.forward_batch_generation(
                    batch_or_worker_batch
                )
                future_indices_or_next_token_ids = batch_result.next_token_ids
                self.update_cache_from_scheduler(batch, batch_result)

            # NOTE: future_indices_or_next_token_ids is used in ScheduleBatch,
            #       which can probably be replaced by future_indices later [TODO(lsyin)].
            #       we shall still keep the original outputs, e.g. next_token_ids
            #       in the GenerationBatchOutput for processing after copy_done.
            batch.output_ids = future_indices_or_next_token_ids

            # These 2 values are needed for processing the output, but the values can be
            # modified by overlap schedule. So we have to copy them here so that
            # we can use the correct values in output processing.
            if batch.return_logprob or self.spec_algorithm.is_eagle():
                extend_input_len_per_req = [req.extend_input_len for req in batch.reqs]
            else:
                extend_input_len_per_req = None

            if batch.return_logprob:
                extend_logprob_start_len_per_req = [
                    req.extend_logprob_start_len for req in batch.reqs
                ]
            else:
                extend_logprob_start_len_per_req = None

            batch_result.extend_input_len_per_req = extend_input_len_per_req
            batch_result.extend_logprob_start_len_per_req = (
                extend_logprob_start_len_per_req
            )
            return batch_result
        else:  # embedding or reward model
            model_worker_batch = batch.get_model_worker_batch()
            embeddings = self.tp_worker.forward_batch_embedding(model_worker_batch)
            ret = EmbeddingBatchResult(embeddings=embeddings)
        return ret

    def launch_batch_sample_if_needed(
        self, batch_result: GenerationBatchResult
    ) -> Union[GenerationBatchResult, EmbeddingBatchResult]:
        # TODO(lsyin): make the delayed sample a default behavior after
        # unifying the forward_batch_generation interface (related to spec V2).
        if batch_result is None or batch_result.delay_sample_func is None:
            return

        with self.forward_stream_ctx:
            self.forward_stream.wait_stream(self.default_stream)
            _batch_result = batch_result.delay_sample_func()
            assert _batch_result is batch_result
            self.future_map.store_to_map(batch_result.future_indices, batch_result)
            batch_result.copy_to_cpu()

    def process_batch_result(
        self,
        batch: ScheduleBatch,
        result: Union[GenerationBatchResult, EmbeddingBatchResult],
    ):
        if batch.forward_mode.is_decode():
            self.process_batch_result_decode(batch, result)
            if self.enable_trace:
                trace_slice_batch("decode loop", batch.reqs)

        elif batch.forward_mode.is_extend():
            self.process_batch_result_prefill(batch, result)
            if self.enable_trace:
                trace_slice_batch("prefill", batch.reqs)

        elif batch.forward_mode.is_idle():
            if self.enable_overlap:
                if result.copy_done is not None:
                    result.copy_done.synchronize()

        self.maybe_send_health_check_signal()

    def maybe_send_health_check_signal(self):
        if self.return_health_check_ct:
            # Return some signal for the health check.
            # This is used to prevent the health check signal being blocked by long context prefill.
            # However, one minor issue is that this code path does not check the status of detokenizer manager.
            self.return_health_check_ct -= 1
            self.send_to_tokenizer.send_output(HealthCheckOutput())

    def prepare_mlp_sync_batch(self, local_batch: ScheduleBatch):
        return self.prepare_mlp_sync_batch_raw(
            local_batch,
            dp_size=self.server_args.dp_size,
            attn_tp_size=self.attn_tp_size,
            tp_group=self.tp_group,
            get_idle_batch=self.get_idle_batch,
            disable_cuda_graph=self.server_args.disable_cuda_graph,
            spec_algorithm=self.spec_algorithm,
            speculative_num_draft_tokens=self.server_args.speculative_num_draft_tokens,
            require_mlp_tp_gather=require_mlp_tp_gather(self.server_args),
            disable_overlap_schedule=self.server_args.disable_overlap_schedule,
            offload_tags=self.offload_tags,
        )

    @staticmethod
    def prepare_mlp_sync_batch_raw(
        local_batch: ScheduleBatch,
        dp_size,
        attn_tp_size: int,
        tp_group,
        get_idle_batch,
        disable_cuda_graph: bool,
        spec_algorithm,
        speculative_num_draft_tokens,
        require_mlp_tp_gather: bool,
        disable_overlap_schedule: bool,
        offload_tags: set[str],
    ):
        # Check if other DP workers have running batches
        if local_batch is None:
            num_tokens = 0
            num_tokens_for_logprob = 0
        elif local_batch.forward_mode.is_decode():
            num_tokens = local_batch.batch_size()
            num_tokens_for_logprob = num_tokens
        else:
            num_tokens = local_batch.extend_num_tokens
            num_tokens_for_logprob = sum(
                [
                    # We should have at least 1 token for sample in every case.
                    max(extend_len - logprob_start_len, 1)
                    for logprob_start_len, extend_len in zip(
                        local_batch.extend_logprob_start_lens, local_batch.extend_lens
                    )
                ]
            )

        if local_batch is None or local_batch.forward_mode.is_decode_or_idle():
            can_cuda_graph = 1
        else:
            can_cuda_graph = 0

        is_extend_in_batch = (
            local_batch.forward_mode.is_extend() if local_batch else False
        )

        tbo_preparer = TboDPAttentionPreparer()
        if len(offload_tags) == 0 and disable_overlap_schedule:
            group = tp_group.device_group
            device = tp_group.device
        else:
            group = tp_group.cpu_group
            device = "cpu"

        local_info = torch.tensor(
            [
                num_tokens,
                can_cuda_graph,
                num_tokens_for_logprob,
                is_extend_in_batch,
                *tbo_preparer.prepare_all_gather(
                    local_batch,
                ),
            ],
            dtype=torch.int64,
            device=device,
        )
        global_info = torch.empty(
            (dp_size, attn_tp_size, 6),
            dtype=torch.int64,
            device=device,
        )
        torch.distributed.all_gather_into_tensor(
            global_info.flatten(),
            local_info,
            group=group,
        )
        global_num_tokens = global_info[:, 0, 0].tolist()
        can_cuda_graph = min(global_info[:, 0, 1].tolist())
        global_num_tokens_for_logprob = global_info[:, 0, 2].tolist()
        is_extend_in_batch = global_info[:, 0, 3].tolist()

        tbo_split_seq_index, global_forward_mode = tbo_preparer.compute_output(
            global_info[:, :, 4:6]
        )

        if local_batch is None and max(global_num_tokens) > 0:
            local_batch = get_idle_batch()

        if local_batch is not None:
            # TODO: handle the case when moe_dense_tp_size != 1
            if not require_mlp_tp_gather:
                local_batch.global_num_tokens = [num_tokens]
                local_batch.global_num_tokens_for_logprob = [num_tokens_for_logprob]
            else:
                local_batch.global_num_tokens = global_num_tokens
                local_batch.global_num_tokens_for_logprob = (
                    global_num_tokens_for_logprob
                )
            local_batch.is_extend_in_batch = any(is_extend_in_batch)
            local_batch.tbo_split_seq_index = tbo_split_seq_index
            local_batch.global_forward_mode = global_forward_mode

            # Check forward mode for cuda graph
            if not disable_cuda_graph:
                local_batch.can_run_dp_cuda_graph = can_cuda_graph

        return local_batch

    def get_idle_batch(self):
        idle_batch = ScheduleBatch.init_new(
            [],
            self.req_to_token_pool,
            self.token_to_kv_pool_allocator,
            self.tree_cache,
            self.model_config,
            self.enable_overlap,
            self.spec_algorithm,
        )
        idle_batch.prepare_for_idle()
        return idle_batch

    def move_ready_grammar_requests(self):
        """Move requests whose grammar objects are ready from grammar_queue to waiting_queue."""

        num_ready_reqs = 0
        num_timeout_reqs = 0
        for req in self.grammar_queue:
            try:
                if req.finished():  # It is aborted by AbortReq
                    num_ready_reqs += 1
                    continue

                req.grammar = req.grammar.result(timeout=0.03)
                self.grammar_backend.set_cache(req.grammar_key, req.grammar.copy())
                if req.grammar is INVALID_GRAMMAR_OBJ:
                    error_msg = f"Invalid grammar request: {req.grammar_key=}"
                    req.set_finish_with_abort(error_msg)

                num_ready_reqs += 1
            except futures._base.TimeoutError:
                req.grammar_wait_ct += 1
                # NOTE(lianmin): this timeout is the waiting time of the above line. It is
                # not the waiting time from it enters the grammar queue.
                if req.grammar_wait_ct > GRAMMAR_TIMEOUT / 0.03:
                    num_timeout_reqs = 1
                break

        if self.server_args.enable_dp_attention:
            tp_size = self.attn_tp_size
            tp_group = self.attn_tp_cpu_group
        else:
            tp_size = self.tp_size
            tp_group = self.tp_cpu_group

        if tp_size > 1:
            # Sync across TP ranks to make sure they have the same number of ready requests
            tensor = torch.tensor([num_ready_reqs, num_timeout_reqs], dtype=torch.int32)
            torch.distributed.all_reduce(
                tensor, op=torch.distributed.ReduceOp.MAX, group=tp_group
            )
            num_ready_reqs_max, num_timeout_reqs_max = tensor.tolist()

            for i in range(num_ready_reqs, num_ready_reqs_max):
                req = self.grammar_queue[i]
                if req.finished():  # It is aborted by AbortReq
                    continue
                req.grammar = req.grammar.result()
                self.grammar_backend.set_cache(req.grammar_key, req.grammar.copy())
                if req.grammar is INVALID_GRAMMAR_OBJ:
                    error_msg = f"Invalid grammar request: {req.grammar_key=}"
                    req.set_finish_with_abort(error_msg)
        else:
            num_ready_reqs_max = num_ready_reqs
            num_timeout_reqs_max = num_timeout_reqs

        for i in range(num_ready_reqs, num_ready_reqs + num_timeout_reqs_max):
            req = self.grammar_queue[i]
            req.grammar.cancel()
            self.grammar_backend.set_cache(req.grammar_key, INVALID_GRAMMAR_OBJ)
            error_msg = f"Grammar preprocessing timed out for {req.grammar_key=}"
            req.set_finish_with_abort(error_msg)

        num_ready_reqs = num_ready_reqs_max + num_timeout_reqs_max

        for req in self.grammar_queue[:num_ready_reqs]:
            self._add_request_to_queue(req)
        self.grammar_queue = self.grammar_queue[num_ready_reqs:]

    def watchdog_thread(self):
        """A watch dog thread that will try to kill the server itself if one forward batch takes too long."""
        self.watchdog_last_forward_ct = 0
        self.watchdog_last_time = time.perf_counter()

        while True:
            current = time.perf_counter()
            if self.cur_batch is not None:
                if self.watchdog_last_forward_ct == self.forward_ct:
                    if current > self.watchdog_last_time + self.watchdog_timeout:
                        break
                else:
                    self.watchdog_last_forward_ct = self.forward_ct
                    self.watchdog_last_time = current
            time.sleep(self.watchdog_timeout // 2)

        if not disable_request_logging():
            # Print batch size and memory pool info to check whether there are de-sync issues.
            if self.is_hybrid:
                (
                    _,
                    _,
                    _,
                    _,
                    full_available_size,
                    full_evictable_size,
                    swa_available_size,
                    swa_evictable_size,
                ) = self._get_swa_token_info()
                info_msg = (
                    f"{full_available_size=}, "
                    f"{full_evictable_size=}, "
                    f"{swa_available_size=}, "
                    f"{swa_evictable_size=}, "
                )
            else:
                _, _, available_size, evictable_size = self._get_token_info()
                info_msg = f"{available_size=}, " f"{evictable_size=}, "
            logger.error(
                f"{self.cur_batch.batch_size()=}, "
                f"{self.cur_batch.reqs=}, "
                f"{info_msg}"
            )

        pyspy_dump_schedulers()
        logger.error(f"Watchdog timeout ({self.watchdog_timeout=})")
        print(file=sys.stderr, flush=True)
        print(file=sys.stdout, flush=True)

        # Wait for some time so that the parent process can print the error.
        time.sleep(5)
        self.parent_process.send_signal(signal.SIGQUIT)

    def flush_cache_wrapped(self, recv_req: FlushCacheReqInput):
        success = self.flush_cache()
        return FlushCacheReqOutput(success=success)

    def clear_hicache_storage_wrapped(self, recv_req: ClearHiCacheReqInput):
        if self.enable_hierarchical_cache:
            self.tree_cache.clear_storage_backend()
            logger.info("Hierarchical cache cleared successfully!")
            if_success = True
        else:
            logging.warning("Hierarchical cache is not enabled.")
            if_success = False
        return ClearHiCacheReqOutput(success=if_success)

    def flush_cache(self):
        """Flush the memory pool and cache."""
        if (
            len(self.waiting_queue) == 0
            and self.running_batch.is_empty()
            and (self.pp_size == 1 or all(x.is_empty() for x in self.running_mbs))
        ):
            self.cur_batch = None
            self.last_batch = None
            self.tree_cache.reset()
            if self.grammar_backend:
                self.grammar_backend.reset()
            self.req_to_token_pool.clear()
            self.token_to_kv_pool_allocator.clear()

            if self.draft_worker:
                self.draft_worker.clear_cache_pool()

            self.num_generated_tokens = 0
            self.forward_ct_decode = 0
            self.spec_num_total_accepted_tokens = 0
            self.spec_num_total_forward_ct = 0
            self.cum_spec_accept_length = 0
            self.cum_spec_accept_count = 0
            torch.cuda.empty_cache()
            logger.info("Cache flushed successfully!")
            if_success = True
        else:
            logging.warning(
                f"Cache not flushed because there are pending requests. "
                f"#queue-req: {len(self.waiting_queue)}, "
                f"#running-req: {len(self.running_batch.reqs)}"
            )
            if_success = False
        return if_success

    def get_load(self, recv_req: GetLoadReqInput = None) -> GetLoadReqOutput:
        # TODO(lsyin): use dynamically maintained num_waiting_tokens

        if self.is_hybrid:
            num_tokens_full = (
                self.full_tokens_per_layer
                - self.token_to_kv_pool_allocator.full_available_size()
                - self.tree_cache.full_evictable_size()
            )
            num_tokens_swa = (
                self.swa_tokens_per_layer
                - self.token_to_kv_pool_allocator.swa_available_size()
                - self.tree_cache.swa_evictable_size()
            )
            num_tokens = max(num_tokens_full, num_tokens_swa)
        else:
            num_tokens = (
                self.max_total_num_tokens
                - self.token_to_kv_pool_allocator.available_size()
                - self.tree_cache.evictable_size()
            )

        # Tokens in waiting queue, bootstrap queue, prealloc queue
        num_tokens += sum(len(req.origin_input_ids) for req in self.waiting_queue)
        num_waiting_reqs = len(self.waiting_queue)
        if self.disaggregation_mode == DisaggregationMode.PREFILL:
            num_tokens += sum(
                len(req.origin_input_ids)
                for req in self.disagg_prefill_bootstrap_queue.queue
            )
            num_waiting_reqs += len(self.disagg_prefill_bootstrap_queue.queue)
        elif self.disaggregation_mode == DisaggregationMode.DECODE:
            num_tokens += sum(
                len(req.req.origin_input_ids)
                for req in self.disagg_decode_prealloc_queue.queue
            )
            num_waiting_reqs += len(self.disagg_decode_prealloc_queue.queue)

        return GetLoadReqOutput(
            dp_rank=self.dp_rank,
            num_reqs=len(self.running_batch.reqs) + num_waiting_reqs,
            num_waiting_reqs=num_waiting_reqs,
            num_tokens=num_tokens,
        )

    def get_internal_state(self, recv_req: GetInternalStateReq):
        ret = vars(get_global_server_args())
        ret["last_gen_throughput"] = self.last_gen_throughput
        ret["memory_usage"] = {
            "weight": round(self.tp_worker.model_runner.weight_load_mem_usage, 2),
            "kvcache": round(
                self.token_to_kv_pool_allocator.get_kvcache().mem_usage, 2
            ),
            "token_capacity": int(self.max_total_num_tokens),
        }

        ret["memory_usage"]["graph"] = round(
            self.tp_worker.model_runner.graph_mem_usage, 2
        )

        if not self.spec_algorithm.is_none() and self.cum_spec_accept_count > 0:
            ret["avg_spec_accept_length"] = (
                self.cum_spec_accept_length / self.cum_spec_accept_count
            )
        if RECORD_STEP_TIME:
            ret["step_time_dict"] = self.step_time_dict

        return GetInternalStateReqOutput(internal_state=ret)

    def set_internal_state(self, recv_req: SetInternalStateReq):
        server_args_dict = recv_req.server_args
        args_allow_update = set(
            [
                "pp_max_micro_batch_size",
                "speculative_accept_threshold_single",
                "speculative_accept_threshold_acc",
            ]
        )
        if_success = True
        for k, v in server_args_dict.items():
            if k not in args_allow_update:
                logging.warning(f"Updating {k} is not supported.")
                if_success = False
                break
            elif k == "pp_max_micro_batch_size" and (
                v > self.max_running_requests // self.pp_size or v < 1
            ):
                logging.warning(
                    f"Updating {k} to {v} is rejected because it is out of the valid range [1, {self.max_running_requests // self.pp_size}]."
                )
                if_success = False
                break
        if if_success:
            if not self.spec_algorithm.is_none() and self.cum_spec_accept_count > 0:
                avg_spec_accept_length = (
                    self.cum_spec_accept_length / self.cum_spec_accept_count
                )
                logger.info(f"{avg_spec_accept_length=}")
            self.cum_spec_accept_length = self.cum_spec_accept_count = 0
            for k, v in server_args_dict.items():
                setattr(get_global_server_args(), k, v)
            logger.info(f"Global server args updated! {get_global_server_args()=}")
        return SetInternalStateReqOutput(
            updated=True,
            server_args=vars(get_global_server_args()),
        )

    def handle_rpc_request(self, recv_req: RpcReqInput):
        # Handle RPC requests
        logger.info(
            f"handle_rpc_request: {recv_req.method}, param: {recv_req.parameters}"
        )

        success = True
        exec = None
        try:
            func = getattr(self, recv_req.method)
            func(recv_req.parameters)
        except Exception as e:
            success = False
            exec = e
            logger.error(f"Failed to call rpc {recv_req.method}: {str(e)}")

        barrier()
        return RpcReqOutput(success, "" if not exec else str(exec))

    def abort_request(self, recv_req: AbortReq):
        # Delete requests in the waiting queue
        to_del = []
        for i, req in enumerate(self.waiting_queue):
            if recv_req.abort_all or req.rid.startswith(recv_req.rid):
                to_del.append(i)

        # Sort in reverse order to avoid index issues when deleting
        for i in reversed(to_del):
            # Abort method 1: directly pop from the queue
            # This only works for requests that have not started anything.
            # We still need to send something back to TokenizerManager to clean up the state.
            req = self.waiting_queue.pop(i)
            if self.enable_hicache_storage:
                # to release prefetch events associated with the request
                self.tree_cache.release_aborted_request(req.rid)
            self.send_to_tokenizer.send_output(AbortReq(rid=req.rid), req)
            # For disaggregation decode mode, the request in the waiting queue has KV cache allocated.
            if self.disaggregation_mode == DisaggregationMode.DECODE:
                self.tree_cache.cache_finished_req(req)

            logger.debug(f"Abort queued request. {req.rid=}")

        # Delete the requests in the grammar queue
        for req in self.grammar_queue:
            # Abort method 2: call `set_finish_with_abort`
            # The request will still run one prefill forward pass.
            # In this case, we change the input_ids to be only one token to make this prefill cheap.
            if recv_req.abort_all or req.rid.startswith(recv_req.rid):
                logger.debug(f"Abort grammar queue request. {req.rid=}")
                if req.grammar:
                    req.grammar.cancel()
                req.set_finish_with_abort("Aborted by AbortReq.")

        # Delete requests not in the waiting queue when PD disaggregation is enabled
        if self.disaggregation_mode == DisaggregationMode.PREFILL:
            # Abort requests that have not yet been bootstrapped
            for req in self.disagg_prefill_bootstrap_queue.queue:
                if recv_req.abort_all or req.rid.startswith(recv_req.rid):
                    logger.debug(f"Abort bootstrap queue request. {req.rid=}")
                    if hasattr(req.disagg_kv_sender, "abort"):
                        req.disagg_kv_sender.abort()

            # Abort in-flight requests
            for req in self.disagg_prefill_inflight_queue:
                if recv_req.abort_all or req.rid.startswith(recv_req.rid):
                    logger.debug(f"Abort inflight queue request. {req.rid=}")
                    if hasattr(req.disagg_kv_sender, "abort"):
                        req.disagg_kv_sender.abort()

        elif self.disaggregation_mode == DisaggregationMode.DECODE:
            # Abort requests that have not yet finished preallocation
            for decode_req in self.disagg_decode_prealloc_queue.queue:
                if recv_req.abort_all or decode_req.req.rid.startswith(recv_req.rid):
                    logger.debug(f"Abort prealloc queue request. {decode_req.req.rid=}")
                    if hasattr(decode_req.kv_receiver, "abort"):
                        decode_req.kv_receiver.abort()

            # Abort requests waiting for kvcache to release tree cache
            for decode_req in self.disagg_decode_transfer_queue.queue:
                if recv_req.abort_all or decode_req.req.rid.startswith(recv_req.rid):
                    logger.debug(f"Abort transfer queue request. {decode_req.req.rid=}")
                    if hasattr(decode_req.kv_receiver, "abort"):
                        decode_req.kv_receiver.abort()

        # Delete requests in the running batch
        if self.cur_batch is self.running_batch or self.cur_batch is None:
            reqs = self.running_batch.reqs
        else:
            reqs = self.running_batch.reqs + self.cur_batch.reqs

        for req in reqs:
            if not req.finished() and (
                recv_req.abort_all or req.rid.startswith(recv_req.rid)
            ):
                # Abort method 3: set `to_abort=True`
                # The request will still run one decode forward pass.
                # Then we reuse all existing code to clean up the KV cache allocation.
                logger.debug(f"Abort running request. {req.rid=}")
                req.to_abort = True

    def _pause_engine(self) -> Tuple[List[Req], int]:
        raise NotImplementedError()

    def load_lora_adapter(
        self, recv_req: LoadLoRAAdapterReqInput
    ) -> LoadLoRAAdapterReqOutput:
        """In-place loading a new lora adapter from disk or huggingface."""

        result = self.tp_worker.load_lora_adapter(recv_req)
        return result

    def unload_lora_adapter(
        self, recv_req: UnloadLoRAAdapterReqInput
    ) -> UnloadLoRAAdapterReqOutput:
        """Unload the lora adapter."""

        result = self.tp_worker.unload_lora_adapter(recv_req)
        return result

    def init_weights_send_group_for_remote_instance(
        self, recv_req: InitWeightsSendGroupForRemoteInstanceReqInput
    ):
        """Init the seed and client instance communication group."""
        success, message = self.tp_worker.init_weights_send_group_for_remote_instance(
            recv_req
        )
        return InitWeightsSendGroupForRemoteInstanceReqOutput(success, message)

    def send_weights_to_remote_instance(
        self, recv_req: SendWeightsToRemoteInstanceReqInput
    ):
        """Send the seed instance weights to the destination instance."""
        success, message = self.tp_worker.send_weights_to_remote_instance(recv_req)
        return SendWeightsToRemoteInstanceReqOutput(success, message)

    def slow_down(self, recv_req: SlowDownReqInput):
        t = recv_req.forward_sleep_time
        if t is not None and t <= 0:
            t = None
        self.forward_sleep_time = t
        return SlowDownReqOutput()

    def expert_distribution_handle(self, recv_req: ExpertDistributionReq):
        action = recv_req.action
        if action == ExpertDistributionReqType.START_RECORD:
            get_global_expert_distribution_recorder().start_record()
        elif action == ExpertDistributionReqType.STOP_RECORD:
            get_global_expert_distribution_recorder().stop_record()
        elif action == ExpertDistributionReqType.DUMP_RECORD:
            get_global_expert_distribution_recorder().dump_record()
        else:
            raise ValueError(f"Unrecognized ExpertDistributionReq value: {recv_req=}")
        return ExpertDistributionReqOutput()

    def open_session(self, recv_req: OpenSessionReqInput):
        # handle error
        session_id = recv_req.session_id
        if session_id in self.sessions:
            logger.warning(f"session id {session_id} already exist, cannot open.")
            return OpenSessionReqOutput(session_id, False)
        elif session_id is None:
            logger.warning("session id is None, cannot open.")
            return OpenSessionReqOutput(session_id, False)
        else:
            self.sessions[session_id] = Session(
                recv_req.capacity_of_str_len, session_id
            )
            return OpenSessionReqOutput(session_id, True)

    def close_session(self, recv_req: CloseSessionReqInput):
        # handle error
        session_id = recv_req.session_id
        if session_id not in self.sessions:
            logger.warning(f"session id {session_id} does not exist, cannot delete.")
        else:
            del self.sessions[session_id]

    def get_print_prefix(self):
        prefix = ""
        if self.attn_dp_rank is not None:
            prefix += f" DP{self.attn_dp_rank}"
        if self.server_args.tp_size > 1:
            prefix += f" TP{self.tp_rank}"
        if self.pp_size > 1:
            prefix += f" PP{self.pp_rank}"
        return prefix

    def current_scheduler_metrics_enabled(self):
        return self.attn_tp_rank == 0 or self.enable_metrics_for_all_schedulers

    def maybe_sleep_on_idle(self):
        if self.idle_sleeper is not None:
            self.idle_sleeper.maybe_sleep()

    def handle_freeze_gc(self, recv_req: FreezeGCReq):
        """Handle freeze_gc request: freeze scheduler's GC and forward to detokenizer."""
        freeze_gc("Scheduler")
        self.send_to_detokenizer.send_output(recv_req, recv_req)
        return None


class IdleSleeper:
    """
    In setups which have long inactivity periods it is desirable to reduce
    system power consumption when sglang does nothing. This would lead not only
    to power savings, but also to more CPU thermal headroom when a request
    eventually comes. This is important in cases when multiple GPUs are connected
    as each GPU would otherwise pin one thread at 100% CPU usage.

    The simplest solution is to use zmq.Poller on all sockets that may receive
    data that needs handling immediately.
    """

    def __init__(self, sockets):
        self.poller = zmq.Poller()
        self.last_empty_time = time.time()
        for s in sockets:
            self.poller.register(s, zmq.POLLIN)

        self.empty_cache_interval = envs.SGLANG_EMPTY_CACHE_INTERVAL.get()

    def maybe_sleep(self):
        self.poller.poll(1000)
        if (
            self.empty_cache_interval > 0
            and time.time() - self.last_empty_time > self.empty_cache_interval
        ):
            self.last_empty_time = time.time()
            torch.cuda.empty_cache()


def is_health_check_generate_req(recv_req):
    rid = getattr(recv_req, "rid", None)
    return rid is not None and rid.startswith("HEALTH_CHECK")


def is_work_request(recv_req):
    return isinstance(
        recv_req,
        (
            TokenizedGenerateReqInput,
            TokenizedEmbeddingReqInput,
            BatchTokenizedGenerateReqInput,
            BatchTokenizedEmbeddingReqInput,
        ),
    )


def run_scheduler_process(
    server_args: ServerArgs,
    port_args: PortArgs,
    gpu_id: int,
    tp_rank: int,
    moe_ep_rank: int,
    pp_rank: int,
    dp_rank: Optional[int],
    pipe_writer,
):
    # Generate the logger prefix
    prefix = ""
    if dp_rank is None and "SGLANG_DP_RANK" in os.environ:
        # [For Router] if env var "SGLANG_DP_RANK" exist, set dp_rank to the value of the env var
        dp_rank = int(os.environ["SGLANG_DP_RANK"])
    if dp_rank is not None:
        prefix += f" DP{dp_rank}"
    if server_args.tp_size > 1:
        prefix += f" TP{tp_rank}"
    if server_args.ep_size > 1:
        prefix += f" EP{moe_ep_rank}"
    if server_args.pp_size > 1:
        prefix += f" PP{pp_rank}"

    # Config the process
    setproctitle.setproctitle(f"sglang::scheduler{prefix.replace(' ', '_')}")
    faulthandler.enable()
    kill_itself_when_parent_died()
    parent_process = psutil.Process().parent()

    # Configure the logger
    configure_logger(server_args, prefix=prefix)
    suppress_other_loggers()

    # Set cpu affinity to this gpu process
    if get_bool_env_var("SGLANG_SET_CPU_AFFINITY"):
        set_gpu_proc_affinity(
            server_args.pp_size, server_args.tp_size, server_args.nnodes, gpu_id
        )
    if (numa_node := server_args.numa_node) is not None:
        numa_bind_to_node(numa_node[gpu_id])

    # Set up tracing
    if server_args.enable_trace:
        process_tracing_init(server_args.oltp_traces_endpoint, "sglang")
        if server_args.disaggregation_mode == "null":
            thread_label = "Scheduler"
            trace_set_thread_info(thread_label, tp_rank, dp_rank)

    # Create a scheduler and run the event loop
    try:
        scheduler = Scheduler(
            server_args,
            port_args,
            gpu_id,
            tp_rank,
            moe_ep_rank,
            pp_rank,
            dp_rank,
        )
        pipe_writer.send(
            {
                "status": "ready",
                "max_total_num_tokens": scheduler.max_total_num_tokens,
                "max_req_input_len": scheduler.max_req_input_len,
            }
        )

        disaggregation_mode: DisaggregationMode = scheduler.disaggregation_mode
        if disaggregation_mode == DisaggregationMode.NULL:
            if server_args.pp_size > 1:
                scheduler.event_loop_pp()
            elif scheduler.enable_overlap:
                scheduler.event_loop_overlap()
            else:
                scheduler.event_loop_normal()
        elif disaggregation_mode == DisaggregationMode.PREFILL:
            if scheduler.enable_overlap:
                scheduler.event_loop_overlap_disagg_prefill()
            else:
                if server_args.pp_size > 1:
                    scheduler.event_loop_pp_disagg_prefill()
                else:
                    scheduler.event_loop_normal_disagg_prefill()

        elif disaggregation_mode == DisaggregationMode.DECODE:
            if scheduler.enable_overlap:
                scheduler.event_loop_overlap_disagg_decode()
            else:
                scheduler.event_loop_normal_disagg_decode()

    except Exception:
        traceback = get_exception_traceback()
        logger.error(f"Scheduler hit an exception: {traceback}")
        parent_process.send_signal(signal.SIGQUIT)<|MERGE_RESOLUTION|>--- conflicted
+++ resolved
@@ -1466,11 +1466,8 @@
             recv_req.sampling_params,
             token_type_ids=recv_req.token_type_ids,
             priority=recv_req.priority,
-<<<<<<< HEAD
             dimensions=recv_req.dimensions,
-=======
             http_worker_ipc=recv_req.http_worker_ipc,
->>>>>>> 22cbc9c0
         )
         req.tokenizer = self.tokenizer
 
