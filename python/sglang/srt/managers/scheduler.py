# Copyright 2023-2024 SGLang Team
# Licensed under the Apache License, Version 2.0 (the "License");
# you may not use this file except in compliance with the License.
# You may obtain a copy of the License at
#
#     http://www.apache.org/licenses/LICENSE-2.0
#
# Unless required by applicable law or agreed to in writing, software
# distributed under the License is distributed on an "AS IS" BASIS,
# WITHOUT WARRANTIES OR CONDITIONS OF ANY KIND, either express or implied.
# See the License for the specific language governing permissions and
# limitations under the License.
# ==============================================================================
"""A scheduler that manages a tensor parallel GPU worker."""

import faulthandler
import logging
import os
import signal
import sys
import threading
import time
from collections import defaultdict, deque
from concurrent import futures
from dataclasses import dataclass
from http import HTTPStatus
from pathlib import Path
from types import SimpleNamespace
from typing import Dict, List, Optional, Tuple, Union

import psutil
import setproctitle
import torch
import zmq
from torch.distributed import barrier

from sglang.global_config import global_config
from sglang.srt.configs.model_config import ModelConfig
from sglang.srt.constrained.base_grammar_backend import (
    INVALID_GRAMMAR_OBJ,
    create_grammar_backend,
)
from sglang.srt.disaggregation.decode import (
    DecodePreallocQueue,
    DecodeTransferQueue,
    SchedulerDisaggregationDecodeMixin,
)
from sglang.srt.disaggregation.kv_events import EventPublisherFactory, KVEventBatch
from sglang.srt.disaggregation.prefill import (
    PrefillBootstrapQueue,
    SchedulerDisaggregationPrefillMixin,
)
from sglang.srt.disaggregation.utils import (
    DisaggregationMode,
    MetadataBuffers,
    ReqToMetadataIdxAllocator,
    TransferBackend,
    prepare_abort,
)
from sglang.srt.distributed import get_pp_group, get_world_group
from sglang.srt.hf_transformers_utils import (
    get_processor,
    get_tokenizer,
    get_tokenizer_from_processor,
)
from sglang.srt.layers.dp_attention import compute_dp_attention_world_info
from sglang.srt.layers.logits_processor import LogitsProcessorOutput
from sglang.srt.managers.expert_distribution import (
    get_global_expert_distribution_recorder,
)
from sglang.srt.managers.io_struct import (
    AbortReq,
    CloseSessionReqInput,
    ExpertDistributionReq,
    ExpertDistributionReqOutput,
    FlushCacheReqInput,
    FlushCacheReqOutput,
    GetInternalStateReq,
    GetInternalStateReqOutput,
    GetWeightsByNameReqInput,
    GetWeightsByNameReqOutput,
    HealthCheckOutput,
    InitWeightsUpdateGroupReqInput,
    InitWeightsUpdateGroupReqOutput,
    OpenSessionReqInput,
    OpenSessionReqOutput,
    ProfileReq,
    ProfileReqOutput,
    ProfileReqType,
    ReleaseMemoryOccupationReqInput,
    ReleaseMemoryOccupationReqOutput,
    ResumeMemoryOccupationReqInput,
    ResumeMemoryOccupationReqOutput,
    RpcReqInput,
    RpcReqOutput,
    SetInternalStateReq,
    SetInternalStateReqOutput,
    SlowDownReqInput,
    SlowDownReqOutput,
    TokenizedEmbeddingReqInput,
    TokenizedGenerateReqInput,
    UpdateWeightFromDiskReqInput,
    UpdateWeightFromDiskReqOutput,
    UpdateWeightsFromDistributedReqInput,
    UpdateWeightsFromDistributedReqOutput,
    UpdateWeightsFromTensorReqInput,
    UpdateWeightsFromTensorReqOutput,
)
from sglang.srt.managers.mm_utils import init_embedding_cache
from sglang.srt.managers.schedule_batch import (
    FINISH_ABORT,
    MultimodalInputs,
    Req,
    ScheduleBatch,
    global_server_args_dict,
)
from sglang.srt.managers.schedule_policy import (
    AddReqResult,
    PrefillAdder,
    SchedulePolicy,
)
from sglang.srt.managers.scheduler_output_processor_mixin import (
    SchedulerOutputProcessorMixin,
)
from sglang.srt.managers.session_controller import Session
from sglang.srt.managers.tp_worker import TpModelWorker
from sglang.srt.managers.tp_worker_overlap_thread import TpModelWorkerClient
from sglang.srt.managers.utils import validate_input_length
from sglang.srt.mem_cache.chunk_cache import ChunkCache
from sglang.srt.mem_cache.hiradix_cache import HiRadixCache
from sglang.srt.mem_cache.radix_cache import RadixCache
from sglang.srt.metrics.collector import SchedulerMetricsCollector, SchedulerStats
from sglang.srt.model_executor.forward_batch_info import ForwardMode, PPProxyTensors
from sglang.srt.reasoning_parser import ReasoningParser
from sglang.srt.server_args import PortArgs, ServerArgs
from sglang.srt.speculative.spec_info import SpeculativeAlgorithm
from sglang.srt.torch_memory_saver_adapter import TorchMemorySaverAdapter
from sglang.srt.two_batch_overlap import TboDPAttentionPreparer
from sglang.srt.utils import (
    DeepEPMode,
    DynamicGradMode,
    broadcast_pyobj,
    configure_logger,
    disable_request_logging,
    get_available_gpu_memory,
    get_bool_env_var,
    get_zmq_socket,
    kill_itself_when_parent_died,
    point_to_point_pyobj,
    pyspy_dump_schedulers,
    set_gpu_proc_affinity,
    set_random_seed,
    suppress_other_loggers,
)
from sglang.utils import TypeBasedDispatcher, get_exception_traceback

logger = logging.getLogger(__name__)

# Test retract decode for debugging purposes
TEST_RETRACT = get_bool_env_var("SGLANG_TEST_RETRACT")
RECORD_STEP_TIME = get_bool_env_var("SGLANG_RECORD_STEP_TIME")
GRAMMAR_TIMEOUT = float(os.environ.get("SGLANG_GRAMMAR_TIMEOUT", 300))


@dataclass
class GenerationBatchResult:
    logits_output: Optional[LogitsProcessorOutput]
    pp_hidden_states_proxy_tensors: Optional[torch.Tensor]
    next_token_ids: Optional[List[int]]
    extend_input_len_per_req: List[int]
    extend_logprob_start_len_per_req: List[int]
    bid: int
    can_run_cuda_graph: bool


@dataclass
class EmbeddingBatchResult:
    embeddings: torch.Tensor
    bid: int


class IdleSleeper:
    """
    In setups which have long inactivity periods it is desirable to reduce
    system power consumption when sglang does nothing. This would lead not only
    to power savings, but also to more CPU thermal headroom when a request
    eventually comes. This is important in cases when multiple GPUs are connected
    as each GPU would otherwise pin one thread at 100% CPU usage.

    The simplest solution is to use zmq.Poller on all sockets that may receive
    data that needs handling immediately.
    """

    def __init__(self, sockets):
        self.poller = zmq.Poller()
        for s in sockets:
            self.poller.register(s, zmq.POLLIN)

    def maybe_sleep(self):
        self.poller.poll(1000)


class Scheduler(
    SchedulerOutputProcessorMixin,
    SchedulerDisaggregationDecodeMixin,
    SchedulerDisaggregationPrefillMixin,
):
    """A scheduler that manages a tensor parallel GPU worker."""

    def __init__(
        self,
        server_args: ServerArgs,
        port_args: PortArgs,
        gpu_id: int,
        tp_rank: int,
        pp_rank: int,
        dp_rank: Optional[int],
    ):
        # Parse args
        self.server_args = server_args
        self.tp_rank = tp_rank
        self.pp_rank = pp_rank
        self.tp_size = server_args.tp_size
        self.pp_size = server_args.pp_size
        self.dp_size = server_args.dp_size
        self.schedule_policy = server_args.schedule_policy
        self.lora_paths = server_args.lora_paths
        self.max_loras_per_batch = server_args.max_loras_per_batch
        self.enable_overlap = not server_args.disable_overlap_schedule
        self.skip_tokenizer_init = server_args.skip_tokenizer_init
        self.enable_metrics = server_args.enable_metrics
        self.enable_kv_cache_events = server_args.kv_events_config is not None
        self.stream_interval = server_args.stream_interval
        self.spec_algorithm = SpeculativeAlgorithm.from_string(
            server_args.speculative_algorithm
        )
        self.gpu_id = gpu_id
        self.enable_hierarchical_cache = server_args.enable_hierarchical_cache
        self.page_size = server_args.page_size
        self.dp_size = server_args.dp_size
        self.attn_tp_rank, self.attn_tp_size, self.attn_dp_rank = (
            compute_dp_attention_world_info(
                server_args.enable_dp_attention,
                self.tp_rank,
                self.tp_size,
                self.dp_size,
            )
        )

        # Init inter-process communication
        context = zmq.Context(2)
        self.idle_sleeper = None

        if self.pp_rank == 0 and self.attn_tp_rank == 0:
            self.recv_from_tokenizer = get_zmq_socket(
                context, zmq.PULL, port_args.scheduler_input_ipc_name, False
            )
            self.send_to_tokenizer = get_zmq_socket(
                context, zmq.PUSH, port_args.tokenizer_ipc_name, False
            )

            if server_args.skip_tokenizer_init:
                # Directly send to the TokenizerManager
                self.send_to_detokenizer = get_zmq_socket(
                    context, zmq.PUSH, port_args.tokenizer_ipc_name, False
                )
            else:
                # Send to the DetokenizerManager
                self.send_to_detokenizer = get_zmq_socket(
                    context, zmq.PUSH, port_args.detokenizer_ipc_name, False
                )

            self.recv_from_rpc = get_zmq_socket(
                context, zmq.DEALER, port_args.rpc_ipc_name, False
            )
            if self.server_args.sleep_on_idle:
                self.idle_sleeper = IdleSleeper(
                    [
                        self.recv_from_tokenizer,
                        self.recv_from_rpc,
                    ]
                )
        else:
            self.recv_from_tokenizer = None
            self.recv_from_rpc = None
            self.send_to_tokenizer = SimpleNamespace(send_pyobj=lambda x: None)
            self.send_to_detokenizer = SimpleNamespace(send_pyobj=lambda x: None)

        # Init tokenizer
        self.init_tokenizer()

        # Set reasoning_parser and think_end_id if --reasoning_parser is enabled
        if self.server_args.reasoning_parser and self.tokenizer:
            reasoning_parser = ReasoningParser(
                model_type=self.server_args.reasoning_parser, stream_reasoning=False
            )
            self.tokenizer.think_end_id = self.tokenizer.encode(
                reasoning_parser.detector.think_end_token, add_special_tokens=False
            )[0]

        # Check whether overlap can be enabled
        if not self.is_generation:
            self.enable_overlap = False
            logger.info("Overlap scheduler is disabled for embedding models.")

        # Launch a tensor parallel worker
        if self.enable_overlap:
            TpWorkerClass = TpModelWorkerClient
        else:
            TpWorkerClass = TpModelWorker

        self.tp_worker = TpWorkerClass(
            server_args=server_args,
            gpu_id=gpu_id,
            tp_rank=tp_rank,
            pp_rank=pp_rank,
            dp_rank=dp_rank,
            nccl_port=port_args.nccl_port,
        )

        # Launch a draft worker for speculative decoding
        if self.spec_algorithm.is_eagle():
            from sglang.srt.speculative.eagle_worker import EAGLEWorker

            self.draft_worker = EAGLEWorker(
                gpu_id=gpu_id,
                tp_rank=tp_rank,
                server_args=server_args,
                nccl_port=port_args.nccl_port,
                target_worker=self.tp_worker,
                dp_rank=dp_rank,
            )
        else:
            self.draft_worker = None

        # Get token and memory info from the model worker
        (
            self.max_total_num_tokens,
            self.max_prefill_tokens,
            self.max_running_requests,
            self.max_req_len,
            self.max_req_input_len,
            self.random_seed,
            self.device,
            worker_global_server_args_dict,
            _,
            _,
            _,
        ) = self.tp_worker.get_worker_info()
        if global_server_args_dict["max_micro_batch_size"] is None:
            global_server_args_dict["max_micro_batch_size"] = max(
                self.max_running_requests // server_args.pp_size, 1
            )

        self.tp_group = self.tp_worker.get_tp_group()
        self.tp_cpu_group = self.tp_group.cpu_group
        self.attn_tp_group = self.tp_worker.get_attention_tp_group()
        self.attn_tp_cpu_group = self.tp_worker.get_attention_tp_cpu_group()
        self.pp_group = get_pp_group()
        self.world_group = get_world_group()

        self.pad_input_ids_func = self.tp_worker.get_pad_input_ids_func()
        global_server_args_dict.update(worker_global_server_args_dict)
        set_random_seed(self.random_seed)

        # Print debug info
        if tp_rank == 0:
            avail_mem = get_available_gpu_memory(
                self.device, self.gpu_id, empty_cache=False
            )
            logger.info(
                f"max_total_num_tokens={self.max_total_num_tokens}, "
                f"chunked_prefill_size={server_args.chunked_prefill_size}, "
                f"max_prefill_tokens={self.max_prefill_tokens}, "
                f"max_running_requests={self.max_running_requests}, "
                f"context_len={self.model_config.context_len}, "
                f"available_gpu_mem={avail_mem:.2f} GB"
            )

        # Init memory pool and cache
        self.init_memory_pool_and_cache()

        # Init running status
        self.waiting_queue: List[Req] = []
        # The running decoding batch for continuous batching
        self.running_batch: ScheduleBatch = ScheduleBatch(reqs=[], batch_is_full=False)
        # The current forward batch
        self.cur_batch: Optional[ScheduleBatch] = None
        # The last forward batch
        self.last_batch: Optional[ScheduleBatch] = None
        self.forward_ct = 0
        self.forward_ct_decode = 0
        self.num_generated_tokens = 0
        self.last_prefill_tokens = 0
        self.last_decode_stats_tic = time.perf_counter()
        self.last_prefill_stats_tic = time.perf_counter()
        self.return_health_check_ct = 0
        self.current_stream = torch.get_device_module(self.device).current_stream()
        if self.device == "cpu":
            self.current_stream.synchronize = lambda: None  # No-op for CPU
        self.forward_sleep_time = None

        # Init session info
        self.sessions: Dict[str, Session] = {}

        # Init chunked prefill
        self.chunked_prefill_size = server_args.chunked_prefill_size
        if self.chunked_prefill_size <= 0:  # -1 means disable
            self.chunked_prefill_size = None
        self.chunked_req = None
        self.is_mixed_chunk = (
            self.chunked_prefill_size is not None and server_args.enable_mixed_chunk
        )

        # Init the grammar backend for constrained generation
        self.grammar_queue: List[Req] = []
        if not server_args.skip_tokenizer_init:
            self.grammar_backend = create_grammar_backend(
                server_args, self.tokenizer, self.model_config.vocab_size
            )
        else:
            self.grammar_backend = None

        # Init schedule policy and new token estimation
        self.policy = SchedulePolicy(
            self.schedule_policy,
            self.tree_cache,
            self.enable_hierarchical_cache,
        )
        assert (
            server_args.schedule_conservativeness >= 0
        ), "Invalid schedule_conservativeness"
        self.init_new_token_ratio = min(
            global_config.default_init_new_token_ratio
            * server_args.schedule_conservativeness,
            1.0,
        )
        self.min_new_token_ratio = min(
            self.init_new_token_ratio
            * global_config.default_min_new_token_ratio_factor,
            1.0,
        )
        self.new_token_ratio_decay = (
            self.init_new_token_ratio - self.min_new_token_ratio
        ) / global_config.default_new_token_ratio_decay_steps
        self.new_token_ratio = self.init_new_token_ratio

        # Init watchdog thread
        self.watchdog_timeout = server_args.watchdog_timeout
        t = threading.Thread(target=self.watchdog_thread, daemon=True)
        t.start()
        self.parent_process = psutil.Process().parent()

        # Init memory saver
        self.memory_saver_adapter = TorchMemorySaverAdapter.create(
            enable=server_args.enable_memory_saver
        )

        # Init profiler
        self.torch_profiler = None
        self.torch_profiler_output_dir: Optional[str] = None
        self.profiler_activities: Optional[List[str]] = None
        self.profile_id: Optional[str] = None
        self.profiler_target_forward_ct: Optional[int] = None
        self.profiler_target_prefill_ct: Optional[int] = None
        self.profiler_target_decode_ct: Optional[int] = None
        self.profiler_prefill_ct: Optional[int] = None
        self.profiler_decode_ct: Optional[int] = None
        self.profile_by_stage: bool = False
        self.profile_steps: Optional[int] = None
        self.profile_in_progress: bool = False
        self.rpd_profiler = None

        # Init metrics stats
        self.init_metrics()
        self.init_kv_events(server_args.kv_events_config)

        # Init request dispatcher
        self._request_dispatcher = TypeBasedDispatcher(
            [
                (TokenizedGenerateReqInput, self.handle_generate_request),
                (TokenizedEmbeddingReqInput, self.handle_embedding_request),
                (FlushCacheReqInput, self.flush_cache_wrapped),
                (AbortReq, self.abort_request),
                (OpenSessionReqInput, self.open_session),
                (CloseSessionReqInput, self.close_session),
                (UpdateWeightFromDiskReqInput, self.update_weights_from_disk),
                (InitWeightsUpdateGroupReqInput, self.init_weights_update_group),
                (
                    UpdateWeightsFromDistributedReqInput,
                    self.update_weights_from_distributed,
                ),
                (UpdateWeightsFromTensorReqInput, self.update_weights_from_tensor),
                (GetWeightsByNameReqInput, self.get_weights_by_name),
                (ReleaseMemoryOccupationReqInput, self.release_memory_occupation),
                (ResumeMemoryOccupationReqInput, self.resume_memory_occupation),
                (SlowDownReqInput, self.slow_down),
                (ProfileReq, self.profile),
                (GetInternalStateReq, self.get_internal_state),
                (SetInternalStateReq, self.set_internal_state),
                (RpcReqInput, self.handle_rpc_request),
                (ExpertDistributionReq, self.expert_distribution_handle),
            ]
        )

        self.disaggregation_mode = DisaggregationMode(
            self.server_args.disaggregation_mode
        )
        self.init_disaggregation()

    def maybe_sleep_on_idle(self):
        if self.idle_sleeper is not None:
            self.idle_sleeper.maybe_sleep()

    def init_tokenizer(self):
        server_args = self.server_args

        self.model_config = ModelConfig.from_server_args(server_args)
        self.is_generation = self.model_config.is_generation

        if server_args.skip_tokenizer_init:
            self.tokenizer = self.processor = None
        else:
            if self.model_config.is_multimodal:
                self.processor = get_processor(
                    server_args.tokenizer_path,
                    tokenizer_mode=server_args.tokenizer_mode,
                    trust_remote_code=server_args.trust_remote_code,
                    revision=server_args.revision,
                    use_fast=not server_args.disable_fast_image_processor,
                )
                self.tokenizer = get_tokenizer_from_processor(self.processor)
            else:
                self.tokenizer = get_tokenizer(
                    server_args.tokenizer_path,
                    tokenizer_mode=server_args.tokenizer_mode,
                    trust_remote_code=server_args.trust_remote_code,
                    revision=server_args.revision,
                )

    def init_memory_pool_and_cache(self):
        server_args = self.server_args

        self.req_to_token_pool, self.token_to_kv_pool_allocator = (
            self.tp_worker.get_memory_pool()
        )

        if (
            server_args.chunked_prefill_size is not None
            and server_args.disable_radix_cache
        ):
            self.tree_cache = ChunkCache(
                req_to_token_pool=self.req_to_token_pool,
                token_to_kv_pool_allocator=self.token_to_kv_pool_allocator,
                page_size=self.page_size,
            )
        else:
            if self.enable_hierarchical_cache:
                self.tree_cache = HiRadixCache(
                    req_to_token_pool=self.req_to_token_pool,
                    token_to_kv_pool_allocator=self.token_to_kv_pool_allocator,
                    tp_cache_group=self.tp_cpu_group,
                    page_size=self.page_size,
                    hicache_ratio=server_args.hicache_ratio,
                    hicache_size=server_args.hicache_size,
                    hicache_write_policy=server_args.hicache_write_policy,
                )
                self.tp_worker.register_hicache_layer_transfer_counter(
                    self.tree_cache.cache_controller.layer_done_counter
                )

            else:
                self.tree_cache = RadixCache(
                    req_to_token_pool=self.req_to_token_pool,
                    token_to_kv_pool_allocator=self.token_to_kv_pool_allocator,
                    page_size=self.page_size,
                    disable=server_args.disable_radix_cache,
                    enable_kv_cache_events=self.enable_kv_cache_events,
                )

        self.decode_mem_cache_buf_multiplier = (
            1
            if self.spec_algorithm.is_none()
            else (
                server_args.speculative_num_draft_tokens
                + (
                    server_args.speculative_eagle_topk
                    * server_args.speculative_num_steps
                )
            )
        )

    def init_metrics(self):
        self.last_gen_throughput: float = 0.0
        self.last_input_throughput: float = 0.0
        self.step_time_dict = defaultdict(list)  # Dict[batch size -> step time]
        self.spec_num_total_accepted_tokens = 0
        self.spec_num_total_forward_ct = 0
        self.cum_spec_accept_length = 0
        self.cum_spec_accept_count = 0
        self.stats = SchedulerStats()
        if self.enable_metrics:
            engine_type = "unified"
            self.metrics_collector = SchedulerMetricsCollector(
                labels={
                    "model_name": self.server_args.served_model_name,
                    "engine_type": engine_type,
                },
            )

    def init_kv_events(self, kv_events_config: Optional[str]):
        if self.enable_kv_cache_events:
            self.kv_event_publisher = EventPublisherFactory.create(
                kv_events_config, self.attn_dp_rank
            )

    def init_disaggregation(self):
        self.transfer_backend = TransferBackend(
            self.server_args.disaggregation_transfer_backend
        )

        if (
            self.disaggregation_mode == DisaggregationMode.DECODE
        ):  # *2 for the headroom.
            buffer_size = (self.req_to_token_pool.size) * 2
            self.req_to_metadata_buffer_idx_allocator = ReqToMetadataIdxAllocator(
                buffer_size
            )
            self.disagg_metadata_buffers = MetadataBuffers(
<<<<<<< HEAD
                buffer_size, 
                hidden_size = self.model_config.hf_text_config.hidden_size,
                dtype = self.model_config.dtype
=======
                buffer_size,
                custom_mem_pool=self.token_to_kv_pool_allocator.get_kvcache().maybe_get_custom_mem_pool(),
>>>>>>> e56685ac
            )

            # The decode requests polling kv cache
            self.disagg_decode_transfer_queue = DecodeTransferQueue(
                gloo_group=self.attn_tp_cpu_group,
                req_to_metadata_buffer_idx_allocator=self.req_to_metadata_buffer_idx_allocator,
                tp_rank=self.tp_rank,
                metadata_buffers=self.disagg_metadata_buffers,
                scheduler=self,
                tree_cache=self.tree_cache,
                server_args=self.server_args,
            )

            # The decode requests pending for pre-allocation
            self.disagg_decode_prealloc_queue = DecodePreallocQueue(
                req_to_token_pool=self.req_to_token_pool,
                token_to_kv_pool_allocator=self.token_to_kv_pool_allocator,
                draft_token_to_kv_pool=(
                    None
                    if self.draft_worker is None
                    else self.draft_worker.model_runner.token_to_kv_pool
                ),
                req_to_metadata_buffer_idx_allocator=self.req_to_metadata_buffer_idx_allocator,
                metadata_buffers=self.disagg_metadata_buffers,
                scheduler=self,
                transfer_queue=self.disagg_decode_transfer_queue,
                tree_cache=self.tree_cache,
                gloo_group=self.attn_tp_cpu_group,
                tp_rank=self.tp_rank,
                tp_size=self.tp_size,
                dp_size=self.server_args.dp_size,
                gpu_id=self.gpu_id,
                bootstrap_port=self.server_args.disaggregation_bootstrap_port,
                max_total_num_tokens=self.max_total_num_tokens,
                prefill_pp_size=self.server_args.disaggregation_prefill_pp,
                num_reserved_decode_tokens=self.server_args.num_reserved_decode_tokens,
                transfer_backend=self.transfer_backend,
            )

            # Metric for pre-allocation
            self.num_tokens_pre_allocated = 0

        elif self.disaggregation_mode == DisaggregationMode.PREFILL:
            # *2 for the headroom.
            buffer_size = self.max_running_requests * 2
            self.req_to_metadata_buffer_idx_allocator = ReqToMetadataIdxAllocator(
                buffer_size
            )
            self.disagg_metadata_buffers = MetadataBuffers(
                buffer_size,
<<<<<<< HEAD
                hidden_size = self.model_config.hf_text_config.hidden_size,
                dtype = self.model_config.dtype
=======
                custom_mem_pool=self.token_to_kv_pool_allocator.get_kvcache().maybe_get_custom_mem_pool(),
>>>>>>> e56685ac
            )

            self.disagg_prefill_bootstrap_queue = PrefillBootstrapQueue(
                token_to_kv_pool=self.token_to_kv_pool_allocator.get_kvcache(),
                draft_token_to_kv_pool=(
                    None
                    if self.draft_worker is None
                    else self.draft_worker.model_runner.token_to_kv_pool
                ),
                req_to_metadata_buffer_idx_allocator=self.req_to_metadata_buffer_idx_allocator,
                metadata_buffers=self.disagg_metadata_buffers,
                tp_rank=self.tp_rank,
                tp_size=self.tp_size,
                gpu_id=self.gpu_id,
                bootstrap_port=self.server_args.disaggregation_bootstrap_port,
                gloo_group=self.attn_tp_cpu_group,
                max_total_num_tokens=self.max_total_num_tokens,
                decode_tp_size=self.server_args.disaggregation_decode_tp,
                decode_dp_size=self.server_args.disaggregation_decode_dp,
                scheduler=self,
                pp_rank=self.pp_rank,
                pp_size=self.pp_size,
                transfer_backend=self.transfer_backend,
            )
            # The prefill requests that are in the middle of kv sending
            self.disagg_prefill_inflight_queue: List[Req] = []

    @DynamicGradMode()
    def event_loop_normal(self):
        """A normal scheduler loop."""
        while True:
            recv_reqs = self.recv_requests()
            self.process_input_requests(recv_reqs)

            batch = self.get_next_batch_to_run()
            self.cur_batch = batch

            if batch:
                result = self.run_batch(batch)
                self.process_batch_result(batch, result)
            else:
                # When the server is idle, do self-check and re-init some states
                self.check_memory()
                self.new_token_ratio = self.init_new_token_ratio
                self.maybe_sleep_on_idle()

            self.last_batch = batch

    @DynamicGradMode()
    def event_loop_overlap(self):
        """A scheduler loop that overlaps the CPU processing and GPU computation."""
        self.result_queue = deque()

        while True:
            recv_reqs = self.recv_requests()
            self.process_input_requests(recv_reqs)

            batch = self.get_next_batch_to_run()
            self.cur_batch = batch

            if batch:
                batch.launch_done = threading.Event()
                result = self.run_batch(batch)
                self.result_queue.append((batch.copy(), result))

                if self.last_batch is None:
                    # Create a dummy first batch to start the pipeline for overlap schedule.
                    # It is now used for triggering the sampling_info_done event.
                    tmp_batch = ScheduleBatch(
                        reqs=None,
                        forward_mode=ForwardMode.DUMMY_FIRST,
                        next_batch_sampling_info=self.tp_worker.cur_sampling_info,
                    )
                    self.process_batch_result(tmp_batch, None, batch.launch_done)

            if self.last_batch:
                # Process the results of the last batch
                tmp_batch, tmp_result = self.result_queue.popleft()
                tmp_batch.next_batch_sampling_info = (
                    self.tp_worker.cur_sampling_info if batch else None
                )
                # NOTE: we should use current launched batch's launch_done event Instead of the last batch's
                self.process_batch_result(
                    tmp_batch, tmp_result, batch.launch_done if batch else None
                )
            elif batch is None:
                # When the server is idle, do self-check and re-init some states
                self.check_memory()
                self.new_token_ratio = self.init_new_token_ratio
                self.maybe_sleep_on_idle()

            self.last_batch = batch

    @DynamicGradMode()
    def event_loop_pp(self):
        """A non-overlap scheduler loop for pipeline parallelism."""
        mbs = [None] * self.pp_size
        last_mbs = [None] * self.pp_size
        self.running_mbs = [
            ScheduleBatch(reqs=[], batch_is_full=False) for _ in range(self.pp_size)
        ]
        bids = [None] * self.pp_size
        pp_outputs: Optional[PPProxyTensors] = None
        while True:
            server_is_idle = True
            for mb_id in range(self.pp_size):
                self.running_batch = self.running_mbs[mb_id]
                self.last_batch = last_mbs[mb_id]

                recv_reqs = self.recv_requests()
                self.process_input_requests(recv_reqs)
                mbs[mb_id] = self.get_next_batch_to_run()
                self.running_mbs[mb_id] = self.running_batch

                self.cur_batch = mbs[mb_id]
                if self.cur_batch:
                    server_is_idle = False
                    result = self.run_batch(self.cur_batch)

                # (last rank) send the outputs to the next step
                if self.pp_group.is_last_rank:
                    if self.cur_batch:
                        next_token_ids, bids[mb_id] = (
                            result.next_token_ids,
                            result.bid,
                        )
                        pp_outputs = PPProxyTensors(
                            {
                                "next_token_ids": next_token_ids,
                            }
                        )
                        # send the output from the last round to let the next stage worker run post processing
                        self.pp_group.send_tensor_dict(
                            pp_outputs.tensors,
                            all_gather_group=self.attn_tp_group,
                        )

                # receive outputs and post-process (filter finished reqs) the coming microbatch
                next_mb_id = (mb_id + 1) % self.pp_size
                next_pp_outputs = None
                if mbs[next_mb_id] is not None:
                    next_pp_outputs: Optional[PPProxyTensors] = PPProxyTensors(
                        self.pp_group.recv_tensor_dict(
                            all_gather_group=self.attn_tp_group
                        )
                    )
                    mbs[next_mb_id].output_ids = next_pp_outputs["next_token_ids"]
                    output_result = GenerationBatchResult(
                        logits_output=None,
                        pp_hidden_states_proxy_tensors=None,
                        next_token_ids=next_pp_outputs["next_token_ids"],
                        extend_input_len_per_req=None,
                        extend_logprob_start_len_per_req=None,
                        bid=bids[next_mb_id],
                        can_run_cuda_graph=result.can_run_cuda_graph,
                    )
                    self.process_batch_result(mbs[next_mb_id], output_result)
                    last_mbs[next_mb_id] = mbs[next_mb_id]

                # (not last rank)
                if not self.pp_group.is_last_rank:
                    if self.cur_batch:
                        bids[mb_id] = result.bid
                    # carry the outputs to the next stage
                    # send the outputs from the last round to let the next stage worker run post processing
                    if pp_outputs:
                        self.pp_group.send_tensor_dict(
                            pp_outputs.tensors,
                            all_gather_group=self.attn_tp_group,
                        )

                    # send out reqs to the next stage
                    dp_offset = self.attn_dp_rank * self.attn_tp_size
                    if self.attn_tp_rank == 0:
                        point_to_point_pyobj(
                            recv_reqs,
                            self.pp_rank * self.tp_size + dp_offset,
                            self.world_group.cpu_group,
                            self.pp_rank * self.tp_size + dp_offset,
                            (self.pp_rank + 1) * self.tp_size + dp_offset,
                        )

                    # send out proxy tensors to the next stage
                    if self.cur_batch:
                        self.pp_group.send_tensor_dict(
                            result.pp_hidden_states_proxy_tensors,
                            all_gather_group=self.attn_tp_group,
                        )

                pp_outputs = next_pp_outputs

            # When the server is idle, self-check and re-init some states
            if server_is_idle:
                self.check_memory()
                self.new_token_ratio = self.init_new_token_ratio
                self.maybe_sleep_on_idle()

    def recv_requests(self) -> List[Req]:
        """Receive results at tp_rank = 0 and broadcast it to all other TP ranks."""
        if self.pp_rank == 0:
            if self.attn_tp_rank == 0:
                recv_reqs = []

                while True:
                    try:
                        recv_req = self.recv_from_tokenizer.recv_pyobj(zmq.NOBLOCK)
                    except zmq.ZMQError:
                        break
                    recv_reqs.append(recv_req)

                while True:
                    try:
                        recv_rpc = self.recv_from_rpc.recv_pyobj(zmq.NOBLOCK)
                    except zmq.ZMQError:
                        break
                    recv_reqs.append(recv_rpc)
            else:
                recv_reqs = None
        else:
            if self.attn_tp_rank == 0:
                dp_offset = self.attn_dp_rank * self.attn_tp_size
                recv_reqs = point_to_point_pyobj(
                    [],
                    self.pp_rank * self.tp_size + dp_offset,
                    self.world_group.cpu_group,
                    (self.pp_rank - 1) * self.tp_size + dp_offset,
                    self.pp_rank * self.tp_size + dp_offset,
                )
            else:
                recv_reqs = None

        if self.server_args.enable_dp_attention:
            if self.attn_tp_rank == 0:
                work_reqs = [
                    req
                    for req in recv_reqs
                    if isinstance(
                        req, (TokenizedGenerateReqInput, TokenizedEmbeddingReqInput)
                    )
                ]
                control_reqs = [
                    req
                    for req in recv_reqs
                    if not isinstance(
                        req, (TokenizedGenerateReqInput, TokenizedEmbeddingReqInput)
                    )
                ]
            else:
                work_reqs = None
                control_reqs = None

            if self.attn_tp_size != 1:
                work_reqs = broadcast_pyobj(
                    work_reqs,
                    self.attn_tp_group.rank,
                    self.attn_tp_cpu_group,
                    src=self.attn_tp_group.ranks[0],
                )
            if self.tp_size != 1:
                control_reqs = broadcast_pyobj(
                    control_reqs,
                    self.tp_group.rank,
                    self.tp_cpu_group,
                    src=self.tp_group.ranks[0],
                )
            recv_reqs = work_reqs + control_reqs
        elif self.tp_size != 1:
            recv_reqs = broadcast_pyobj(
                recv_reqs,
                self.tp_group.rank,
                self.tp_cpu_group,
                src=self.tp_group.ranks[0],
            )
        return recv_reqs

    def process_input_requests(self, recv_reqs: List):
        for recv_req in recv_reqs:
            # If it is a health check generation request and there are running requests, ignore it.
            if is_health_check_generate_req(recv_req) and (
                self.chunked_req is not None or not self.running_batch.is_empty()
            ):
                self.return_health_check_ct += 1
                continue

            output = self._request_dispatcher(recv_req)
            if output is not None:
                if isinstance(output, RpcReqOutput):
                    if self.recv_from_rpc is not None:
                        self.recv_from_rpc.send_pyobj(output)
                else:
                    self.send_to_tokenizer.send_pyobj(output)

    def handle_generate_request(
        self,
        recv_req: TokenizedGenerateReqInput,
    ):
        # Create a new request
        if (
            recv_req.session_params is None
            or recv_req.session_params.id is None
            or recv_req.session_params.id not in self.sessions
        ):
            if recv_req.input_embeds is not None:
                # Generate fake input_ids based on the length of input_embeds
                seq_length = len(recv_req.input_embeds)
                fake_input_ids = [1] * seq_length
                recv_req.input_ids = fake_input_ids

            if recv_req.bootstrap_port is None:
                # Use default bootstrap port
                recv_req.bootstrap_port = self.server_args.disaggregation_bootstrap_port

            req = Req(
                recv_req.rid,
                recv_req.input_text,
                recv_req.input_ids,
                recv_req.sampling_params,
                return_logprob=recv_req.return_logprob,
                top_logprobs_num=recv_req.top_logprobs_num,
                token_ids_logprob=recv_req.token_ids_logprob,
                stream=recv_req.stream,
                lora_path=recv_req.lora_path,
                input_embeds=recv_req.input_embeds,
                custom_logit_processor=recv_req.custom_logit_processor,
                return_hidden_states=recv_req.return_hidden_states,
                eos_token_ids=self.model_config.hf_eos_token_id,
                bootstrap_host=recv_req.bootstrap_host,
                bootstrap_port=recv_req.bootstrap_port,
                bootstrap_room=recv_req.bootstrap_room,
                data_parallel_rank=recv_req.data_parallel_rank,
            )
            req.tokenizer = self.tokenizer

            if self.disaggregation_mode != DisaggregationMode.NULL:
                # Invalid request for disaggregated mode
                if recv_req.bootstrap_room is None:
                    error_msg = (
                        f"Invalid request: Disaggregated request received without "
                        f"boostrap room id. {req.rid=}"
                    )
                    logger.error(error_msg)
                    prepare_abort(req, error_msg)
                    self.stream_output([req], req.return_logprob)
                    return

            if (
                recv_req.session_params is not None
                and recv_req.session_params.id is not None
            ):
                req.finished_reason = FINISH_ABORT(
                    f"Invalid request: session id {recv_req.session_params.id} does not exist"
                )
                self._add_request_to_queue(req)
                return
        else:
            # Create a new request from a previous session
            session = self.sessions[recv_req.session_params.id]
            req = session.create_req(recv_req, self.tokenizer)
            if isinstance(req.finished_reason, FINISH_ABORT):
                self._add_request_to_queue(req)
                return

        # Handle multimodal inputs
        if recv_req.mm_inputs is not None:
            image_inputs = MultimodalInputs.from_dict(recv_req.mm_inputs)
            # Expand a single image token into multiple dummy tokens for receiving image embeddings
            req.origin_input_ids = self.pad_input_ids_func(
                req.origin_input_ids, image_inputs
            )
            req.extend_image_inputs(image_inputs)

            if len(req.origin_input_ids) >= self.max_req_input_len:
                req.set_finish_with_abort(
                    error_msg=(
                        "Multimodal prompt is too long after expanding multimodal tokens. "
                        f"After expanding {len(req.origin_input_ids_unpadded)=} => {len(req.origin_input_ids)} >= {self.max_req_input_len}."
                    )
                )
                self._add_request_to_queue(req)
                return

        # Validate prompt length
        error_msg = validate_input_length(
            req,
            self.max_req_input_len,
            self.server_args.allow_auto_truncate,
        )
        if error_msg:
            req.set_finish_with_abort(error_msg)
            self._add_request_to_queue(req)
            return

        # Copy more attributes
        if recv_req.logprob_start_len == -1 or not recv_req.return_logprob:
            # By default, only return the logprobs for output tokens
            req.logprob_start_len = len(req.origin_input_ids) - 1
        else:
            req.logprob_start_len = recv_req.logprob_start_len

        if req.logprob_start_len >= len(req.origin_input_ids):
            error_msg = f"{req.logprob_start_len=} is higher than the number of input tokens {len(req.origin_input_ids)=}. Please use a smaller logprob_start_len."
            req.logprob_start_len = len(req.origin_input_ids) - 1
            req.set_finish_with_abort(error_msg)
            self._add_request_to_queue(req)
            return

        req.sampling_params.max_new_tokens = min(
            (
                req.sampling_params.max_new_tokens
                if req.sampling_params.max_new_tokens is not None
                else 1 << 30
            ),
            self.max_req_len - len(req.origin_input_ids) - 1,
        )

        # Init grammar cache for this request
        add_to_grammar_queue = False
        if (
            req.sampling_params.json_schema is not None
            or req.sampling_params.regex is not None
            or req.sampling_params.ebnf is not None
            or req.sampling_params.structural_tag is not None
        ):
            assert self.grammar_backend is not None
            if req.sampling_params.json_schema is not None:
                key = ("json", req.sampling_params.json_schema)
            elif req.sampling_params.regex is not None:
                key = ("regex", req.sampling_params.regex)
            elif req.sampling_params.ebnf is not None:
                key = ("ebnf", req.sampling_params.ebnf)
            elif req.sampling_params.structural_tag:
                key = ("structural_tag", req.sampling_params.structural_tag)

            value, cache_hit = self.grammar_backend.get_cached_or_future_value(key)
            req.grammar = value

            if not cache_hit:
                req.grammar_key = key
                add_to_grammar_queue = True
            else:
                if value is INVALID_GRAMMAR_OBJ:  # We hit a cached invalid grammar.
                    error_msg = f"Invalid grammar request with cache hit: {key=}"
                    req.set_finish_with_abort(error_msg)

        if add_to_grammar_queue:
            req.queue_time_start = time.perf_counter()
            self.grammar_queue.append(req)
        else:
            self._add_request_to_queue(req)

    def _add_request_to_queue(self, req: Req):
        req.queue_time_start = time.perf_counter()
        if self.disaggregation_mode == DisaggregationMode.PREFILL:
            self.disagg_prefill_bootstrap_queue.add(
                req, self.model_config.num_key_value_heads
            )
        elif self.disaggregation_mode == DisaggregationMode.DECODE:
            self.disagg_decode_prealloc_queue.add(req)
        else:
            self.waiting_queue.append(req)

    def _extend_requests_to_queue(self, reqs: List[Req], is_retracted: bool = False):
        if self.disaggregation_mode == DisaggregationMode.PREFILL:
            self.disagg_prefill_bootstrap_queue.extend(
                reqs, self.model_config.num_key_value_heads
            )
        elif self.disaggregation_mode == DisaggregationMode.DECODE:
            # If this is a decode server, we put the request to the decode pending prealloc queue
            self.disagg_decode_prealloc_queue.extend(reqs, is_retracted)
        else:
            self.waiting_queue.extend(reqs)

    def handle_embedding_request(
        self,
        recv_req: TokenizedEmbeddingReqInput,
    ):
        req = Req(
            recv_req.rid,
            recv_req.input_text,
            recv_req.input_ids,
            recv_req.sampling_params,
            token_type_ids=recv_req.token_type_ids,
        )
        req.tokenizer = self.tokenizer

        # Handle multimodal inputs
        if recv_req.image_inputs is not None:
            image_inputs = MultimodalInputs.from_dict(recv_req.image_inputs)
            # Expand a single image token into multiple dummy tokens for receiving image embeddings
            req.origin_input_ids = self.pad_input_ids_func(
                req.origin_input_ids, image_inputs
            )
            req.extend_image_inputs(image_inputs)

            if len(req.origin_input_ids) >= self.max_req_input_len:
                req.set_finish_with_abort(
                    error_msg=(
                        "Multimodal prompt is too long after expanding multimodal tokens. "
                        f"After expanding {len(req.origin_input_ids_unpadded)=} => {len(req.origin_input_ids)} >= {self.max_req_input_len}."
                    )
                )
                self._add_request_to_queue(req)
                return

        # Validate prompts length
        error_msg = validate_input_length(
            req,
            self.max_req_input_len,
            self.server_args.allow_auto_truncate,
        )
        if error_msg:
            self._add_request_to_queue(req)
            return

        # Copy more attributes
        req.logprob_start_len = len(req.origin_input_ids) - 1
        self._add_request_to_queue(req)

    def log_prefill_stats(
        self,
        adder: PrefillAdder,
        can_run_list: List[Req],
        running_bs: int,
    ):
        gap_latency = time.perf_counter() - self.last_prefill_stats_tic
        self.last_prefill_stats_tic = time.perf_counter()
        self.last_input_throughput = self.last_prefill_tokens / gap_latency
        self.last_prefill_tokens = adder.log_input_tokens

        num_used = self.max_total_num_tokens - (
            self.token_to_kv_pool_allocator.available_size()
            + self.tree_cache.evictable_size()
        )

        num_new_seq = len(can_run_list)
        f = (
            f"Prefill batch. "
            f"#new-seq: {num_new_seq}, "
            f"#new-token: {adder.log_input_tokens}, "
            f"#cached-token: {adder.log_hit_tokens}, "
            f"token usage: {num_used / self.max_total_num_tokens:.2f}, "
        )

        if self.disaggregation_mode == DisaggregationMode.PREFILL:
            f += f"#unbootstrapped-req: {len(self.disagg_prefill_bootstrap_queue.queue)}, "
            f += f"#queue-req: {len(self.waiting_queue)}, "
            f += f"#transferring-req: {len(self.disagg_prefill_inflight_queue)}, "
            f += f"input throughput (token/s): {self.last_input_throughput:.2f} "
        else:
            f += f"#running-req: {running_bs}, "
            f += f"#queue-req: {len(self.waiting_queue)}"

        logger.info(f)

        if self.enable_metrics:
            cache_hit_rate = adder.log_hit_tokens / (
                adder.log_input_tokens + adder.log_hit_tokens
            )
            self.stats.num_running_reqs = running_bs
            self.stats.num_used_tokens = num_used
            self.stats.token_usage = round(num_used / self.max_total_num_tokens, 2)
            self.stats.num_queue_reqs = len(self.waiting_queue)
            self.stats.cache_hit_rate = cache_hit_rate

            total_queue_latency = 0
            for req in can_run_list:
                total_queue_latency += req.queue_time_end - req.queue_time_start
            self.stats.avg_request_queue_latency = total_queue_latency / num_new_seq

            self.metrics_collector.log_stats(self.stats)
        self._publish_kv_events()

    def log_decode_stats(
        self, can_run_cuda_graph: bool, running_batch: ScheduleBatch = None
    ):
        batch = running_batch or self.running_batch

        gap_latency = time.perf_counter() - self.last_decode_stats_tic
        self.last_decode_stats_tic = time.perf_counter()
        self.last_gen_throughput = self.num_generated_tokens / gap_latency
        self.num_generated_tokens = 0
        num_running_reqs = len(batch.reqs)
        num_used = self.max_total_num_tokens - (
            self.token_to_kv_pool_allocator.available_size()
            + self.tree_cache.evictable_size()
        )

        if RECORD_STEP_TIME:
            self.step_time_dict[num_running_reqs].append(
                gap_latency / self.server_args.decode_log_interval
            )

        msg = (
            f"Decode batch. "
            f"#running-req: {num_running_reqs}, "
            f"#token: {num_used}, "
            f"token usage: {num_used / self.max_total_num_tokens:.2f}, "
        )

        if self.spec_algorithm.is_none():
            spec_accept_length = 0
        else:
            spec_accept_length = (
                self.spec_num_total_accepted_tokens / self.spec_num_total_forward_ct
            )
            self.cum_spec_accept_length += self.spec_num_total_accepted_tokens
            self.cum_spec_accept_count += self.spec_num_total_forward_ct
            self.spec_num_total_accepted_tokens = self.spec_num_total_forward_ct = 0
            msg += f"accept len: {spec_accept_length:.2f}, "

        if self.disaggregation_mode == DisaggregationMode.DECODE:
            msg += f"pre-allocated usage: {self.num_tokens_pre_allocated / self.max_total_num_tokens:.2f}, "
            msg += f"#retracted-req: {len(self.disagg_decode_prealloc_queue.retracted_queue)}, "

        msg += (
            f"cuda graph: {can_run_cuda_graph}, "
            f"gen throughput (token/s): {self.last_gen_throughput:.2f}, "
            f"#queue-req: {len(self.waiting_queue)}"
        )

        logger.info(msg)
        if self.enable_metrics:
            self.stats.num_running_reqs = num_running_reqs
            self.stats.num_used_tokens = num_used
            self.stats.token_usage = num_used / self.max_total_num_tokens
            self.stats.cache_hit_rate = 0.0
            self.stats.gen_throughput = self.last_gen_throughput
            self.stats.num_queue_reqs = len(self.waiting_queue)
            self.stats.num_grammar_queue_reqs = len(self.grammar_queue)
            self.stats.spec_accept_length = spec_accept_length
            self.metrics_collector.log_stats(self.stats)
        self._publish_kv_events()

    def check_memory(self):
        available_size = (
            self.token_to_kv_pool_allocator.available_size()
            + self.tree_cache.evictable_size()
        )
        protected_size = self.tree_cache.protected_size()
        memory_leak = available_size != (
            self.max_total_num_tokens
            if not self.enable_hierarchical_cache
            else self.max_total_num_tokens - protected_size
        )
        if memory_leak:
            msg = (
                "token_to_kv_pool_allocator memory leak detected! "
                f"{available_size=}, {protected_size=}, {self.max_total_num_tokens=}\n"
                f"{self.token_to_kv_pool_allocator.available_size()=}\n"
                f"{self.tree_cache.evictable_size()=}\n"
            )
            raise ValueError(msg)

        if len(self.req_to_token_pool.free_slots) != self.req_to_token_pool.size:
            msg = (
                "req_to_token_pool memory leak detected!"
                f"available_size={len(self.req_to_token_pool.free_slots)}, "
                f"total_size={self.req_to_token_pool.size}\n"
            )
            raise ValueError(msg)

        if (
            self.enable_metrics
            and self.attn_tp_rank == 0
            and time.perf_counter() > self.metrics_collector.last_log_time + 30
        ):
            # During idle time, also collect metrics every 30 seconds.
            num_used = self.max_total_num_tokens - (
                self.token_to_kv_pool_allocator.available_size()
                + self.tree_cache.evictable_size()
            )
            num_running_reqs = len(self.running_batch.reqs)
            self.stats.num_running_reqs = num_running_reqs
            self.stats.num_used_tokens = num_used
            self.stats.token_usage = num_used / self.max_total_num_tokens
            self.stats.gen_throughput = 0
            self.stats.num_queue_reqs = len(self.waiting_queue)
            self.stats.num_grammar_queue_reqs = len(self.grammar_queue)
            self.metrics_collector.log_stats(self.stats)
        self._publish_kv_events()

    def coordinate_spec_dp_attn_batch(self, new_batch: Optional[ScheduleBatch]):
        """Coordinate the DP attention batch."""

        local_info = torch.tensor(
            [
                (new_batch is not None),
            ],
            dtype=torch.int64,
        )
        global_info = torch.empty(
            (self.server_args.dp_size, self.attn_tp_size, 1),
            dtype=torch.int64,
        )
        torch.distributed.all_gather_into_tensor(
            global_info.flatten(),
            local_info,
            group=self.tp_cpu_group,
        )
        any_new_batch = any(
            global_info[:, 0, 0].tolist()
        )  # Any DP worker has forward batch
        return any_new_batch

    def get_next_batch_to_run(self) -> Optional[ScheduleBatch]:
        # Merge the prefill batch into the running batch
        chunked_req_to_exclude = set()
        if self.chunked_req:
            # Move the chunked request out of the batch so that we can merge
            # only finished requests to running_batch.
            chunked_req_to_exclude.add(self.chunked_req)
            self.tree_cache.cache_unfinished_req(self.chunked_req)
            # chunked request keeps its rid but will get a new req_pool_idx
            self.req_to_token_pool.free(self.chunked_req.req_pool_idx)
        if self.last_batch and self.last_batch.forward_mode.is_extend():
            if self.last_batch.chunked_req is not None:
                # In the context pipeline parallelism, after the last chunk, the current microbatch still track outdated chunked_req.
                # We need to discard it.
                chunked_req_to_exclude.add(self.last_batch.chunked_req)

            # Filter batch
            last_bs = self.last_batch.batch_size()
            self.last_batch.filter_batch(
                chunked_req_to_exclude=list(chunked_req_to_exclude)
            )
            if self.last_batch.batch_size() < last_bs:
                self.running_batch.batch_is_full = False

            # Merge the new batch into the running batch
            if not self.last_batch.is_empty():
                if self.running_batch.is_empty():
                    self.running_batch = self.last_batch
                else:
                    # Merge running_batch with prefill batch
                    self.running_batch.merge_batch(self.last_batch)

        new_batch = self.get_new_batch_prefill()

        # TODO(ch-wan): minor refactor is needed here to improve readability
        any_new_batch = (
            self.server_args.enable_dp_attention
            and not self.spec_algorithm.is_none()
            and self.coordinate_spec_dp_attn_batch(new_batch)
        )
        if new_batch is not None or any_new_batch:
            # Run prefill first if possible
            ret = new_batch
        else:
            # Run decode
            if not self.running_batch.is_empty():
                self.running_batch = self.update_running_batch(self.running_batch)
                ret = self.running_batch if not self.running_batch.is_empty() else None
            else:
                ret = None

        # Handle DP attention
        if self.server_args.enable_dp_attention or self.server_args.enable_sp_layernorm:
            ret, _ = self.prepare_dp_attn_batch(ret)

        return ret

    def get_num_allocatable_reqs(self, running_bs):
        res = global_server_args_dict["max_micro_batch_size"] - running_bs
        if self.pp_size > 1:
            res = min(res, self.req_to_token_pool.available_size())
        return res

    def get_new_batch_prefill(self) -> Optional[ScheduleBatch]:
        # Check if the grammar is ready in the grammar queue
        if self.grammar_queue:
            self.move_ready_grammar_requests()

        # Handle the cases where prefill is not allowed
        if (
            self.running_batch.batch_is_full or len(self.waiting_queue) == 0
        ) and self.chunked_req is None:
            return None

        running_bs = len(self.running_batch.reqs)
        # Ignore the check if self.chunked_req is not None.
        # In the non-PP case, when self.chunked_req is not None, num_allocatable_reqs should always be greater than 0,
        # as the space for the chunked request has just been released.
        # In PP case, a chunked req can start in one microbatch and end in another microbatch, so the max_running_requests per microbatch should not be strict.
        # Instead, we should always allow chunked request to be added, otherwise, there will be a memory leak.
        if self.get_num_allocatable_reqs(running_bs) <= 0 and not self.chunked_req:
            self.running_batch.batch_is_full = True
            return None

        if self.enable_hierarchical_cache:
            # check for completion of hierarchical cache activities to release memory
            self.tree_cache.writing_check()
            self.tree_cache.loading_check()

        # Get priority queue
        prefix_computed = self.policy.calc_priority(self.waiting_queue)

        # Prefill policy
        adder = PrefillAdder(
            self.tree_cache,
            self.token_to_kv_pool_allocator,
            self.running_batch,
            self.new_token_ratio,
            self.max_prefill_tokens,
            self.chunked_prefill_size,
            running_bs if self.is_mixed_chunk else 0,
        )

        if self.chunked_req is not None:
            self.chunked_req.init_next_round_input()
            self.chunked_req = adder.add_chunked_req(self.chunked_req)

        if self.lora_paths:
            lora_set = set([req.lora_path for req in self.running_batch.reqs])

        # Get requests from the waiting queue to a new prefill batch
        for req in self.waiting_queue:
            if (
                self.lora_paths
                and len(
                    lora_set
                    | set([req.lora_path for req in adder.can_run_list])
                    | set([req.lora_path])
                )
                > self.max_loras_per_batch
            ):
                self.running_batch.batch_is_full = True
                break

            if len(adder.can_run_list) >= self.get_num_allocatable_reqs(running_bs):
                self.running_batch.batch_is_full = True
                break

            if self.disaggregation_mode == DisaggregationMode.PREFILL:
                # In prefill mode, prealloc queue and transfer queue can also take memory,
                # so we need to check if the available size for the actual available size.
                if len(adder.can_run_list) >= self.req_to_token_pool.available_size():
                    self.running_batch.batch_is_full = True
                    break

            # bypass prefix_computed if enable_hierarchical_cache
            req.init_next_round_input(
                (
                    None
                    if (prefix_computed and not self.enable_hierarchical_cache)
                    else self.tree_cache
                ),
                self.enable_hierarchical_cache,
            )

            res = adder.add_one_req(
                req, self.chunked_req, self.enable_hierarchical_cache
            )

            if res != AddReqResult.CONTINUE:
                if res == AddReqResult.NO_TOKEN:
                    if self.enable_hierarchical_cache:
                        # Set batch_is_full after making sure there are requests that can be served
                        self.running_batch.batch_is_full = len(
                            adder.can_run_list
                        ) > 0 or (not self.running_batch.is_empty())
                    else:
                        self.running_batch.batch_is_full = True
                break

        # Update waiting queue
        can_run_list: List[Req] = adder.can_run_list
        if len(can_run_list) == 0:
            return None

        if self.enable_metrics:
            # only record queue time when enable_metrics is True to avoid overhead
            for req in can_run_list:
                req.queue_time_end = time.perf_counter()

        self.waiting_queue = [
            x for x in self.waiting_queue if x not in set(can_run_list)
        ]

        if adder.new_chunked_req is not None:
            assert self.chunked_req is None
            self.chunked_req = adder.new_chunked_req

        if self.chunked_req:
            self.chunked_req.is_chunked += 1

        # Print stats
        if self.attn_tp_rank == 0:
            self.log_prefill_stats(adder, can_run_list, running_bs)

        # Create a new batch
        new_batch = ScheduleBatch.init_new(
            can_run_list,
            self.req_to_token_pool,
            self.token_to_kv_pool_allocator,
            self.tree_cache,
            self.model_config,
            self.enable_overlap,
            self.spec_algorithm,
            self.server_args.enable_custom_logit_processor,
            chunked_req=self.chunked_req,
        )
        if self.enable_hierarchical_cache:
            # todo (zhiqiang): disable cuda graph execution if hicache loading triggered
            new_batch.hicache_consumer_index = self.tree_cache.ready_to_load_cache()

        new_batch.prepare_for_extend()

        # Mixed-style chunked prefill
        if (
            self.is_mixed_chunk
            and not self.running_batch.is_empty()
            and not (new_batch.return_logprob or self.running_batch.return_logprob)
        ):
            # TODO (lianmin): support return_logprob + mixed chunked prefill
            self.running_batch.filter_batch()
            if not self.running_batch.is_empty():
                self.running_batch.prepare_for_decode()
                new_batch.mix_with_running(self.running_batch)
                new_batch.decoding_reqs = self.running_batch.reqs
            self.running_batch = ScheduleBatch(
                reqs=[], batch_is_full=self.running_batch.batch_is_full
            )
        else:
            new_batch.decoding_reqs = None

        return new_batch

    def update_running_batch(self, batch: ScheduleBatch) -> Optional[ScheduleBatch]:
        """Update the current running decoding batch."""
        initial_bs = batch.batch_size()

        batch.filter_batch()
        if batch.is_empty():
            batch.batch_is_full = False
            return batch

        # Check if decode out of memory
        if not batch.check_decode_mem(self.decode_mem_cache_buf_multiplier) or (
            TEST_RETRACT and batch.batch_size() > 10
        ):
            old_ratio = self.new_token_ratio

            retracted_reqs, new_token_ratio = batch.retract_decode(self.server_args)
            self.new_token_ratio = new_token_ratio

            logger.info(
                "KV cache pool is full. Retract requests. "
                f"#retracted_reqs: {len(retracted_reqs)}, "
                f"#new_token_ratio: {old_ratio:.4f} -> {self.new_token_ratio:.4f}"
            )
            self._extend_requests_to_queue(retracted_reqs, is_retracted=True)
        else:
            self.new_token_ratio = max(
                self.new_token_ratio - self.new_token_ratio_decay,
                self.min_new_token_ratio,
            )

        if batch.batch_size() < initial_bs:
            batch.batch_is_full = False

        # Update batch tensors
        batch.prepare_for_decode()
        return batch

    def run_batch(
        self, batch: ScheduleBatch
    ) -> Union[GenerationBatchResult, EmbeddingBatchResult]:
        """Run a batch."""
        self.forward_ct += 1

        # Whether to run the profiler
        self._profile_batch_predicate(batch)
        if self.forward_sleep_time is not None:
            logger.info(f"Scheduler.run_batch sleep {self.forward_sleep_time}s")
            time.sleep(self.forward_sleep_time)

        # Run forward
        if self.is_generation:
            if self.spec_algorithm.is_none():
                model_worker_batch = batch.get_model_worker_batch()

                # update the consumer index of hicache to the running batch
                self.tp_worker.set_hicache_consumer(
                    model_worker_batch.hicache_consumer_index
                )
                if self.pp_group.is_last_rank:
                    logits_output, next_token_ids, can_run_cuda_graph = (
                        self.tp_worker.forward_batch_generation(model_worker_batch)
                    )
                else:
                    pp_hidden_states_proxy_tensors, _, can_run_cuda_graph = (
                        self.tp_worker.forward_batch_generation(model_worker_batch)
                    )
                bid = model_worker_batch.bid
            else:
                (
                    logits_output,
                    next_token_ids,
                    bid,
                    num_accepted_tokens,
                    can_run_cuda_graph,
                ) = self.draft_worker.forward_batch_speculative_generation(batch)
                bs = batch.batch_size()
                self.spec_num_total_accepted_tokens += num_accepted_tokens + bs
                self.spec_num_total_forward_ct += bs
                self.num_generated_tokens += num_accepted_tokens

            if self.pp_group.is_last_rank:
                batch.output_ids = next_token_ids

            # These 2 values are needed for processing the output, but the values can be
            # modified by overlap schedule. So we have to copy them here so that
            # we can use the correct values in output processing.
            if batch.return_logprob:
                extend_input_len_per_req = [req.extend_input_len for req in batch.reqs]
                extend_logprob_start_len_per_req = [
                    req.extend_logprob_start_len for req in batch.reqs
                ]
            else:
                extend_input_len_per_req = None
                extend_logprob_start_len_per_req = None

            ret = GenerationBatchResult(
                logits_output=logits_output if self.pp_group.is_last_rank else None,
                pp_hidden_states_proxy_tensors=(
                    pp_hidden_states_proxy_tensors
                    if not self.pp_group.is_last_rank
                    else None
                ),
                next_token_ids=next_token_ids if self.pp_group.is_last_rank else None,
                extend_input_len_per_req=extend_input_len_per_req,
                extend_logprob_start_len_per_req=extend_logprob_start_len_per_req,
                bid=bid,
                can_run_cuda_graph=can_run_cuda_graph,
            )
        else:  # embedding or reward model
            model_worker_batch = batch.get_model_worker_batch()
            embeddings = self.tp_worker.forward_batch_embedding(model_worker_batch)
            ret = EmbeddingBatchResult(
                embeddings=embeddings, bid=model_worker_batch.bid
            )
        return ret

    def process_batch_result(
        self,
        batch: ScheduleBatch,
        result: Union[GenerationBatchResult, EmbeddingBatchResult],
        launch_done: Optional[threading.Event] = None,
    ):
        if batch.forward_mode.is_decode():
            self.process_batch_result_decode(batch, result, launch_done)
        elif batch.forward_mode.is_extend():
            self.process_batch_result_prefill(batch, result, launch_done)
        elif batch.forward_mode.is_idle():
            if self.enable_overlap:
                self.tp_worker.resolve_last_batch_result(launch_done)
                self.set_next_batch_sampling_info_done(batch)
        elif batch.forward_mode.is_dummy_first():
            self.set_next_batch_sampling_info_done(batch)

        if self.return_health_check_ct:
            # Return some signal for the health check.
            # This is used to prevent the health check signal being blocked by long context prefill.
            # However, one minor issue is that this code path does not check the status of detokenizer manager.
            self.return_health_check_ct -= 1
            self.send_to_tokenizer.send_pyobj(HealthCheckOutput())

    def prepare_dp_attn_batch(self, local_batch: ScheduleBatch):
        return self.prepare_dp_attn_batch_raw(
            local_batch,
            dp_size=self.server_args.dp_size,
            attn_tp_size=self.attn_tp_size,
            moe_dense_tp_size=self.server_args.moe_dense_tp_size,
            tp_cpu_group=self.tp_cpu_group,
            get_idle_batch=self.get_idle_batch,
            disable_cuda_graph=self.server_args.disable_cuda_graph,
            spec_algorithm=self.spec_algorithm,
            speculative_num_draft_tokens=self.server_args.speculative_num_draft_tokens,
            enable_two_batch_overlap=self.server_args.enable_two_batch_overlap,
            enable_deepep_moe=self.server_args.enable_deepep_moe,
            deepep_mode=DeepEPMode[self.server_args.deepep_mode],
        )

    @staticmethod
    def prepare_dp_attn_batch_raw(
        local_batch: ScheduleBatch,
        dp_size,
        attn_tp_size: int,
        moe_dense_tp_size: Optional[int],
        tp_cpu_group,
        get_idle_batch,
        disable_cuda_graph: bool,
        spec_algorithm,
        speculative_num_draft_tokens,
        enable_two_batch_overlap: bool,
        enable_deepep_moe: bool,
        deepep_mode: DeepEPMode,
    ):
        # Check if other DP workers have running batches
        if local_batch is None:
            num_tokens = 0
            num_tokens_for_logprob = 0
        elif local_batch.forward_mode.is_decode():
            num_tokens = local_batch.batch_size()
            num_tokens_for_logprob = num_tokens
        else:
            num_tokens = local_batch.extend_num_tokens
            num_tokens_for_logprob = sum(
                [
                    # We should have at least 1 token for sample in every case.
                    max(extend_len - logprob_start_len, 1)
                    for logprob_start_len, extend_len in zip(
                        local_batch.extend_logprob_start_lens, local_batch.extend_lens
                    )
                ]
            )

        if local_batch is None or local_batch.forward_mode.is_decode_or_idle():
            can_cuda_graph = 1
        else:
            can_cuda_graph = 0

        if not spec_algorithm.is_none():
            # TODO(sang): Support cuda graph when idle batch is there.
            if local_batch is None or local_batch.forward_mode.is_idle():
                can_cuda_graph = 0

        is_extend_in_batch = (
            local_batch.forward_mode.is_extend() if local_batch else False
        )

        tbo_preparer = TboDPAttentionPreparer()

        local_info = torch.tensor(
            [
                num_tokens,
                can_cuda_graph,
                num_tokens_for_logprob,
                is_extend_in_batch,
                *tbo_preparer.prepare_all_gather(
                    local_batch,
                    deepep_mode,
                    enable_deepep_moe,
                    enable_two_batch_overlap,
                ),
            ],
            dtype=torch.int64,
        )
        global_info = torch.empty(
            (dp_size, attn_tp_size, 6),
            dtype=torch.int64,
        )
        torch.distributed.all_gather_into_tensor(
            global_info.flatten(),
            local_info,
            group=tp_cpu_group,
        )
        global_num_tokens = global_info[:, 0, 0].tolist()
        can_cuda_graph = min(global_info[:, 0, 1].tolist())
        global_num_tokens_for_logprob = global_info[:, 0, 2].tolist()
        is_extend_in_batch = global_info[:, 0, 3].tolist()

        tbo_split_seq_index, global_forward_mode = tbo_preparer.compute_output(
            global_info[:, :, 4:6]
        )

        if local_batch is None and max(global_num_tokens) > 0:
            local_batch = get_idle_batch()

        if local_batch is not None:
            # TODO: handle the case when moe_dense_tp_size != 1
            if moe_dense_tp_size == 1 and global_server_args_dict["enable_dp_lm_head"]:
                local_batch.global_num_tokens = [num_tokens]
                local_batch.global_num_tokens_for_logprob = [num_tokens_for_logprob]
            else:
                local_batch.global_num_tokens = global_num_tokens
                local_batch.global_num_tokens_for_logprob = (
                    global_num_tokens_for_logprob
                )
            local_batch.is_extend_in_batch = any(is_extend_in_batch)
            local_batch.tbo_split_seq_index = tbo_split_seq_index
            local_batch.global_forward_mode = global_forward_mode

            # Check forward mode for cuda graph
            if not disable_cuda_graph:
                local_batch.can_run_dp_cuda_graph = can_cuda_graph

        # TODO(ch-wan): refactor: any(is_extend_in_batch) now is a part of local_batch. Remove it from here.
        return local_batch, any(is_extend_in_batch)

    def get_idle_batch(self):
        idle_batch = ScheduleBatch.init_new(
            [],
            self.req_to_token_pool,
            self.token_to_kv_pool_allocator,
            self.tree_cache,
            self.model_config,
            self.enable_overlap,
            self.spec_algorithm,
            self.server_args.enable_custom_logit_processor,
        )
        idle_batch.prepare_for_idle()
        return idle_batch

    def move_ready_grammar_requests(self):
        """Move requests whose grammar objects are ready from grammar_queue to waiting_queue."""

        num_ready_reqs = 0
        num_timeout_reqs = 0
        for req in self.grammar_queue:
            try:
                if req.finished():  # It is aborted by AbortReq
                    num_ready_reqs += 1
                    continue
                req.grammar = req.grammar.result(timeout=0.03)
                self.grammar_backend.set_cache(req.grammar_key, req.grammar.copy())
                if req.grammar is INVALID_GRAMMAR_OBJ:
                    req.set_finish_with_abort(
                        f"Invalid grammar request: {req.grammar_key=}"
                    )
                num_ready_reqs += 1
            except futures._base.TimeoutError:
                req.grammar_wait_ct += 1
                # NOTE(lianmin): this timeout is the waiting time of the above line. It is
                # not the waiting time from it enters the grammar queue.
                if req.grammar_wait_ct > GRAMMAR_TIMEOUT / 0.03:
                    num_timeout_reqs = 1
                break

        if self.server_args.enable_dp_attention:
            tp_size = self.attn_tp_size
            tp_group = self.attn_tp_cpu_group
        else:
            tp_size = self.tp_size
            tp_group = self.tp_cpu_group

        if tp_size > 1:
            # Sync across TP ranks to make sure they have the same number of ready requests
            tensor = torch.tensor([num_ready_reqs, num_timeout_reqs], dtype=torch.int32)
            torch.distributed.all_reduce(
                tensor, op=torch.distributed.ReduceOp.MAX, group=tp_group
            )
            num_ready_reqs_max, num_timeout_reqs_max = tensor.tolist()

            for i in range(num_ready_reqs, num_ready_reqs_max):
                req = self.grammar_queue[i]
                if req.finished():  # It is aborted by AbortReq
                    continue
                req.grammar = req.grammar.result()
                self.grammar_backend.set_cache(req.grammar_key, req.grammar.copy())
                if req.grammar is INVALID_GRAMMAR_OBJ:
                    req.set_finish_with_abort(
                        f"Invalid grammar request: {req.grammar_key=}"
                    )
        else:
            num_ready_reqs_max = num_ready_reqs
            num_timeout_reqs_max = num_timeout_reqs

        for i in range(num_ready_reqs, num_ready_reqs + num_timeout_reqs_max):
            req = self.grammar_queue[i]
            req.grammar.cancel()
            error_msg = f"Grammar preprocessing timed out for {req.grammar_key=}"
            req.set_finish_with_abort(error_msg)
            self.grammar_backend.set_cache(req.grammar_key, INVALID_GRAMMAR_OBJ)
        num_ready_reqs = num_ready_reqs_max + num_timeout_reqs_max

        self._extend_requests_to_queue(self.grammar_queue[:num_ready_reqs])
        self.grammar_queue = self.grammar_queue[num_ready_reqs:]

    def set_next_batch_sampling_info_done(self, batch: ScheduleBatch):
        if batch.next_batch_sampling_info:
            if batch.next_batch_sampling_info.grammars is not None:
                batch.next_batch_sampling_info.update_regex_vocab_mask()
                self.current_stream.synchronize()
            batch.next_batch_sampling_info.sampling_info_done.set()

    def watchdog_thread(self):
        """A watch dog thread that will try to kill the server itself if one forward batch takes too long."""
        self.watchdog_last_forward_ct = 0
        self.watchdog_last_time = time.perf_counter()

        while True:
            current = time.perf_counter()
            if self.cur_batch is not None:
                if self.watchdog_last_forward_ct == self.forward_ct:
                    if current > self.watchdog_last_time + self.watchdog_timeout:
                        break
                else:
                    self.watchdog_last_forward_ct = self.forward_ct
                    self.watchdog_last_time = current
            time.sleep(self.watchdog_timeout // 2)

        if not disable_request_logging():
            # Print batch size and memory pool info to check whether there are de-sync issues.
            logger.error(
                f"{self.cur_batch.batch_size()=}, "
                f"{self.cur_batch.reqs=}, "
                f"{self.token_to_kv_pool_allocator.available_size()=}, "
                f"{self.tree_cache.evictable_size()=}, "
            )

        pyspy_dump_schedulers()
        logger.error(f"Watchdog timeout ({self.watchdog_timeout=})")
        print(file=sys.stderr, flush=True)
        print(file=sys.stdout, flush=True)

        # Wait for some time so that the parent process can print the error.
        time.sleep(5)
        self.parent_process.send_signal(signal.SIGQUIT)

    def flush_cache_wrapped(self, recv_req: FlushCacheReqInput):
        success = self.flush_cache()
        return FlushCacheReqOutput(success=success)

    def flush_cache(self):
        """Flush the memory pool and cache."""
        if (
            len(self.waiting_queue) == 0
            and self.running_batch.is_empty()
            and (self.pp_size == 1 or all(x.is_empty() for x in self.running_mbs))
        ):
            self.cur_batch = None
            self.last_batch = None
            self.tree_cache.reset()
            if self.grammar_backend:
                self.grammar_backend.reset()
            self.req_to_token_pool.clear()
            self.token_to_kv_pool_allocator.clear()

            if not self.spec_algorithm.is_none():
                self.draft_worker.model_runner.req_to_token_pool.clear()
                self.draft_worker.model_runner.token_to_kv_pool_allocator.clear()

            self.num_generated_tokens = 0
            self.forward_ct_decode = 0
            self.spec_num_total_accepted_tokens = 0
            self.spec_num_total_forward_ct = 0
            self.cum_spec_accept_length = 0
            self.cum_spec_accept_count = 0
            torch.cuda.empty_cache()
            logger.info("Cache flushed successfully!")
            if_success = True
        else:
            logging.warning(
                f"Cache not flushed because there are pending requests. "
                f"#queue-req: {len(self.waiting_queue)}, "
                f"#running-req: {len(self.running_batch.reqs)}"
            )
            if_success = False
        return if_success

    def get_load(self):
        # TODO(lsyin): use dynamically maintained num_waiting_tokens
        load = (
            self.max_total_num_tokens
            - self.token_to_kv_pool_allocator.available_size()
            - self.tree_cache.evictable_size()
        )
        load += sum(len(req.origin_input_ids) for req in self.waiting_queue)
        if self.disaggregation_mode == DisaggregationMode.PREFILL:
            load += sum(
                len(req.origin_input_ids)
                for req in self.disagg_prefill_bootstrap_queue.queue
            )
        elif self.disaggregation_mode == DisaggregationMode.DECODE:
            load += sum(
                len(req.req.origin_input_ids)
                for req in self.disagg_decode_prealloc_queue.queue
            )

        return load

    def get_internal_state(self, recv_req: GetInternalStateReq):
        ret = dict(global_server_args_dict)
        ret["last_gen_throughput"] = self.last_gen_throughput
        if not self.spec_algorithm.is_none() and self.cum_spec_accept_count > 0:
            ret["avg_spec_accept_length"] = (
                self.cum_spec_accept_length / self.cum_spec_accept_count
            )
        if RECORD_STEP_TIME:
            ret["step_time_dict"] = self.step_time_dict

        ret["load"] = self.get_load()

        return GetInternalStateReqOutput(internal_state=ret)

    def set_internal_state(self, recv_req: SetInternalStateReq):
        server_args_dict = recv_req.server_args
        args_allow_update = set(
            [
                "max_micro_batch_size",
                "speculative_accept_threshold_single",
                "speculative_accept_threshold_acc",
            ]
        )
        if_success = True
        for k, v in server_args_dict.items():
            if k not in args_allow_update:
                logging.warning(f"Updating {k} is not supported.")
                if_success = False
                break
            elif k == "max_micro_batch_size" and (
                v > self.max_running_requests // self.pp_size or v < 1
            ):
                logging.warning(
                    f"Updating {k} to {v} is rejected because it is out of the valid range [1, {self.max_running_requests // self.pp_size}]."
                )
                if_success = False
                break
        if if_success:
            if not self.spec_algorithm.is_none() and self.cum_spec_accept_count > 0:
                avg_spec_accept_length = (
                    self.cum_spec_accept_length / self.cum_spec_accept_count
                )
                logger.info(f"{avg_spec_accept_length=}")
            self.cum_spec_accept_length = self.cum_spec_accept_count = 0
            for k, v in server_args_dict.items():
                global_server_args_dict[k] = v
            logger.info(f"Global server args updated! {global_server_args_dict=}")
        return SetInternalStateReqOutput(
            updated=True,
            server_args=global_server_args_dict,
        )

    def handle_rpc_request(self, recv_req: RpcReqInput):
        # Handle RPC requests
        logger.info(
            f"handle_rpc_request: {recv_req.method}, param: {recv_req.parameters}"
        )

        success = True
        exec = None
        try:
            func = getattr(self, recv_req.method)
            func(recv_req.parameters)
        except Exception as e:
            success = False
            exec = e
            logger.error(f"Failed to call rpc {recv_req.method}: {str(e)}")

        barrier()
        return RpcReqOutput(success, "" if not exec else str(exec))

    def save_remote_model(self, params):
        url = params["url"]

        worker = self.tp_worker.worker

        worker.model_runner.save_remote_model(url)

    def save_sharded_model(self, params):
        worker = self.tp_worker.worker

        worker.model_runner.save_sharded_model(
            path=params["path"],
            pattern=params["pattern"],
            max_size=params["max_size"],
        )

    def abort_request(self, recv_req: AbortReq):
        # Delete requests in the waiting queue
        to_del = []
        for i, req in enumerate(self.waiting_queue):
            if req.rid.startswith(recv_req.rid):
                to_del.append(i)

        # Sort in reverse order to avoid index issues when deleting
        for i in reversed(to_del):
            # Abort method 1: directly pop from the queue
            # This only works for requests that have not started anything.
            # We still need to send something back to TokenizerManager to clean up the state.
            req = self.waiting_queue.pop(i)
            self.send_to_tokenizer.send_pyobj(AbortReq(req.rid))
            logger.debug(f"Abort queued request. {req.rid=}")

        # Delete the requests in the grammar queue
        for req in self.grammar_queue:
            # Abort method 2: call `set_finish_with_abort`
            # The request will still run one prefill forward pass.
            # In this case, we change the input_ids to be only one token to make this prefill cheap.
            if req.rid.startswith(recv_req.rid):
                logger.debug(f"Abort grammar queue request. {req.rid=}")
                if req.grammar:
                    req.grammar.cancel()
                req.set_finish_with_abort("Aborted by AbortReq.")

        # Delete requests in the running batch
        if self.cur_batch is self.running_batch or self.cur_batch is None:
            reqs = self.running_batch.reqs
        else:
            reqs = self.running_batch.reqs + self.cur_batch.reqs

        for req in reqs:
            if req.rid.startswith(recv_req.rid) and not req.finished():
                # Abort method 3: set `to_abort=True`
                # The request will still run one decode forward pass.
                # Then we reuse all existing code to clean up the KV cache allocation.
                logger.debug(f"Abort running request. {req.rid=}")
                req.to_abort = True

    def _pause_engine(self) -> Tuple[List[Req], int]:
        raise NotImplementedError()

    def update_weights_from_disk(self, recv_req: UpdateWeightFromDiskReqInput):
        """In-place update of the weights from disk."""
        success, message = self.tp_worker.update_weights_from_disk(recv_req)
        if success:
            flash_cache_success = self.flush_cache()
            assert flash_cache_success, "Cache flush failed after updating weights"
        else:
            logger.error(message)
        return UpdateWeightFromDiskReqOutput(success, message, 0)

    def init_weights_update_group(self, recv_req: InitWeightsUpdateGroupReqInput):
        """Initialize the online model parameter update group."""
        success, message = self.tp_worker.init_weights_update_group(recv_req)
        return InitWeightsUpdateGroupReqOutput(success, message)

    def update_weights_from_distributed(
        self,
        recv_req: UpdateWeightsFromDistributedReqInput,
    ) -> Tuple[bool, str]:
        """Update the online model parameter."""
        success, message = self.tp_worker.update_weights_from_distributed(recv_req)
        if success:
            flash_cache_success = self.flush_cache()
            assert flash_cache_success, "Cache flush failed after updating weights"
        else:
            logger.error(message)
        return UpdateWeightsFromDistributedReqOutput(success, message)

    def update_weights_from_tensor(self, recv_req: UpdateWeightsFromTensorReqInput):
        """Update the online model parameter from tensors."""
        success, message = self.tp_worker.update_weights_from_tensor(recv_req)
        # TODO extract common code b/t update_weights_from_distributed and update_weights_from_tensor later
        if success:
            if recv_req.flush_cache:
                flash_cache_success = self.flush_cache()
                assert flash_cache_success, "Cache flush failed after updating weights"
        else:
            logger.error(message)
        return UpdateWeightsFromTensorReqOutput(success, message)

    def get_weights_by_name(self, recv_req: GetWeightsByNameReqInput):
        parameter = self.tp_worker.get_weights_by_name(recv_req)
        return GetWeightsByNameReqOutput(parameter)

    def release_memory_occupation(self, recv_req: ReleaseMemoryOccupationReqInput):
        self.memory_saver_adapter.check_validity(
            caller_name="release_memory_occupation"
        )
        self.stashed_model_static_state = _export_static_state(
            self.tp_worker.worker.model_runner.model
        )
        self.memory_saver_adapter.pause()
        self.flush_cache()
        return ReleaseMemoryOccupationReqOutput()

    def resume_memory_occupation(self, recv_req: ResumeMemoryOccupationReqInput):
        self.memory_saver_adapter.check_validity(caller_name="resume_memory_occupation")
        self.memory_saver_adapter.resume()
        _import_static_state(
            self.tp_worker.worker.model_runner.model, self.stashed_model_static_state
        )
        del self.stashed_model_static_state
        return ResumeMemoryOccupationReqOutput()

    def slow_down(self, recv_req: SlowDownReqInput):
        t = recv_req.forward_sleep_time
        if t is not None and t <= 0:
            t = None
        self.forward_sleep_time = t
        return SlowDownReqOutput()

    def profile(self, recv_req: ProfileReq):
        if recv_req.type == ProfileReqType.START_PROFILE:
            if recv_req.profile_by_stage:
                return self.init_profile(
                    recv_req.output_dir,
                    recv_req.num_steps,
                    recv_req.activities,
                    recv_req.with_stack,
                    recv_req.record_shapes,
                    recv_req.profile_by_stage,
                    recv_req.profile_id,
                )
            else:
                self.init_profile(
                    recv_req.output_dir,
                    recv_req.num_steps,
                    recv_req.activities,
                    recv_req.with_stack,
                    recv_req.record_shapes,
                    recv_req.profile_by_stage,
                    recv_req.profile_id,
                )
                return self.start_profile(True)
        else:
            return self.stop_profile()

    def init_profile(
        self,
        output_dir: Optional[str],
        num_steps: Optional[int],
        activities: Optional[List[str]],
        with_stack: Optional[bool],
        record_shapes: Optional[bool],
        profile_by_stage: bool,
        profile_id: str,
    ) -> ProfileReqOutput:
        if self.profile_in_progress:
            return ProfileReqOutput(
                success=False,
                message="Profiling is already in progress. Call /stop_profile first.",
            )

        self.profile_by_stage = profile_by_stage

        if output_dir is None:
            output_dir = os.getenv("SGLANG_TORCH_PROFILER_DIR", "/tmp")
        if activities is None:
            activities = ["CPU", "GPU"]

        self.torch_profiler_output_dir = output_dir
        self.torch_profiler_with_stack = with_stack
        self.torch_profiler_record_shapes = record_shapes
        self.profiler_activities = activities
        self.profile_id = profile_id

        if num_steps:
            self.profile_steps = num_steps
            if self.profile_by_stage:
                self.profiler_target_prefill_ct = num_steps
                self.profiler_target_decode_ct = num_steps
                self.profiler_prefill_ct = 0
                self.profiler_decode_ct = 0
            else:
                self.profiler_target_forward_ct = self.forward_ct + num_steps
            # The caller will be notified when reaching profiler_target_forward_ct
        else:
            self.profiler_target_forward_ct = None

        return ProfileReqOutput(success=True, message="Succeeded")

    def start_profile(
        self, stage: Optional[ForwardMode] = None
    ) -> ProfileReqOutput | None:
        stage_str = f" for {stage.__str__()}" if stage else ""
        logger.info(
            f"Profiling starts{stage_str}. Traces will be saved to: {self.torch_profiler_output_dir} (with profile id: {self.profile_id})",
        )

        activities = self.profiler_activities
        with_stack = self.torch_profiler_with_stack
        record_shapes = self.torch_profiler_record_shapes

        activity_map = {
            "CPU": torch.profiler.ProfilerActivity.CPU,
            "GPU": torch.profiler.ProfilerActivity.CUDA,
        }
        torchprof_activities = [
            activity_map[a] for a in activities if a in activity_map
        ]

        if "RPD" in activities:
            from rpdTracerControl import rpdTracerControl

            rpdTracerControl.skipCreate()

            self.rpd_profile_path = os.path.join(
                self.torch_profiler_output_dir,
                "rpd-" + str(time.time()) + f"-TP-{self.tp_rank}" + ".trace.json.gz",
            )

            if self.tp_rank == 0:
                import sqlite3

                from rocpd.schema import RocpdSchema

                if os.path.exists("trace.rpd"):
                    os.unlink("trace.rpd")
                schema = RocpdSchema()
                connection = sqlite3.connect("trace.rpd")
                schema.writeSchema(connection)
                connection.commit()
                del connection
            torch.distributed.barrier(self.tp_cpu_group)

            self.rpd_profiler = rpdTracerControl()
            self.rpd_profiler.setPythonTrace(True)
            self.rpd_profiler.start()
            self.rpd_profiler.rangePush("", "rpd profile range", "")
            self.profile_in_progress = True
        elif torchprof_activities:
            self.torch_profiler = torch.profiler.profile(
                activities=torchprof_activities,
                with_stack=with_stack if with_stack is not None else True,
                record_shapes=record_shapes if record_shapes is not None else False,
            )
            self.torch_profiler.start()
            self.profile_in_progress = True

        if "MEM" in activities:
            torch.cuda.memory._record_memory_history(max_entries=100000)
            self.profile_in_progress = True

        if "CUDA_PROFILER" in activities:
            torch.cuda.cudart().cudaProfilerStart()

        return ProfileReqOutput(success=True, message="Succeeded")

    def stop_profile(
        self, stage: Optional[ForwardMode] = None
    ) -> ProfileReqOutput | None:
        if not self.profile_in_progress:
            return ProfileReqOutput(
                success=False,
                message="Profiling is not in progress. Call /start_profile first.",
            )

        if not Path(self.torch_profiler_output_dir).exists():
            Path(self.torch_profiler_output_dir).mkdir(parents=True, exist_ok=True)

        stage_suffix = f"-{stage.__str__()}" if stage else ""
        logger.info("Stop profiling" + stage_suffix + "...")
        if self.torch_profiler is not None:
            self.torch_profiler.stop()
            self.torch_profiler.export_chrome_trace(
                os.path.join(
                    self.torch_profiler_output_dir,
                    self.profile_id
                    + f"-TP-{self.tp_rank}"
                    + stage_suffix
                    + ".trace.json.gz",
                )
            )
            torch.distributed.barrier(self.tp_cpu_group)

        if self.rpd_profiler is not None:
            self.rpd_profiler.rangePop()
            self.rpd_profiler.stop()
            self.rpd_profiler.flush()

            torch.distributed.barrier(self.tp_cpu_group)
            if self.tp_rank == 0:
                from sglang.srt.utils import rpd_to_chrome_trace

                rpd_to_chrome_trace("trace.rpd", self.rpd_profile_path)
            self.rpd_profiler = None
            self.rpd_profiler_path = None

        if self.profiler_activities is not None and "MEM" in self.profiler_activities:
            memory_profile_path = os.path.join(
                self.torch_profiler_output_dir,
                str(time.time())
                + f"-TP-{self.tp_rank}-memory"
                + stage_suffix
                + ".pickle",
            )
            torch.cuda.memory._dump_snapshot(memory_profile_path)
            torch.cuda.memory._record_memory_history(enabled=None)

        if "CUDA_PROFILER" in self.profiler_activities:
            torch.cuda.cudart().cudaProfilerStop()

        logger.info(
            "Profiling done. Traces are saved to: %s",
            self.torch_profiler_output_dir,
        )
        self.torch_profiler = None
        self.profile_in_progress = False

        return ProfileReqOutput(success=True, message="Succeeded.")

    def _profile_batch_predicate(self, batch):
        if self.profile_by_stage:
            if batch.forward_mode.is_prefill():
                if self.profiler_prefill_ct == 0:
                    self.start_profile(batch.forward_mode)
                self.profiler_prefill_ct += 1
                if self.profiler_prefill_ct > self.profiler_target_prefill_ct:
                    if self.profile_in_progress:
                        self.stop_profile(stage=ForwardMode.EXTEND)
            elif batch.forward_mode.is_decode():
                if self.profiler_decode_ct == 0:
                    if self.profile_in_progress:
                        # force trace flush
                        self.stop_profile(ForwardMode.EXTEND)
                    self.start_profile(batch.forward_mode)
                self.profiler_decode_ct += 1
                if self.profiler_decode_ct > self.profiler_target_decode_ct:
                    if self.profile_in_progress:
                        self.stop_profile(stage=ForwardMode.DECODE)
            else:
                raise RuntimeError("unsupported profile stage")
        else:
            # Check profiler
            if (
                self.profiler_target_forward_ct
                and self.profiler_target_forward_ct <= self.forward_ct
            ):
                self.stop_profile()

    def expert_distribution_handle(self, recv_req: ExpertDistributionReq):
        if recv_req == ExpertDistributionReq.START_RECORD:
            get_global_expert_distribution_recorder().start_record()
        elif recv_req == ExpertDistributionReq.STOP_RECORD:
            get_global_expert_distribution_recorder().stop_record()
        elif recv_req == ExpertDistributionReq.DUMP_RECORD:
            get_global_expert_distribution_recorder().dump_record()
        else:
            raise ValueError("Unrecognized ExpertDistributionReq value")
        return ExpertDistributionReqOutput()

    def open_session(self, recv_req: OpenSessionReqInput):
        # handle error
        session_id = recv_req.session_id
        if session_id in self.sessions:
            logger.warning(f"session id {session_id} already exist, cannot open.")
            return OpenSessionReqOutput(session_id, False)
        elif session_id is None:
            logger.warning("session id is None, cannot open.")
            return OpenSessionReqOutput(session_id, False)
        else:
            self.sessions[session_id] = Session(
                recv_req.capacity_of_str_len, session_id
            )
            return OpenSessionReqOutput(session_id, True)

    def close_session(self, recv_req: CloseSessionReqInput):
        # handle error
        session_id = recv_req.session_id
        if session_id not in self.sessions:
            logger.warning(f"session id {session_id} does not exist, cannot delete.")
        else:
            del self.sessions[session_id]

    def get_print_prefix(self):
        prefix = ""
        if self.attn_dp_rank is not None:
            prefix += f" DP{self.attn_dp_rank}"
        if self.server_args.tp_size > 1:
            prefix += f" TP{self.tp_rank}"
        if self.pp_size > 1:
            prefix += f" PP{self.pp_rank}"
        return prefix

    def _publish_kv_events(self):
        if self.enable_kv_cache_events:
            events = self.tree_cache.take_events()
            if events:
                batch = KVEventBatch(ts=time.time(), events=events)
                self.kv_event_publisher.publish(batch)


def is_health_check_generate_req(recv_req):
    return getattr(recv_req, "rid", "").startswith("HEALTH_CHECK")


def _export_static_state(model):
    return dict(
        buffers=[
            (name, buffer.detach().clone()) for name, buffer in model.named_buffers()
        ]
    )


def _import_static_state(model, static_params):
    self_named_buffers = dict(model.named_buffers())
    for name, tensor in static_params["buffers"]:
        self_named_buffers[name][...] = tensor


def run_scheduler_process(
    server_args: ServerArgs,
    port_args: PortArgs,
    gpu_id: int,
    tp_rank: int,
    pp_rank: int,
    dp_rank: Optional[int],
    pipe_writer,
):
    # Generate the prefix
    prefix = ""
    if dp_rank is not None:
        prefix += f" DP{dp_rank}"
    if server_args.tp_size > 1:
        prefix += f" TP{tp_rank}"
    if server_args.pp_size > 1:
        prefix += f" PP{pp_rank}"

    # Config the process
    kill_itself_when_parent_died()
    setproctitle.setproctitle(f"sglang::scheduler{prefix.replace(' ', '_')}")
    faulthandler.enable()
    parent_process = psutil.Process().parent()

    # [For Router] if env var "SGLANG_DP_RANK" exist, set dp_rank to the value of the env var
    if dp_rank is None and "SGLANG_DP_RANK" in os.environ:
        dp_rank = int(os.environ["SGLANG_DP_RANK"])

    # Configure the logger
    configure_logger(server_args, prefix=prefix)
    suppress_other_loggers()

    # Set cpu affinity to this gpu process
    if get_bool_env_var("SGLANG_SET_CPU_AFFINITY"):
        set_gpu_proc_affinity(server_args.tp_size, server_args.nnodes, gpu_id)

    embedding_cache_size = 100
    if "SGLANG_VLM_CACHE_SIZE_MB" in os.environ:
        embedding_cache_size = int(os.environ["SGLANG_VLM_CACHE_SIZE_MB"])
    init_embedding_cache(embedding_cache_size * 1024 * 1024)
    # Create a scheduler and run the event loop
    try:
        scheduler = Scheduler(server_args, port_args, gpu_id, tp_rank, pp_rank, dp_rank)
        pipe_writer.send(
            {
                "status": "ready",
                "max_total_num_tokens": scheduler.max_total_num_tokens,
                "max_req_input_len": scheduler.max_req_input_len,
            }
        )
        disaggregation_mode: DisaggregationMode = scheduler.disaggregation_mode

        if disaggregation_mode == DisaggregationMode.NULL:
            if server_args.pp_size > 1:
                scheduler.event_loop_pp()
            elif scheduler.enable_overlap:
                scheduler.event_loop_overlap()
            else:
                scheduler.event_loop_normal()
        elif disaggregation_mode == DisaggregationMode.PREFILL:
            if scheduler.enable_overlap:
                scheduler.event_loop_overlap_disagg_prefill()
            else:
                scheduler.event_loop_normal_disagg_prefill()

        elif disaggregation_mode == DisaggregationMode.DECODE:
            if scheduler.enable_overlap:
                scheduler.event_loop_overlap_disagg_decode()
            else:
                scheduler.event_loop_normal_disagg_decode()

    except Exception:
        traceback = get_exception_traceback()
        logger.error(f"Scheduler hit an exception: {traceback}")
        parent_process.send_signal(signal.SIGQUIT)<|MERGE_RESOLUTION|>--- conflicted
+++ resolved
@@ -627,14 +627,10 @@
                 buffer_size
             )
             self.disagg_metadata_buffers = MetadataBuffers(
-<<<<<<< HEAD
-                buffer_size, 
-                hidden_size = self.model_config.hf_text_config.hidden_size,
-                dtype = self.model_config.dtype
-=======
                 buffer_size,
+                hidden_size=self.model_config.hf_text_config.hidden_size,
+                dtype=self.model_config.dtype,
                 custom_mem_pool=self.token_to_kv_pool_allocator.get_kvcache().maybe_get_custom_mem_pool(),
->>>>>>> e56685ac
             )
 
             # The decode requests polling kv cache
@@ -685,12 +681,9 @@
             )
             self.disagg_metadata_buffers = MetadataBuffers(
                 buffer_size,
-<<<<<<< HEAD
-                hidden_size = self.model_config.hf_text_config.hidden_size,
-                dtype = self.model_config.dtype
-=======
+                hidden_size=self.model_config.hf_text_config.hidden_size,
+                dtype=self.model_config.dtype,
                 custom_mem_pool=self.token_to_kv_pool_allocator.get_kvcache().maybe_get_custom_mem_pool(),
->>>>>>> e56685ac
             )
 
             self.disagg_prefill_bootstrap_queue = PrefillBootstrapQueue(
