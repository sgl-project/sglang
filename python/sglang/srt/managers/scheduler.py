--- conflicted
+++ resolved
@@ -1256,7 +1256,6 @@
             self.return_health_check_ct -= 1
             self.send_to_tokenizer.send_pyobj(HealthCheckOutput())
 
-<<<<<<< HEAD
     def process_batch_result_prefill(
         self,
         batch: ScheduleBatch,
@@ -1832,8 +1831,6 @@
                 )
             )
 
-=======
->>>>>>> c550e52f
     def prepare_dp_attn_batch(self, local_batch: ScheduleBatch):
         # Check if other DP workers have running batches
         if local_batch is None:
