--- conflicted
+++ resolved
@@ -1470,32 +1470,9 @@
             or req.sampling_params.ebnf is not None
             or req.sampling_params.structural_tag is not None
         ):
-<<<<<<< HEAD
-            assert self.grammar_backend is not None
-            if req.sampling_params.json_schema is not None:
-                key = ("json", req.sampling_params.json_schema)
-            elif req.sampling_params.regex is not None:
-                key = ("regex", req.sampling_params.regex)
-            elif req.sampling_params.ebnf is not None:
-                key = ("ebnf", req.sampling_params.ebnf)
-            elif req.sampling_params.structural_tag:
-                key = ("structural_tag", req.sampling_params.structural_tag)
-
-            may_can_reasoning = not getattr(
-                self.tokenizer, "think_end_id", None
-            ) in getattr(req, "origin_input_ids", [])
-            key = (key[0], key[1], may_can_reasoning)
-            value, cache_hit = self.grammar_backend.get_cached_or_future_value(key)
-            req.grammar = value
-
-            if not cache_hit:
-                req.grammar_key = key
-                add_to_grammar_queue = True
-=======
             if self.grammar_backend is None:
                 error_msg = "Grammar-based generation (json_schema, regex, ebnf, structural_tag) is not supported when the server is launched with --grammar-backend none"
                 req.set_finish_with_abort(error_msg)
->>>>>>> fd389df9
             else:
                 if req.sampling_params.json_schema is not None:
                     key = ("json", req.sampling_params.json_schema)
@@ -1505,6 +1482,11 @@
                     key = ("ebnf", req.sampling_params.ebnf)
                 elif req.sampling_params.structural_tag:
                     key = ("structural_tag", req.sampling_params.structural_tag)
+
+                may_can_reasoning = not getattr(
+                    self.tokenizer, "think_end_id", None
+                ) in getattr(req, "origin_input_ids", [])
+                key = (key[0], key[1], may_can_reasoning)
 
                 value, cache_hit = self.grammar_backend.get_cached_or_future_value(key)
                 req.grammar = value
