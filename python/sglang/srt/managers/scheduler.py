--- conflicted
+++ resolved
@@ -2649,7 +2649,15 @@
         self.send_to_detokenizer.send_output(recv_req, recv_req)
         return None
 
-<<<<<<< HEAD
+    # placeholder for override
+    def update_cache_from_scheduler(
+        self, schedule_batch: ScheduleBatch, batch_result: GenerationBatchResult
+    ):
+        pass
+
+    def get_remote_instance_transfer_engine_info(self):
+        return self.tp_worker.get_remote_instance_transfer_engine_info()
+
     def _req_trace_metric_ctx_init(
         self, req: Union[TokenizedGenerateReqInput, TokenizedEmbeddingReqInput]
     ):
@@ -2671,16 +2679,6 @@
         )
         req.trace_metric_ctx.trace_set_proc_propagate_context(propagation_context)
         req.trace_metric_ctx.slice_start(RequestStage.ANONYMOUS)
-=======
-    # placeholder for override
-    def update_cache_from_scheduler(
-        self, schedule_batch: ScheduleBatch, batch_result: GenerationBatchResult
-    ):
-        pass
-
-    def get_remote_instance_transfer_engine_info(self):
-        return self.tp_worker.get_remote_instance_transfer_engine_info()
->>>>>>> 31d48d7f
 
 
 class IdleSleeper:
