# Copyright 2023-2024 SGLang Team
# Licensed under the Apache License, Version 2.0 (the "License");
# you may not use this file except in compliance with the License.
# You may obtain a copy of the License at
#
#     http://www.apache.org/licenses/LICENSE-2.0
#
# Unless required by applicable law or agreed to in writing, software
# distributed under the License is distributed on an "AS IS" BASIS,
# WITHOUT WARRANTIES OR CONDITIONS OF ANY KIND, either express or implied.
# See the License for the specific language governing permissions and
# limitations under the License.
# ==============================================================================
"""A scheduler that manages a tensor parallel GPU worker."""

import datetime
import faulthandler
import logging
import os
import signal
import sys
import threading
import time
from collections import defaultdict, deque
from concurrent import futures
from dataclasses import dataclass
from pathlib import Path
from types import SimpleNamespace
from typing import Dict, List, Optional, Tuple, Union

import psutil
import setproctitle
import torch
import zmq
from torch.distributed import barrier

from sglang.global_config import global_config
from sglang.srt.configs.model_config import ModelConfig
from sglang.srt.constants import GPU_MEMORY_TYPE_KV_CACHE, GPU_MEMORY_TYPE_WEIGHTS
from sglang.srt.constrained.base_grammar_backend import (
    INVALID_GRAMMAR_OBJ,
    create_grammar_backend,
)
from sglang.srt.disaggregation.decode import (
    DecodePreallocQueue,
    DecodeTransferQueue,
    SchedulerDisaggregationDecodeMixin,
)
from sglang.srt.disaggregation.kv_events import EventPublisherFactory, KVEventBatch
from sglang.srt.disaggregation.prefill import (
    PrefillBootstrapQueue,
    SchedulerDisaggregationPrefillMixin,
)
from sglang.srt.disaggregation.utils import (
    DisaggregationMode,
    MetadataBuffers,
    ReqToMetadataIdxAllocator,
    TransferBackend,
    prepare_abort,
)
from sglang.srt.distributed import get_pp_group, get_world_group
from sglang.srt.eplb.expert_distribution import get_global_expert_distribution_recorder
from sglang.srt.hf_transformers_utils import (
    get_processor,
    get_tokenizer,
    get_tokenizer_from_processor,
)
from sglang.srt.layers.dp_attention import compute_dp_attention_world_info
from sglang.srt.layers.logits_processor import LogitsProcessorOutput
from sglang.srt.managers.io_struct import (
    AbortReq,
    CloseSessionReqInput,
    ExpertDistributionReq,
    ExpertDistributionReqOutput,
    FlushCacheReqInput,
    FlushCacheReqOutput,
    GetInternalStateReq,
    GetInternalStateReqOutput,
    GetWeightsByNameReqInput,
    GetWeightsByNameReqOutput,
    HealthCheckOutput,
    InitWeightsUpdateGroupReqInput,
    InitWeightsUpdateGroupReqOutput,
    LoadLoRAAdapterReqInput,
    LoadLoRAAdapterReqOutput,
    OpenSessionReqInput,
    OpenSessionReqOutput,
    ProfileReq,
    ProfileReqOutput,
    ProfileReqType,
    ReleaseMemoryOccupationReqInput,
    ReleaseMemoryOccupationReqOutput,
    ResumeMemoryOccupationReqInput,
    ResumeMemoryOccupationReqOutput,
    RpcReqInput,
    RpcReqOutput,
    SetInternalStateReq,
    SetInternalStateReqOutput,
    SlowDownReqInput,
    SlowDownReqOutput,
    TokenizedEmbeddingReqInput,
    TokenizedGenerateReqInput,
    UnloadLoRAAdapterReqInput,
    UnloadLoRAAdapterReqOutput,
    UpdateWeightFromDiskReqInput,
    UpdateWeightFromDiskReqOutput,
    UpdateWeightsFromDistributedReqInput,
    UpdateWeightsFromDistributedReqOutput,
    UpdateWeightsFromTensorReqInput,
    UpdateWeightsFromTensorReqOutput,
)
from sglang.srt.managers.mm_utils import init_embedding_cache
from sglang.srt.managers.schedule_batch import (
    FINISH_ABORT,
    MultimodalInputs,
    Req,
    ScheduleBatch,
    global_server_args_dict,
)
from sglang.srt.managers.schedule_policy import (
    AddReqResult,
    PrefillAdder,
    SchedulePolicy,
)
from sglang.srt.managers.scheduler_output_processor_mixin import (
    SchedulerOutputProcessorMixin,
)
from sglang.srt.managers.session_controller import Session
from sglang.srt.managers.tp_worker import TpModelWorker
from sglang.srt.managers.tp_worker_overlap_thread import TpModelWorkerClient
from sglang.srt.managers.utils import validate_input_length
from sglang.srt.mem_cache.chunk_cache import ChunkCache, SWAChunkCache
from sglang.srt.mem_cache.hiradix_cache import HiRadixCache
from sglang.srt.mem_cache.radix_cache import RadixCache
from sglang.srt.mem_cache.swa_radix_cache import SWARadixCache
from sglang.srt.metrics.collector import SchedulerMetricsCollector, SchedulerStats
from sglang.srt.model_executor.forward_batch_info import ForwardMode, PPProxyTensors
from sglang.srt.reasoning_parser import ReasoningParser
from sglang.srt.server_args import PortArgs, ServerArgs
from sglang.srt.speculative.spec_info import SpeculativeAlgorithm
from sglang.srt.torch_memory_saver_adapter import TorchMemorySaverAdapter
from sglang.srt.two_batch_overlap import TboDPAttentionPreparer
from sglang.srt.utils import (
    DeepEPMode,
    DynamicGradMode,
    broadcast_pyobj,
    configure_gc_logger,
    configure_logger,
    disable_request_logging,
    get_available_gpu_memory,
    get_bool_env_var,
    get_zmq_socket,
    is_cpu,
    kill_itself_when_parent_died,
    point_to_point_pyobj,
    pyspy_dump_schedulers,
    require_mlp_sync,
    require_mlp_tp_gather,
    set_gpu_proc_affinity,
    set_random_seed,
    suppress_other_loggers,
)
from sglang.utils import TypeBasedDispatcher, get_exception_traceback

logger = logging.getLogger(__name__)

# Test retract decode for debugging purposes
TEST_RETRACT = get_bool_env_var("SGLANG_TEST_RETRACT")
RECORD_STEP_TIME = get_bool_env_var("SGLANG_RECORD_STEP_TIME")
GRAMMAR_TIMEOUT = float(os.environ.get("SGLANG_GRAMMAR_TIMEOUT", 300))

_is_cpu = is_cpu()


@dataclass
class GenerationBatchResult:
    logits_output: Optional[LogitsProcessorOutput]
    pp_hidden_states_proxy_tensors: Optional[torch.Tensor]
    next_token_ids: Optional[List[int]]
    extend_input_len_per_req: List[int]
    extend_logprob_start_len_per_req: List[int]
    bid: int
    can_run_cuda_graph: bool


@dataclass
class EmbeddingBatchResult:
    embeddings: torch.Tensor
    bid: int


class KvMetrics:
    def __init__(self):
        self.request_active_slots = None
        self.request_total_slots = None
        self.kv_active_blocks = None
        self.kv_total_blocks = None
        self.num_requests_waiting = None
        self.gpu_cache_usage_perc = None
        self.gpu_prefix_cache_hit_rate = None
        self.data_parallel_rank = None


class IdleSleeper:
    """
    In setups which have long inactivity periods it is desirable to reduce
    system power consumption when sglang does nothing. This would lead not only
    to power savings, but also to more CPU thermal headroom when a request
    eventually comes. This is important in cases when multiple GPUs are connected
    as each GPU would otherwise pin one thread at 100% CPU usage.

    The simplest solution is to use zmq.Poller on all sockets that may receive
    data that needs handling immediately.
    """

    def __init__(self, sockets):
        self.poller = zmq.Poller()
        for s in sockets:
            self.poller.register(s, zmq.POLLIN)

    def maybe_sleep(self):
        self.poller.poll(1000)


class Scheduler(
    SchedulerOutputProcessorMixin,
    SchedulerDisaggregationDecodeMixin,
    SchedulerDisaggregationPrefillMixin,
):
    """A scheduler that manages a tensor parallel GPU worker."""

    def __init__(
        self,
        server_args: ServerArgs,
        port_args: PortArgs,
        gpu_id: int,
        tp_rank: int,
        pp_rank: int,
        dp_rank: Optional[int],
    ):
        # Parse args
        self.server_args = server_args
        self.tp_rank = tp_rank
        self.pp_rank = pp_rank
        self.dp_rank = dp_rank
        self.tp_size = server_args.tp_size
        self.pp_size = server_args.pp_size
        self.dp_size = server_args.dp_size
        self.schedule_policy = server_args.schedule_policy
        self.lora_paths = server_args.lora_paths
        self.max_loras_per_batch = server_args.max_loras_per_batch
        self.enable_overlap = not server_args.disable_overlap_schedule
        self.skip_tokenizer_init = server_args.skip_tokenizer_init
        self.enable_metrics = server_args.enable_metrics
        self.enable_metrics_for_all_schedulers = (
            server_args.enable_metrics_for_all_schedulers
        )
        self.enable_kv_cache_events = server_args.kv_events_config is not None
        self.stream_interval = server_args.stream_interval
        self.spec_algorithm = SpeculativeAlgorithm.from_string(
            server_args.speculative_algorithm
        )
        self.gpu_id = gpu_id
        self.enable_hierarchical_cache = server_args.enable_hierarchical_cache
        self.enable_hicache_storage = server_args.hicache_storage_backend is not None
        self.page_size = server_args.page_size
        self.dp_size = server_args.dp_size
        self.attn_tp_rank, self.attn_tp_size, self.attn_dp_rank = (
            compute_dp_attention_world_info(
                server_args.enable_dp_attention,
                self.tp_rank,
                self.tp_size,
                self.dp_size,
            )
        )

        # Init inter-process communication
        context = zmq.Context(2)
        self.idle_sleeper = None

        if self.pp_rank == 0 and self.attn_tp_rank == 0:
            self.recv_from_tokenizer = get_zmq_socket(
                context, zmq.PULL, port_args.scheduler_input_ipc_name, False
            )
            self.send_to_tokenizer = get_zmq_socket(
                context, zmq.PUSH, port_args.tokenizer_ipc_name, False
            )

            if server_args.skip_tokenizer_init:
                # Directly send to the TokenizerManager
                self.send_to_detokenizer = get_zmq_socket(
                    context, zmq.PUSH, port_args.tokenizer_ipc_name, False
                )
            else:
                # Send to the DetokenizerManager
                self.send_to_detokenizer = get_zmq_socket(
                    context, zmq.PUSH, port_args.detokenizer_ipc_name, False
                )

            self.recv_from_rpc = get_zmq_socket(
                context, zmq.DEALER, port_args.rpc_ipc_name, False
            )
            if self.server_args.sleep_on_idle:
                self.idle_sleeper = IdleSleeper(
                    [
                        self.recv_from_tokenizer,
                        self.recv_from_rpc,
                    ]
                )
        else:
            self.recv_from_tokenizer = None
            self.recv_from_rpc = None
            self.send_to_tokenizer = SimpleNamespace(send_pyobj=lambda x: None)
            self.send_to_detokenizer = SimpleNamespace(send_pyobj=lambda x: None)

        if self.current_scheduler_metrics_enabled():
            self.send_metrics_from_scheduler = get_zmq_socket(
                context, zmq.PUSH, port_args.metrics_ipc_name, False
            )

        # Init tokenizer
        self.init_tokenizer()

        # Set reasoning_parser and think_end_id if --reasoning_parser is enabled
        if self.server_args.reasoning_parser and self.tokenizer:
            reasoning_parser = ReasoningParser(
                model_type=self.server_args.reasoning_parser, stream_reasoning=False
            )
            self.tokenizer.think_end_id = self.tokenizer.encode(
                reasoning_parser.detector.think_end_token, add_special_tokens=False
            )[0]

        # Check whether overlap can be enabled
        if not self.is_generation:
            self.enable_overlap = False
            logger.info("Overlap scheduler is disabled for embedding models.")

        # Launch a tensor parallel worker
        if self.enable_overlap:
            TpWorkerClass = TpModelWorkerClient
        else:
            TpWorkerClass = TpModelWorker

        self.tp_worker = TpWorkerClass(
            server_args=server_args,
            gpu_id=gpu_id,
            tp_rank=tp_rank,
            pp_rank=pp_rank,
            dp_rank=dp_rank,
            nccl_port=port_args.nccl_port,
        )

        # Launch a draft worker for speculative decoding
        if self.spec_algorithm.is_eagle():
            from sglang.srt.speculative.eagle_worker import EAGLEWorker

            self.draft_worker = EAGLEWorker(
                gpu_id=gpu_id,
                tp_rank=tp_rank,
                server_args=server_args,
                nccl_port=port_args.nccl_port,
                target_worker=self.tp_worker,
                dp_rank=dp_rank,
            )
        else:
            self.draft_worker = None

        # Get token and memory info from the model worker
        (
            self.max_total_num_tokens,
            self.max_prefill_tokens,
            self.max_running_requests,
            self.max_req_len,
            self.max_req_input_len,
            self.random_seed,
            self.device,
            worker_global_server_args_dict,
            _,
            _,
            _,
        ) = self.tp_worker.get_worker_info()
        if global_server_args_dict["max_micro_batch_size"] is None:
            global_server_args_dict["max_micro_batch_size"] = max(
                self.max_running_requests // server_args.pp_size, 1
            )

        self.tp_group = self.tp_worker.get_tp_group()
        self.tp_cpu_group = self.tp_group.cpu_group
        self.attn_tp_group = self.tp_worker.get_attention_tp_group()
        self.attn_tp_cpu_group = self.tp_worker.get_attention_tp_cpu_group()
        self.pp_group = get_pp_group()
        self.world_group = get_world_group()

        self.pad_input_ids_func = self.tp_worker.get_pad_input_ids_func()
        global_server_args_dict.update(worker_global_server_args_dict)
        set_random_seed(self.random_seed)

        # Hybrid
        self.is_hybrid = self.tp_worker.is_hybrid
        if self.is_hybrid:
            self.sliding_window_size = self.tp_worker.sliding_window_size
            self.full_tokens_per_layer, self.swa_tokens_per_layer = (
                self.tp_worker.get_tokens_per_layer_info()
            )

        # Print debug info
        if tp_rank == 0:
            avail_mem = get_available_gpu_memory(
                self.device, self.gpu_id, empty_cache=False
            )
            logger.info(
                f"max_total_num_tokens={self.max_total_num_tokens}, "
                f"chunked_prefill_size={server_args.chunked_prefill_size}, "
                f"max_prefill_tokens={self.max_prefill_tokens}, "
                f"max_running_requests={self.max_running_requests}, "
                f"context_len={self.model_config.context_len}, "
                f"available_gpu_mem={avail_mem:.2f} GB"
            )

        # Init memory pool and cache
        self.init_memory_pool_and_cache()

        # Init running status
        self.waiting_queue: List[Req] = []
        # The running decoding batch for continuous batching
        self.running_batch: ScheduleBatch = ScheduleBatch(reqs=[], batch_is_full=False)
        # The current forward batch
        self.cur_batch: Optional[ScheduleBatch] = None
        # The last forward batch
        self.last_batch: Optional[ScheduleBatch] = None
        self.forward_ct = 0
        self.forward_ct_decode = 0
        self.num_generated_tokens = 0
        self.last_prefill_tokens = 0
        self.last_decode_stats_tic = time.perf_counter()
        self.last_prefill_stats_tic = time.perf_counter()
        self.return_health_check_ct = 0
        self.num_retracted_reqs: int = 0
        self.num_paused_reqs: int = 0
        self.kv_transfer_speed_gb_s: float = 0.0
        self.kv_transfer_latency_ms: float = 0.0
        self.sessions: Dict[str, Session] = {}
        self.current_stream = torch.get_device_module(self.device).current_stream()
        if self.device == "cpu":
            self.current_stream.synchronize = lambda: None  # No-op for CPU
        self.forward_sleep_time = None

        # Init chunked prefill
        self.chunked_prefill_size = server_args.chunked_prefill_size
        if self.chunked_prefill_size <= 0:  # -1 means disable
            self.chunked_prefill_size = None
        self.chunked_req = None
        self.is_mixed_chunk = (
            self.chunked_prefill_size is not None and server_args.enable_mixed_chunk
        )

        # Init the grammar backend for constrained generation
        self.grammar_queue: List[Req] = []
        if not server_args.skip_tokenizer_init:
            self.grammar_backend = create_grammar_backend(
                server_args, self.tokenizer, self.model_config.vocab_size
            )
        else:
            self.grammar_backend = None

        # Init schedule policy and new token estimation
        self.policy = SchedulePolicy(
            self.schedule_policy,
            self.tree_cache,
            self.enable_hierarchical_cache,
        )
        assert (
            server_args.schedule_conservativeness >= 0
        ), "Invalid schedule_conservativeness"
        self.init_new_token_ratio = min(
            global_config.default_init_new_token_ratio
            * server_args.schedule_conservativeness,
            1.0,
        )
        self.min_new_token_ratio = min(
            self.init_new_token_ratio
            * global_config.default_min_new_token_ratio_factor,
            1.0,
        )
        self.new_token_ratio_decay = (
            self.init_new_token_ratio - self.min_new_token_ratio
        ) / global_config.default_new_token_ratio_decay_steps
        self.new_token_ratio = self.init_new_token_ratio

        # Init watchdog thread
        self.watchdog_timeout = server_args.watchdog_timeout
        t = threading.Thread(target=self.watchdog_thread, daemon=True)
        t.start()
        self.parent_process = psutil.Process().parent()

        # Init memory saver, profiler and metric stats
        self.memory_saver_adapter = TorchMemorySaverAdapter.create(
            enable=server_args.enable_memory_saver
        )
        self.init_profier()

        # Init metrics stats
        self.init_metrics(tp_rank, pp_rank, dp_rank)
        self.init_kv_events(server_args.kv_events_config)

        # Init request dispatcher
        self._request_dispatcher = TypeBasedDispatcher(
            [
                (TokenizedGenerateReqInput, self.handle_generate_request),
                (TokenizedEmbeddingReqInput, self.handle_embedding_request),
                (FlushCacheReqInput, self.flush_cache_wrapped),
                (AbortReq, self.abort_request),
                (OpenSessionReqInput, self.open_session),
                (CloseSessionReqInput, self.close_session),
                (UpdateWeightFromDiskReqInput, self.update_weights_from_disk),
                (InitWeightsUpdateGroupReqInput, self.init_weights_update_group),
                (
                    UpdateWeightsFromDistributedReqInput,
                    self.update_weights_from_distributed,
                ),
                (UpdateWeightsFromTensorReqInput, self.update_weights_from_tensor),
                (GetWeightsByNameReqInput, self.get_weights_by_name),
                (ReleaseMemoryOccupationReqInput, self.release_memory_occupation),
                (ResumeMemoryOccupationReqInput, self.resume_memory_occupation),
                (SlowDownReqInput, self.slow_down),
                (ProfileReq, self.profile),
                (GetInternalStateReq, self.get_internal_state),
                (SetInternalStateReq, self.set_internal_state),
                (RpcReqInput, self.handle_rpc_request),
                (ExpertDistributionReq, self.expert_distribution_handle),
                (LoadLoRAAdapterReqInput, self.load_lora_adapter),
                (UnloadLoRAAdapterReqInput, self.unload_lora_adapter),
            ]
        )

        # Init disaggregation
        self.disaggregation_mode = DisaggregationMode(
            self.server_args.disaggregation_mode
        )
        self.init_disaggregation()

        if get_bool_env_var("SGLANG_GC_LOG"):
            configure_gc_logger()

    def current_scheduler_metrics_enabled(self):
        return self.attn_tp_rank == 0 or self.enable_metrics_for_all_schedulers

    def maybe_sleep_on_idle(self):
        if self.idle_sleeper is not None:
            self.idle_sleeper.maybe_sleep()

    def init_tokenizer(self):
        server_args = self.server_args

        self.model_config = ModelConfig.from_server_args(server_args)
        self.is_generation = self.model_config.is_generation

        if server_args.skip_tokenizer_init:
            self.tokenizer = self.processor = None
        else:
            if self.model_config.is_multimodal:
                self.processor = get_processor(
                    server_args.tokenizer_path,
                    tokenizer_mode=server_args.tokenizer_mode,
                    trust_remote_code=server_args.trust_remote_code,
                    revision=server_args.revision,
                    use_fast=not server_args.disable_fast_image_processor,
                )
                self.tokenizer = get_tokenizer_from_processor(self.processor)
            else:
                self.tokenizer = get_tokenizer(
                    server_args.tokenizer_path,
                    tokenizer_mode=server_args.tokenizer_mode,
                    trust_remote_code=server_args.trust_remote_code,
                    revision=server_args.revision,
                )

    def init_memory_pool_and_cache(self):
        server_args = self.server_args

        self.req_to_token_pool, self.token_to_kv_pool_allocator = (
            self.tp_worker.get_memory_pool()
        )

        if (
            server_args.chunked_prefill_size is not None
            and server_args.disable_radix_cache
        ):
            if self.is_hybrid:
                ChunkCacheClass = SWAChunkCache
            else:
                ChunkCacheClass = ChunkCache
            self.tree_cache = ChunkCacheClass(
                req_to_token_pool=self.req_to_token_pool,
                token_to_kv_pool_allocator=self.token_to_kv_pool_allocator,
                page_size=self.page_size,
            )
        else:
            if self.enable_hierarchical_cache:
                self.tree_cache = HiRadixCache(
                    req_to_token_pool=self.req_to_token_pool,
                    token_to_kv_pool_allocator=self.token_to_kv_pool_allocator,
                    tp_cache_group=(
                        self.attn_tp_cpu_group
                        if self.server_args.enable_dp_attention
                        else self.tp_cpu_group
                    ),
                    page_size=self.page_size,
                    hicache_ratio=server_args.hicache_ratio,
                    hicache_size=server_args.hicache_size,
                    hicache_write_policy=server_args.hicache_write_policy,
                    hicache_io_backend=(
                        "direct"
                        if server_args.attention_backend
                        == "fa3"  # hot fix for incompatibility
                        else server_args.hicache_io_backend
                    ),
                    hicache_storage_backend=server_args.hicache_storage_backend,
                )
                self.tp_worker.register_hicache_layer_transfer_counter(
                    self.tree_cache.cache_controller.layer_done_counter
                )
            elif self.is_hybrid:
                assert (
                    self.server_args.disaggregation_mode == "null"
                ), "Hybrid mode does not support disaggregation yet"
                self.tree_cache = SWARadixCache(
                    req_to_token_pool=self.req_to_token_pool,
                    token_to_kv_pool_allocator=self.token_to_kv_pool_allocator,
                    sliding_window_size=self.sliding_window_size,
                    page_size=self.page_size,
                    disable=server_args.disable_radix_cache,
                )

            else:
                self.tree_cache = RadixCache(
                    req_to_token_pool=self.req_to_token_pool,
                    token_to_kv_pool_allocator=self.token_to_kv_pool_allocator,
                    page_size=self.page_size,
                    disable=server_args.disable_radix_cache,
                    enable_kv_cache_events=self.enable_kv_cache_events,
                )

        self.decode_mem_cache_buf_multiplier = (
            1
            if self.spec_algorithm.is_none()
            else (
                server_args.speculative_num_draft_tokens
                + (
                    server_args.speculative_eagle_topk
                    * server_args.speculative_num_steps
                )
            )
        )

    def init_profier(self):
        self.torch_profiler = None
        self.torch_profiler_output_dir: Optional[str] = None
        self.profiler_activities: Optional[List[str]] = None
        self.profile_id: Optional[str] = None
        self.profiler_start_forward_ct: Optional[int] = None
        self.profiler_target_forward_ct: Optional[int] = None
        self.profiler_target_prefill_ct: Optional[int] = None
        self.profiler_target_decode_ct: Optional[int] = None
        self.profiler_prefill_ct: Optional[int] = None
        self.profiler_decode_ct: Optional[int] = None
        self.profile_by_stage: bool = False
        self.profile_steps: Optional[int] = None
        self.profile_in_progress: bool = False
        self.rpd_profiler = None

    def init_metrics(self, tp_rank: int, pp_rank: int, dp_rank: Optional[int]):
        self.last_gen_throughput: float = 0.0
        self.last_input_throughput: float = 0.0
        self.step_time_dict = defaultdict(list)  # Dict[batch size -> step time]
        self.spec_num_total_accepted_tokens = 0
        self.spec_num_total_forward_ct = 0
        self.cum_spec_accept_length = 0
        self.cum_spec_accept_count = 0
        self.total_retracted_reqs = 0
        self.stats = SchedulerStats()
        if self.enable_metrics:
            engine_type = "unified"
            labels = {
                "model_name": self.server_args.served_model_name,
                "engine_type": engine_type,
                "tp_rank": tp_rank,
                "pp_rank": pp_rank,
            }
            if dp_rank is not None:
                labels["dp_rank"] = dp_rank
            self.metrics_collector = SchedulerMetricsCollector(labels=labels)

    def init_kv_events(self, kv_events_config: Optional[str]):
        if self.enable_kv_cache_events:
            self.kv_event_publisher = EventPublisherFactory.create(
                kv_events_config, self.attn_dp_rank
            )

    def init_disaggregation(self):
        self.transfer_backend = TransferBackend(
            self.server_args.disaggregation_transfer_backend
        )

        if (
            self.disaggregation_mode == DisaggregationMode.DECODE
        ):  # *2 for the headroom.
            buffer_size = (self.req_to_token_pool.size) * 2
            self.req_to_metadata_buffer_idx_allocator = ReqToMetadataIdxAllocator(
                buffer_size
            )
            self.disagg_metadata_buffers = MetadataBuffers(
                buffer_size,
                hidden_size=self.model_config.hf_text_config.hidden_size,
                dtype=self.model_config.dtype,
                custom_mem_pool=self.token_to_kv_pool_allocator.get_kvcache().maybe_get_custom_mem_pool(),
            )

            # The decode requests polling kv cache
            self.disagg_decode_transfer_queue = DecodeTransferQueue(
                gloo_group=self.attn_tp_cpu_group,
                req_to_metadata_buffer_idx_allocator=self.req_to_metadata_buffer_idx_allocator,
                tp_rank=self.tp_rank,
                metadata_buffers=self.disagg_metadata_buffers,
                scheduler=self,
                tree_cache=self.tree_cache,
            )

            # The decode requests pending for pre-allocation
            self.disagg_decode_prealloc_queue = DecodePreallocQueue(
                req_to_token_pool=self.req_to_token_pool,
                token_to_kv_pool_allocator=self.token_to_kv_pool_allocator,
                draft_token_to_kv_pool=(
                    None
                    if self.draft_worker is None
                    else self.draft_worker.model_runner.token_to_kv_pool
                ),
                req_to_metadata_buffer_idx_allocator=self.req_to_metadata_buffer_idx_allocator,
                metadata_buffers=self.disagg_metadata_buffers,
                scheduler=self,
                transfer_queue=self.disagg_decode_transfer_queue,
                tree_cache=self.tree_cache,
                gloo_group=self.attn_tp_cpu_group,
                tp_rank=self.tp_rank,
                tp_size=self.tp_size,
                dp_size=self.server_args.dp_size,
                gpu_id=self.gpu_id,
                bootstrap_port=self.server_args.disaggregation_bootstrap_port,
                max_total_num_tokens=self.max_total_num_tokens,
                prefill_pp_size=self.server_args.disaggregation_prefill_pp,
                num_reserved_decode_tokens=self.server_args.num_reserved_decode_tokens,
                transfer_backend=self.transfer_backend,
            )

        elif self.disaggregation_mode == DisaggregationMode.PREFILL:
            # *2 for the headroom.
            buffer_size = self.max_running_requests * 2
            self.req_to_metadata_buffer_idx_allocator = ReqToMetadataIdxAllocator(
                buffer_size
            )
            self.disagg_metadata_buffers = MetadataBuffers(
                buffer_size,
                hidden_size=self.model_config.hf_text_config.hidden_size,
                dtype=self.model_config.dtype,
                custom_mem_pool=self.token_to_kv_pool_allocator.get_kvcache().maybe_get_custom_mem_pool(),
            )

            self.disagg_prefill_bootstrap_queue = PrefillBootstrapQueue(
                token_to_kv_pool=self.token_to_kv_pool_allocator.get_kvcache(),
                draft_token_to_kv_pool=(
                    None
                    if self.draft_worker is None
                    else self.draft_worker.model_runner.token_to_kv_pool
                ),
                req_to_metadata_buffer_idx_allocator=self.req_to_metadata_buffer_idx_allocator,
                metadata_buffers=self.disagg_metadata_buffers,
                tp_rank=self.tp_rank,
                tp_size=self.tp_size,
                gpu_id=self.gpu_id,
                bootstrap_port=self.server_args.disaggregation_bootstrap_port,
                gloo_group=self.attn_tp_cpu_group,
                max_total_num_tokens=self.max_total_num_tokens,
                decode_tp_size=self.server_args.disaggregation_decode_tp,
                decode_dp_size=self.server_args.disaggregation_decode_dp,
                scheduler=self,
                pp_rank=self.pp_rank,
                pp_size=self.pp_size,
                transfer_backend=self.transfer_backend,
            )
            # The prefill requests that are in the middle of kv sending
            self.disagg_prefill_inflight_queue: List[Req] = []

    @DynamicGradMode()
    def event_loop_normal(self):
        """A normal scheduler loop."""
        while True:
            recv_reqs = self.recv_requests()
            self.process_input_requests(recv_reqs)

            batch = self.get_next_batch_to_run()
            self.cur_batch = batch

            if batch:
                result = self.run_batch(batch)
                self.process_batch_result(batch, result)
            else:
                # When the server is idle, do self-check and re-init some states
                self.check_memory()
                self.check_tree_cache()
                self.new_token_ratio = self.init_new_token_ratio
                self.maybe_sleep_on_idle()

            self.last_batch = batch

    @DynamicGradMode()
    def event_loop_overlap(self):
        """A scheduler loop that overlaps the CPU processing and GPU computation."""
        self.result_queue = deque()

        while True:
            recv_reqs = self.recv_requests()
            self.process_input_requests(recv_reqs)

            batch = self.get_next_batch_to_run()
            self.cur_batch = batch

            if batch:
                batch.launch_done = threading.Event()
                result = self.run_batch(batch)
                self.result_queue.append((batch.copy(), result))

                if self.last_batch is None:
                    # Create a dummy first batch to start the pipeline for overlap schedule.
                    # It is now used for triggering the sampling_info_done event.
                    tmp_batch = ScheduleBatch(
                        reqs=None,
                        forward_mode=ForwardMode.DUMMY_FIRST,
                        next_batch_sampling_info=self.tp_worker.cur_sampling_info,
                    )
                    self.process_batch_result(tmp_batch, None, batch.launch_done)

            if self.last_batch:
                # Process the results of the last batch
                tmp_batch, tmp_result = self.result_queue.popleft()
                tmp_batch.next_batch_sampling_info = (
                    self.tp_worker.cur_sampling_info if batch else None
                )
                # NOTE: we should use current launched batch's launch_done event Instead of the last batch's
                self.process_batch_result(
                    tmp_batch, tmp_result, batch.launch_done if batch else None
                )
            elif batch is None:
                # When the server is idle, do self-check and re-init some states
                self.check_memory()
                self.check_tree_cache()
                self.new_token_ratio = self.init_new_token_ratio
                self.maybe_sleep_on_idle()

            self.last_batch = batch

    @DynamicGradMode()
    def event_loop_pp(self):
        """A non-overlap scheduler loop for pipeline parallelism."""
        mbs = [None] * self.pp_size
        last_mbs = [None] * self.pp_size
        self.running_mbs = [
            ScheduleBatch(reqs=[], batch_is_full=False) for _ in range(self.pp_size)
        ]
        bids = [None] * self.pp_size
        pp_outputs: Optional[PPProxyTensors] = None
        while True:
            server_is_idle = True
            for mb_id in range(self.pp_size):
                self.running_batch = self.running_mbs[mb_id]
                self.last_batch = last_mbs[mb_id]

                recv_reqs = self.recv_requests()
                self.process_input_requests(recv_reqs)
                mbs[mb_id] = self.get_next_batch_to_run()
                self.running_mbs[mb_id] = self.running_batch

                self.cur_batch = mbs[mb_id]
                if self.cur_batch:
                    server_is_idle = False
                    result = self.run_batch(self.cur_batch)

                # (last rank) send the outputs to the next step
                if self.pp_group.is_last_rank:
                    if self.cur_batch:
                        next_token_ids, bids[mb_id] = (
                            result.next_token_ids,
                            result.bid,
                        )
                        if self.cur_batch.return_logprob:
                            pp_outputs = PPProxyTensors(
                                {
                                    "next_token_ids": next_token_ids,
                                    "extend_input_len_per_req": result.extend_input_len_per_req,
                                    "extend_logprob_start_len_per_req": result.extend_logprob_start_len_per_req,
                                }
                                | (
                                    {
                                        f"logits_output.{k}": v
                                        for k, v in result.logits_output.__dict__.items()
                                    }
                                    if result.logits_output is not None
                                    else {}
                                )
                            )
                        else:
                            pp_outputs = PPProxyTensors(
                                {
                                    "next_token_ids": next_token_ids,
                                }
                            )
                        # send the output from the last round to let the next stage worker run post processing
                        self.pp_group.send_tensor_dict(
                            pp_outputs.tensors,
                            all_gather_group=self.attn_tp_group,
                        )

                # receive outputs and post-process (filter finished reqs) the coming microbatch
                next_mb_id = (mb_id + 1) % self.pp_size
                next_pp_outputs = None
                if mbs[next_mb_id] is not None:
                    next_pp_outputs: Optional[PPProxyTensors] = PPProxyTensors(
                        self.pp_group.recv_tensor_dict(
                            all_gather_group=self.attn_tp_group
                        )
                    )
                    mbs[next_mb_id].output_ids = next_pp_outputs["next_token_ids"]
                    logits_output_args = {
                        k[len("logits_output.") :]: v
                        for k, v in next_pp_outputs.tensors.items()
                        if k.startswith("logits_output.")
                    }
                    if len(logits_output_args) > 0:
                        logits_output = LogitsProcessorOutput(**logits_output_args)
                    else:
                        logits_output = None
                    output_result = GenerationBatchResult(
                        logits_output=logits_output,
                        pp_hidden_states_proxy_tensors=None,
                        next_token_ids=next_pp_outputs["next_token_ids"],
                        extend_input_len_per_req=next_pp_outputs.tensors.get(
                            "extend_input_len_per_req", None
                        ),
                        extend_logprob_start_len_per_req=next_pp_outputs.tensors.get(
                            "extend_logprob_start_len_per_req", None
                        ),
                        bid=bids[next_mb_id],
                        can_run_cuda_graph=result.can_run_cuda_graph,
                    )
                    self.process_batch_result(mbs[next_mb_id], output_result)
                    last_mbs[next_mb_id] = mbs[next_mb_id]

                # (not last rank)
                if not self.pp_group.is_last_rank:
                    if self.cur_batch:
                        bids[mb_id] = result.bid
                    # carry the outputs to the next stage
                    # send the outputs from the last round to let the next stage worker run post processing
                    if pp_outputs:
                        self.pp_group.send_tensor_dict(
                            pp_outputs.tensors,
                            all_gather_group=self.attn_tp_group,
                        )

                    # send out reqs to the next stage
                    dp_offset = self.attn_dp_rank * self.attn_tp_size
                    if self.attn_tp_rank == 0:
                        point_to_point_pyobj(
                            recv_reqs,
                            self.pp_rank * self.tp_size + dp_offset,
                            self.world_group.device_group,
                            self.pp_rank * self.tp_size + dp_offset,
                            (self.pp_rank + 1) * self.tp_size + dp_offset,
                        )

                    # send out proxy tensors to the next stage
                    if self.cur_batch:
                        self.pp_group.send_tensor_dict(
                            result.pp_hidden_states_proxy_tensors,
                            all_gather_group=self.attn_tp_group,
                        )

                pp_outputs = next_pp_outputs

            # When the server is idle, self-check and re-init some states
            if server_is_idle:
                self.check_memory()
                self.check_tree_cache()
                self.new_token_ratio = self.init_new_token_ratio
                self.maybe_sleep_on_idle()

    def recv_requests(self) -> List[Req]:
        """Receive results at tp_rank = 0 and broadcast it to all other TP ranks."""
        if self.pp_rank == 0:
            if self.attn_tp_rank == 0:
                recv_reqs = []

                while True:
                    try:
                        recv_req = self.recv_from_tokenizer.recv_pyobj(zmq.NOBLOCK)
                    except zmq.ZMQError:
                        break
                    recv_reqs.append(recv_req)

                while True:
                    try:
                        recv_rpc = self.recv_from_rpc.recv_pyobj(zmq.NOBLOCK)
                    except zmq.ZMQError:
                        break
                    recv_reqs.append(recv_rpc)
            else:
                recv_reqs = None
        else:
            if self.attn_tp_rank == 0:
                dp_offset = self.attn_dp_rank * self.attn_tp_size
                recv_reqs = point_to_point_pyobj(
                    [],
                    self.pp_rank * self.tp_size + dp_offset,
                    self.world_group.device_group,
                    (self.pp_rank - 1) * self.tp_size + dp_offset,
                    self.pp_rank * self.tp_size + dp_offset,
                )
            else:
                recv_reqs = None

        if self.server_args.enable_dp_attention:
            if self.attn_tp_rank == 0:
                work_reqs = [
                    req
                    for req in recv_reqs
                    if isinstance(
                        req, (TokenizedGenerateReqInput, TokenizedEmbeddingReqInput)
                    )
                ]
                control_reqs = [
                    req
                    for req in recv_reqs
                    if not isinstance(
                        req, (TokenizedGenerateReqInput, TokenizedEmbeddingReqInput)
                    )
                ]
            else:
                work_reqs = None
                control_reqs = None

            if self.attn_tp_size != 1:
                work_reqs = broadcast_pyobj(
                    work_reqs,
                    self.attn_tp_group.rank,
                    self.attn_tp_cpu_group,
                    src=self.attn_tp_group.ranks[0],
                )
            if self.tp_size != 1:
                control_reqs = broadcast_pyobj(
                    control_reqs,
                    self.tp_group.rank,
                    self.tp_cpu_group,
                    src=self.tp_group.ranks[0],
                )
            recv_reqs = work_reqs + control_reqs
        elif self.tp_size != 1:
            recv_reqs = broadcast_pyobj(
                recv_reqs,
                self.tp_group.rank,
                self.tp_cpu_group,
                src=self.tp_group.ranks[0],
            )
        return recv_reqs

    def process_input_requests(self, recv_reqs: List):
        for recv_req in recv_reqs:
            # If it is a health check generation request and there are running requests, ignore it.
            if is_health_check_generate_req(recv_req) and (
                self.chunked_req is not None or not self.running_batch.is_empty()
            ):
                self.return_health_check_ct += 1
                continue

            output = self._request_dispatcher(recv_req)
            if output is not None:
                if isinstance(output, RpcReqOutput):
                    if self.recv_from_rpc is not None:
                        self.recv_from_rpc.send_pyobj(output)
                else:
                    self.send_to_tokenizer.send_pyobj(output)

    def handle_generate_request(
        self,
        recv_req: TokenizedGenerateReqInput,
    ):
        # Create a new request
        if (
            recv_req.session_params is None
            or recv_req.session_params.id is None
            or recv_req.session_params.id not in self.sessions
        ):
            if recv_req.input_embeds is not None:
                # Generate fake input_ids based on the length of input_embeds
                seq_length = len(recv_req.input_embeds)
                fake_input_ids = [1] * seq_length
                recv_req.input_ids = fake_input_ids

            if recv_req.bootstrap_port is None:
                # Use default bootstrap port
                recv_req.bootstrap_port = self.server_args.disaggregation_bootstrap_port

            req = Req(
                recv_req.rid,
                recv_req.input_text,
                recv_req.input_ids,
                recv_req.sampling_params,
                return_logprob=recv_req.return_logprob,
                top_logprobs_num=recv_req.top_logprobs_num,
                token_ids_logprob=recv_req.token_ids_logprob,
                stream=recv_req.stream,
                lora_path=recv_req.lora_path,
                input_embeds=recv_req.input_embeds,
                custom_logit_processor=recv_req.custom_logit_processor,
                return_hidden_states=recv_req.return_hidden_states,
                eos_token_ids=self.model_config.hf_eos_token_id,
                bootstrap_host=recv_req.bootstrap_host,
                bootstrap_port=recv_req.bootstrap_port,
                bootstrap_room=recv_req.bootstrap_room,
                data_parallel_rank=recv_req.data_parallel_rank,
            )
            req.tokenizer = self.tokenizer

            if self.disaggregation_mode != DisaggregationMode.NULL:
                # Invalid request for disaggregated mode
                if recv_req.bootstrap_room is None:
                    error_msg = (
                        f"Invalid request: Disaggregated request received without "
                        f"boostrap room id. {req.rid=}"
                    )
                    logger.error(error_msg)
                    prepare_abort(req, error_msg)
                    self.stream_output([req], req.return_logprob)
                    return

            if (
                recv_req.session_params is not None
                and recv_req.session_params.id is not None
            ):
                req.set_finish_with_abort(
                    f"Invalid request: session id {recv_req.session_params.id} does not exist"
                )
                self._add_request_to_queue(req)
                return
        else:
            # Create a new request from a previous session
            session = self.sessions[recv_req.session_params.id]
            req = session.create_req(recv_req, self.tokenizer)
            if isinstance(req.finished_reason, FINISH_ABORT):
                self._add_request_to_queue(req)
                return

        # Handle multimodal inputs
        if recv_req.mm_inputs is not None:
            image_inputs = MultimodalInputs.from_dict(recv_req.mm_inputs)
            # Expand a single image token into multiple dummy tokens for receiving image embeddings
            req.origin_input_ids = self.pad_input_ids_func(
                req.origin_input_ids, image_inputs
            )
            req.extend_image_inputs(image_inputs)

            if len(req.origin_input_ids) >= self.max_req_input_len:
                req.set_finish_with_abort(
                    error_msg=(
                        "Multimodal prompt is too long after expanding multimodal tokens. "
                        f"After expanding {len(req.origin_input_ids_unpadded)=} => {len(req.origin_input_ids)} >= {self.max_req_input_len}."
                    )
                )
                self._add_request_to_queue(req)
                return

        # Validate prompt length
        error_msg = validate_input_length(
            req,
            self.max_req_input_len,
            self.server_args.allow_auto_truncate,
        )
        if error_msg:
            req.set_finish_with_abort(error_msg)
            self._add_request_to_queue(req)
            return

        # Copy more attributes
        if recv_req.logprob_start_len == -1 or not recv_req.return_logprob:
            # By default, only return the logprobs for output tokens
            req.logprob_start_len = len(req.origin_input_ids) - 1
        else:
            req.logprob_start_len = recv_req.logprob_start_len

        if req.logprob_start_len >= len(req.origin_input_ids):
            error_msg = f"{req.logprob_start_len=} is higher than the number of input tokens {len(req.origin_input_ids)=}. Please use a smaller logprob_start_len."
            req.logprob_start_len = len(req.origin_input_ids) - 1
            req.set_finish_with_abort(error_msg)
            self._add_request_to_queue(req)
            return

        req.sampling_params.max_new_tokens = min(
            (
                req.sampling_params.max_new_tokens
                if req.sampling_params.max_new_tokens is not None
                else 1 << 30
            ),
            self.max_req_len - len(req.origin_input_ids) - 1,
        )

        # Init grammar cache for this request
        add_to_grammar_queue = False
        if (
            req.sampling_params.json_schema is not None
            or req.sampling_params.regex is not None
            or req.sampling_params.ebnf is not None
            or req.sampling_params.structural_tag is not None
        ):
            assert self.grammar_backend is not None
            if req.sampling_params.json_schema is not None:
                key = ("json", req.sampling_params.json_schema)
            elif req.sampling_params.regex is not None:
                key = ("regex", req.sampling_params.regex)
            elif req.sampling_params.ebnf is not None:
                key = ("ebnf", req.sampling_params.ebnf)
            elif req.sampling_params.structural_tag:
                key = ("structural_tag", req.sampling_params.structural_tag)

            value, cache_hit = self.grammar_backend.get_cached_or_future_value(key)
            req.grammar = value

            if not cache_hit:
                req.grammar_key = key
                add_to_grammar_queue = True
            else:
                if value is INVALID_GRAMMAR_OBJ:  # We hit a cached invalid grammar.
                    error_msg = f"Invalid grammar request with cache hit: {key=}"
                    req.set_finish_with_abort(error_msg)

        if add_to_grammar_queue:
            req.queue_time_start = time.perf_counter()
            self.grammar_queue.append(req)
        else:
            self._add_request_to_queue(req)

    def _add_request_to_queue(self, req: Req):
        req.queue_time_start = time.perf_counter()
        if self.disaggregation_mode == DisaggregationMode.PREFILL:
            self.disagg_prefill_bootstrap_queue.add(
                req, self.model_config.num_key_value_heads
            )
        elif self.disaggregation_mode == DisaggregationMode.DECODE:
            self.disagg_decode_prealloc_queue.add(req)
        else:
            if self.enable_hicache_storage:
                req.init_next_round_input(self.tree_cache)
                last_hash = req.last_host_node.get_last_hash_value()
                matched_len = len(req.prefix_indices) + req.host_hit_length
                if (matched_len > 0 and last_hash is not None) or matched_len == 0:
<<<<<<< HEAD
                    new_input_tokens_len = len(req.fill_ids) - matched_len
                    new_input_tokens_len = new_input_tokens_len - (
                        new_input_tokens_len % self.page_size
                    )
                    new_input_tokens = req.fill_ids[
                        matched_len : matched_len + new_input_tokens_len
                    ]
=======
                    new_input_tokens = req.fill_ids[matched_len:]
>>>>>>> d0510f08
                    self.tree_cache.prefetch_from_storage(
                        req.rid, req.last_host_node, new_input_tokens, last_hash
                    )
            self.waiting_queue.append(req)

    def _extend_requests_to_queue(self, reqs: List[Req], is_retracted: bool = False):
        if self.disaggregation_mode == DisaggregationMode.PREFILL:
            self.disagg_prefill_bootstrap_queue.extend(
                reqs, self.model_config.num_key_value_heads
            )
        elif self.disaggregation_mode == DisaggregationMode.DECODE:
            # If this is a decode server, we put the request to the decode pending prealloc queue
            self.disagg_decode_prealloc_queue.extend(reqs, is_retracted)
        else:
            self.waiting_queue.extend(reqs)

    def handle_embedding_request(
        self,
        recv_req: TokenizedEmbeddingReqInput,
    ):
        req = Req(
            recv_req.rid,
            recv_req.input_text,
            recv_req.input_ids,
            recv_req.sampling_params,
            token_type_ids=recv_req.token_type_ids,
        )
        req.tokenizer = self.tokenizer

        # Handle multimodal inputs
        if recv_req.image_inputs is not None:
            image_inputs = MultimodalInputs.from_dict(recv_req.image_inputs)
            # Expand a single image token into multiple dummy tokens for receiving image embeddings
            req.origin_input_ids = self.pad_input_ids_func(
                req.origin_input_ids, image_inputs
            )
            req.extend_image_inputs(image_inputs)

            if len(req.origin_input_ids) >= self.max_req_input_len:
                req.set_finish_with_abort(
                    error_msg=(
                        "Multimodal prompt is too long after expanding multimodal tokens. "
                        f"After expanding {len(req.origin_input_ids_unpadded)=} => {len(req.origin_input_ids)} >= {self.max_req_input_len}."
                    )
                )
                self._add_request_to_queue(req)
                return

        # Validate prompts length
        error_msg = validate_input_length(
            req,
            self.max_req_input_len,
            self.server_args.allow_auto_truncate,
        )
        if error_msg:
            self._add_request_to_queue(req)
            return

        # Copy more attributes
        req.logprob_start_len = len(req.origin_input_ids) - 1
        self._add_request_to_queue(req)

    def _emit_kv_metrics(self):
        kv_metrics = KvMetrics()
        kv_metrics.request_active_slots = self.stats.num_running_reqs
        kv_metrics.request_total_slots = self.max_running_requests
        kv_metrics.kv_active_blocks = int(
            self.stats.token_usage * self.max_total_num_tokens
        )
        kv_metrics.kv_total_blocks = self.max_total_num_tokens
        kv_metrics.num_requests_waiting = self.stats.num_queue_reqs
        kv_metrics.gpu_cache_usage_perc = self.stats.token_usage
        kv_metrics.gpu_prefix_cache_hit_rate = self.stats.cache_hit_rate
        kv_metrics.data_parallel_rank = self.dp_rank if self.dp_rank is not None else 0

        if not self.send_metrics_from_scheduler.closed:
            self.send_metrics_from_scheduler.send_pyobj(kv_metrics)

    def log_prefill_stats(
        self,
        adder: PrefillAdder,
        can_run_list: List[Req],
        running_bs: int,
    ):
        gap_latency = time.perf_counter() - self.last_prefill_stats_tic
        self.last_prefill_stats_tic = time.perf_counter()
        self.last_input_throughput = self.last_prefill_tokens / gap_latency
        self.last_prefill_tokens = adder.log_input_tokens

        if self.is_hybrid:
            (
                full_num_used,
                swa_num_used,
                full_token_usage,
                swa_token_usage,
                _,
                _,
                _,
                _,
            ) = self._get_swa_token_info()
            num_used = max(full_num_used, swa_num_used)
            token_usage = max(full_token_usage, swa_token_usage)
            token_msg = (
                f"full token usage: {full_token_usage:.2f}, "
                f"swa token usage: {swa_token_usage:.2f}, "
            )
        else:
            num_used, token_usage, _, _ = self._get_token_info()
            token_msg = f"token usage: {token_usage:.2f}, "

        num_new_seq = len(can_run_list)
        f = (
            f"Prefill batch. "
            f"#new-seq: {num_new_seq}, "
            f"#new-token: {adder.log_input_tokens}, "
            f"#cached-token: {adder.log_hit_tokens}, "
            f"{token_msg}"
        )

        if self.disaggregation_mode == DisaggregationMode.PREFILL:
            f += f"#unbootstrapped-req: {len(self.disagg_prefill_bootstrap_queue.queue)}, "
            f += f"#queue-req: {len(self.waiting_queue)}, "
            f += f"#transferring-req: {len(self.disagg_prefill_inflight_queue)}, "
            f += f"input throughput (token/s): {self.last_input_throughput:.2f}, "
        else:
            f += f"#running-req: {running_bs}, "
            f += f"#queue-req: {len(self.waiting_queue)}, "

        f += f"timestamp: {datetime.datetime.now().isoformat()}"

        logger.info(f)

        if self.enable_metrics:
            cache_hit_rate = adder.log_hit_tokens / (
                adder.log_input_tokens + adder.log_hit_tokens
            )
            self.stats.num_running_reqs = running_bs
            self.stats.num_used_tokens = num_used
            self.stats.token_usage = round(token_usage, 2)
            self.stats.num_queue_reqs = len(self.waiting_queue)
            self.stats.cache_hit_rate = cache_hit_rate

            total_queue_latency = 0
            for req in can_run_list:
                total_queue_latency += req.queue_time_end - req.queue_time_start
            self.stats.avg_request_queue_latency = total_queue_latency / num_new_seq

            self.metrics_collector.log_stats(self.stats)
            self._emit_kv_metrics()
        self._publish_kv_events()

    def log_decode_stats(
        self, can_run_cuda_graph: bool, running_batch: ScheduleBatch = None
    ):
        batch = running_batch or self.running_batch

        gap_latency = time.perf_counter() - self.last_decode_stats_tic
        self.last_decode_stats_tic = time.perf_counter()
        self.last_gen_throughput = self.num_generated_tokens / gap_latency
        self.num_generated_tokens = 0
        num_running_reqs = len(batch.reqs)
        if self.is_hybrid:
            (
                full_num_used,
                swa_num_used,
                full_token_usage,
                swa_token_usage,
                _,
                _,
                _,
                _,
            ) = self._get_swa_token_info()
            num_used = max(full_num_used, swa_num_used)
            token_usage = max(full_token_usage, swa_token_usage)
            token_msg = (
                f"#full token: {full_num_used}, "
                f"full token usage: {full_token_usage:.2f}, "
                f"#swa token: {swa_num_used}, "
                f"swa token usage: {swa_token_usage:.2f}, "
            )
        else:
            num_used, token_usage, _, _ = self._get_token_info()
            token_msg = f"#token: {num_used}, " f"token usage: {token_usage:.2f}, "

        if RECORD_STEP_TIME:
            self.step_time_dict[num_running_reqs].append(
                gap_latency / self.server_args.decode_log_interval
            )

        msg = f"Decode batch. #running-req: {num_running_reqs}, {token_msg}"

        if self.spec_algorithm.is_none():
            spec_accept_length = 0
        else:
            spec_accept_length = (
                self.spec_num_total_accepted_tokens / self.spec_num_total_forward_ct
            )
            self.cum_spec_accept_length += self.spec_num_total_accepted_tokens
            self.cum_spec_accept_count += self.spec_num_total_forward_ct
            self.spec_num_total_accepted_tokens = self.spec_num_total_forward_ct = 0
            msg += f"accept len: {spec_accept_length:.2f}, "

        if self.disaggregation_mode == DisaggregationMode.DECODE:
            msg += f"pre-allocated usage: {self.disagg_decode_prealloc_queue.num_tokens_pre_allocated / self.max_total_num_tokens:.2f}, "
            msg += f"#retracted-req: {len(self.disagg_decode_prealloc_queue.retracted_queue)}, "

        msg += (
            f"cuda graph: {can_run_cuda_graph}, "
            f"gen throughput (token/s): {self.last_gen_throughput:.2f}, "
            f"#queue-req: {len(self.waiting_queue)}, "
            f"timestamp: {datetime.datetime.now().isoformat()}"
        )

        logger.info(msg)
        if self.enable_metrics:
            self.stats.num_running_reqs = num_running_reqs
            self.stats.num_used_tokens = num_used
            self.stats.token_usage = round(token_usage, 2)
            self.stats.cache_hit_rate = 0.0
            self.stats.gen_throughput = self.last_gen_throughput
            self.stats.num_queue_reqs = len(self.waiting_queue)
            self.stats.num_grammar_queue_reqs = len(self.grammar_queue)
            self.stats.spec_accept_length = spec_accept_length
            self.stats.total_retracted_reqs = self.total_retracted_reqs
            self.metrics_collector.log_stats(self.stats)
            self._emit_kv_metrics()
        self._publish_kv_events()

    def check_memory(self):
        if self.is_hybrid:
            (
                full_num_used,
                swa_num_used,
                _,
                _,
                full_available_size,
                full_evictable_size,
                swa_available_size,
                swa_evictable_size,
            ) = self._get_swa_token_info()
            memory_leak = full_num_used != 0 or swa_num_used != 0
            token_msg = (
                f"{self.full_tokens_per_layer=}, {full_available_size=}, {full_evictable_size=}, {self.tree_cache.full_protected_size()=}\n"
                f"{self.swa_tokens_per_layer=}, {swa_available_size=}, {swa_evictable_size=}, {self.tree_cache.swa_protected_size()=}\n"
            )
        else:
            _, _, available_size, evictable_size = self._get_token_info()
            protected_size = self.tree_cache.protected_size()
            memory_leak = (available_size + evictable_size) != (
                self.max_total_num_tokens
                if not self.enable_hierarchical_cache
                else self.max_total_num_tokens - protected_size
            )
            token_msg = f"{self.max_total_num_tokens=}, {available_size=}, {evictable_size=}, {protected_size=}\n"

        if memory_leak:
            msg = "token_to_kv_pool_allocator memory leak detected! " f"{token_msg}"
            raise ValueError(msg)

        if self.disaggregation_mode == DisaggregationMode.DECODE:
            req_total_size = (
                self.req_to_token_pool.size + self.req_to_token_pool.pre_alloc_size
            )
        else:
            req_total_size = self.req_to_token_pool.size

        if len(self.req_to_token_pool.free_slots) != req_total_size:
            msg = (
                "req_to_token_pool memory leak detected!"
                f"available_size={len(self.req_to_token_pool.free_slots)}, "
                f"total_size={self.req_to_token_pool.size}\n"
            )
            raise ValueError(msg)

        if (
            self.enable_metrics
            and self.current_scheduler_metrics_enabled()
            and time.perf_counter() > self.metrics_collector.last_log_time + 30
        ):
            # During idle time, also collect metrics every 30 seconds.
            if self.is_hybrid:
                (
                    full_num_used,
                    swa_num_used,
                    full_token_usage,
                    swa_token_usage,
                    _,
                    _,
                    _,
                    _,
                ) = self._get_swa_token_info()
                num_used = max(full_num_used, swa_num_used)
                token_usage = max(full_token_usage, swa_token_usage)
            else:
                num_used, token_usage, _, _ = self._get_token_info()
            num_running_reqs = len(self.running_batch.reqs)
            self.stats.num_running_reqs = num_running_reqs
            self.stats.num_used_tokens = num_used
            self.stats.token_usage = round(token_usage, 2)
            self.stats.gen_throughput = 0
            self.stats.num_queue_reqs = len(self.waiting_queue)
            self.stats.num_grammar_queue_reqs = len(self.grammar_queue)
            self.metrics_collector.log_stats(self.stats)
        self._publish_kv_events()

    def check_tree_cache(self):
        if self.is_hybrid and isinstance(self.tree_cache, SWARadixCache):
            self.tree_cache.sanity_check()

    def _get_token_info(self):
        available_size = self.token_to_kv_pool_allocator.available_size()
        evictable_size = self.tree_cache.evictable_size()
        num_used = self.max_total_num_tokens - (available_size + evictable_size)
        token_usage = num_used / self.max_total_num_tokens
        return num_used, token_usage, available_size, evictable_size

    def _get_swa_token_info(self):
        full_available_size = self.token_to_kv_pool_allocator.full_available_size()
        full_evictable_size = self.tree_cache.full_evictable_size()
        swa_available_size = self.token_to_kv_pool_allocator.swa_available_size()
        swa_evictable_size = self.tree_cache.swa_evictable_size()
        full_num_used = self.full_tokens_per_layer - (
            full_available_size + full_evictable_size
        )
        swa_num_used = self.swa_tokens_per_layer - (
            swa_available_size + swa_evictable_size
        )
        full_token_usage = full_num_used / self.full_tokens_per_layer
        swa_token_usage = swa_num_used / self.swa_tokens_per_layer
        return (
            full_num_used,
            swa_num_used,
            full_token_usage,
            swa_token_usage,
            full_available_size,
            full_evictable_size,
            swa_available_size,
            swa_evictable_size,
        )

    def get_next_batch_to_run(self) -> Optional[ScheduleBatch]:
        # Merge the prefill batch into the running batch
        chunked_req_to_exclude = set()
        if self.chunked_req:
            # Move the chunked request out of the batch so that we can merge
            # only finished requests to running_batch.
            chunked_req_to_exclude.add(self.chunked_req)
            self.tree_cache.cache_unfinished_req(self.chunked_req)
            # chunked request keeps its rid but will get a new req_pool_idx
            self.req_to_token_pool.free(self.chunked_req.req_pool_idx)
        if self.last_batch and self.last_batch.forward_mode.is_extend():
            if self.last_batch.chunked_req is not None:
                # In the context pipeline parallelism, after the last chunk, the current microbatch still track outdated chunked_req.
                # We need to discard it.
                chunked_req_to_exclude.add(self.last_batch.chunked_req)

            # Filter batch
            last_bs = self.last_batch.batch_size()
            self.last_batch.filter_batch(
                chunked_req_to_exclude=list(chunked_req_to_exclude)
            )
            if self.last_batch.batch_size() < last_bs:
                self.running_batch.batch_is_full = False

            # Merge the new batch into the running batch
            if not self.last_batch.is_empty():
                if self.running_batch.is_empty():
                    self.running_batch = self.last_batch
                else:
                    # Merge running_batch with prefill batch
                    self.running_batch.merge_batch(self.last_batch)

        new_batch = self.get_new_batch_prefill()

        need_dp_attn_preparation = require_mlp_sync(self.server_args)

        if need_dp_attn_preparation and not self.spec_algorithm.is_none():
            # In speculative decoding, prefill batches and decode batches cannot be processed in the same DP attention group.
            # We prepare idle batches in advance to skip preparing decode batches when there are prefill batches in the group.
            new_batch = self.prepare_mlp_sync_batch(new_batch)
            need_dp_attn_preparation = new_batch is None

        if new_batch is not None:
            # Run prefill first if possible
            ret = new_batch
        else:
            # Run decode
            if not self.running_batch.is_empty():
                self.running_batch = self.update_running_batch(self.running_batch)
                ret = self.running_batch if not self.running_batch.is_empty() else None
            else:
                ret = None

        # Handle DP attention
        if need_dp_attn_preparation:
            ret = self.prepare_mlp_sync_batch(ret)

        return ret

    def get_num_allocatable_reqs(self, running_bs):
        res = global_server_args_dict["max_micro_batch_size"] - running_bs
        if self.pp_size > 1:
            res = min(res, self.req_to_token_pool.available_size())
        return res

    def get_new_batch_prefill(self) -> Optional[ScheduleBatch]:
        # Check if the grammar is ready in the grammar queue
        if self.grammar_queue:
            self.move_ready_grammar_requests()

        # Handle the cases where prefill is not allowed
        if (
            self.running_batch.batch_is_full or len(self.waiting_queue) == 0
        ) and self.chunked_req is None:
            return None

        running_bs = len(self.running_batch.reqs)
        # Ignore the check if self.chunked_req is not None.
        # In the non-PP case, when self.chunked_req is not None, num_allocatable_reqs should always be greater than 0,
        # as the space for the chunked request has just been released.
        # In PP case, a chunked req can start in one microbatch and end in another microbatch, so the max_running_requests per microbatch should not be strict.
        # Instead, we should always allow chunked request to be added, otherwise, there will be a memory leak.
        if self.get_num_allocatable_reqs(running_bs) <= 0 and not self.chunked_req:
            self.running_batch.batch_is_full = True
            return None

        if self.enable_hierarchical_cache:
            self.tree_cache.check_hicache_events()

        # Get priority queue
        self.policy.calc_priority(self.waiting_queue)

        # Prefill policy
        adder = PrefillAdder(
            self.page_size,
            self.tree_cache,
            self.token_to_kv_pool_allocator,
            self.running_batch,
            self.new_token_ratio,
            self.max_prefill_tokens,
            self.chunked_prefill_size,
            running_bs if self.is_mixed_chunk else 0,
        )

        if self.chunked_req is not None:
            self.chunked_req.init_next_round_input()
            self.chunked_req = adder.add_chunked_req(self.chunked_req)

        if self.lora_paths:
            lora_set = set([req.lora_path for req in self.running_batch.reqs])

        # Get requests from the waiting queue to a new prefill batch
        for req in self.waiting_queue:
            if (
                self.lora_paths
                and len(
                    lora_set
                    | set([req.lora_path for req in adder.can_run_list])
                    | set([req.lora_path])
                )
                > self.max_loras_per_batch
            ):
                self.running_batch.batch_is_full = True
                break

            if len(adder.can_run_list) >= self.get_num_allocatable_reqs(running_bs):
                self.running_batch.batch_is_full = True
                break

            if self.disaggregation_mode == DisaggregationMode.PREFILL:
                # In prefill mode, prealloc queue and transfer queue can also take memory,
                # so we need to check if the available size for the actual available size.
                if len(adder.can_run_list) >= self.req_to_token_pool.available_size():
                    self.running_batch.batch_is_full = True
                    break

            if self.enable_hicache_storage:
<<<<<<< HEAD
                if not self.tree_cache.check_prefetch_progress(req.rid):
                    continue
=======
                self.tree_cache.check_prefetch_progress(req.rid)
>>>>>>> d0510f08

            req.init_next_round_input(self.tree_cache)
            res = adder.add_one_req(req, has_chunked_req=(self.chunked_req is not None))

            if res != AddReqResult.CONTINUE:
                if res == AddReqResult.NO_TOKEN:
                    if self.enable_hierarchical_cache:
                        # Set batch_is_full after making sure there are requests that can be served
                        self.running_batch.batch_is_full = len(
                            adder.can_run_list
                        ) > 0 or (not self.running_batch.is_empty())
                    else:
                        self.running_batch.batch_is_full = True
                break

        # Update waiting queue
        can_run_list: List[Req] = adder.can_run_list
        if len(can_run_list) == 0:
            return None

        if self.enable_metrics:
            # only record queue time when enable_metrics is True to avoid overhead
            for req in can_run_list:
                req.queue_time_end = time.perf_counter()

        self.waiting_queue = [
            x for x in self.waiting_queue if x not in set(can_run_list)
        ]

        if adder.new_chunked_req is not None:
            assert self.chunked_req is None
            self.chunked_req = adder.new_chunked_req

        if self.chunked_req:
            self.chunked_req.is_chunked += 1

        # Print stats
        if self.current_scheduler_metrics_enabled():
            self.log_prefill_stats(adder, can_run_list, running_bs)

        # Create a new batch
        new_batch = ScheduleBatch.init_new(
            can_run_list,
            self.req_to_token_pool,
            self.token_to_kv_pool_allocator,
            self.tree_cache,
            self.model_config,
            self.enable_overlap,
            self.spec_algorithm,
            self.server_args.enable_custom_logit_processor,
            chunked_req=self.chunked_req,
        )
        if self.enable_hierarchical_cache:
            # todo (zhiqiang): disable cuda graph execution if hicache loading triggered
            new_batch.hicache_consumer_index = (
                self.tree_cache.ready_to_load_host_cache()
            )

        new_batch.prepare_for_extend()

        # Mixed-style chunked prefill
        if (
            self.is_mixed_chunk
            and not self.running_batch.is_empty()
            and not (new_batch.return_logprob or self.running_batch.return_logprob)
        ):
            # TODO (lianmin): support return_logprob + mixed chunked prefill
            self.running_batch.filter_batch()
            if not self.running_batch.is_empty():
                self.running_batch.prepare_for_decode()
                new_batch.mix_with_running(self.running_batch)
                new_batch.decoding_reqs = self.running_batch.reqs
            self.running_batch = ScheduleBatch(
                reqs=[], batch_is_full=self.running_batch.batch_is_full
            )
        else:
            new_batch.decoding_reqs = None

        return new_batch

    def update_running_batch(self, batch: ScheduleBatch) -> Optional[ScheduleBatch]:
        """Update the current running decoding batch."""
        initial_bs = batch.batch_size()

        batch.filter_batch()
        if batch.is_empty():
            batch.batch_is_full = False
            return batch

        # Check if decode out of memory
        if not batch.check_decode_mem(self.decode_mem_cache_buf_multiplier) or (
            TEST_RETRACT and batch.batch_size() > 10
        ):
            old_ratio = self.new_token_ratio

            retracted_reqs, new_token_ratio = batch.retract_decode(self.server_args)
            num_retracted_reqs = len(retracted_reqs)
            self.new_token_ratio = new_token_ratio

            logger.info(
                "KV cache pool is full. Retract requests. "
                f"#retracted_reqs: {num_retracted_reqs}, "
                f"#new_token_ratio: {old_ratio:.4f} -> {self.new_token_ratio:.4f}"
            )

            self._extend_requests_to_queue(retracted_reqs, is_retracted=True)
            self.total_retracted_reqs += num_retracted_reqs
        else:
            self.new_token_ratio = max(
                self.new_token_ratio - self.new_token_ratio_decay,
                self.min_new_token_ratio,
            )

        if batch.batch_size() < initial_bs:
            batch.batch_is_full = False

        # Update batch tensors
        batch.prepare_for_decode()
        return batch

    def run_batch(
        self, batch: ScheduleBatch
    ) -> Union[GenerationBatchResult, EmbeddingBatchResult]:
        """Run a batch."""
        self.forward_ct += 1

        # Whether to run the profiler
        self._profile_batch_predicate(batch)
        if self.forward_sleep_time is not None:
            logger.info(f"Scheduler.run_batch sleep {self.forward_sleep_time}s")
            time.sleep(self.forward_sleep_time)

        # Run forward
        if self.is_generation:
            if self.spec_algorithm.is_none():
                model_worker_batch = batch.get_model_worker_batch()

                # update the consumer index of hicache to the running batch
                self.tp_worker.set_hicache_consumer(
                    model_worker_batch.hicache_consumer_index
                )
                if self.pp_group.is_last_rank:
                    logits_output, next_token_ids, can_run_cuda_graph = (
                        self.tp_worker.forward_batch_generation(model_worker_batch)
                    )
                else:
                    pp_hidden_states_proxy_tensors, _, can_run_cuda_graph = (
                        self.tp_worker.forward_batch_generation(model_worker_batch)
                    )
                bid = model_worker_batch.bid
            else:
                (
                    logits_output,
                    next_token_ids,
                    bid,
                    num_accepted_tokens,
                    can_run_cuda_graph,
                ) = self.draft_worker.forward_batch_speculative_generation(batch)
                bs = batch.batch_size()
                self.spec_num_total_accepted_tokens += num_accepted_tokens + bs
                self.spec_num_total_forward_ct += bs
                self.num_generated_tokens += num_accepted_tokens

            if self.pp_group.is_last_rank:
                batch.output_ids = next_token_ids

            # These 2 values are needed for processing the output, but the values can be
            # modified by overlap schedule. So we have to copy them here so that
            # we can use the correct values in output processing.
            if batch.return_logprob or self.spec_algorithm.is_eagle():
                extend_input_len_per_req = [req.extend_input_len for req in batch.reqs]
            else:
                extend_input_len_per_req = None
            if batch.return_logprob:
                extend_logprob_start_len_per_req = [
                    req.extend_logprob_start_len for req in batch.reqs
                ]
            else:
                extend_logprob_start_len_per_req = None

            ret = GenerationBatchResult(
                logits_output=logits_output if self.pp_group.is_last_rank else None,
                pp_hidden_states_proxy_tensors=(
                    pp_hidden_states_proxy_tensors
                    if not self.pp_group.is_last_rank
                    else None
                ),
                next_token_ids=next_token_ids if self.pp_group.is_last_rank else None,
                extend_input_len_per_req=extend_input_len_per_req,
                extend_logprob_start_len_per_req=extend_logprob_start_len_per_req,
                bid=bid,
                can_run_cuda_graph=can_run_cuda_graph,
            )
        else:  # embedding or reward model
            model_worker_batch = batch.get_model_worker_batch()
            embeddings = self.tp_worker.forward_batch_embedding(model_worker_batch)
            ret = EmbeddingBatchResult(
                embeddings=embeddings, bid=model_worker_batch.bid
            )
        return ret

    def process_batch_result(
        self,
        batch: ScheduleBatch,
        result: Union[GenerationBatchResult, EmbeddingBatchResult],
        launch_done: Optional[threading.Event] = None,
    ):
        if batch.forward_mode.is_decode():
            self.process_batch_result_decode(batch, result, launch_done)
        elif batch.forward_mode.is_extend():
            self.process_batch_result_prefill(batch, result, launch_done)
        elif batch.forward_mode.is_idle():
            if self.enable_overlap:
                self.tp_worker.resolve_last_batch_result(launch_done)
                self.set_next_batch_sampling_info_done(batch)
        elif batch.forward_mode.is_dummy_first():
            self.set_next_batch_sampling_info_done(batch)

        if self.return_health_check_ct:
            # Return some signal for the health check.
            # This is used to prevent the health check signal being blocked by long context prefill.
            # However, one minor issue is that this code path does not check the status of detokenizer manager.
            self.return_health_check_ct -= 1
            self.send_to_tokenizer.send_pyobj(HealthCheckOutput())

    def prepare_mlp_sync_batch(self, local_batch: ScheduleBatch):
        return self.prepare_mlp_sync_batch_raw(
            local_batch,
            dp_size=self.server_args.dp_size,
            attn_tp_size=self.attn_tp_size,
            tp_group=self.tp_group,
            get_idle_batch=self.get_idle_batch,
            disable_cuda_graph=self.server_args.disable_cuda_graph,
            spec_algorithm=self.spec_algorithm,
            speculative_num_draft_tokens=self.server_args.speculative_num_draft_tokens,
            enable_two_batch_overlap=self.server_args.enable_two_batch_overlap,
            enable_deepep_moe=self.server_args.enable_deepep_moe,
            deepep_mode=DeepEPMode[self.server_args.deepep_mode],
            require_mlp_tp_gather=require_mlp_tp_gather(self.server_args),
            disable_overlap_schedule=self.server_args.disable_overlap_schedule,
        )

    @staticmethod
    def prepare_mlp_sync_batch_raw(
        local_batch: ScheduleBatch,
        dp_size,
        attn_tp_size: int,
        tp_group,
        get_idle_batch,
        disable_cuda_graph: bool,
        spec_algorithm,
        speculative_num_draft_tokens,
        enable_two_batch_overlap: bool,
        enable_deepep_moe: bool,
        deepep_mode: DeepEPMode,
        require_mlp_tp_gather: bool,
        disable_overlap_schedule: bool,
    ):
        # Check if other DP workers have running batches
        if local_batch is None:
            num_tokens = 0
            num_tokens_for_logprob = 0
        elif local_batch.forward_mode.is_decode():
            num_tokens = local_batch.batch_size()
            num_tokens_for_logprob = num_tokens
        else:
            num_tokens = local_batch.extend_num_tokens
            num_tokens_for_logprob = sum(
                [
                    # We should have at least 1 token for sample in every case.
                    max(extend_len - logprob_start_len, 1)
                    for logprob_start_len, extend_len in zip(
                        local_batch.extend_logprob_start_lens, local_batch.extend_lens
                    )
                ]
            )

        if local_batch is None or local_batch.forward_mode.is_decode_or_idle():
            can_cuda_graph = 1
        else:
            can_cuda_graph = 0

        is_extend_in_batch = (
            local_batch.forward_mode.is_extend() if local_batch else False
        )

        tbo_preparer = TboDPAttentionPreparer()
        if disable_overlap_schedule:
            group = tp_group.device_group
            device = tp_group.device
        else:
            group = tp_group.cpu_group
            device = "cpu"

        local_info = torch.tensor(
            [
                num_tokens,
                can_cuda_graph,
                num_tokens_for_logprob,
                is_extend_in_batch,
                *tbo_preparer.prepare_all_gather(
                    local_batch,
                    deepep_mode,
                    enable_deepep_moe,
                    enable_two_batch_overlap,
                ),
            ],
            dtype=torch.int64,
            device=device,
        )
        global_info = torch.empty(
            (dp_size, attn_tp_size, 6),
            dtype=torch.int64,
            device=device,
        )
        torch.distributed.all_gather_into_tensor(
            global_info.flatten(),
            local_info,
            group=group,
        )
        global_num_tokens = global_info[:, 0, 0].tolist()
        can_cuda_graph = min(global_info[:, 0, 1].tolist())
        global_num_tokens_for_logprob = global_info[:, 0, 2].tolist()
        is_extend_in_batch = global_info[:, 0, 3].tolist()

        tbo_split_seq_index, global_forward_mode = tbo_preparer.compute_output(
            global_info[:, :, 4:6]
        )

        if local_batch is None and max(global_num_tokens) > 0:
            local_batch = get_idle_batch()

        if local_batch is not None:
            # TODO: handle the case when moe_dense_tp_size != 1
            if not require_mlp_tp_gather:
                local_batch.global_num_tokens = [num_tokens]
                local_batch.global_num_tokens_for_logprob = [num_tokens_for_logprob]
            else:
                local_batch.global_num_tokens = global_num_tokens
                local_batch.global_num_tokens_for_logprob = (
                    global_num_tokens_for_logprob
                )
            local_batch.is_extend_in_batch = any(is_extend_in_batch)
            local_batch.tbo_split_seq_index = tbo_split_seq_index
            local_batch.global_forward_mode = global_forward_mode

            # Check forward mode for cuda graph
            if not disable_cuda_graph:
                local_batch.can_run_dp_cuda_graph = can_cuda_graph

        return local_batch

    def get_idle_batch(self):
        idle_batch = ScheduleBatch.init_new(
            [],
            self.req_to_token_pool,
            self.token_to_kv_pool_allocator,
            self.tree_cache,
            self.model_config,
            self.enable_overlap,
            self.spec_algorithm,
            self.server_args.enable_custom_logit_processor,
        )
        idle_batch.prepare_for_idle()
        return idle_batch

    def move_ready_grammar_requests(self):
        """Move requests whose grammar objects are ready from grammar_queue to waiting_queue."""

        num_ready_reqs = 0
        num_timeout_reqs = 0
        for req in self.grammar_queue:
            try:
                if req.finished():  # It is aborted by AbortReq
                    num_ready_reqs += 1
                    continue
                req.grammar = req.grammar.result(timeout=0.03)
                self.grammar_backend.set_cache(req.grammar_key, req.grammar.copy())
                if req.grammar is INVALID_GRAMMAR_OBJ:
                    req.set_finish_with_abort(
                        f"Invalid grammar request: {req.grammar_key=}"
                    )
                num_ready_reqs += 1
            except futures._base.TimeoutError:
                req.grammar_wait_ct += 1
                # NOTE(lianmin): this timeout is the waiting time of the above line. It is
                # not the waiting time from it enters the grammar queue.
                if req.grammar_wait_ct > GRAMMAR_TIMEOUT / 0.03:
                    num_timeout_reqs = 1
                break

        if self.server_args.enable_dp_attention:
            tp_size = self.attn_tp_size
            tp_group = self.attn_tp_cpu_group
        else:
            tp_size = self.tp_size
            tp_group = self.tp_cpu_group

        if tp_size > 1:
            # Sync across TP ranks to make sure they have the same number of ready requests
            tensor = torch.tensor([num_ready_reqs, num_timeout_reqs], dtype=torch.int32)
            torch.distributed.all_reduce(
                tensor, op=torch.distributed.ReduceOp.MAX, group=tp_group
            )
            num_ready_reqs_max, num_timeout_reqs_max = tensor.tolist()

            for i in range(num_ready_reqs, num_ready_reqs_max):
                req = self.grammar_queue[i]
                if req.finished():  # It is aborted by AbortReq
                    continue
                req.grammar = req.grammar.result()
                self.grammar_backend.set_cache(req.grammar_key, req.grammar.copy())
                if req.grammar is INVALID_GRAMMAR_OBJ:
                    req.set_finish_with_abort(
                        f"Invalid grammar request: {req.grammar_key=}"
                    )
        else:
            num_ready_reqs_max = num_ready_reqs
            num_timeout_reqs_max = num_timeout_reqs

        for i in range(num_ready_reqs, num_ready_reqs + num_timeout_reqs_max):
            req = self.grammar_queue[i]
            req.grammar.cancel()
            error_msg = f"Grammar preprocessing timed out for {req.grammar_key=}"
            req.set_finish_with_abort(error_msg)
            self.grammar_backend.set_cache(req.grammar_key, INVALID_GRAMMAR_OBJ)
        num_ready_reqs = num_ready_reqs_max + num_timeout_reqs_max

        self._extend_requests_to_queue(self.grammar_queue[:num_ready_reqs])
        self.grammar_queue = self.grammar_queue[num_ready_reqs:]

    def set_next_batch_sampling_info_done(self, batch: ScheduleBatch):
        if batch.next_batch_sampling_info:
            if batch.next_batch_sampling_info.grammars is not None:
                batch.next_batch_sampling_info.update_regex_vocab_mask()
                self.current_stream.synchronize()
            batch.next_batch_sampling_info.sampling_info_done.set()

    def watchdog_thread(self):
        """A watch dog thread that will try to kill the server itself if one forward batch takes too long."""
        self.watchdog_last_forward_ct = 0
        self.watchdog_last_time = time.perf_counter()

        while True:
            current = time.perf_counter()
            if self.cur_batch is not None:
                if self.watchdog_last_forward_ct == self.forward_ct:
                    if current > self.watchdog_last_time + self.watchdog_timeout:
                        break
                else:
                    self.watchdog_last_forward_ct = self.forward_ct
                    self.watchdog_last_time = current
            time.sleep(self.watchdog_timeout // 2)

        if not disable_request_logging():
            # Print batch size and memory pool info to check whether there are de-sync issues.
            if self.is_hybrid:
                (
                    _,
                    _,
                    _,
                    _,
                    full_available_size,
                    full_evictable_size,
                    swa_available_size,
                    swa_evictable_size,
                ) = self._get_swa_token_info()
                info_msg = (
                    f"{full_available_size=}, "
                    f"{full_evictable_size=}, "
                    f"{swa_available_size=}, "
                    f"{swa_evictable_size=}, "
                )
            else:
                _, _, available_size, evictable_size = self._get_token_info()
                info_msg = f"{available_size=}, " f"{evictable_size=}, "
            logger.error(
                f"{self.cur_batch.batch_size()=}, "
                f"{self.cur_batch.reqs=}, "
                f"{info_msg}"
            )

        pyspy_dump_schedulers()
        logger.error(f"Watchdog timeout ({self.watchdog_timeout=})")
        print(file=sys.stderr, flush=True)
        print(file=sys.stdout, flush=True)

        # Wait for some time so that the parent process can print the error.
        time.sleep(5)
        self.parent_process.send_signal(signal.SIGQUIT)

    def flush_cache_wrapped(self, recv_req: FlushCacheReqInput):
        success = self.flush_cache()
        return FlushCacheReqOutput(success=success)

    def flush_cache(self):
        """Flush the memory pool and cache."""
        if (
            len(self.waiting_queue) == 0
            and self.running_batch.is_empty()
            and (self.pp_size == 1 or all(x.is_empty() for x in self.running_mbs))
        ):
            self.cur_batch = None
            self.last_batch = None
            self.tree_cache.reset()
            if self.grammar_backend:
                self.grammar_backend.reset()
            self.req_to_token_pool.clear()
            self.token_to_kv_pool_allocator.clear()

            if not self.spec_algorithm.is_none():
                self.draft_worker.model_runner.req_to_token_pool.clear()
                self.draft_worker.model_runner.token_to_kv_pool_allocator.clear()

            self.num_generated_tokens = 0
            self.forward_ct_decode = 0
            self.spec_num_total_accepted_tokens = 0
            self.spec_num_total_forward_ct = 0
            self.cum_spec_accept_length = 0
            self.cum_spec_accept_count = 0
            torch.cuda.empty_cache()
            logger.info("Cache flushed successfully!")
            if_success = True
        else:
            logging.warning(
                f"Cache not flushed because there are pending requests. "
                f"#queue-req: {len(self.waiting_queue)}, "
                f"#running-req: {len(self.running_batch.reqs)}"
            )
            if_success = False
        return if_success

    def get_load(self):
        # TODO(lsyin): use dynamically maintained num_waiting_tokens
        if self.is_hybrid:
            load_full = (
                self.full_tokens_per_layer
                - self.token_to_kv_pool_allocator.full_available_size()
                - self.tree_cache.full_evictable_size()
            )
            load_swa = (
                self.swa_tokens_per_layer
                - self.token_to_kv_pool_allocator.swa_available_size()
                - self.tree_cache.swa_evictable_size()
            )
            load = max(load_full, load_swa)
        else:
            load = (
                self.max_total_num_tokens
                - self.token_to_kv_pool_allocator.available_size()
                - self.tree_cache.evictable_size()
            )
        load += sum(len(req.origin_input_ids) for req in self.waiting_queue)
        if self.disaggregation_mode == DisaggregationMode.PREFILL:
            load += sum(
                len(req.origin_input_ids)
                for req in self.disagg_prefill_bootstrap_queue.queue
            )
        elif self.disaggregation_mode == DisaggregationMode.DECODE:
            load += sum(
                len(req.req.origin_input_ids)
                for req in self.disagg_decode_prealloc_queue.queue
            )

        return load

    def get_internal_state(self, recv_req: GetInternalStateReq):
        ret = dict(global_server_args_dict)
        ret["last_gen_throughput"] = self.last_gen_throughput
        ret["memory_usage"] = {
            "weight": round(
                self.tp_worker.worker.model_runner.weight_load_mem_usage, 2
            ),
            "kvcache": round(
                self.token_to_kv_pool_allocator.get_kvcache().mem_usage, 2
            ),
            "token_capacity": int(self.max_total_num_tokens),
        }

        if not _is_cpu:
            ret["memory_usage"]["cuda_graph"] = round(
                self.tp_worker.worker.model_runner.cuda_graph_mem_usage, 2
            )

        if not self.spec_algorithm.is_none() and self.cum_spec_accept_count > 0:
            ret["avg_spec_accept_length"] = (
                self.cum_spec_accept_length / self.cum_spec_accept_count
            )
        if RECORD_STEP_TIME:
            ret["step_time_dict"] = self.step_time_dict

        ret["load"] = self.get_load()

        return GetInternalStateReqOutput(internal_state=ret)

    def set_internal_state(self, recv_req: SetInternalStateReq):
        server_args_dict = recv_req.server_args
        args_allow_update = set(
            [
                "max_micro_batch_size",
                "speculative_accept_threshold_single",
                "speculative_accept_threshold_acc",
            ]
        )
        if_success = True
        for k, v in server_args_dict.items():
            if k not in args_allow_update:
                logging.warning(f"Updating {k} is not supported.")
                if_success = False
                break
            elif k == "max_micro_batch_size" and (
                v > self.max_running_requests // self.pp_size or v < 1
            ):
                logging.warning(
                    f"Updating {k} to {v} is rejected because it is out of the valid range [1, {self.max_running_requests // self.pp_size}]."
                )
                if_success = False
                break
        if if_success:
            if not self.spec_algorithm.is_none() and self.cum_spec_accept_count > 0:
                avg_spec_accept_length = (
                    self.cum_spec_accept_length / self.cum_spec_accept_count
                )
                logger.info(f"{avg_spec_accept_length=}")
            self.cum_spec_accept_length = self.cum_spec_accept_count = 0
            for k, v in server_args_dict.items():
                global_server_args_dict[k] = v
            logger.info(f"Global server args updated! {global_server_args_dict=}")
        return SetInternalStateReqOutput(
            updated=True,
            server_args=global_server_args_dict,
        )

    def handle_rpc_request(self, recv_req: RpcReqInput):
        # Handle RPC requests
        logger.info(
            f"handle_rpc_request: {recv_req.method}, param: {recv_req.parameters}"
        )

        success = True
        exec = None
        try:
            func = getattr(self, recv_req.method)
            func(recv_req.parameters)
        except Exception as e:
            success = False
            exec = e
            logger.error(f"Failed to call rpc {recv_req.method}: {str(e)}")

        barrier()
        return RpcReqOutput(success, "" if not exec else str(exec))

    def save_remote_model(self, params):
        url = params["url"]

        worker = self.tp_worker.worker

        worker.model_runner.save_remote_model(url)

    def save_sharded_model(self, params):
        worker = self.tp_worker.worker

        worker.model_runner.save_sharded_model(
            path=params["path"],
            pattern=params["pattern"],
            max_size=params["max_size"],
        )

    def abort_request(self, recv_req: AbortReq):
        # Delete requests in the waiting queue
        to_del = []
        for i, req in enumerate(self.waiting_queue):
            if recv_req.abort_all or req.rid.startswith(recv_req.rid):
                to_del.append(i)

        # Sort in reverse order to avoid index issues when deleting
        for i in reversed(to_del):
            # Abort method 1: directly pop from the queue
            # This only works for requests that have not started anything.
            # We still need to send something back to TokenizerManager to clean up the state.
            req = self.waiting_queue.pop(i)
            self.send_to_tokenizer.send_pyobj(AbortReq(req.rid))
            logger.debug(f"Abort queued request. {req.rid=}")

        # Delete the requests in the grammar queue
        for req in self.grammar_queue:
            # Abort method 2: call `set_finish_with_abort`
            # The request will still run one prefill forward pass.
            # In this case, we change the input_ids to be only one token to make this prefill cheap.
            if recv_req.abort_all or req.rid.startswith(recv_req.rid):
                logger.debug(f"Abort grammar queue request. {req.rid=}")
                if req.grammar:
                    req.grammar.cancel()
                req.set_finish_with_abort("Aborted by AbortReq.")

        # Delete requests in the running batch
        if self.cur_batch is self.running_batch or self.cur_batch is None:
            reqs = self.running_batch.reqs
        else:
            reqs = self.running_batch.reqs + self.cur_batch.reqs

        for req in reqs:
            if not req.finished() and (
                recv_req.abort_all or req.rid.startswith(recv_req.rid)
            ):
                # Abort method 3: set `to_abort=True`
                # The request will still run one decode forward pass.
                # Then we reuse all existing code to clean up the KV cache allocation.
                logger.debug(f"Abort running request. {req.rid=}")
                req.to_abort = True

    def _pause_engine(self) -> Tuple[List[Req], int]:
        raise NotImplementedError()

    def update_weights_from_disk(self, recv_req: UpdateWeightFromDiskReqInput):
        """In-place update of the weights from disk."""
        success, message = self.tp_worker.update_weights_from_disk(recv_req)
        if success:
            flush_cache_success = self.flush_cache()
            assert flush_cache_success, "Cache flush failed after updating weights"
        else:
            logger.error(message)
        return UpdateWeightFromDiskReqOutput(success, message, 0)

    def load_lora_adapter(
        self, recv_req: LoadLoRAAdapterReqInput
    ) -> LoadLoRAAdapterReqOutput:
        """In-place loading a new lora adapter from disk or huggingface."""

        result = self.tp_worker.load_lora_adapter(recv_req)

        if result.success:
            flush_cache_success = self.flush_cache()
            assert flush_cache_success, "Cache flush failed after loading lora adapter."
        else:
            logger.error(result.error_message)
        return result

    def unload_lora_adapter(
        self, recv_req: UnloadLoRAAdapterReqInput
    ) -> UnloadLoRAAdapterReqOutput:
        """Unload the lora adapter."""

        result = self.tp_worker.unload_lora_adapter(recv_req)

        if result.success:
            flush_cache_success = self.flush_cache()
            assert (
                flush_cache_success
            ), "Cache flush failed after unloading LoRA weights"
        else:
            logger.error(result.error_message)
        return result

    def init_weights_update_group(self, recv_req: InitWeightsUpdateGroupReqInput):
        """Initialize the online model parameter update group."""
        success, message = self.tp_worker.init_weights_update_group(recv_req)
        return InitWeightsUpdateGroupReqOutput(success, message)

    def update_weights_from_distributed(
        self,
        recv_req: UpdateWeightsFromDistributedReqInput,
    ) -> Tuple[bool, str]:
        """Update the online model parameter."""
        success, message = self.tp_worker.update_weights_from_distributed(recv_req)
        if success:
            if recv_req.flush_cache:
                flush_cache_success = self.flush_cache()
                assert flush_cache_success, "Cache flush failed after updating weights"
        else:
            logger.error(message)
        return UpdateWeightsFromDistributedReqOutput(success, message)

    def update_weights_from_tensor(self, recv_req: UpdateWeightsFromTensorReqInput):
        """Update the online model parameter from tensors."""
        success, message = self.tp_worker.update_weights_from_tensor(recv_req)
        # TODO extract common code b/t update_weights_from_distributed and update_weights_from_tensor later
        if success:
            if recv_req.flush_cache:
                flush_cache_success = self.flush_cache()
                assert flush_cache_success, "Cache flush failed after updating weights"
        else:
            logger.error(message)
        barrier(group=self.tp_cpu_group)
        return UpdateWeightsFromTensorReqOutput(success, message)

    def get_weights_by_name(self, recv_req: GetWeightsByNameReqInput):
        parameter = self.tp_worker.get_weights_by_name(recv_req)
        return GetWeightsByNameReqOutput(parameter)

    def release_memory_occupation(self, recv_req: ReleaseMemoryOccupationReqInput):
        tags = recv_req.tags

        if tags is None or len(tags) == 0:
            tags = [GPU_MEMORY_TYPE_WEIGHTS, GPU_MEMORY_TYPE_KV_CACHE]

        if GPU_MEMORY_TYPE_KV_CACHE in tags:
            self.memory_saver_adapter.pause(GPU_MEMORY_TYPE_KV_CACHE)
            self.flush_cache()

        if GPU_MEMORY_TYPE_WEIGHTS in tags:
            self.stashed_model_static_state = _export_static_state(
                self.tp_worker.worker.model_runner.model
            )
            torch.distributed.barrier(self.tp_cpu_group)
            self.memory_saver_adapter.pause(GPU_MEMORY_TYPE_WEIGHTS)

        return ReleaseMemoryOccupationReqOutput()

    def resume_memory_occupation(self, recv_req: ResumeMemoryOccupationReqInput):
        tags = recv_req.tags

        if tags is None or len(tags) == 0:
            tags = [GPU_MEMORY_TYPE_WEIGHTS, GPU_MEMORY_TYPE_KV_CACHE]

        if GPU_MEMORY_TYPE_WEIGHTS in tags:
            self.memory_saver_adapter.resume(GPU_MEMORY_TYPE_WEIGHTS)
            torch.distributed.barrier(self.tp_cpu_group)
            _import_static_state(
                self.tp_worker.worker.model_runner.model,
                self.stashed_model_static_state,
            )
            del self.stashed_model_static_state

        if GPU_MEMORY_TYPE_KV_CACHE in tags:
            self.memory_saver_adapter.resume(GPU_MEMORY_TYPE_KV_CACHE)

        return ResumeMemoryOccupationReqOutput()

    def slow_down(self, recv_req: SlowDownReqInput):
        t = recv_req.forward_sleep_time
        if t is not None and t <= 0:
            t = None
        self.forward_sleep_time = t
        return SlowDownReqOutput()

    def profile(self, recv_req: ProfileReq):
        if recv_req.type == ProfileReqType.START_PROFILE:
            if recv_req.profile_by_stage or recv_req.start_step:
                return self.init_profile(
                    recv_req.output_dir,
                    recv_req.start_step,
                    recv_req.num_steps,
                    recv_req.activities,
                    recv_req.with_stack,
                    recv_req.record_shapes,
                    recv_req.profile_by_stage,
                    recv_req.profile_id,
                )
            else:
                self.init_profile(
                    recv_req.output_dir,
                    recv_req.start_step,
                    recv_req.num_steps,
                    recv_req.activities,
                    recv_req.with_stack,
                    recv_req.record_shapes,
                    recv_req.profile_by_stage,
                    recv_req.profile_id,
                )
                return self.start_profile(True)
        else:
            return self.stop_profile()

    def init_profile(
        self,
        output_dir: Optional[str],
        start_step: Optional[int],
        num_steps: Optional[int],
        activities: Optional[List[str]],
        with_stack: Optional[bool],
        record_shapes: Optional[bool],
        profile_by_stage: bool,
        profile_id: str,
    ) -> ProfileReqOutput:
        if self.profile_in_progress:
            return ProfileReqOutput(
                success=False,
                message="Profiling is already in progress. Call /stop_profile first.",
            )

        self.profile_by_stage = profile_by_stage

        if output_dir is None:
            output_dir = os.getenv("SGLANG_TORCH_PROFILER_DIR", "/tmp")
        if activities is None:
            activities = ["CPU", "GPU"]

        self.torch_profiler_output_dir = output_dir
        self.torch_profiler_with_stack = with_stack
        self.torch_profiler_record_shapes = record_shapes
        self.profiler_activities = activities
        self.profile_id = profile_id

        if start_step:
            self.profiler_start_forward_ct = max(start_step, self.forward_ct + 1)

        if num_steps:
            self.profile_steps = num_steps
            if self.profile_by_stage:
                self.profiler_target_prefill_ct = num_steps
                self.profiler_target_decode_ct = num_steps
                self.profiler_prefill_ct = 0
                self.profiler_decode_ct = 0
            elif start_step:
                self.profiler_target_forward_ct = (
                    self.profiler_start_forward_ct + num_steps
                )
            else:
                self.profiler_target_forward_ct = self.forward_ct + num_steps
            # The caller will be notified when reaching profiler_target_forward_ct
        else:
            self.profiler_target_forward_ct = None

        return ProfileReqOutput(success=True, message="Succeeded")

    def start_profile(
        self, stage: Optional[ForwardMode] = None
    ) -> ProfileReqOutput | None:
        stage_str = f" for {stage.__str__()}" if stage else ""
        logger.info(
            f"Profiling starts{stage_str}. Traces will be saved to: {self.torch_profiler_output_dir} (with profile id: {self.profile_id})",
        )

        activities = self.profiler_activities
        with_stack = self.torch_profiler_with_stack
        record_shapes = self.torch_profiler_record_shapes

        activity_map = {
            "CPU": torch.profiler.ProfilerActivity.CPU,
            "GPU": torch.profiler.ProfilerActivity.CUDA,
        }
        torchprof_activities = [
            activity_map[a] for a in activities if a in activity_map
        ]

        if "RPD" in activities:
            from rpdTracerControl import rpdTracerControl

            rpdTracerControl.skipCreate()

            self.rpd_profile_path = os.path.join(
                self.torch_profiler_output_dir,
                "rpd-" + str(time.time()) + f"-TP-{self.tp_rank}" + ".trace.json.gz",
            )

            if self.tp_rank == 0:
                import sqlite3

                from rocpd.schema import RocpdSchema

                if os.path.exists("trace.rpd"):
                    os.unlink("trace.rpd")
                schema = RocpdSchema()
                connection = sqlite3.connect("trace.rpd")
                schema.writeSchema(connection)
                connection.commit()
                del connection
            torch.distributed.barrier(self.tp_cpu_group)

            self.rpd_profiler = rpdTracerControl()
            self.rpd_profiler.setPythonTrace(True)
            self.rpd_profiler.start()
            self.rpd_profiler.rangePush("", "rpd profile range", "")
            self.profile_in_progress = True
        elif torchprof_activities:
            self.torch_profiler = torch.profiler.profile(
                activities=torchprof_activities,
                with_stack=with_stack if with_stack is not None else True,
                record_shapes=record_shapes if record_shapes is not None else False,
            )
            self.torch_profiler.start()
            self.profile_in_progress = True

        if "MEM" in activities:
            torch.cuda.memory._record_memory_history(max_entries=100000)
            self.profile_in_progress = True

        if "CUDA_PROFILER" in activities:
            torch.cuda.cudart().cudaProfilerStart()
            self.profile_in_progress = True

        return ProfileReqOutput(success=True, message="Succeeded")

    def stop_profile(
        self, stage: Optional[ForwardMode] = None
    ) -> ProfileReqOutput | None:
        if not self.profile_in_progress:
            return ProfileReqOutput(
                success=False,
                message="Profiling is not in progress. Call /start_profile first.",
            )

        if not Path(self.torch_profiler_output_dir).exists():
            Path(self.torch_profiler_output_dir).mkdir(parents=True, exist_ok=True)

        stage_suffix = f"-{stage.__str__()}" if stage else ""
        logger.info("Stop profiling" + stage_suffix + "...")
        if self.torch_profiler is not None:
            self.torch_profiler.stop()
            self.torch_profiler.export_chrome_trace(
                os.path.join(
                    self.torch_profiler_output_dir,
                    self.profile_id
                    + f"-TP-{self.tp_rank}"
                    + stage_suffix
                    + ".trace.json.gz",
                )
            )
            torch.distributed.barrier(self.tp_cpu_group)

        if self.rpd_profiler is not None:
            self.rpd_profiler.rangePop()
            self.rpd_profiler.stop()
            self.rpd_profiler.flush()

            torch.distributed.barrier(self.tp_cpu_group)
            if self.tp_rank == 0:
                from sglang.srt.utils import rpd_to_chrome_trace

                rpd_to_chrome_trace("trace.rpd", self.rpd_profile_path)
            self.rpd_profiler = None
            self.rpd_profiler_path = None

        if self.profiler_activities is not None and "MEM" in self.profiler_activities:
            memory_profile_path = os.path.join(
                self.torch_profiler_output_dir,
                str(time.time())
                + f"-TP-{self.tp_rank}-memory"
                + stage_suffix
                + ".pickle",
            )
            torch.cuda.memory._dump_snapshot(memory_profile_path)
            torch.cuda.memory._record_memory_history(enabled=None)

        if "CUDA_PROFILER" in self.profiler_activities:
            torch.cuda.cudart().cudaProfilerStop()

        logger.info(
            "Profiling done. Traces are saved to: %s",
            self.torch_profiler_output_dir,
        )
        self.torch_profiler = None
        self.profile_in_progress = False
        self.profiler_start_forward_ct = None

        return ProfileReqOutput(success=True, message="Succeeded.")

    def _profile_batch_predicate(self, batch):
        if self.profile_by_stage:
            if batch.forward_mode.is_prefill():
                if self.profiler_prefill_ct == 0:
                    self.start_profile(batch.forward_mode)
                self.profiler_prefill_ct += 1
                if self.profiler_prefill_ct > self.profiler_target_prefill_ct:
                    if self.profile_in_progress:
                        self.stop_profile(stage=ForwardMode.EXTEND)
            elif batch.forward_mode.is_decode():
                if self.profiler_decode_ct == 0:
                    if self.profile_in_progress:
                        # force trace flush
                        self.stop_profile(ForwardMode.EXTEND)
                    self.start_profile(batch.forward_mode)
                self.profiler_decode_ct += 1
                if self.profiler_decode_ct > self.profiler_target_decode_ct:
                    if self.profile_in_progress:
                        self.stop_profile(stage=ForwardMode.DECODE)
            elif batch.forward_mode.is_idle():
                pass
            else:
                raise RuntimeError(f"unsupported profile stage: {batch.forward_mode}")
        else:
            # Check profiler
            if (
                self.profiler_target_forward_ct
                and self.profiler_target_forward_ct <= self.forward_ct
            ):
                self.stop_profile()
            if (
                self.profiler_start_forward_ct
                and self.profiler_start_forward_ct == self.forward_ct
            ):
                self.start_profile()

    def expert_distribution_handle(self, recv_req: ExpertDistributionReq):
        if recv_req == ExpertDistributionReq.START_RECORD:
            get_global_expert_distribution_recorder().start_record()
        elif recv_req == ExpertDistributionReq.STOP_RECORD:
            get_global_expert_distribution_recorder().stop_record()
        elif recv_req == ExpertDistributionReq.DUMP_RECORD:
            get_global_expert_distribution_recorder().dump_record()
        else:
            raise ValueError("Unrecognized ExpertDistributionReq value")
        return ExpertDistributionReqOutput()

    def open_session(self, recv_req: OpenSessionReqInput):
        # handle error
        session_id = recv_req.session_id
        if session_id in self.sessions:
            logger.warning(f"session id {session_id} already exist, cannot open.")
            return OpenSessionReqOutput(session_id, False)
        elif session_id is None:
            logger.warning("session id is None, cannot open.")
            return OpenSessionReqOutput(session_id, False)
        else:
            self.sessions[session_id] = Session(
                recv_req.capacity_of_str_len, session_id
            )
            return OpenSessionReqOutput(session_id, True)

    def close_session(self, recv_req: CloseSessionReqInput):
        # handle error
        session_id = recv_req.session_id
        if session_id not in self.sessions:
            logger.warning(f"session id {session_id} does not exist, cannot delete.")
        else:
            del self.sessions[session_id]

    def get_print_prefix(self):
        prefix = ""
        if self.attn_dp_rank is not None:
            prefix += f" DP{self.attn_dp_rank}"
        if self.server_args.tp_size > 1:
            prefix += f" TP{self.tp_rank}"
        if self.pp_size > 1:
            prefix += f" PP{self.pp_rank}"
        return prefix

    def _publish_kv_events(self):
        if self.enable_kv_cache_events:
            events = self.tree_cache.take_events()
            if events:
                batch = KVEventBatch(ts=time.time(), events=events)
                self.kv_event_publisher.publish(batch)


def is_health_check_generate_req(recv_req):
    return getattr(recv_req, "rid", "").startswith("HEALTH_CHECK")


def _export_static_state(model):
    return dict(
        buffers=[
            (name, buffer.detach().clone()) for name, buffer in model.named_buffers()
        ]
    )


def _import_static_state(model, static_params):
    self_named_buffers = dict(model.named_buffers())
    for name, tensor in static_params["buffers"]:
        self_named_buffers[name][...] = tensor


def run_scheduler_process(
    server_args: ServerArgs,
    port_args: PortArgs,
    gpu_id: int,
    tp_rank: int,
    pp_rank: int,
    dp_rank: Optional[int],
    pipe_writer,
):
    # Generate the prefix
    prefix = ""
    if dp_rank is not None:
        prefix += f" DP{dp_rank}"
    if server_args.tp_size > 1:
        prefix += f" TP{tp_rank}"
    if server_args.pp_size > 1:
        prefix += f" PP{pp_rank}"

    # Config the process
    kill_itself_when_parent_died()
    setproctitle.setproctitle(f"sglang::scheduler{prefix.replace(' ', '_')}")
    faulthandler.enable()
    parent_process = psutil.Process().parent()

    # [For Router] if env var "SGLANG_DP_RANK" exist, set dp_rank to the value of the env var
    if dp_rank is None and "SGLANG_DP_RANK" in os.environ:
        dp_rank = int(os.environ["SGLANG_DP_RANK"])

    # Configure the logger
    configure_logger(server_args, prefix=prefix)
    suppress_other_loggers()

    # Set cpu affinity to this gpu process
    if get_bool_env_var("SGLANG_SET_CPU_AFFINITY"):
        set_gpu_proc_affinity(server_args.tp_size, server_args.nnodes, gpu_id)

    embedding_cache_size = 100
    if "SGLANG_VLM_CACHE_SIZE_MB" in os.environ:
        embedding_cache_size = int(os.environ["SGLANG_VLM_CACHE_SIZE_MB"])
    init_embedding_cache(embedding_cache_size * 1024 * 1024)
    # Create a scheduler and run the event loop
    try:
        scheduler = Scheduler(server_args, port_args, gpu_id, tp_rank, pp_rank, dp_rank)
        pipe_writer.send(
            {
                "status": "ready",
                "max_total_num_tokens": scheduler.max_total_num_tokens,
                "max_req_input_len": scheduler.max_req_input_len,
            }
        )
        disaggregation_mode: DisaggregationMode = scheduler.disaggregation_mode

        if disaggregation_mode == DisaggregationMode.NULL:
            if server_args.pp_size > 1:
                scheduler.event_loop_pp()
            elif scheduler.enable_overlap:
                scheduler.event_loop_overlap()
            else:
                scheduler.event_loop_normal()
        elif disaggregation_mode == DisaggregationMode.PREFILL:
            if scheduler.enable_overlap:
                scheduler.event_loop_overlap_disagg_prefill()
            else:
                scheduler.event_loop_normal_disagg_prefill()

        elif disaggregation_mode == DisaggregationMode.DECODE:
            if scheduler.enable_overlap:
                scheduler.event_loop_overlap_disagg_decode()
            else:
                scheduler.event_loop_normal_disagg_decode()

    except Exception:
        traceback = get_exception_traceback()
        logger.error(f"Scheduler hit an exception: {traceback}")
        parent_process.send_signal(signal.SIGQUIT)<|MERGE_RESOLUTION|>--- conflicted
+++ resolved
@@ -1260,7 +1260,6 @@
                 last_hash = req.last_host_node.get_last_hash_value()
                 matched_len = len(req.prefix_indices) + req.host_hit_length
                 if (matched_len > 0 and last_hash is not None) or matched_len == 0:
-<<<<<<< HEAD
                     new_input_tokens_len = len(req.fill_ids) - matched_len
                     new_input_tokens_len = new_input_tokens_len - (
                         new_input_tokens_len % self.page_size
@@ -1268,9 +1267,6 @@
                     new_input_tokens = req.fill_ids[
                         matched_len : matched_len + new_input_tokens_len
                     ]
-=======
-                    new_input_tokens = req.fill_ids[matched_len:]
->>>>>>> d0510f08
                     self.tree_cache.prefetch_from_storage(
                         req.rid, req.last_host_node, new_input_tokens, last_hash
                     )
@@ -1748,12 +1744,8 @@
                     break
 
             if self.enable_hicache_storage:
-<<<<<<< HEAD
                 if not self.tree_cache.check_prefetch_progress(req.rid):
                     continue
-=======
-                self.tree_cache.check_prefetch_progress(req.rid)
->>>>>>> d0510f08
 
             req.init_next_round_input(self.tree_cache)
             res = adder.add_one_req(req, has_chunked_req=(self.chunked_req is not None))
