# Copyright 2023-2024 SGLang Team
# Licensed under the Apache License, Version 2.0 (the "License");
# you may not use this file except in compliance with the License.
# You may obtain a copy of the License at
#
#     http://www.apache.org/licenses/LICENSE-2.0
#
# Unless required by applicable law or agreed to in writing, software
# distributed under the License is distributed on an "AS IS" BASIS,
# WITHOUT WARRANTIES OR CONDITIONS OF ANY KIND, either express or implied.
# See the License for the specific language governing permissions and
# limitations under the License.
# ==============================================================================
"""A scheduler that manages a tensor parallel GPU worker."""

import faulthandler
import logging
import os
import signal
import sys
import threading
import time
from collections import deque
from concurrent import futures
from dataclasses import dataclass
from http import HTTPStatus
from types import SimpleNamespace
from typing import Dict, List, Optional, Tuple, Union

import psutil
import setproctitle
import torch
import zmq
from torch.distributed import barrier

from sglang.global_config import global_config
from sglang.srt.configs.model_config import ModelConfig
from sglang.srt.constrained.base_grammar_backend import (
    INVALID_GRAMMAR_OBJ,
    create_grammar_backend,
)
from sglang.srt.disaggregation.decode import (
    DecodePreallocQueue,
    DecodeTransferQueue,
    SchedulerDisaggregationDecodeMixin,
)
from sglang.srt.disaggregation.decode_kvcache_offload_manager import (
    DecodeKVCacheOffloadManager,
)
from sglang.srt.disaggregation.prefill import (
    PrefillBootstrapQueue,
    SchedulerDisaggregationPrefillMixin,
)
from sglang.srt.disaggregation.utils import (
    DisaggregationMode,
    MetadataBuffers,
    ReqToMetadataIdxAllocator,
    TransferBackend,
    prepare_abort,
)
from sglang.srt.distributed import get_pp_group, get_world_group
from sglang.srt.eplb.expert_distribution import get_global_expert_distribution_recorder
from sglang.srt.hf_transformers_utils import (
    get_processor,
    get_tokenizer,
    get_tokenizer_from_processor,
)
from sglang.srt.layers.dp_attention import compute_dp_attention_world_info
from sglang.srt.layers.logits_processor import LogitsProcessorOutput
from sglang.srt.layers.moe import initialize_moe_config
from sglang.srt.managers.io_struct import (
    AbortReq,
    BatchTokenizedEmbeddingReqInput,
    BatchTokenizedGenerateReqInput,
    ClearHiCacheReqInput,
    ClearHiCacheReqOutput,
    CloseSessionReqInput,
    DestroyWeightsUpdateGroupReqInput,
    ExpertDistributionReq,
    ExpertDistributionReqOutput,
    FlushCacheReqInput,
    FlushCacheReqOutput,
    FreezeGCReq,
    GetInternalStateReq,
    GetInternalStateReqOutput,
    GetLoadReqInput,
    GetLoadReqOutput,
    GetWeightsByNameReqInput,
    HealthCheckOutput,
    InitWeightsSendGroupForRemoteInstanceReqInput,
    InitWeightsSendGroupForRemoteInstanceReqOutput,
    InitWeightsUpdateGroupReqInput,
    LoadLoRAAdapterReqInput,
    LoadLoRAAdapterReqOutput,
    MultiTokenizerRegisterReq,
    MultiTokenizerWrapper,
    OpenSessionReqInput,
    OpenSessionReqOutput,
    ProfileReq,
    ReleaseMemoryOccupationReqInput,
    ResumeMemoryOccupationReqInput,
    RpcReqInput,
    RpcReqOutput,
    SendWeightsToRemoteInstanceReqInput,
    SendWeightsToRemoteInstanceReqOutput,
    SetInternalStateReq,
    SetInternalStateReqOutput,
    SlowDownReqInput,
    SlowDownReqOutput,
    TokenizedEmbeddingReqInput,
    TokenizedGenerateReqInput,
    UnloadLoRAAdapterReqInput,
    UnloadLoRAAdapterReqOutput,
    UpdateWeightFromDiskReqInput,
    UpdateWeightsFromDistributedReqInput,
    UpdateWeightsFromTensorReqInput,
)
from sglang.srt.managers.mm_utils import init_embedding_cache
from sglang.srt.managers.schedule_batch import (
    FINISH_ABORT,
    MultimodalInputs,
    Req,
    RequestStage,
    ScheduleBatch,
    global_server_args_dict,
)
from sglang.srt.managers.schedule_policy import (
    AddReqResult,
    PrefillAdder,
    SchedulePolicy,
)
from sglang.srt.managers.scheduler_input_blocker import SchedulerInputBlocker
from sglang.srt.managers.scheduler_metrics_mixin import (
    RECORD_STEP_TIME,
    SchedulerMetricsMixin,
)
from sglang.srt.managers.scheduler_output_processor_mixin import (
    SchedulerOutputProcessorMixin,
)
from sglang.srt.managers.scheduler_profiler_mixin import SchedulerProfilerMixin
from sglang.srt.managers.scheduler_recv_skipper import SchedulerRecvSkipper
from sglang.srt.managers.scheduler_update_weights_mixin import (
    SchedulerUpdateWeightsMixin,
)
from sglang.srt.managers.session_controller import Session
from sglang.srt.managers.tp_worker import TpModelWorker
from sglang.srt.managers.tp_worker_overlap_thread import TpModelWorkerClient
from sglang.srt.managers.utils import DPBalanceMeta, validate_input_length
from sglang.srt.mem_cache.chunk_cache import ChunkCache, SWAChunkCache
from sglang.srt.mem_cache.hiradix_cache import HiRadixCache
from sglang.srt.mem_cache.radix_cache import RadixCache
from sglang.srt.mem_cache.swa_radix_cache import SWARadixCache
from sglang.srt.model_executor.forward_batch_info import ForwardMode, PPProxyTensors
from sglang.srt.parser.reasoning_parser import ReasoningParser
from sglang.srt.server_args import PortArgs, ServerArgs
from sglang.srt.speculative.spec_info import SpeculativeAlgorithm
from sglang.srt.torch_memory_saver_adapter import TorchMemorySaverAdapter
from sglang.srt.tracing.trace import (
    process_tracing_init,
    trace_set_proc_propagate_context,
    trace_set_thread_info,
    trace_slice_batch,
    trace_slice_end,
    trace_slice_start,
)
from sglang.srt.two_batch_overlap import TboDPAttentionPreparer
from sglang.srt.utils import (
    DynamicGradMode,
    broadcast_pyobj,
    configure_gc_logger,
    configure_logger,
    disable_request_logging,
    freeze_gc,
    get_available_gpu_memory,
    get_bool_env_var,
    get_int_env_var,
    get_zmq_socket,
    is_cpu,
    kill_itself_when_parent_died,
    numa_bind_to_node,
    point_to_point_pyobj,
    pyspy_dump_schedulers,
    require_mlp_sync,
    require_mlp_tp_gather,
    set_gpu_proc_affinity,
    set_random_seed,
    suppress_other_loggers,
)
from sglang.utils import TypeBasedDispatcher, get_exception_traceback

logger = logging.getLogger(__name__)

# Test retract decode for debugging purposes
TEST_RETRACT = get_bool_env_var("SGLANG_TEST_RETRACT")
GRAMMAR_TIMEOUT = float(os.environ.get("SGLANG_GRAMMAR_TIMEOUT", 300))

_is_cpu = is_cpu()


@dataclass
class GenerationBatchResult:
    logits_output: Optional[LogitsProcessorOutput]
    pp_hidden_states_proxy_tensors: Optional[torch.Tensor]
    next_token_ids: Optional[List[int]]
    extend_input_len_per_req: List[int]
    extend_logprob_start_len_per_req: List[int]
    bid: int
    can_run_cuda_graph: bool


@dataclass
class EmbeddingBatchResult:
    embeddings: torch.Tensor
    bid: int


class Scheduler(
    SchedulerOutputProcessorMixin,
    SchedulerUpdateWeightsMixin,
    SchedulerProfilerMixin,
    SchedulerMetricsMixin,
    SchedulerDisaggregationDecodeMixin,
    SchedulerDisaggregationPrefillMixin,
):
    """A scheduler that manages a tensor parallel GPU worker."""

    def __init__(
        self,
        server_args: ServerArgs,
        port_args: PortArgs,
        gpu_id: int,
        tp_rank: int,
        moe_ep_rank: int,
        pp_rank: int,
        dp_rank: Optional[int],
        dp_balance_meta: Optional[DPBalanceMeta] = None,
    ):
        # Parse args
        self.server_args = server_args
        self.tp_rank = tp_rank
        self.moe_ep_rank = moe_ep_rank
        self.pp_rank = pp_rank
        self.dp_rank = dp_rank
        self.tp_size = server_args.tp_size
        self.moe_ep_size = server_args.ep_size
        self.pp_size = server_args.pp_size
        self.dp_size = server_args.dp_size
        self.schedule_policy = server_args.schedule_policy
        self.enable_priority_scheduling = server_args.enable_priority_scheduling
        self.schedule_low_priority_values_first = (
            server_args.schedule_low_priority_values_first
        )
        self.priority_scheduling_preemption_threshold = (
            server_args.priority_scheduling_preemption_threshold
        )
        self.enable_lora = server_args.enable_lora
        self.max_loras_per_batch = server_args.max_loras_per_batch
        self.enable_overlap = not server_args.disable_overlap_schedule
        self.skip_tokenizer_init = server_args.skip_tokenizer_init
        self.enable_metrics = server_args.enable_metrics
        self.enable_metrics_for_all_schedulers = (
            server_args.enable_metrics_for_all_schedulers
        )
        self.enable_kv_cache_events = server_args.kv_events_config and tp_rank == 0
        self.enable_trace = server_args.enable_trace
        self.stream_interval = server_args.stream_interval
        self.spec_algorithm = SpeculativeAlgorithm.from_string(
            server_args.speculative_algorithm
        )
        self.gpu_id = gpu_id
        self.enable_hierarchical_cache = server_args.enable_hierarchical_cache
        self.enable_hicache_storage = server_args.hicache_storage_backend is not None
        self.page_size = server_args.page_size

        self.attn_tp_rank, self.attn_tp_size, self.attn_dp_rank = (
            compute_dp_attention_world_info(
                server_args.enable_dp_attention,
                self.tp_rank,
                self.tp_size,
                self.dp_size,
            )
        )

        # Init model config
        self.model_config = ModelConfig.from_server_args(server_args)

        # Init inter-process communication
        context = zmq.Context(2)
        self.idle_sleeper = None
        if self.pp_rank == 0 and self.attn_tp_rank == 0:
            self.recv_from_tokenizer = get_zmq_socket(
                context, zmq.PULL, port_args.scheduler_input_ipc_name, False
            )
            self.recv_from_rpc = get_zmq_socket(
                context, zmq.DEALER, port_args.rpc_ipc_name, False
            )

            self.send_to_tokenizer = get_zmq_socket(
                context, zmq.PUSH, port_args.tokenizer_ipc_name, False
            )
            if server_args.skip_tokenizer_init:
                # Directly send to the TokenizerManager
                self.send_to_detokenizer = get_zmq_socket(
                    context, zmq.PUSH, port_args.tokenizer_ipc_name, False
                )
            else:
                # Send to the DetokenizerManager
                self.send_to_detokenizer = get_zmq_socket(
                    context, zmq.PUSH, port_args.detokenizer_ipc_name, False
                )

            if self.server_args.sleep_on_idle:
                self.idle_sleeper = IdleSleeper(
                    [
                        self.recv_from_tokenizer,
                        self.recv_from_rpc,
                    ]
                )
        else:
            self.recv_from_tokenizer = None
            self.recv_from_rpc = None
            self.send_to_tokenizer = SimpleNamespace(send_pyobj=lambda x: None)
            self.send_to_detokenizer = SimpleNamespace(send_pyobj=lambda x: None)

        if self.current_scheduler_metrics_enabled():
            self.send_metrics_from_scheduler = get_zmq_socket(
                context, zmq.PUSH, port_args.metrics_ipc_name, False
            )

        # Init tokenizer
        self.init_tokenizer()

        # Init moe config
        self.init_moe_config()

        # Set reasoning_parser and think_end_id if --reasoning_parser is enabled
        if self.server_args.reasoning_parser and self.tokenizer:
            reasoning_parser = ReasoningParser(
                model_type=self.server_args.reasoning_parser, stream_reasoning=False
            )
            self.tokenizer.think_end_id = self.tokenizer.encode(
                reasoning_parser.detector.think_end_token, add_special_tokens=False
            )[0]

        # Check whether overlap can be enabled
        if not self.is_generation:
            self.enable_overlap = False
            logger.info("Overlap scheduler is disabled for embedding models.")

        # Launch a tensor parallel worker
        if self.enable_overlap:
            TpWorkerClass = TpModelWorkerClient
        else:
            TpWorkerClass = TpModelWorker

        self.tp_worker = TpWorkerClass(
            server_args=server_args,
            gpu_id=gpu_id,
            tp_rank=tp_rank,
            moe_ep_rank=moe_ep_rank,
            pp_rank=pp_rank,
            dp_rank=dp_rank,
            nccl_port=port_args.nccl_port,
        )

        # Launch a draft worker for speculative decoding
        if self.spec_algorithm.is_eagle():
            from sglang.srt.speculative.eagle_worker import EAGLEWorker

            self.draft_worker = EAGLEWorker(
                gpu_id=gpu_id,
                tp_rank=tp_rank,
                moe_ep_rank=moe_ep_rank,
                server_args=server_args,
                nccl_port=port_args.nccl_port,
                target_worker=self.tp_worker,
                dp_rank=dp_rank,
            )
        elif self.spec_algorithm.is_standalone():
            from sglang.srt.speculative.standalone_worker import StandaloneWorker

            self.draft_worker = StandaloneWorker(
                gpu_id=gpu_id,
                tp_rank=tp_rank,
                moe_ep_rank=moe_ep_rank,
                server_args=server_args,
                nccl_port=port_args.nccl_port,
                target_worker=self.tp_worker,
                dp_rank=dp_rank,
            )
        elif self.spec_algorithm.is_ngram():
            from sglang.srt.speculative.ngram_worker import NGRAMWorker

            self.draft_worker = NGRAMWorker(
                gpu_id=gpu_id,
                tp_rank=tp_rank,
                moe_ep_rank=moe_ep_rank,
                server_args=server_args,
                nccl_port=port_args.nccl_port,
                target_worker=self.tp_worker,
                dp_rank=dp_rank,
            )
        else:
            self.draft_worker = None

        # Get token and memory info from the model worker
        (
            self.max_total_num_tokens,
            self.max_prefill_tokens,
            self.max_running_requests,
            self.max_queued_requests,
            self.max_req_len,
            self.max_req_input_len,
            self.random_seed,
            self.device,
            worker_global_server_args_dict,
            _,
            _,
            _,
        ) = self.tp_worker.get_worker_info()
        if global_server_args_dict["max_micro_batch_size"] is None:
            global_server_args_dict["max_micro_batch_size"] = max(
                self.max_running_requests // server_args.pp_size, 1
            )

        self.tp_group = self.tp_worker.get_tp_group()
        self.tp_cpu_group = self.tp_group.cpu_group
        self.attn_tp_group = self.tp_worker.get_attention_tp_group()
        self.attn_tp_cpu_group = self.tp_worker.get_attention_tp_cpu_group()
        self.pp_group = get_pp_group()
        self.world_group = get_world_group()

        self.pad_input_ids_func = self.tp_worker.get_pad_input_ids_func()
        global_server_args_dict.update(worker_global_server_args_dict)
        set_random_seed(self.random_seed)

        # Hybrid memory pool
        self.is_hybrid = self.tp_worker.is_hybrid
        if self.is_hybrid:
            self.sliding_window_size = self.tp_worker.sliding_window_size
            self.full_tokens_per_layer, self.swa_tokens_per_layer = (
                self.tp_worker.get_tokens_per_layer_info()
            )

        # Print debug info
        if tp_rank == 0:
            avail_mem = get_available_gpu_memory(
                self.device, self.gpu_id, empty_cache=False
            )
            logger.info(
                f"max_total_num_tokens={self.max_total_num_tokens}, "
                f"chunked_prefill_size={server_args.chunked_prefill_size}, "
                f"max_prefill_tokens={self.max_prefill_tokens}, "
                f"max_running_requests={self.max_running_requests}, "
                f"context_len={self.model_config.context_len}, "
                f"{'available_cpu_mem' if self.device == 'cpu' else 'available_gpu_mem'}={avail_mem:.2f} GB"
            )

        # Init memory pool and cache
        self.init_memory_pool_and_cache()

        # Init running status
        self.waiting_queue: List[Req] = []
        # The running decoding batch for continuous batching
        self.running_batch: ScheduleBatch = ScheduleBatch(reqs=[], batch_is_full=False)
        # The current forward batch
        self.cur_batch: Optional[ScheduleBatch] = None
        # The last forward batch
        self.last_batch: Optional[ScheduleBatch] = None
        self.forward_ct = 0
        self.forward_ct_decode = 0
        self.num_generated_tokens = 0
        self.last_prefill_tokens = 0
        self.last_decode_stats_tic = time.perf_counter()
        self.last_prefill_stats_tic = time.perf_counter()
        self.return_health_check_ct = 0
        self.num_retracted_reqs: int = 0
        self.num_paused_reqs: int = 0
        self.kv_transfer_speed_gb_s: float = 0.0
        self.kv_transfer_latency_ms: float = 0.0
        self.sessions: Dict[str, Session] = {}
        self.current_stream = torch.get_device_module(self.device).current_stream()
        if self.device == "cpu":
            self.current_stream.synchronize = lambda: None  # No-op for CPU
        self.forward_sleep_time = None

        # Init chunked prefill
        self.chunked_prefill_size = server_args.chunked_prefill_size
        if self.chunked_prefill_size <= 0:  # -1 means disable
            self.chunked_prefill_size = None
        self.chunked_req = None
        self.is_mixed_chunk = (
            self.chunked_prefill_size is not None and server_args.enable_mixed_chunk
        )

        # Init the grammar backend for constrained generation
        self.grammar_queue: List[Req] = []
        if not server_args.skip_tokenizer_init:
            self.grammar_backend = create_grammar_backend(
                server_args,
                self.tokenizer,
                self.model_config.vocab_size,
                self.model_config.hf_eos_token_id,
            )
        else:
            self.grammar_backend = None

        # Init schedule policy and new token estimation
        self.policy = SchedulePolicy(
            self.schedule_policy,
            self.tree_cache,
            self.enable_hierarchical_cache,
            self.enable_priority_scheduling,
            self.schedule_low_priority_values_first,
        )
        # Enable preemption for priority scheduling.
        self.try_preemption = self.enable_priority_scheduling

        assert (
            server_args.schedule_conservativeness >= 0
        ), "Invalid schedule_conservativeness"
        self.init_new_token_ratio = min(
            global_config.default_init_new_token_ratio
            * server_args.schedule_conservativeness,
            1.0,
        )
        self.min_new_token_ratio = min(
            self.init_new_token_ratio
            * global_config.default_min_new_token_ratio_factor,
            1.0,
        )
        self.new_token_ratio_decay = (
            self.init_new_token_ratio - self.min_new_token_ratio
        ) / global_config.default_new_token_ratio_decay_steps
        self.new_token_ratio = self.init_new_token_ratio

        # Init watchdog thread
        self.watchdog_timeout = server_args.watchdog_timeout
        t = threading.Thread(target=self.watchdog_thread, daemon=True)
        t.start()
        self.parent_process = psutil.Process().parent()

        # Init memory saver, profiler and metric stats
        self.memory_saver_adapter = TorchMemorySaverAdapter.create(
            enable=server_args.enable_memory_saver
        )
        self.offload_tags = set()
        self.init_profiler()

        self.recv_skipper = SchedulerRecvSkipper.maybe_create(server_args)
        self.input_blocker = (
            SchedulerInputBlocker(noop=self.attn_tp_rank != 0)
            if get_bool_env_var("SGLANG_ENABLE_COLOCATED_BATCH_GEN")
            else None
        )

        # Init metrics stats
        self.init_metrics(tp_rank, pp_rank, dp_rank)
        self.init_dp_balance(dp_balance_meta)

        if self.enable_kv_cache_events:
            self.init_kv_events(server_args.kv_events_config)

        # Init disaggregation
        self.disaggregation_mode = DisaggregationMode(
            self.server_args.disaggregation_mode
        )
        self.init_disaggregation()

        if get_bool_env_var("SGLANG_GC_LOG"):
            configure_gc_logger()

        # Init prefill kv split size when deterministic inference is enabled with various attention backends
        self.init_deterministic_inference_config()

        # Init request dispatcher
        self._request_dispatcher = TypeBasedDispatcher(
            [
                (TokenizedGenerateReqInput, self.handle_generate_request),
                (TokenizedEmbeddingReqInput, self.handle_embedding_request),
                (BatchTokenizedGenerateReqInput, self.handle_batch_generate_request),
                (BatchTokenizedEmbeddingReqInput, self.handle_batch_embedding_request),
                (FlushCacheReqInput, self.flush_cache_wrapped),
                (ClearHiCacheReqInput, self.clear_hicache_storage_wrapped),
                (AbortReq, self.abort_request),
                (OpenSessionReqInput, self.open_session),
                (CloseSessionReqInput, self.close_session),
                (UpdateWeightFromDiskReqInput, self.update_weights_from_disk),
                (InitWeightsUpdateGroupReqInput, self.init_weights_update_group),
                (DestroyWeightsUpdateGroupReqInput, self.destroy_weights_update_group),
                (
                    InitWeightsSendGroupForRemoteInstanceReqInput,
                    self.init_weights_send_group_for_remote_instance,
                ),
                (
                    SendWeightsToRemoteInstanceReqInput,
                    self.send_weights_to_remote_instance,
                ),
                (
                    UpdateWeightsFromDistributedReqInput,
                    self.update_weights_from_distributed,
                ),
                (UpdateWeightsFromTensorReqInput, self.update_weights_from_tensor),
                (GetWeightsByNameReqInput, self.get_weights_by_name),
                (ReleaseMemoryOccupationReqInput, self.release_memory_occupation),
                (ResumeMemoryOccupationReqInput, self.resume_memory_occupation),
                (SlowDownReqInput, self.slow_down),
                (ProfileReq, self.profile),
                (FreezeGCReq, self.handle_freeze_gc),
                (GetInternalStateReq, self.get_internal_state),
                (SetInternalStateReq, self.set_internal_state),
                (RpcReqInput, self.handle_rpc_request),
                (ExpertDistributionReq, self.expert_distribution_handle),
                (LoadLoRAAdapterReqInput, self.load_lora_adapter),
                (UnloadLoRAAdapterReqInput, self.unload_lora_adapter),
                (MultiTokenizerRegisterReq, self.register_multi_tokenizer),
                (GetLoadReqInput, self.get_load),
            ]
        )

    def init_deterministic_inference_config(self):
        """Initialize deterministic inference configuration for different attention backends."""
        if not self.server_args.enable_deterministic_inference:
            self.truncation_align_size = None
            return

        backend_sizes = {
            "flashinfer": ("SGLANG_FLASHINFER_PREFILL_SPLIT_TILE_SIZE", 4096),
            "triton": ("SGLANG_TRITON_PREFILL_TRUNCATION_ALIGN_SIZE", 4096),
        }
        env_var, default_size = backend_sizes.get(
            self.server_args.attention_backend, (None, None)
        )
        self.truncation_align_size = (
            get_int_env_var(env_var, default_size) if env_var else None
        )

    def init_tokenizer(self):
        server_args = self.server_args
        self.is_generation = self.model_config.is_generation

        if server_args.skip_tokenizer_init:
            self.tokenizer = self.processor = None
        else:
            if self.model_config.is_multimodal:
                self.processor = get_processor(
                    server_args.tokenizer_path,
                    tokenizer_mode=server_args.tokenizer_mode,
                    trust_remote_code=server_args.trust_remote_code,
                    revision=server_args.revision,
                    use_fast=not server_args.disable_fast_image_processor,
                )
                self.tokenizer = get_tokenizer_from_processor(self.processor)
            else:
                self.tokenizer = get_tokenizer(
                    server_args.tokenizer_path,
                    tokenizer_mode=server_args.tokenizer_mode,
                    trust_remote_code=server_args.trust_remote_code,
                    revision=server_args.revision,
                )

    def init_memory_pool_and_cache(self):
        server_args = self.server_args

        self.req_to_token_pool, self.token_to_kv_pool_allocator = (
            self.tp_worker.get_memory_pool()
        )

        if (
            server_args.chunked_prefill_size is not None
            and server_args.disable_radix_cache
        ):
            if self.is_hybrid:
                ChunkCacheClass = SWAChunkCache
            else:
                ChunkCacheClass = ChunkCache
            self.tree_cache = ChunkCacheClass(
                req_to_token_pool=self.req_to_token_pool,
                token_to_kv_pool_allocator=self.token_to_kv_pool_allocator,
                page_size=self.page_size,
            )
        else:
            if os.environ.get("SGLANG_EXPERIMENTAL_CPP_RADIX_TREE") == "1":
                # lazy import to avoid JIT overhead
                from sglang.srt.mem_cache.radix_cache_cpp import RadixCacheCpp

                self.tree_cache = RadixCacheCpp(
                    disable=False,
                    use_hicache=self.enable_hierarchical_cache,
                    req_to_token_pool=self.req_to_token_pool,
                    token_to_kv_pool=self.token_to_kv_pool_allocator,
                    tp_cache_group=self.tp_cpu_group,
                    page_size=self.page_size,
                    hicache_ratio=server_args.hicache_ratio,
                    hicache_size=server_args.hicache_size,
                    hicache_write_policy=server_args.hicache_write_policy,
                    enable_kv_cache_events=self.enable_kv_cache_events,
                )
            elif self.enable_hierarchical_cache:
                self.tree_cache = HiRadixCache(
                    req_to_token_pool=self.req_to_token_pool,
                    token_to_kv_pool_allocator=self.token_to_kv_pool_allocator,
                    tp_cache_group=(
                        self.attn_tp_cpu_group
                        if self.server_args.enable_dp_attention
                        else self.tp_cpu_group
                    ),
                    page_size=self.page_size,
                    eviction_policy=server_args.radix_eviction_policy,
                    hicache_ratio=server_args.hicache_ratio,
                    hicache_size=server_args.hicache_size,
                    hicache_write_policy=server_args.hicache_write_policy,
                    hicache_io_backend=server_args.hicache_io_backend,
                    hicache_mem_layout=server_args.hicache_mem_layout,
                    enable_metrics=self.enable_metrics,
                    hicache_storage_backend=server_args.hicache_storage_backend,
                    hicache_storage_prefetch_policy=server_args.hicache_storage_prefetch_policy,
                    model_name=server_args.served_model_name,
                    storage_backend_extra_config=server_args.hicache_storage_backend_extra_config,
                )
                self.tp_worker.register_hicache_layer_transfer_counter(
                    self.tree_cache.cache_controller.layer_done_counter
                )
            elif self.is_hybrid:
                assert (
                    self.server_args.disaggregation_mode == "null"
                ), "Hybrid mode does not support disaggregation yet"
                self.tree_cache = SWARadixCache(
                    req_to_token_pool=self.req_to_token_pool,
                    token_to_kv_pool_allocator=self.token_to_kv_pool_allocator,
                    sliding_window_size=self.sliding_window_size,
                    page_size=self.page_size,
                    disable=server_args.disable_radix_cache,
                )
            elif server_args.enable_lmcache:
                from sglang.srt.mem_cache.storage.lmcache.lmc_radix_cache import (
                    LMCRadixCache,
                )

                self.tree_cache = LMCRadixCache(
                    req_to_token_pool=self.req_to_token_pool,
                    token_to_kv_pool_allocator=self.token_to_kv_pool_allocator,
                    page_size=self.page_size,
                    disable=server_args.disable_radix_cache,
                    model_config=self.model_config,
                    tp_size=self.tp_size,
                    rank=self.tp_rank,
                    tp_group=self.tp_group,
                    eviction_policy=server_args.radix_eviction_policy,
                )
            else:
                self.tree_cache = RadixCache(
                    req_to_token_pool=self.req_to_token_pool,
                    token_to_kv_pool_allocator=self.token_to_kv_pool_allocator,
                    page_size=self.page_size,
                    disable=server_args.disable_radix_cache,
                    enable_kv_cache_events=self.enable_kv_cache_events,
                    eviction_policy=server_args.radix_eviction_policy,
                    is_eagle=self.spec_algorithm.is_eagle(),
                )

        if (
            server_args.disaggregation_mode == "decode"
            and server_args.disaggregation_decode_enable_offload_kvcache
        ):
            self.decode_offload_manager = DecodeKVCacheOffloadManager(
                req_to_token_pool=self.req_to_token_pool,
                token_to_kv_pool_allocator=self.token_to_kv_pool_allocator,
                tp_group=(
                    self.attn_tp_cpu_group
                    if self.server_args.enable_dp_attention
                    else self.tp_cpu_group
                ),
                tree_cache=self.tree_cache,
                server_args=self.server_args,
            )
        else:
            self.decode_offload_manager = None

        self.decode_mem_cache_buf_multiplier = (
            1
            if self.spec_algorithm.is_none()
            else (
                server_args.speculative_num_draft_tokens
                + (
                    (server_args.speculative_eagle_topk or 1)
                    * (server_args.speculative_num_steps or 1)
                )
            )
        )

        embedding_cache_size = int(os.environ.get("SGLANG_VLM_CACHE_SIZE_MB", "100"))
        init_embedding_cache(embedding_cache_size * 1024 * 1024)

    def init_disaggregation(self):
        self.transfer_backend = TransferBackend(
            self.server_args.disaggregation_transfer_backend
        )

        if (
            self.disaggregation_mode == DisaggregationMode.DECODE
        ):  # *2 for the headroom.
            buffer_size = (self.req_to_token_pool.size) * 2
            self.req_to_metadata_buffer_idx_allocator = ReqToMetadataIdxAllocator(
                buffer_size
            )
            self.disagg_metadata_buffers = MetadataBuffers(
                buffer_size,
                hidden_size=self.model_config.hf_text_config.hidden_size,
                hidden_states_dtype=self.model_config.dtype,
                custom_mem_pool=self.token_to_kv_pool_allocator.get_kvcache().maybe_get_custom_mem_pool(),
            )

            # The decode requests polling kv cache
            self.disagg_decode_transfer_queue = DecodeTransferQueue(
                gloo_group=self.attn_tp_cpu_group,
                req_to_metadata_buffer_idx_allocator=self.req_to_metadata_buffer_idx_allocator,
                tp_rank=self.tp_rank,
                metadata_buffers=self.disagg_metadata_buffers,
                scheduler=self,
                tree_cache=self.tree_cache,
            )

            # The decode requests pending for pre-allocation
            self.disagg_decode_prealloc_queue = DecodePreallocQueue(
                req_to_token_pool=self.req_to_token_pool,
                token_to_kv_pool_allocator=self.token_to_kv_pool_allocator,
                draft_token_to_kv_pool=(
                    None
                    if self.draft_worker is None or self.spec_algorithm.is_ngram()
                    else self.draft_worker.model_runner.token_to_kv_pool
                ),
                req_to_metadata_buffer_idx_allocator=self.req_to_metadata_buffer_idx_allocator,
                metadata_buffers=self.disagg_metadata_buffers,
                scheduler=self,
                transfer_queue=self.disagg_decode_transfer_queue,
                tree_cache=self.tree_cache,
                gloo_group=self.attn_tp_cpu_group,
                tp_rank=self.tp_rank,
                tp_size=self.tp_size,
                dp_size=self.server_args.dp_size,
                gpu_id=self.gpu_id,
                bootstrap_port=self.server_args.disaggregation_bootstrap_port,
                max_total_num_tokens=self.max_total_num_tokens,
                prefill_pp_size=self.server_args.disaggregation_prefill_pp,
                num_reserved_decode_tokens=self.server_args.num_reserved_decode_tokens,
                transfer_backend=self.transfer_backend,
            )

        elif self.disaggregation_mode == DisaggregationMode.PREFILL:
            # *2 for the headroom.
            buffer_size = self.max_running_requests * 2
            self.req_to_metadata_buffer_idx_allocator = ReqToMetadataIdxAllocator(
                buffer_size
            )
            self.disagg_metadata_buffers = MetadataBuffers(
                buffer_size,
                hidden_size=self.model_config.hf_text_config.hidden_size,
                hidden_states_dtype=self.model_config.dtype,
                custom_mem_pool=self.token_to_kv_pool_allocator.get_kvcache().maybe_get_custom_mem_pool(),
            )

            self.disagg_prefill_bootstrap_queue = PrefillBootstrapQueue(
                token_to_kv_pool=self.token_to_kv_pool_allocator.get_kvcache(),
                draft_token_to_kv_pool=(
                    None
                    if self.draft_worker is None or self.spec_algorithm.is_ngram()
                    else self.draft_worker.model_runner.token_to_kv_pool
                ),
                req_to_metadata_buffer_idx_allocator=self.req_to_metadata_buffer_idx_allocator,
                metadata_buffers=self.disagg_metadata_buffers,
                tp_rank=self.tp_rank,
                tp_size=self.tp_size,
                gpu_id=self.gpu_id,
                bootstrap_port=self.server_args.disaggregation_bootstrap_port,
                gloo_group=self.attn_tp_cpu_group,
                max_total_num_tokens=self.max_total_num_tokens,
                decode_tp_size=self.server_args.disaggregation_decode_tp,
                decode_dp_size=self.server_args.disaggregation_decode_dp,
                scheduler=self,
                pp_rank=self.pp_rank,
                pp_size=self.pp_size,
                transfer_backend=self.transfer_backend,
            )
            # The prefill requests that are in the middle of kv sending
            self.disagg_prefill_inflight_queue: List[Req] = []

    def init_moe_config(self):
        if hasattr(self.model_config.hf_config, "num_experts_per_tok"):
            initialize_moe_config(self.server_args)

    @DynamicGradMode()
    def event_loop_normal(self):
        """A normal scheduler loop."""
        while True:
            recv_reqs = self.recv_requests()
            self.process_input_requests(recv_reqs)

            batch = self.get_next_batch_to_run()
            self.cur_batch = batch

            if batch:
                result = self.run_batch(batch)
                self.process_batch_result(batch, result)
            else:
                # When the server is idle, do self-check and re-init some states
                self.self_check_during_idle()

            self.last_batch = batch

    @DynamicGradMode()
    def event_loop_overlap(self):
        """A scheduler loop that overlaps the CPU processing and GPU computation."""
        self.result_queue = deque()

        while True:
            recv_reqs = self.recv_requests()
            self.process_input_requests(recv_reqs)

            batch = self.get_next_batch_to_run()
            self.cur_batch = batch

            if batch:
                batch.launch_done = threading.Event()
                result = self.run_batch(batch)
                self.result_queue.append((batch.copy(), result))

                if self.last_batch is None:
                    # Create a dummy first batch to start the pipeline for overlap schedule.
                    # It is now used for triggering the sampling_info_done event.
                    tmp_batch = ScheduleBatch(
                        reqs=None,
                        forward_mode=ForwardMode.DUMMY_FIRST,
                        next_batch_sampling_info=self.tp_worker.cur_sampling_info,
                    )
                    self.process_batch_result(tmp_batch, None, batch.launch_done)

            if self.last_batch:
                # Process the results of the last batch
                tmp_batch, tmp_result = self.result_queue.popleft()
                tmp_batch.next_batch_sampling_info = (
                    self.tp_worker.cur_sampling_info if batch else None
                )
                # NOTE: we should use current launched batch's launch_done event Instead of the last batch's
                self.process_batch_result(
                    tmp_batch, tmp_result, batch.launch_done if batch else None
                )
            elif batch is None:
                # When the server is idle, do self-check and re-init some states
                self.self_check_during_idle()

            self.last_batch = batch

    @DynamicGradMode()
    def event_loop_pp(self):
        """A non-overlap scheduler loop for pipeline parallelism."""
        mbs = [None] * self.pp_size
        last_mbs = [None] * self.pp_size
        self.running_mbs = [
            ScheduleBatch(reqs=[], batch_is_full=False) for _ in range(self.pp_size)
        ]
        bids = [None] * self.pp_size
        pp_outputs: Optional[PPProxyTensors] = None
        while True:
            server_is_idle = True
            for mb_id in range(self.pp_size):
                self.running_batch = self.running_mbs[mb_id]
                self.last_batch = last_mbs[mb_id]

                recv_reqs = self.recv_requests()
                self.process_input_requests(recv_reqs)
                mbs[mb_id] = self.get_next_batch_to_run()
                self.running_mbs[mb_id] = self.running_batch

                self.cur_batch = mbs[mb_id]
                if self.cur_batch:
                    server_is_idle = False
                    result = self.run_batch(self.cur_batch)

                # (last rank) send the outputs to the next step
                if self.pp_group.is_last_rank:
                    if self.cur_batch:
                        next_token_ids, bids[mb_id] = (
                            result.next_token_ids,
                            result.bid,
                        )
                        if self.cur_batch.return_logprob:
                            pp_outputs = PPProxyTensors(
                                {
                                    "next_token_ids": next_token_ids,
                                    "extend_input_len_per_req": result.extend_input_len_per_req,
                                    "extend_logprob_start_len_per_req": result.extend_logprob_start_len_per_req,
                                }
                                | (
                                    {
                                        f"logits_output.{k}": v
                                        for k, v in result.logits_output.__dict__.items()
                                    }
                                    if result.logits_output is not None
                                    else {}
                                )
                            )
                        else:
                            pp_outputs = PPProxyTensors(
                                {
                                    "next_token_ids": next_token_ids,
                                }
                            )
                        # send the output from the last round to let the next stage worker run post processing
                        self.pp_group.send_tensor_dict(
                            pp_outputs.tensors,
                            all_gather_group=self.attn_tp_group,
                        )

                # receive outputs and post-process (filter finished reqs) the coming microbatch
                next_mb_id = (mb_id + 1) % self.pp_size
                next_pp_outputs = None
                if mbs[next_mb_id] is not None:
                    next_pp_outputs: Optional[PPProxyTensors] = PPProxyTensors(
                        self.pp_group.recv_tensor_dict(
                            all_gather_group=self.attn_tp_group
                        )
                    )
                    mbs[next_mb_id].output_ids = next_pp_outputs["next_token_ids"]
                    logits_output_args = {
                        k[len("logits_output.") :]: v
                        for k, v in next_pp_outputs.tensors.items()
                        if k.startswith("logits_output.")
                    }
                    if len(logits_output_args) > 0:
                        logits_output = LogitsProcessorOutput(**logits_output_args)
                    else:
                        logits_output = None
                    output_result = GenerationBatchResult(
                        logits_output=logits_output,
                        pp_hidden_states_proxy_tensors=None,
                        next_token_ids=next_pp_outputs["next_token_ids"],
                        extend_input_len_per_req=next_pp_outputs.tensors.get(
                            "extend_input_len_per_req", None
                        ),
                        extend_logprob_start_len_per_req=next_pp_outputs.tensors.get(
                            "extend_logprob_start_len_per_req", None
                        ),
                        bid=bids[next_mb_id],
                        can_run_cuda_graph=result.can_run_cuda_graph,
                    )
                    self.process_batch_result(mbs[next_mb_id], output_result)
                    last_mbs[next_mb_id] = mbs[next_mb_id]

                # (not last rank)
                if not self.pp_group.is_last_rank:
                    if self.cur_batch:
                        bids[mb_id] = result.bid
                    # carry the outputs to the next stage
                    # send the outputs from the last round to let the next stage worker run post processing
                    if pp_outputs:
                        self.pp_group.send_tensor_dict(
                            pp_outputs.tensors,
                            all_gather_group=self.attn_tp_group,
                        )

                    # send out reqs to the next stage
                    dp_offset = self.attn_dp_rank * self.attn_tp_size
                    if self.attn_tp_rank == 0:
                        point_to_point_pyobj(
                            recv_reqs,
                            self.pp_rank * self.tp_size + dp_offset,
                            self.world_group.device_group,
                            self.pp_rank * self.tp_size + dp_offset,
                            (self.pp_rank + 1) * self.tp_size + dp_offset,
                        )

                    # send out proxy tensors to the next stage
                    if self.cur_batch:
                        self.pp_group.send_tensor_dict(
                            result.pp_hidden_states_proxy_tensors,
                            all_gather_group=self.attn_tp_group,
                        )

                pp_outputs = next_pp_outputs

            # When the server is idle, self-check and re-init some states
            if server_is_idle:
                # When the server is idle, do self-check and re-init some states
                self.self_check_during_idle()

    def recv_requests(self) -> List[Req]:
        """Receive results at tp_rank = 0 and broadcast it to all other TP ranks."""

        if self.recv_skipper is not None:
            last_forward_mode = (
                self.last_batch.forward_mode if self.last_batch is not None else None
            )
            if not self.recv_skipper.handle(last_forward_mode):
                return []

        if self.pp_rank == 0:
            if self.attn_tp_rank == 0:
                recv_reqs = []

                while True:
                    try:
                        recv_req = self.recv_from_tokenizer.recv_pyobj(zmq.NOBLOCK)
                    except zmq.ZMQError:
                        break
                    recv_reqs.append(recv_req)

                while True:
                    try:
                        recv_rpc = self.recv_from_rpc.recv_pyobj(zmq.NOBLOCK)
                    except zmq.ZMQError:
                        break
                    recv_reqs.append(recv_rpc)
            else:
                recv_reqs = None
        else:
            if self.attn_tp_rank == 0:
                dp_offset = self.attn_dp_rank * self.attn_tp_size
                recv_reqs = point_to_point_pyobj(
                    [],
                    self.pp_rank * self.tp_size + dp_offset,
                    self.world_group.device_group,
                    (self.pp_rank - 1) * self.tp_size + dp_offset,
                    self.pp_rank * self.tp_size + dp_offset,
                )
            else:
                recv_reqs = None

        if self.input_blocker is not None:
            recv_reqs = self.input_blocker.handle(recv_reqs)

        if self.server_args.enable_dp_attention:
            if self.attn_tp_rank == 0:
                work_reqs = [
                    req
                    for req in recv_reqs
                    if isinstance(
                        req,
                        (
                            TokenizedGenerateReqInput,
                            TokenizedEmbeddingReqInput,
                            BatchTokenizedGenerateReqInput,
                            BatchTokenizedEmbeddingReqInput,
                        ),
                    )
                ]
                control_reqs = [
                    req
                    for req in recv_reqs
                    if not isinstance(
                        req,
                        (
                            TokenizedGenerateReqInput,
                            TokenizedEmbeddingReqInput,
                            BatchTokenizedGenerateReqInput,
                            BatchTokenizedEmbeddingReqInput,
                        ),
                    )
                ]
            else:
                work_reqs = None
                control_reqs = None

            if self.attn_tp_size != 1:
                work_reqs = broadcast_pyobj(
                    work_reqs,
                    self.attn_tp_group.rank,
                    self.attn_tp_cpu_group,
                    src=self.attn_tp_group.ranks[0],
                )
            if self.tp_size != 1:
                control_reqs = broadcast_pyobj(
                    control_reqs,
                    self.tp_group.rank,
                    self.tp_cpu_group,
                    src=self.tp_group.ranks[0],
                )
            recv_reqs = work_reqs + control_reqs
        elif self.tp_size != 1:
            recv_reqs = broadcast_pyobj(
                recv_reqs,
                self.tp_group.rank,
                self.tp_cpu_group,
                src=self.tp_group.ranks[0],
            )

        if self.enable_trace:
            for req in recv_reqs:
                if isinstance(
                    req, (TokenizedGenerateReqInput, TokenizedEmbeddingReqInput)
                ):
                    trace_set_proc_propagate_context(req.rid, req.trace_context)
                    trace_slice_start("", req.rid, anonymous=True)

        return recv_reqs

    def process_input_requests(self, recv_reqs: List):
        for recv_req in recv_reqs:
            # If it is a health check generation request and there are running requests, ignore it.
            if is_health_check_generate_req(recv_req) and (
                self.chunked_req is not None
                or not self.running_batch.is_empty()
                or len(self.offload_tags) > 0
            ):
                self.return_health_check_ct += 1
                continue

<<<<<<< HEAD
            # If it is a work request, accept or reject the request based on the request queue size.
            if is_work_request(recv_req):
                if len(self.waiting_queue) + 1 > self.max_queued_requests:
                    abort_req = AbortReq(
                        rid=recv_req.rid,
                        finished_reason={
                            "type": "abort",
                            "status_code": HTTPStatus.SERVICE_UNAVAILABLE,
                            "message": "The request queue is full.",
                        },
                    )
                    self.send_to_tokenizer.send_pyobj(abort_req)
                    continue

=======
>>>>>>> afcd3e10
            # If it is a MultiTokenizerWrapper, unwrap it and handle the inner request.
            if isinstance(recv_req, MultiTokenizerWrapper):
                worker_id = recv_req.worker_id
                recv_req = recv_req.obj
                output = self._request_dispatcher(recv_req)
                if output is not None:
                    output = MultiTokenizerWrapper(worker_id, output)
                    self.send_to_tokenizer.send_pyobj(output)
                continue

            output = self._request_dispatcher(recv_req)
            if output is not None:
                if isinstance(output, RpcReqOutput):
                    if self.recv_from_rpc is not None:
                        self.recv_from_rpc.send_pyobj(output)
                else:
                    self.send_to_tokenizer.send_pyobj(output)

    def init_req_max_new_tokens(self, req):
        req.sampling_params.max_new_tokens = min(
            (
                req.sampling_params.max_new_tokens
                if req.sampling_params.max_new_tokens is not None
                else 1 << 30
            ),
            self.max_req_len - len(req.origin_input_ids) - 1,
        )

    def handle_generate_request(
        self,
        recv_req: TokenizedGenerateReqInput,
    ):
        self.maybe_update_dp_balance_data(recv_req)

        # Create a new request
        if (
            recv_req.session_params is None
            or recv_req.session_params.id is None
            or recv_req.session_params.id not in self.sessions
        ):
            if recv_req.input_embeds is not None:
                # Generate fake input_ids based on the length of input_embeds
                seq_length = len(recv_req.input_embeds)
                fake_input_ids = [1] * seq_length
                recv_req.input_ids = fake_input_ids

            if recv_req.bootstrap_port is None:
                # Use default bootstrap port
                recv_req.bootstrap_port = self.server_args.disaggregation_bootstrap_port

            req = Req(
                recv_req.rid,
                recv_req.input_text,
                recv_req.input_ids,
                recv_req.sampling_params,
                return_logprob=recv_req.return_logprob,
                top_logprobs_num=recv_req.top_logprobs_num,
                token_ids_logprob=recv_req.token_ids_logprob,
                stream=recv_req.stream,
                lora_id=recv_req.lora_id,
                input_embeds=recv_req.input_embeds,
                custom_logit_processor=recv_req.custom_logit_processor,
                return_hidden_states=recv_req.return_hidden_states,
                eos_token_ids=self.model_config.hf_eos_token_id,
                bootstrap_host=recv_req.bootstrap_host,
                bootstrap_port=recv_req.bootstrap_port,
                bootstrap_room=recv_req.bootstrap_room,
                disagg_mode=self.disaggregation_mode,
                data_parallel_rank=recv_req.data_parallel_rank,
                vocab_size=self.model_config.vocab_size,
                priority=recv_req.priority,
                metrics_collector=(
                    self.metrics_collector if self.enable_metrics else None
                ),
            )
            req.tokenizer = self.tokenizer

            if self.disaggregation_mode != DisaggregationMode.NULL:
                # Invalid request for disaggregated mode
                if recv_req.bootstrap_room is None:
                    error_msg = (
                        f"Invalid request: Disaggregated request received without "
                        f"boostrap room id. {req.rid=}"
                    )
                    logger.error(error_msg)
                    prepare_abort(req, error_msg, status_code=HTTPStatus.BAD_REQUEST)
                    self.stream_output([req], req.return_logprob)
                    return

            if (
                recv_req.session_params is not None
                and recv_req.session_params.id is not None
            ):
                req.set_finish_with_abort(
                    f"Invalid request: session id {recv_req.session_params.id} does not exist"
                )
                self.init_req_max_new_tokens(req)
                self._add_request_to_queue(req)
                return
        else:
            # Create a new request from a previous session
            session = self.sessions[recv_req.session_params.id]
            req = session.create_req(recv_req, self.tokenizer)
            if isinstance(req.finished_reason, FINISH_ABORT):
                self.init_req_max_new_tokens(req)
                self._add_request_to_queue(req)
                return

        # Handle multimodal inputs
        if recv_req.mm_inputs is not None:
            image_inputs = MultimodalInputs.from_dict(recv_req.mm_inputs)
            # Expand a single image token into multiple dummy tokens for receiving image embeddings
            req.origin_input_ids = self.pad_input_ids_func(
                req.origin_input_ids, image_inputs
            )
            req.extend_image_inputs(image_inputs)

            if len(req.origin_input_ids) >= self.max_req_input_len:
                req.set_finish_with_abort(
                    error_msg=(
                        "Multimodal prompt is too long after expanding multimodal tokens. "
                        f"After expanding {len(req.origin_input_ids_unpadded)=} => {len(req.origin_input_ids)} >= {self.max_req_input_len}."
                    )
                )
                self.init_req_max_new_tokens(req)
                self._add_request_to_queue(req)
                return

        # initialize before returning
        self.init_req_max_new_tokens(req)

        # Validate prompt length
        error_msg = validate_input_length(
            req,
            self.max_req_input_len,
            self.server_args.allow_auto_truncate,
        )
        if error_msg:
            req.set_finish_with_abort(error_msg)
            self._add_request_to_queue(req)
            return

        # Copy more attributes
        if recv_req.logprob_start_len == -1 or not recv_req.return_logprob:
            # By default, only return the logprobs for output tokens
            # For prefill-only requests with logprob_start_len == -1, set logprob_start_len beyond input sequence
            # to skip input logprob computation entirely
            if req.is_prefill_only:
                req.logprob_start_len = len(req.origin_input_ids)
            else:
                # TODO: For text generation, evaluate setting logprob_start_len to len(req.origin_input_ids) as well
                req.logprob_start_len = len(req.origin_input_ids) - 1
        else:
            req.logprob_start_len = recv_req.logprob_start_len

        if not req.is_prefill_only and req.logprob_start_len >= len(
            req.origin_input_ids
        ):
            error_msg = f"{req.logprob_start_len=} is higher than the number of input tokens {len(req.origin_input_ids)=}. Please use a smaller logprob_start_len."
            req.logprob_start_len = len(req.origin_input_ids) - 1
            req.set_finish_with_abort(error_msg)
            self._add_request_to_queue(req)
            return

        # Init grammar cache for this request
        add_to_grammar_queue = False
        if (
            req.sampling_params.json_schema is not None
            or req.sampling_params.regex is not None
            or req.sampling_params.ebnf is not None
            or req.sampling_params.structural_tag is not None
        ):
            assert self.grammar_backend is not None
            if req.sampling_params.json_schema is not None:
                key = ("json", req.sampling_params.json_schema)
            elif req.sampling_params.regex is not None:
                key = ("regex", req.sampling_params.regex)
            elif req.sampling_params.ebnf is not None:
                key = ("ebnf", req.sampling_params.ebnf)
            elif req.sampling_params.structural_tag:
                key = ("structural_tag", req.sampling_params.structural_tag)

            value, cache_hit = self.grammar_backend.get_cached_or_future_value(key)
            req.grammar = value

            if not cache_hit:
                req.grammar_key = key
                add_to_grammar_queue = True
            else:
                if value is INVALID_GRAMMAR_OBJ:  # We hit a cached invalid grammar.
                    error_msg = f"Invalid grammar request with cache hit: {key=}"
                    req.set_finish_with_abort(error_msg)

        if add_to_grammar_queue:
            self.grammar_queue.append(req)
        else:
            self._add_request_to_queue(req)

    def handle_batch_generate_request(
        self,
        recv_req: BatchTokenizedGenerateReqInput,
    ):
        """Handle optimized batch generate request."""
        logger.debug(f"Processing batch generate request with {len(recv_req)} requests")

        # Process each request in the batch
        for tokenized_req in recv_req:
            self.handle_generate_request(tokenized_req)

    def _prefetch_kvcache(self, req: Req):
        if self.enable_hicache_storage:
            req.init_next_round_input(self.tree_cache)
            if req.last_node.backuped:
                # only to initiate the prefetch if the last node is backuped
                # otherwise, the allocated GPU memory must be locked for integrity
                last_hash = req.last_host_node.get_last_hash_value()
                matched_len = len(req.prefix_indices) + req.host_hit_length
                new_input_tokens = req.fill_ids[matched_len:]
                self.tree_cache.prefetch_from_storage(
                    req.rid, req.last_host_node, new_input_tokens, last_hash
                )

    def _add_request_to_queue(self, req: Req, is_retracted: bool = False):
        if self.disaggregation_mode == DisaggregationMode.NULL:
            self._set_or_validate_priority(req)
            if self._abort_on_queued_limit(req):
                return
            self._prefetch_kvcache(req)
            self.waiting_queue.append(req)
            req.time_stats.wait_queue_entry_time = time.perf_counter()
            trace_slice_end("process req", req.rid, auto_next_anon=True)
        elif self.disaggregation_mode == DisaggregationMode.PREFILL:
            self._prefetch_kvcache(req)
            self.disagg_prefill_bootstrap_queue.add(
                req, self.model_config.num_key_value_heads
            )
            req.time_stats.prefill_bootstrap_queue_entry_time = time.perf_counter()
        elif self.disaggregation_mode == DisaggregationMode.DECODE:
            self.disagg_decode_prealloc_queue.add(req, is_retracted=is_retracted)
            if not is_retracted:
                req.time_stats.decode_prealloc_queue_entry_time = time.perf_counter()
        else:
            raise ValueError(f"Invalid {self.disaggregation_mode=}")

    def _set_or_validate_priority(self, req: Req):
        """Set the default priority value, or abort the request based on the priority scheduling mode."""
        if self.enable_priority_scheduling and req.priority is None:
            if self.schedule_low_priority_values_first:
                req.priority = sys.maxsize
            else:
                req.priority = -sys.maxsize - 1
        elif not self.enable_priority_scheduling and req.priority is not None:
            abort_req = AbortReq(
                req.rid,
                finished_reason={
                    "type": "abort",
                    "status_code": HTTPStatus.SERVICE_UNAVAILABLE,
                    "message": "Using priority is disabled for this server. Please send a new request without a priority.",
                },
            )
            self.send_to_tokenizer.send_pyobj(abort_req)

    def _abort_on_queued_limit(self, recv_req: Req) -> bool:
        """Abort an incoming or existing request if the waiting queue is full. Returns True if the incoming request is aborted."""
        if (
            self.max_queued_requests is None
            or len(self.waiting_queue) + 1 <= self.max_queued_requests
        ):
            return False

        # Reject the incoming request by default.
        req_to_abort = recv_req
        message = "The request queue is full."
        if self.enable_priority_scheduling:
            # With priority scheduling, consider aboritng an existing request based on the priority.
            # direction = 1  => smaller number = higher priority; -1 => larger number = higher priority.
            # max(...) + (direction * priority, queue_time_start) picks the least-preferred request.
            # Tie: later queue_time_start (newer) is evicted first. Preempt only if strictly better.
            direction = 1 if self.schedule_low_priority_values_first else -1
            key_fn = lambda item: (
                direction * item[1].priority,
                item[1].time_stats.wait_queue_entry_time,
            )
            idx, candidate_req = max(enumerate(self.waiting_queue), key=key_fn)
            abort_existing_req = (
                direction * recv_req.priority < direction * candidate_req.priority
            )
            if abort_existing_req:
                self.waiting_queue.pop(idx)
                req_to_abort = candidate_req
                message = "The request is aborted by a higher priority request."

        self.send_to_tokenizer.send_pyobj(
            AbortReq(
                req_to_abort.rid,
                finished_reason={
                    "type": "abort",
                    "status_code": HTTPStatus.SERVICE_UNAVAILABLE,
                    "message": message,
                },
            )
        )
        return req_to_abort.rid == recv_req.rid

    def handle_embedding_request(
        self,
        recv_req: TokenizedEmbeddingReqInput,
    ):
        req = Req(
            recv_req.rid,
            recv_req.input_text,
            recv_req.input_ids,
            recv_req.sampling_params,
            token_type_ids=recv_req.token_type_ids,
            priority=recv_req.priority,
        )
        req.tokenizer = self.tokenizer

        # Handle multimodal inputs
        if recv_req.image_inputs is not None:
            image_inputs = MultimodalInputs.from_dict(recv_req.image_inputs)
            # Expand a single image token into multiple dummy tokens for receiving image embeddings
            req.origin_input_ids = self.pad_input_ids_func(
                req.origin_input_ids, image_inputs
            )
            req.extend_image_inputs(image_inputs)

            if len(req.origin_input_ids) >= self.max_req_input_len:
                req.set_finish_with_abort(
                    error_msg=(
                        "Multimodal prompt is too long after expanding multimodal tokens. "
                        f"After expanding {len(req.origin_input_ids_unpadded)=} => {len(req.origin_input_ids)} >= {self.max_req_input_len}."
                    )
                )
                self._add_request_to_queue(req)
                return

        # Validate prompts length
        error_msg = validate_input_length(
            req,
            self.max_req_input_len,
            self.server_args.allow_auto_truncate,
        )
        if error_msg:
            self._add_request_to_queue(req)
            return

        # Copy more attributes
        req.logprob_start_len = len(req.origin_input_ids) - 1
        self._add_request_to_queue(req)

    def handle_batch_embedding_request(
        self,
        recv_req: BatchTokenizedEmbeddingReqInput,
    ):
        """Handle optimized batch embedding request."""
        logger.debug(
            f"Processing batch embedding request with {len(recv_req)} requests"
        )

        # Process each request in the batch
        for tokenized_req in recv_req:
            self.handle_embedding_request(tokenized_req)

    def self_check_during_idle(self):
        self.check_memory()
        self.check_tree_cache()
        self.new_token_ratio = self.init_new_token_ratio
        self.maybe_sleep_on_idle()

    def check_memory(self):
        if self.is_hybrid:
            (
                full_num_used,
                swa_num_used,
                _,
                _,
                full_available_size,
                full_evictable_size,
                swa_available_size,
                swa_evictable_size,
            ) = self._get_swa_token_info()
            memory_leak = full_num_used != 0 or swa_num_used != 0
            token_msg = (
                f"{self.full_tokens_per_layer=}, {full_available_size=}, {full_evictable_size=}, {self.tree_cache.full_protected_size()=}\n"
                f"{self.swa_tokens_per_layer=}, {swa_available_size=}, {swa_evictable_size=}, {self.tree_cache.swa_protected_size()=}\n"
            )
        else:
            _, _, available_size, evictable_size = self._get_token_info()
            protected_size = self.tree_cache.protected_size()
            memory_leak = (available_size + evictable_size) != (
                # self.max_total_num_tokens
                # if not self.enable_hierarchical_cache
                # else self.max_total_num_tokens - protected_size
                self.max_total_num_tokens
                - protected_size
            )
            token_msg = f"{self.max_total_num_tokens=}, {available_size=}, {evictable_size=}, {protected_size=}\n"

        if memory_leak:
            msg = "token_to_kv_pool_allocator memory leak detected! " f"{token_msg}"
            raise ValueError(msg)

        if self.disaggregation_mode == DisaggregationMode.DECODE:
            req_total_size = (
                self.req_to_token_pool.size + self.req_to_token_pool.pre_alloc_size
            )
        else:
            req_total_size = self.req_to_token_pool.size

        if len(self.req_to_token_pool.free_slots) != req_total_size:
            msg = (
                "req_to_token_pool memory leak detected!"
                f"available_size={len(self.req_to_token_pool.free_slots)}, "
                f"total_size={self.req_to_token_pool.size}\n"
            )
            raise ValueError(msg)

        if (
            self.enable_metrics
            and self.current_scheduler_metrics_enabled()
            and time.perf_counter() > self.metrics_collector.last_log_time + 30
        ):
            # During idle time, also collect metrics every 30 seconds.
            if self.is_hybrid:
                (
                    full_num_used,
                    swa_num_used,
                    full_token_usage,
                    swa_token_usage,
                    _,
                    _,
                    _,
                    _,
                ) = self._get_swa_token_info()
                num_used = max(full_num_used, swa_num_used)
                token_usage = max(full_token_usage, swa_token_usage)
            else:
                num_used, token_usage, _, _ = self._get_token_info()
            num_running_reqs = len(self.running_batch.reqs)
            self.stats.num_running_reqs = num_running_reqs
            self.stats.num_used_tokens = num_used
            self.stats.token_usage = round(token_usage, 2)
            self.stats.gen_throughput = 0
            self.stats.num_queue_reqs = len(self.waiting_queue)
            self.stats.num_grammar_queue_reqs = len(self.grammar_queue)
            if self.disaggregation_mode == DisaggregationMode.PREFILL:
                self.stats.num_prefill_prealloc_queue_reqs = len(
                    self.disagg_prefill_bootstrap_queue.queue
                )
                self.stats.num_prefill_inflight_queue_reqs = len(
                    self.disagg_prefill_inflight_queue
                )
            if self.disaggregation_mode == DisaggregationMode.DECODE:
                self.stats.num_decode_prealloc_queue_reqs = len(
                    self.disagg_decode_prealloc_queue.queue
                )
                self.stats.num_decode_transfer_queue_reqs = len(
                    self.disagg_decode_transfer_queue.queue
                )
            self.metrics_collector.log_stats(self.stats)
        self._publish_kv_events()

    def check_tree_cache(self):
        if self.is_hybrid and isinstance(self.tree_cache, SWARadixCache):
            self.tree_cache.sanity_check()

    def _get_token_info(self):
        available_size = self.token_to_kv_pool_allocator.available_size()
        evictable_size = self.tree_cache.evictable_size()
        num_used = self.max_total_num_tokens - (available_size + evictable_size)
        token_usage = num_used / self.max_total_num_tokens
        return num_used, token_usage, available_size, evictable_size

    def _get_swa_token_info(self):
        full_available_size = self.token_to_kv_pool_allocator.full_available_size()
        full_evictable_size = self.tree_cache.full_evictable_size()
        swa_available_size = self.token_to_kv_pool_allocator.swa_available_size()
        swa_evictable_size = self.tree_cache.swa_evictable_size()
        full_num_used = self.full_tokens_per_layer - (
            full_available_size + full_evictable_size
        )
        swa_num_used = self.swa_tokens_per_layer - (
            swa_available_size + swa_evictable_size
        )
        full_token_usage = full_num_used / self.full_tokens_per_layer
        swa_token_usage = swa_num_used / self.swa_tokens_per_layer
        return (
            full_num_used,
            swa_num_used,
            full_token_usage,
            swa_token_usage,
            full_available_size,
            full_evictable_size,
            swa_available_size,
            swa_evictable_size,
        )

    def get_next_batch_to_run(self) -> Optional[ScheduleBatch]:
        # Merge the prefill batch into the running batch
        chunked_req_to_exclude = set()
        if self.chunked_req:
            # Move the chunked request out of the batch so that we can merge
            # only finished requests to running_batch.
            chunked_req_to_exclude.add(self.chunked_req)
            self.tree_cache.cache_unfinished_req(self.chunked_req, chunked=True)
            # chunked request keeps its rid but will get a new req_pool_idx
            if self.tp_worker.worker.model_runner.is_hybrid_gdn:
                self.req_to_token_pool.free(
                    self.chunked_req.req_pool_idx, free_mamba_cache=False
                )
            else:
                self.req_to_token_pool.free(self.chunked_req.req_pool_idx)
        if self.last_batch and self.last_batch.forward_mode.is_extend():
            if self.last_batch.chunked_req is not None:
                # In the context pipeline parallelism, after the last chunk, the current microbatch still track outdated chunked_req.
                # We need to discard it.
                chunked_req_to_exclude.add(self.last_batch.chunked_req)

            # Filter batch
            last_bs = self.last_batch.batch_size()
            self.last_batch.filter_batch(
                chunked_req_to_exclude=list(chunked_req_to_exclude)
            )
            if self.last_batch.batch_size() < last_bs:
                self.running_batch.batch_is_full = False

            # Merge the new batch into the running batch.
            # For prefill-only batch, we can avoid going through decoding step.
            if not self.last_batch.is_empty() and not self.last_batch.is_prefill_only:
                if self.running_batch.is_empty():
                    self.running_batch = self.last_batch
                else:
                    # Merge running_batch with prefill batch
                    self.running_batch.merge_batch(self.last_batch)

        new_batch = self.get_new_batch_prefill()

        need_dp_attn_preparation = require_mlp_sync(self.server_args)

        if need_dp_attn_preparation and not self.spec_algorithm.is_none():
            # In speculative decoding, prefill batches and decode batches cannot be processed in the same DP attention group.
            # We prepare idle batches in advance to skip preparing decode batches when there are prefill batches in the group.
            new_batch = self.prepare_mlp_sync_batch(new_batch)
            need_dp_attn_preparation = new_batch is None

        if new_batch is not None:
            # Run prefill first if possible
            ret = new_batch
        else:
            # Run decode
            if not self.running_batch.is_empty():
                self.running_batch = self.update_running_batch(self.running_batch)
                ret = self.running_batch if not self.running_batch.is_empty() else None
            else:
                ret = None

        # Handle DP attention
        if need_dp_attn_preparation:
            self.maybe_handle_dp_balance_data()
            ret = self.prepare_mlp_sync_batch(ret)

        return ret

    def get_num_allocatable_reqs(self, running_bs):
        res = global_server_args_dict["max_micro_batch_size"] - running_bs
        if self.pp_size > 1:
            res = min(res, self.req_to_token_pool.available_size())
        return res

    def get_new_batch_prefill(self) -> Optional[ScheduleBatch]:
        # Check if the grammar is ready in the grammar queue
        if self.grammar_queue:
            self.move_ready_grammar_requests()

        if self.try_preemption:
            # Reset batch_is_full to try preemption with a prefill adder.
            self.running_batch.batch_is_full = False

        # Handle the cases where prefill is not allowed
        if (
            self.running_batch.batch_is_full or len(self.waiting_queue) == 0
        ) and self.chunked_req is None:
            return None

        running_bs = len(self.running_batch.reqs)
        # Ignore the check if self.chunked_req is not None.
        # In the non-PP case, when self.chunked_req is not None, num_allocatable_reqs should always be greater than 0,
        # as the space for the chunked request has just been released.
        # In PP case, a chunked req can start in one microbatch and end in another microbatch, so the max_running_requests per microbatch should not be strict.
        # Instead, we should always allow chunked request to be added, otherwise, there will be a memory leak.
        if (
            self.get_num_allocatable_reqs(running_bs) <= 0
            and not self.chunked_req
            and not self.try_preemption
        ):
            self.running_batch.batch_is_full = True
            return None

        if self.enable_hierarchical_cache:
            self.tree_cache.check_hicache_events()

        # Get priority queue
        self.policy.calc_priority(self.waiting_queue)

        # Prefill policy
        adder = PrefillAdder(
            self.page_size,
            self.tree_cache,
            self.token_to_kv_pool_allocator,
            self.running_batch,
            self.new_token_ratio,
            self.max_prefill_tokens,
            self.chunked_prefill_size,
            running_bs if self.is_mixed_chunk else 0,
            self.priority_scheduling_preemption_threshold,
        )

        if self.chunked_req is not None:
            self.chunked_req.init_next_round_input()
            self.chunked_req = adder.add_chunked_req(self.chunked_req)

        if self.enable_lora:
            lora_set = set([req.lora_id for req in self.running_batch.reqs])

        # Get requests from the waiting queue to a new prefill batch
        for req in self.waiting_queue:

            if self.enable_lora and not self.tp_worker.can_run_lora_batch(
                lora_set
                | set([req.lora_id for req in adder.can_run_list])
                | set([req.lora_id])
            ):
                self.running_batch.batch_is_full = True
                break

            running_bs = len(self.running_batch.reqs) - len(adder.preempt_list)
            if len(adder.can_run_list) >= self.get_num_allocatable_reqs(running_bs):
                self.running_batch.batch_is_full = True
            if self.disaggregation_mode == DisaggregationMode.PREFILL:
                # In prefill mode, prealloc queue and transfer queue can also take memory,
                # so we need to check if the available size for the actual available size.
                if len(adder.can_run_list) >= self.req_to_token_pool.available_size():
                    self.running_batch.batch_is_full = True

            if self.running_batch.batch_is_full:
                if not self.try_preemption:
                    break
                if not adder.preempt_to_schedule(req, self.server_args):
                    break

            if self.enable_hicache_storage:
                prefetch_done = self.tree_cache.check_prefetch_progress(req.rid)
                if not prefetch_done:
                    # skip staging requests that are ongoing prefetch
                    continue

            req.init_next_round_input(self.tree_cache)
            res = adder.add_one_req(
                req,
                has_chunked_req=(self.chunked_req is not None),
                truncation_align_size=self.truncation_align_size,
            )

            if res != AddReqResult.CONTINUE:
                if res == AddReqResult.NO_TOKEN:
                    if self.enable_hierarchical_cache:
                        # Set batch_is_full after making sure there are requests that can be served
                        self.running_batch.batch_is_full = len(
                            adder.can_run_list
                        ) > 0 or (not self.running_batch.is_empty())
                    else:
                        self.running_batch.batch_is_full = True
                break

        # Update waiting queue
        can_run_list: List[Req] = adder.can_run_list
        if len(can_run_list) == 0:
            return None

        if self.enable_metrics:
            # only record queue time when enable_metrics is True to avoid overhead
            for req in can_run_list:
                req.add_latency(RequestStage.PREFILL_WAITING)

        self.waiting_queue = [
            x for x in self.waiting_queue if x not in set(can_run_list)
        ]
        if adder.preempt_list:
            for req in adder.preempt_list:
                self._add_request_to_queue(req)

        if adder.new_chunked_req is not None:
            assert self.chunked_req is None
            self.chunked_req = adder.new_chunked_req

        if self.chunked_req:
            self.chunked_req.is_chunked += 1

        # Print stats
        if self.current_scheduler_metrics_enabled():
            self.log_prefill_stats(adder, can_run_list, running_bs, 0)

        for req in can_run_list:
            if req.time_stats.forward_entry_time == 0:
                # Avoid update chunked request many times
                req.time_stats.forward_entry_time = time.perf_counter()
                if self.enable_metrics:
                    self.metrics_collector.observe_queue_time(
                        req.time_stats.get_queueing_time(),
                    )

        # Create a new batch
        new_batch = ScheduleBatch.init_new(
            can_run_list,
            self.req_to_token_pool,
            self.token_to_kv_pool_allocator,
            self.tree_cache,
            self.model_config,
            self.enable_overlap,
            self.spec_algorithm,
            chunked_req=self.chunked_req,
        )
        if self.enable_hierarchical_cache:
            # todo (zhiqiang): disable cuda graph execution if hicache loading triggered
            new_batch.hicache_consumer_index = (
                self.tree_cache.ready_to_load_host_cache()
            )

        new_batch.prepare_for_extend()

        # Mixed-style chunked prefill
        if (
            self.is_mixed_chunk
            and not self.running_batch.is_empty()
            and not (new_batch.return_logprob or self.running_batch.return_logprob)
        ):
            # TODO (lianmin): support return_logprob + mixed chunked prefill
            self.running_batch.filter_batch()
            if not self.running_batch.is_empty():
                self.running_batch.prepare_for_decode()
                new_batch.mix_with_running(self.running_batch)
                new_batch.decoding_reqs = self.running_batch.reqs
            self.running_batch = ScheduleBatch(
                reqs=[], batch_is_full=self.running_batch.batch_is_full
            )
        else:
            new_batch.decoding_reqs = None

        return new_batch

    def update_running_batch(self, batch: ScheduleBatch) -> Optional[ScheduleBatch]:
        """Update the current running decoding batch."""
        initial_bs = batch.batch_size()

        batch.filter_batch()
        if batch.is_empty():
            batch.batch_is_full = False
            return batch

        # Check if decode out of memory
        if not batch.check_decode_mem(self.decode_mem_cache_buf_multiplier) or (
            TEST_RETRACT and batch.batch_size() > 10
        ):
            old_ratio = self.new_token_ratio
            retracted_reqs, new_token_ratio, reqs_to_abort = batch.retract_decode(
                self.server_args
            )
            self.num_retracted_reqs = len(retracted_reqs)
            self.new_token_ratio = new_token_ratio
            for req in reqs_to_abort:
                self.send_to_tokenizer.send_pyobj(
                    AbortReq(req.rid, abort_reason=req.to_abort_message)
                )

            logger.info(
                "KV cache pool is full. Retract requests. "
                f"#retracted_reqs: {len(retracted_reqs)}, "
                f"#aborted_retracted_reqs: {len(reqs_to_abort)}, "
                f"#new_token_ratio: {old_ratio:.4f} -> {new_token_ratio:.4f}"
            )

            for req in retracted_reqs:
                self._add_request_to_queue(req, is_retracted=True)
        else:
            self.new_token_ratio = max(
                self.new_token_ratio - self.new_token_ratio_decay,
                self.min_new_token_ratio,
            )

        if batch.batch_size() < initial_bs:
            batch.batch_is_full = False

        # Update batch tensors
        batch.prepare_for_decode()
        return batch

    def run_batch(
        self, batch: ScheduleBatch
    ) -> Union[GenerationBatchResult, EmbeddingBatchResult]:
        """Run a batch."""
        self.forward_ct += 1

        # Whether to run the profiler
        self._profile_batch_predicate(batch)
        if self.forward_sleep_time is not None:
            logger.info(f"Scheduler.run_batch sleep {self.forward_sleep_time}s")
            time.sleep(self.forward_sleep_time)

        # Run forward
        if self.is_generation:
            if self.spec_algorithm.is_none():
                model_worker_batch = batch.get_model_worker_batch()

                if self.pp_group.is_last_rank:
                    logits_output, next_token_ids, can_run_cuda_graph = (
                        self.tp_worker.forward_batch_generation(model_worker_batch)
                    )
                else:
                    pp_hidden_states_proxy_tensors, _, can_run_cuda_graph = (
                        self.tp_worker.forward_batch_generation(model_worker_batch)
                    )
                bid = model_worker_batch.bid
            else:
                (
                    logits_output,
                    next_token_ids,
                    bid,
                    num_accepted_tokens,
                    can_run_cuda_graph,
                ) = self.draft_worker.forward_batch_speculative_generation(batch)
                bs = batch.batch_size()
                self.spec_num_total_accepted_tokens += num_accepted_tokens + bs
                self.spec_num_total_forward_ct += bs
                self.num_generated_tokens += num_accepted_tokens

            if self.pp_group.is_last_rank:
                batch.output_ids = next_token_ids

            # These 2 values are needed for processing the output, but the values can be
            # modified by overlap schedule. So we have to copy them here so that
            # we can use the correct values in output processing.
            if batch.return_logprob or self.spec_algorithm.is_eagle():
                extend_input_len_per_req = [req.extend_input_len for req in batch.reqs]
            else:
                extend_input_len_per_req = None
            if batch.return_logprob:
                extend_logprob_start_len_per_req = [
                    req.extend_logprob_start_len for req in batch.reqs
                ]
            else:
                extend_logprob_start_len_per_req = None

            ret = GenerationBatchResult(
                logits_output=logits_output if self.pp_group.is_last_rank else None,
                pp_hidden_states_proxy_tensors=(
                    pp_hidden_states_proxy_tensors
                    if not self.pp_group.is_last_rank
                    else None
                ),
                next_token_ids=next_token_ids if self.pp_group.is_last_rank else None,
                extend_input_len_per_req=extend_input_len_per_req,
                extend_logprob_start_len_per_req=extend_logprob_start_len_per_req,
                bid=bid,
                can_run_cuda_graph=can_run_cuda_graph,
            )
        else:  # embedding or reward model
            model_worker_batch = batch.get_model_worker_batch()
            embeddings = self.tp_worker.forward_batch_embedding(model_worker_batch)
            ret = EmbeddingBatchResult(
                embeddings=embeddings, bid=model_worker_batch.bid
            )
        return ret

    def process_batch_result(
        self,
        batch: ScheduleBatch,
        result: Union[GenerationBatchResult, EmbeddingBatchResult],
        launch_done: Optional[threading.Event] = None,
    ):
        if batch.forward_mode.is_decode():
            self.process_batch_result_decode(batch, result, launch_done)
            if self.enable_trace:
                trace_slice_batch("decode loop", batch.reqs)

        elif batch.forward_mode.is_extend():
            self.process_batch_result_prefill(batch, result, launch_done)
            if self.enable_trace:
                trace_slice_batch("prefill", batch.reqs)

        elif batch.forward_mode.is_idle():
            if self.enable_overlap:
                self.tp_worker.resolve_last_batch_result(launch_done)
                self.set_next_batch_sampling_info_done(batch)
        elif batch.forward_mode.is_dummy_first():
            self.set_next_batch_sampling_info_done(batch)

        self.maybe_send_health_check_signal()

    def maybe_send_health_check_signal(self):
        if self.return_health_check_ct:
            # Return some signal for the health check.
            # This is used to prevent the health check signal being blocked by long context prefill.
            # However, one minor issue is that this code path does not check the status of detokenizer manager.
            self.return_health_check_ct -= 1
            self.send_to_tokenizer.send_pyobj(HealthCheckOutput())

    def prepare_mlp_sync_batch(self, local_batch: ScheduleBatch):
        return self.prepare_mlp_sync_batch_raw(
            local_batch,
            dp_size=self.server_args.dp_size,
            attn_tp_size=self.attn_tp_size,
            tp_group=self.tp_group,
            get_idle_batch=self.get_idle_batch,
            disable_cuda_graph=self.server_args.disable_cuda_graph,
            spec_algorithm=self.spec_algorithm,
            speculative_num_draft_tokens=self.server_args.speculative_num_draft_tokens,
            require_mlp_tp_gather=require_mlp_tp_gather(self.server_args),
            disable_overlap_schedule=self.server_args.disable_overlap_schedule,
        )

    @staticmethod
    def prepare_mlp_sync_batch_raw(
        local_batch: ScheduleBatch,
        dp_size,
        attn_tp_size: int,
        tp_group,
        get_idle_batch,
        disable_cuda_graph: bool,
        spec_algorithm,
        speculative_num_draft_tokens,
        require_mlp_tp_gather: bool,
        disable_overlap_schedule: bool,
    ):
        # Check if other DP workers have running batches
        if local_batch is None:
            num_tokens = 0
            num_tokens_for_logprob = 0
        elif local_batch.forward_mode.is_decode():
            num_tokens = local_batch.batch_size()
            num_tokens_for_logprob = num_tokens
        else:
            num_tokens = local_batch.extend_num_tokens
            num_tokens_for_logprob = sum(
                [
                    # We should have at least 1 token for sample in every case.
                    max(extend_len - logprob_start_len, 1)
                    for logprob_start_len, extend_len in zip(
                        local_batch.extend_logprob_start_lens, local_batch.extend_lens
                    )
                ]
            )

        if local_batch is None or local_batch.forward_mode.is_decode_or_idle():
            can_cuda_graph = 1
        else:
            can_cuda_graph = 0

        is_extend_in_batch = (
            local_batch.forward_mode.is_extend() if local_batch else False
        )

        tbo_preparer = TboDPAttentionPreparer()
        if disable_overlap_schedule:
            group = tp_group.device_group
            device = tp_group.device
        else:
            group = tp_group.cpu_group
            device = "cpu"

        local_info = torch.tensor(
            [
                num_tokens,
                can_cuda_graph,
                num_tokens_for_logprob,
                is_extend_in_batch,
                *tbo_preparer.prepare_all_gather(
                    local_batch,
                ),
            ],
            dtype=torch.int64,
            device=device,
        )
        global_info = torch.empty(
            (dp_size, attn_tp_size, 6),
            dtype=torch.int64,
            device=device,
        )
        torch.distributed.all_gather_into_tensor(
            global_info.flatten(),
            local_info,
            group=group,
        )
        global_num_tokens = global_info[:, 0, 0].tolist()
        can_cuda_graph = min(global_info[:, 0, 1].tolist())
        global_num_tokens_for_logprob = global_info[:, 0, 2].tolist()
        is_extend_in_batch = global_info[:, 0, 3].tolist()

        tbo_split_seq_index, global_forward_mode = tbo_preparer.compute_output(
            global_info[:, :, 4:6]
        )

        if local_batch is None and max(global_num_tokens) > 0:
            local_batch = get_idle_batch()

        if local_batch is not None:
            # TODO: handle the case when moe_dense_tp_size != 1
            if not require_mlp_tp_gather:
                local_batch.global_num_tokens = [num_tokens]
                local_batch.global_num_tokens_for_logprob = [num_tokens_for_logprob]
            else:
                local_batch.global_num_tokens = global_num_tokens
                local_batch.global_num_tokens_for_logprob = (
                    global_num_tokens_for_logprob
                )
            local_batch.is_extend_in_batch = any(is_extend_in_batch)
            local_batch.tbo_split_seq_index = tbo_split_seq_index
            local_batch.global_forward_mode = global_forward_mode

            # Check forward mode for cuda graph
            if not disable_cuda_graph:
                local_batch.can_run_dp_cuda_graph = can_cuda_graph

        return local_batch

    def get_idle_batch(self):
        idle_batch = ScheduleBatch.init_new(
            [],
            self.req_to_token_pool,
            self.token_to_kv_pool_allocator,
            self.tree_cache,
            self.model_config,
            self.enable_overlap,
            self.spec_algorithm,
        )
        idle_batch.prepare_for_idle()
        return idle_batch

    def move_ready_grammar_requests(self):
        """Move requests whose grammar objects are ready from grammar_queue to waiting_queue."""

        num_ready_reqs = 0
        num_timeout_reqs = 0
        for req in self.grammar_queue:
            try:
                if req.finished():  # It is aborted by AbortReq
                    num_ready_reqs += 1
                    continue

                req.grammar = req.grammar.result(timeout=0.03)
                self.grammar_backend.set_cache(req.grammar_key, req.grammar.copy())
                if req.grammar is INVALID_GRAMMAR_OBJ:
                    error_msg = f"Invalid grammar request: {req.grammar_key=}"
                    req.set_finish_with_abort(error_msg)

                num_ready_reqs += 1
            except futures._base.TimeoutError:
                req.grammar_wait_ct += 1
                # NOTE(lianmin): this timeout is the waiting time of the above line. It is
                # not the waiting time from it enters the grammar queue.
                if req.grammar_wait_ct > GRAMMAR_TIMEOUT / 0.03:
                    num_timeout_reqs = 1
                break

        if self.server_args.enable_dp_attention:
            tp_size = self.attn_tp_size
            tp_group = self.attn_tp_cpu_group
        else:
            tp_size = self.tp_size
            tp_group = self.tp_cpu_group

        if tp_size > 1:
            # Sync across TP ranks to make sure they have the same number of ready requests
            tensor = torch.tensor([num_ready_reqs, num_timeout_reqs], dtype=torch.int32)
            torch.distributed.all_reduce(
                tensor, op=torch.distributed.ReduceOp.MAX, group=tp_group
            )
            num_ready_reqs_max, num_timeout_reqs_max = tensor.tolist()

            for i in range(num_ready_reqs, num_ready_reqs_max):
                req = self.grammar_queue[i]
                if req.finished():  # It is aborted by AbortReq
                    continue
                req.grammar = req.grammar.result()
                self.grammar_backend.set_cache(req.grammar_key, req.grammar.copy())
                if req.grammar is INVALID_GRAMMAR_OBJ:
                    error_msg = f"Invalid grammar request: {req.grammar_key=}"
                    req.set_finish_with_abort(error_msg)
        else:
            num_ready_reqs_max = num_ready_reqs
            num_timeout_reqs_max = num_timeout_reqs

        for i in range(num_ready_reqs, num_ready_reqs + num_timeout_reqs_max):
            req = self.grammar_queue[i]
            req.grammar.cancel()
            self.grammar_backend.set_cache(req.grammar_key, INVALID_GRAMMAR_OBJ)
            error_msg = f"Grammar preprocessing timed out for {req.grammar_key=}"
            req.set_finish_with_abort(error_msg)

        num_ready_reqs = num_ready_reqs_max + num_timeout_reqs_max

        for req in self.grammar_queue[:num_ready_reqs]:
            self._add_request_to_queue(req)
        self.grammar_queue = self.grammar_queue[num_ready_reqs:]

    def set_next_batch_sampling_info_done(self, batch: ScheduleBatch):
        if batch.next_batch_sampling_info:
            if batch.next_batch_sampling_info.grammars is not None:
                batch.next_batch_sampling_info.update_regex_vocab_mask()
                self.current_stream.synchronize()
            batch.next_batch_sampling_info.sampling_info_done.set()

    def watchdog_thread(self):
        """A watch dog thread that will try to kill the server itself if one forward batch takes too long."""
        self.watchdog_last_forward_ct = 0
        self.watchdog_last_time = time.perf_counter()

        while True:
            current = time.perf_counter()
            if self.cur_batch is not None:
                if self.watchdog_last_forward_ct == self.forward_ct:
                    if current > self.watchdog_last_time + self.watchdog_timeout:
                        break
                else:
                    self.watchdog_last_forward_ct = self.forward_ct
                    self.watchdog_last_time = current
            time.sleep(self.watchdog_timeout // 2)

        if not disable_request_logging():
            # Print batch size and memory pool info to check whether there are de-sync issues.
            if self.is_hybrid:
                (
                    _,
                    _,
                    _,
                    _,
                    full_available_size,
                    full_evictable_size,
                    swa_available_size,
                    swa_evictable_size,
                ) = self._get_swa_token_info()
                info_msg = (
                    f"{full_available_size=}, "
                    f"{full_evictable_size=}, "
                    f"{swa_available_size=}, "
                    f"{swa_evictable_size=}, "
                )
            else:
                _, _, available_size, evictable_size = self._get_token_info()
                info_msg = f"{available_size=}, " f"{evictable_size=}, "
            logger.error(
                f"{self.cur_batch.batch_size()=}, "
                f"{self.cur_batch.reqs=}, "
                f"{info_msg}"
            )

        pyspy_dump_schedulers()
        logger.error(f"Watchdog timeout ({self.watchdog_timeout=})")
        print(file=sys.stderr, flush=True)
        print(file=sys.stdout, flush=True)

        # Wait for some time so that the parent process can print the error.
        time.sleep(5)
        self.parent_process.send_signal(signal.SIGQUIT)

    def flush_cache_wrapped(self, recv_req: FlushCacheReqInput):
        success = self.flush_cache()
        return FlushCacheReqOutput(success=success)

    def clear_hicache_storage_wrapped(self, recv_req: ClearHiCacheReqInput):
        if self.enable_hierarchical_cache:
            self.tree_cache.clear_storage_backend()
            logger.info("Hierarchical cache cleared successfully!")
            if_success = True
        else:
            logging.warning("Hierarchical cache is not enabled.")
            if_success = False
        return ClearHiCacheReqOutput(success=if_success)

    def flush_cache(self):
        """Flush the memory pool and cache."""
        if (
            len(self.waiting_queue) == 0
            and self.running_batch.is_empty()
            and (self.pp_size == 1 or all(x.is_empty() for x in self.running_mbs))
        ):
            self.cur_batch = None
            self.last_batch = None
            self.tree_cache.reset()
            if self.grammar_backend:
                self.grammar_backend.reset()
            self.req_to_token_pool.clear()
            self.token_to_kv_pool_allocator.clear()

            if self.draft_worker:
                self.draft_worker.clear_cache_pool()

            self.num_generated_tokens = 0
            self.forward_ct_decode = 0
            self.spec_num_total_accepted_tokens = 0
            self.spec_num_total_forward_ct = 0
            self.cum_spec_accept_length = 0
            self.cum_spec_accept_count = 0
            torch.cuda.empty_cache()
            logger.info("Cache flushed successfully!")
            if_success = True
        else:
            logging.warning(
                f"Cache not flushed because there are pending requests. "
                f"#queue-req: {len(self.waiting_queue)}, "
                f"#running-req: {len(self.running_batch.reqs)}"
            )
            if_success = False
        return if_success

    def get_load(self, recv_req: GetLoadReqInput = None) -> GetLoadReqOutput:
        # TODO(lsyin): use dynamically maintained num_waiting_tokens

        if self.is_hybrid:
            num_tokens_full = (
                self.full_tokens_per_layer
                - self.token_to_kv_pool_allocator.full_available_size()
                - self.tree_cache.full_evictable_size()
            )
            num_tokens_swa = (
                self.swa_tokens_per_layer
                - self.token_to_kv_pool_allocator.swa_available_size()
                - self.tree_cache.swa_evictable_size()
            )
            num_tokens = max(num_tokens_full, num_tokens_swa)
        else:
            num_tokens = (
                self.max_total_num_tokens
                - self.token_to_kv_pool_allocator.available_size()
                - self.tree_cache.evictable_size()
            )

        # Tokens in waiting queue, bootstrap queue, prealloc queue
        num_tokens += sum(len(req.origin_input_ids) for req in self.waiting_queue)
        num_waiting_reqs = len(self.waiting_queue)
        if self.disaggregation_mode == DisaggregationMode.PREFILL:
            num_tokens += sum(
                len(req.origin_input_ids)
                for req in self.disagg_prefill_bootstrap_queue.queue
            )
            num_waiting_reqs += len(self.disagg_prefill_bootstrap_queue.queue)
        elif self.disaggregation_mode == DisaggregationMode.DECODE:
            num_tokens += sum(
                len(req.req.origin_input_ids)
                for req in self.disagg_decode_prealloc_queue.queue
            )
            num_waiting_reqs += len(self.disagg_decode_prealloc_queue.queue)

        return GetLoadReqOutput(
            dp_rank=self.dp_rank,
            num_reqs=len(self.running_batch.reqs) + num_waiting_reqs,
            num_waiting_reqs=num_waiting_reqs,
            num_tokens=num_tokens,
        )

    def get_internal_state(self, recv_req: GetInternalStateReq):
        ret = dict(global_server_args_dict)
        ret["last_gen_throughput"] = self.last_gen_throughput
        ret["memory_usage"] = {
            "weight": round(
                self.tp_worker.worker.model_runner.weight_load_mem_usage, 2
            ),
            "kvcache": round(
                self.token_to_kv_pool_allocator.get_kvcache().mem_usage, 2
            ),
            "token_capacity": int(self.max_total_num_tokens),
        }

        ret["memory_usage"]["graph"] = round(
            self.tp_worker.worker.model_runner.graph_mem_usage, 2
        )

        if not self.spec_algorithm.is_none() and self.cum_spec_accept_count > 0:
            ret["avg_spec_accept_length"] = (
                self.cum_spec_accept_length / self.cum_spec_accept_count
            )
        if RECORD_STEP_TIME:
            ret["step_time_dict"] = self.step_time_dict

        return GetInternalStateReqOutput(internal_state=ret)

    def set_internal_state(self, recv_req: SetInternalStateReq):
        server_args_dict = recv_req.server_args
        args_allow_update = set(
            [
                "max_micro_batch_size",
                "speculative_accept_threshold_single",
                "speculative_accept_threshold_acc",
            ]
        )
        if_success = True
        for k, v in server_args_dict.items():
            if k not in args_allow_update:
                logging.warning(f"Updating {k} is not supported.")
                if_success = False
                break
            elif k == "max_micro_batch_size" and (
                v > self.max_running_requests // self.pp_size or v < 1
            ):
                logging.warning(
                    f"Updating {k} to {v} is rejected because it is out of the valid range [1, {self.max_running_requests // self.pp_size}]."
                )
                if_success = False
                break
        if if_success:
            if not self.spec_algorithm.is_none() and self.cum_spec_accept_count > 0:
                avg_spec_accept_length = (
                    self.cum_spec_accept_length / self.cum_spec_accept_count
                )
                logger.info(f"{avg_spec_accept_length=}")
            self.cum_spec_accept_length = self.cum_spec_accept_count = 0
            for k, v in server_args_dict.items():
                global_server_args_dict[k] = v
            logger.info(f"Global server args updated! {global_server_args_dict=}")
        return SetInternalStateReqOutput(
            updated=True,
            server_args=global_server_args_dict,
        )

    def handle_rpc_request(self, recv_req: RpcReqInput):
        # Handle RPC requests
        logger.info(
            f"handle_rpc_request: {recv_req.method}, param: {recv_req.parameters}"
        )

        success = True
        exec = None
        try:
            func = getattr(self, recv_req.method)
            func(recv_req.parameters)
        except Exception as e:
            success = False
            exec = e
            logger.error(f"Failed to call rpc {recv_req.method}: {str(e)}")

        barrier()
        return RpcReqOutput(success, "" if not exec else str(exec))

    def abort_request(self, recv_req: AbortReq):
        # Delete requests in the waiting queue
        to_del = []
        for i, req in enumerate(self.waiting_queue):
            if recv_req.abort_all or req.rid.startswith(recv_req.rid):
                to_del.append(i)

        # Sort in reverse order to avoid index issues when deleting
        for i in reversed(to_del):
            # Abort method 1: directly pop from the queue
            # This only works for requests that have not started anything.
            # We still need to send something back to TokenizerManager to clean up the state.
            req = self.waiting_queue.pop(i)
            if self.enable_hicache_storage:
                # to release prefetch events associated with the request
                self.tree_cache.release_aborted_request(req.rid)
            self.send_to_tokenizer.send_pyobj(AbortReq(rid=req.rid))
            # For disaggregation decode mode, the request in the waiting queue has KV cache allocated.
            if self.disaggregation_mode == DisaggregationMode.DECODE:
                self.tree_cache.cache_finished_req(req)

            logger.debug(f"Abort queued request. {req.rid=}")

        # Delete the requests in the grammar queue
        for req in self.grammar_queue:
            # Abort method 2: call `set_finish_with_abort`
            # The request will still run one prefill forward pass.
            # In this case, we change the input_ids to be only one token to make this prefill cheap.
            if recv_req.abort_all or req.rid.startswith(recv_req.rid):
                logger.debug(f"Abort grammar queue request. {req.rid=}")
                if req.grammar:
                    req.grammar.cancel()
                req.set_finish_with_abort("Aborted by AbortReq.")

        # Delete requests not in the waiting queue when PD disaggregation is enabled
        if self.disaggregation_mode == DisaggregationMode.PREFILL:
            # Abort requests that have not yet been bootstrapped
            for i, req in enumerate(self.disagg_prefill_bootstrap_queue.queue):
                logger.debug(f"Abort bootstrap queue request. {req.rid=}")
                if recv_req.abort_all or req.rid.startswith(recv_req.rid):
                    if hasattr(req.disagg_kv_sender, "abort"):
                        req.disagg_kv_sender.abort()

            # Abort in-flight requests
            for i, req in enumerate(self.disagg_prefill_inflight_queue):
                logger.debug(f"Abort inflight queue request. {req.rid=}")
                if recv_req.abort_all or req.rid.startswith(recv_req.rid):
                    if hasattr(req.disagg_kv_sender, "abort"):
                        req.disagg_kv_sender.abort()

        elif self.disaggregation_mode == DisaggregationMode.DECODE:
            # Abort requests that have not yet finished preallocation
            for i, decode_req in enumerate(self.disagg_decode_prealloc_queue.queue):
                logger.debug(f"Abort prealloc queue request. {decode_req.req.rid=}")
                if recv_req.abort_all or decode_req.req.rid.startswith(recv_req.rid):
                    if hasattr(decode_req.kv_receiver, "abort"):
                        decode_req.kv_receiver.abort()

            # Abort requests waiting for kvcache to release tree cache
            for i, decode_req in enumerate(self.disagg_decode_transfer_queue.queue):
                logger.debug(f"Abort transfer queue request. {decode_req.req.rid=}")
                if recv_req.abort_all or decode_req.req.rid.startswith(recv_req.rid):
                    if hasattr(decode_req.kv_receiver, "abort"):
                        decode_req.kv_receiver.abort()

        # Delete requests in the running batch
        if self.cur_batch is self.running_batch or self.cur_batch is None:
            reqs = self.running_batch.reqs
        else:
            reqs = self.running_batch.reqs + self.cur_batch.reqs

        for req in reqs:
            if not req.finished() and (
                recv_req.abort_all or req.rid.startswith(recv_req.rid)
            ):
                # Abort method 3: set `to_abort=True`
                # The request will still run one decode forward pass.
                # Then we reuse all existing code to clean up the KV cache allocation.
                logger.debug(f"Abort running request. {req.rid=}")
                req.to_abort = True

    def _pause_engine(self) -> Tuple[List[Req], int]:
        raise NotImplementedError()

    def load_lora_adapter(
        self, recv_req: LoadLoRAAdapterReqInput
    ) -> LoadLoRAAdapterReqOutput:
        """In-place loading a new lora adapter from disk or huggingface."""

        result = self.tp_worker.load_lora_adapter(recv_req)
        return result

    def unload_lora_adapter(
        self, recv_req: UnloadLoRAAdapterReqInput
    ) -> UnloadLoRAAdapterReqOutput:
        """Unload the lora adapter."""

        result = self.tp_worker.unload_lora_adapter(recv_req)
        return result

    def register_multi_tokenizer(self, recv_req: MultiTokenizerRegisterReq):
        self.send_to_detokenizer.send_pyobj(recv_req)
        return recv_req

    def init_weights_send_group_for_remote_instance(
        self, recv_req: InitWeightsSendGroupForRemoteInstanceReqInput
    ):
        """Init the seed and client instance communication group."""
        success, message = self.tp_worker.init_weights_send_group_for_remote_instance(
            recv_req
        )
        return InitWeightsSendGroupForRemoteInstanceReqOutput(success, message)

    def send_weights_to_remote_instance(
        self, recv_req: SendWeightsToRemoteInstanceReqInput
    ):
        """Send the seed instance weights to the destination instance."""
        success, message = self.tp_worker.send_weights_to_remote_instance(recv_req)
        return SendWeightsToRemoteInstanceReqOutput(success, message)

    def slow_down(self, recv_req: SlowDownReqInput):
        t = recv_req.forward_sleep_time
        if t is not None and t <= 0:
            t = None
        self.forward_sleep_time = t
        return SlowDownReqOutput()

    def expert_distribution_handle(self, recv_req: ExpertDistributionReq):
        if recv_req == ExpertDistributionReq.START_RECORD:
            get_global_expert_distribution_recorder().start_record()
        elif recv_req == ExpertDistributionReq.STOP_RECORD:
            get_global_expert_distribution_recorder().stop_record()
        elif recv_req == ExpertDistributionReq.DUMP_RECORD:
            get_global_expert_distribution_recorder().dump_record()
        else:
            raise ValueError(f"Unrecognized ExpertDistributionReq value: {recv_req=}")
        return ExpertDistributionReqOutput()

    def open_session(self, recv_req: OpenSessionReqInput):
        # handle error
        session_id = recv_req.session_id
        if session_id in self.sessions:
            logger.warning(f"session id {session_id} already exist, cannot open.")
            return OpenSessionReqOutput(session_id, False)
        elif session_id is None:
            logger.warning("session id is None, cannot open.")
            return OpenSessionReqOutput(session_id, False)
        else:
            self.sessions[session_id] = Session(
                recv_req.capacity_of_str_len, session_id
            )
            return OpenSessionReqOutput(session_id, True)

    def close_session(self, recv_req: CloseSessionReqInput):
        # handle error
        session_id = recv_req.session_id
        if session_id not in self.sessions:
            logger.warning(f"session id {session_id} does not exist, cannot delete.")
        else:
            del self.sessions[session_id]

    def get_print_prefix(self):
        prefix = ""
        if self.attn_dp_rank is not None:
            prefix += f" DP{self.attn_dp_rank}"
        if self.server_args.tp_size > 1:
            prefix += f" TP{self.tp_rank}"
        if self.pp_size > 1:
            prefix += f" PP{self.pp_rank}"
        return prefix

    def current_scheduler_metrics_enabled(self):
        return self.attn_tp_rank == 0 or self.enable_metrics_for_all_schedulers

    def maybe_sleep_on_idle(self):
        if self.idle_sleeper is not None:
            self.idle_sleeper.maybe_sleep()

    def handle_freeze_gc(self, recv_req: FreezeGCReq):
        """Handle freeze_gc request: freeze scheduler's GC and forward to detokenizer."""
        freeze_gc("Scheduler")
        self.send_to_detokenizer.send_pyobj(recv_req)
        return None


class IdleSleeper:
    """
    In setups which have long inactivity periods it is desirable to reduce
    system power consumption when sglang does nothing. This would lead not only
    to power savings, but also to more CPU thermal headroom when a request
    eventually comes. This is important in cases when multiple GPUs are connected
    as each GPU would otherwise pin one thread at 100% CPU usage.

    The simplest solution is to use zmq.Poller on all sockets that may receive
    data that needs handling immediately.
    """

    def __init__(self, sockets):
        self.poller = zmq.Poller()
        self.last_empty_time = time.time()
        for s in sockets:
            self.poller.register(s, zmq.POLLIN)

    def maybe_sleep(self):
        self.poller.poll(1000)
        if (
            global_config.torch_empty_cache_interval > 0
            and time.time() - self.last_empty_time
            > global_config.torch_empty_cache_interval
        ):
            self.last_empty_time = time.time()
            torch.cuda.empty_cache()


def is_health_check_generate_req(recv_req):
    rid = getattr(recv_req, "rid", None)
    return rid is not None and rid.startswith("HEALTH_CHECK")


def is_work_request(recv_req):
    return isinstance(
        recv_req,
        (
            TokenizedGenerateReqInput,
            TokenizedEmbeddingReqInput,
            BatchTokenizedGenerateReqInput,
            BatchTokenizedEmbeddingReqInput,
        ),
    )


def run_scheduler_process(
    server_args: ServerArgs,
    port_args: PortArgs,
    gpu_id: int,
    tp_rank: int,
    moe_ep_rank: int,
    pp_rank: int,
    dp_rank: Optional[int],
    pipe_writer,
    balance_meta: Optional[DPBalanceMeta] = None,
):
    # Generate the logger prefix
    prefix = ""
    if dp_rank is None and "SGLANG_DP_RANK" in os.environ:
        # [For Router] if env var "SGLANG_DP_RANK" exist, set dp_rank to the value of the env var
        dp_rank = int(os.environ["SGLANG_DP_RANK"])
    if dp_rank is not None:
        prefix += f" DP{dp_rank}"
    if server_args.tp_size > 1:
        prefix += f" TP{tp_rank}"
    if server_args.ep_size > 1:
        prefix += f" EP{moe_ep_rank}"
    if server_args.pp_size > 1:
        prefix += f" PP{pp_rank}"

    # Config the process
    setproctitle.setproctitle(f"sglang::scheduler{prefix.replace(' ', '_')}")
    faulthandler.enable()
    kill_itself_when_parent_died()
    parent_process = psutil.Process().parent()

    # Configure the logger
    configure_logger(server_args, prefix=prefix)
    suppress_other_loggers()

    # Set cpu affinity to this gpu process
    if get_bool_env_var("SGLANG_SET_CPU_AFFINITY"):
        set_gpu_proc_affinity(server_args.tp_size, server_args.nnodes, gpu_id)
    if (numa_node := server_args.numa_node) is not None:
        numa_bind_to_node(numa_node[gpu_id])

    # Set up tracing
    if server_args.enable_trace:
        process_tracing_init(server_args.oltp_traces_endpoint, "sglang")
        if server_args.disaggregation_mode == "null":
            thread_label = "Scheduler"
            trace_set_thread_info(thread_label, tp_rank, dp_rank)

    # Create a scheduler and run the event loop
    try:
        scheduler = Scheduler(
            server_args,
            port_args,
            gpu_id,
            tp_rank,
            moe_ep_rank,
            pp_rank,
            dp_rank,
            dp_balance_meta=balance_meta,
        )
        pipe_writer.send(
            {
                "status": "ready",
                "max_total_num_tokens": scheduler.max_total_num_tokens,
                "max_req_input_len": scheduler.max_req_input_len,
            }
        )

        disaggregation_mode: DisaggregationMode = scheduler.disaggregation_mode
        if disaggregation_mode == DisaggregationMode.NULL:
            if server_args.pp_size > 1:
                scheduler.event_loop_pp()
            elif scheduler.enable_overlap:
                scheduler.event_loop_overlap()
            else:
                scheduler.event_loop_normal()
        elif disaggregation_mode == DisaggregationMode.PREFILL:
            if scheduler.enable_overlap:
                scheduler.event_loop_overlap_disagg_prefill()
            else:
                if server_args.pp_size > 1:
                    scheduler.event_loop_pp_disagg_prefill()
                else:
                    scheduler.event_loop_normal_disagg_prefill()

        elif disaggregation_mode == DisaggregationMode.DECODE:
            if scheduler.enable_overlap:
                scheduler.event_loop_overlap_disagg_decode()
            else:
                scheduler.event_loop_normal_disagg_decode()

    except Exception:
        traceback = get_exception_traceback()
        logger.error(f"Scheduler hit an exception: {traceback}")
        parent_process.send_signal(signal.SIGQUIT)<|MERGE_RESOLUTION|>--- conflicted
+++ resolved
@@ -1205,7 +1205,6 @@
                 self.return_health_check_ct += 1
                 continue
 
-<<<<<<< HEAD
             # If it is a work request, accept or reject the request based on the request queue size.
             if is_work_request(recv_req):
                 if len(self.waiting_queue) + 1 > self.max_queued_requests:
@@ -1220,8 +1219,6 @@
                     self.send_to_tokenizer.send_pyobj(abort_req)
                     continue
 
-=======
->>>>>>> afcd3e10
             # If it is a MultiTokenizerWrapper, unwrap it and handle the inner request.
             if isinstance(recv_req, MultiTokenizerWrapper):
                 worker_id = recv_req.worker_id
