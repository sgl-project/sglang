--- conflicted
+++ resolved
@@ -653,7 +653,9 @@
             )
         )
 
-<<<<<<< HEAD
+        embedding_cache_size = int(os.environ.get("SGLANG_VLM_CACHE_SIZE_MB", "100"))
+        init_embedding_cache(embedding_cache_size * 1024 * 1024)
+
     def init_profier(self):
         self.torch_profiler = None
         self.torch_profiler_output_dir: Optional[str] = None
@@ -700,10 +702,6 @@
             self.kv_event_publisher = EventPublisherFactory.create(
                 kv_events_config, self.attn_dp_rank
             )
-=======
-        embedding_cache_size = int(os.environ.get("SGLANG_VLM_CACHE_SIZE_MB", "100"))
-        init_embedding_cache(embedding_cache_size * 1024 * 1024)
->>>>>>> 36fc9260
 
     def init_disaggregation(self):
         self.transfer_backend = TransferBackend(
