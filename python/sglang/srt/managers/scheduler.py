--- conflicted
+++ resolved
@@ -1088,22 +1088,6 @@
             ):
                 self.return_health_check_ct += 1
                 continue
-<<<<<<< HEAD
-=======
-
-            # If it is a work request, accept or reject the request based on the request queue size.
-            if is_work_request(recv_req):
-                if len(self.waiting_queue) + 1 > self.max_queued_requests:
-                    abort_req = AbortReq(
-                        recv_req.rid,
-                        finished_reason={
-                            "type": "abort",
-                            "status_code": HTTPStatus.SERVICE_UNAVAILABLE,
-                            "message": "The request queue is full.",
-                        },
-                    )
-                    self.send_to_tokenizer.send_pyobj(abort_req)
-                    continue
 
             # If it is a MultiTokenizerWarpper, unwrap it and handle the inner request.
             if isinstance(recv_req, MultiTokenizerWarpper):
@@ -1115,7 +1099,6 @@
                     self.send_to_tokenizer.send_pyobj(output)
                 continue
 
->>>>>>> b32ab070
             output = self._request_dispatcher(recv_req)
             if output is not None:
                 if isinstance(output, RpcReqOutput):
