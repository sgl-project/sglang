--- conflicted
+++ resolved
@@ -2641,16 +2641,14 @@
         self.send_to_detokenizer.send_output(recv_req, recv_req)
         return None
 
-<<<<<<< HEAD
     # placeholder for override
     def update_cache_from_scheduler(
         self, schedule_batch: ScheduleBatch, batch_result: GenerationBatchResult
     ):
         pass
-=======
+
     def get_remote_instance_transfer_engine_info(self):
         return self.tp_worker.get_remote_instance_transfer_engine_info()
->>>>>>> ccc8f3b2
 
 
 class IdleSleeper:
@@ -2783,11 +2781,9 @@
                 }
             )
 
-<<<<<<< HEAD
+        pipe_writer.send(result_dict)
+
         # Dispatch to the appropriate event loop based on the disaggregation mode
-=======
-        pipe_writer.send(result_dict)
->>>>>>> ccc8f3b2
         disaggregation_mode: DisaggregationMode = scheduler.disaggregation_mode
         if disaggregation_mode == DisaggregationMode.NULL:
             if scheduler.enable_pdmux:
