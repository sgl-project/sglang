# Copyright 2023-2024 SGLang Team
# Licensed under the Apache License, Version 2.0 (the "License");
# you may not use this file except in compliance with the License.
# You may obtain a copy of the License at
#
#     http://www.apache.org/licenses/LICENSE-2.0
#
# Unless required by applicable law or agreed to in writing, software
# distributed under the License is distributed on an "AS IS" BASIS,
# WITHOUT WARRANTIES OR CONDITIONS OF ANY KIND, either express or implied.
# See the License for the specific language governing permissions and
# limitations under the License.
# ==============================================================================
"""A scheduler that manages a tensor parallel GPU worker."""

import faulthandler
import logging
import os
import signal
import sys
import threading
import time
from collections import deque
from concurrent import futures
from dataclasses import dataclass
from http import HTTPStatus
from types import SimpleNamespace
from typing import Dict, List, Optional, Tuple, Union

import psutil
import setproctitle
import torch
import zmq
from torch.distributed import barrier

from sglang.global_config import global_config
from sglang.srt.configs.model_config import ModelConfig
from sglang.srt.constrained.base_grammar_backend import (
    INVALID_GRAMMAR_OBJ,
    create_grammar_backend,
)
from sglang.srt.disaggregation.decode import (
    DecodePreallocQueue,
    DecodeTransferQueue,
    SchedulerDisaggregationDecodeMixin,
)
from sglang.srt.disaggregation.prefill import (
    PrefillBootstrapQueue,
    SchedulerDisaggregationPrefillMixin,
)
from sglang.srt.disaggregation.utils import (
    DisaggregationMode,
    MetadataBuffers,
    ReqToMetadataIdxAllocator,
    TransferBackend,
    prepare_abort,
)
from sglang.srt.distributed import get_pp_group, get_world_group
from sglang.srt.eplb.expert_distribution import get_global_expert_distribution_recorder
from sglang.srt.hf_transformers_utils import (
    get_processor,
    get_tokenizer,
    get_tokenizer_from_processor,
)
from sglang.srt.layers.dp_attention import compute_dp_attention_world_info
from sglang.srt.layers.logits_processor import LogitsProcessorOutput
from sglang.srt.layers.moe import initialize_moe_config
from sglang.srt.managers.io_struct import (
    AbortReq,
    BatchTokenizedEmbeddingReqInput,
    BatchTokenizedGenerateReqInput,
    ClearHiCacheReqInput,
    ClearHiCacheReqOutput,
    CloseSessionReqInput,
    ConvertDisaggregationRoleReqInput,
    ConvertDisaggregationRoleReqOutput,
    ExpertDistributionReq,
    ExpertDistributionReqOutput,
    FlushCacheReqInput,
    FlushCacheReqOutput,
    FreezeGCReq,
    GetInternalStateReq,
    GetInternalStateReqOutput,
    GetWeightsByNameReqInput,
    HealthCheckOutput,
    InitWeightsUpdateGroupReqInput,
    LoadLoRAAdapterReqInput,
    LoadLoRAAdapterReqOutput,
    MultiTokenizerRegisterReq,
    MultiTokenizerWarpper,
    OpenSessionReqInput,
    OpenSessionReqOutput,
    ProfileReq,
    ReleaseMemoryOccupationReqInput,
    ResumeMemoryOccupationReqInput,
    RpcReqInput,
    RpcReqOutput,
    SetInternalStateReq,
    SetInternalStateReqOutput,
    SlowDownReqInput,
    SlowDownReqOutput,
    TokenizedEmbeddingReqInput,
    TokenizedGenerateReqInput,
    UnloadLoRAAdapterReqInput,
    UnloadLoRAAdapterReqOutput,
    UpdateWeightFromDiskReqInput,
    UpdateWeightsFromDistributedReqInput,
    UpdateWeightsFromTensorReqInput,
)
from sglang.srt.managers.mm_utils import init_embedding_cache
from sglang.srt.managers.schedule_batch import (
    FINISH_ABORT,
    MultimodalInputs,
    Req,
    ScheduleBatch,
    global_server_args_dict,
)
from sglang.srt.managers.schedule_policy import (
    AddReqResult,
    PrefillAdder,
    SchedulePolicy,
)
from sglang.srt.managers.scheduler_input_blocker import SchedulerInputBlocker
from sglang.srt.managers.scheduler_metrics_mixin import (
    RECORD_STEP_TIME,
    SchedulerMetricsMixin,
)
from sglang.srt.managers.scheduler_output_processor_mixin import (
    SchedulerOutputProcessorMixin,
)
from sglang.srt.managers.scheduler_profiler_mixin import SchedulerProfilerMixin
from sglang.srt.managers.scheduler_recv_skipper import SchedulerRecvSkipper
from sglang.srt.managers.scheduler_update_weights_mixin import (
    SchedulerUpdateWeightsMixin,
)
from sglang.srt.managers.session_controller import Session
from sglang.srt.managers.tp_worker import TpModelWorker
from sglang.srt.managers.tp_worker_overlap_thread import TpModelWorkerClient
from sglang.srt.managers.utils import DPBalanceMeta, validate_input_length
from sglang.srt.mem_cache.chunk_cache import ChunkCache, SWAChunkCache
from sglang.srt.mem_cache.hiradix_cache import HiRadixCache
from sglang.srt.mem_cache.lora_radix_cache import LoRARadixCache
from sglang.srt.mem_cache.radix_cache import RadixCache
from sglang.srt.mem_cache.swa_radix_cache import SWARadixCache
from sglang.srt.model_executor.forward_batch_info import ForwardMode, PPProxyTensors
from sglang.srt.reasoning_parser import ReasoningParser
from sglang.srt.server_args import PortArgs, ServerArgs
from sglang.srt.speculative.spec_info import SpeculativeAlgorithm
from sglang.srt.torch_memory_saver_adapter import TorchMemorySaverAdapter
from sglang.srt.two_batch_overlap import TboDPAttentionPreparer
from sglang.srt.utils import (
    DynamicGradMode,
    broadcast_pyobj,
    configure_gc_logger,
    configure_logger,
    disable_request_logging,
    freeze_gc,
    get_available_gpu_memory,
    get_bool_env_var,
    get_zmq_socket,
    is_cpu,
    kill_itself_when_parent_died,
    point_to_point_pyobj,
    pyspy_dump_schedulers,
    require_mlp_sync,
    require_mlp_tp_gather,
    set_gpu_proc_affinity,
    set_random_seed,
    suppress_other_loggers,
)
from sglang.utils import TypeBasedDispatcher, get_exception_traceback

logger = logging.getLogger(__name__)

# Test retract decode for debugging purposes
TEST_RETRACT = get_bool_env_var("SGLANG_TEST_RETRACT")
GRAMMAR_TIMEOUT = float(os.environ.get("SGLANG_GRAMMAR_TIMEOUT", 300))

_is_cpu = is_cpu()


@dataclass
class GenerationBatchResult:
    logits_output: Optional[LogitsProcessorOutput]
    pp_hidden_states_proxy_tensors: Optional[torch.Tensor]
    next_token_ids: Optional[List[int]]
    extend_input_len_per_req: List[int]
    extend_logprob_start_len_per_req: List[int]
    bid: int
    can_run_cuda_graph: bool


@dataclass
class EmbeddingBatchResult:
    embeddings: torch.Tensor
    bid: int


class Scheduler(
    SchedulerOutputProcessorMixin,
    SchedulerUpdateWeightsMixin,
    SchedulerProfilerMixin,
    SchedulerMetricsMixin,
    SchedulerDisaggregationDecodeMixin,
    SchedulerDisaggregationPrefillMixin,
):
    """A scheduler that manages a tensor parallel GPU worker."""

    def __init__(
        self,
        server_args: ServerArgs,
        port_args: PortArgs,
        gpu_id: int,
        tp_rank: int,
        moe_ep_rank: int,
        pp_rank: int,
        dp_rank: Optional[int],
        dp_balance_meta: Optional[DPBalanceMeta] = None,
    ):
        # Parse args
        self.server_args = server_args
        self.tp_rank = tp_rank
        self.moe_ep_rank = moe_ep_rank
        self.pp_rank = pp_rank
        self.dp_rank = dp_rank
        self.tp_size = server_args.tp_size
        self.moe_ep_size = server_args.ep_size
        self.pp_size = server_args.pp_size
        self.dp_size = server_args.dp_size
        self.schedule_policy = server_args.schedule_policy
        self.enable_lora = server_args.enable_lora
        self.max_loras_per_batch = server_args.max_loras_per_batch
        self.enable_overlap = not server_args.disable_overlap_schedule
        self.skip_tokenizer_init = server_args.skip_tokenizer_init
        self.enable_metrics = server_args.enable_metrics
        self.enable_metrics_for_all_schedulers = (
            server_args.enable_metrics_for_all_schedulers
        )
        self.enable_kv_cache_events = server_args.kv_events_config is not None
        self.stream_interval = server_args.stream_interval
        self.spec_algorithm = SpeculativeAlgorithm.from_string(
            server_args.speculative_algorithm
        )
        self.gpu_id = gpu_id
        self.enable_hierarchical_cache = server_args.enable_hierarchical_cache
        self.enable_hicache_storage = server_args.hicache_storage_backend is not None
        self.page_size = server_args.page_size

        self.attn_tp_rank, self.attn_tp_size, self.attn_dp_rank = (
            compute_dp_attention_world_info(
                server_args.enable_dp_attention,
                self.tp_rank,
                self.tp_size,
                self.dp_size,
            )
        )

        # Init model config
        self.model_config = ModelConfig.from_server_args(server_args)

        # Init inter-process communication
        context = zmq.Context(2)
        self.idle_sleeper = None
        if self.pp_rank == 0 and self.attn_tp_rank == 0:
            self.recv_from_tokenizer = get_zmq_socket(
                context, zmq.PULL, port_args.scheduler_input_ipc_name, False
            )
            self.recv_from_rpc = get_zmq_socket(
                context, zmq.DEALER, port_args.rpc_ipc_name, False
            )

            self.send_to_tokenizer = get_zmq_socket(
                context, zmq.PUSH, port_args.tokenizer_ipc_name, False
            )
            if server_args.skip_tokenizer_init:
                # Directly send to the TokenizerManager
                self.send_to_detokenizer = get_zmq_socket(
                    context, zmq.PUSH, port_args.tokenizer_ipc_name, False
                )
            else:
                # Send to the DetokenizerManager
                self.send_to_detokenizer = get_zmq_socket(
                    context, zmq.PUSH, port_args.detokenizer_ipc_name, False
                )

            if self.server_args.sleep_on_idle:
                self.idle_sleeper = IdleSleeper(
                    [
                        self.recv_from_tokenizer,
                        self.recv_from_rpc,
                    ]
                )
        else:
            self.recv_from_tokenizer = None
            self.recv_from_rpc = None
            self.send_to_tokenizer = SimpleNamespace(send_pyobj=lambda x: None)
            self.send_to_detokenizer = SimpleNamespace(send_pyobj=lambda x: None)

        if self.current_scheduler_metrics_enabled():
            self.send_metrics_from_scheduler = get_zmq_socket(
                context, zmq.PUSH, port_args.metrics_ipc_name, False
            )

        # Init tokenizer
        self.init_tokenizer()

        # Init moe config
        self.init_moe_config()

        # Set reasoning_parser and think_end_id if --reasoning_parser is enabled
        if self.server_args.reasoning_parser and self.tokenizer:
            reasoning_parser = ReasoningParser(
                model_type=self.server_args.reasoning_parser, stream_reasoning=False
            )
            self.tokenizer.think_end_id = self.tokenizer.encode(
                reasoning_parser.detector.think_end_token, add_special_tokens=False
            )[0]

        # Check whether overlap can be enabled
        if not self.is_generation:
            self.enable_overlap = False
            logger.info("Overlap scheduler is disabled for embedding models.")

        # Launch a tensor parallel worker
        if self.enable_overlap:
            TpWorkerClass = TpModelWorkerClient
        else:
            TpWorkerClass = TpModelWorker

        self.tp_worker = TpWorkerClass(
            server_args=server_args,
            gpu_id=gpu_id,
            tp_rank=tp_rank,
            moe_ep_rank=moe_ep_rank,
            pp_rank=pp_rank,
            dp_rank=dp_rank,
            nccl_port=port_args.nccl_port,
        )

        # Launch a draft worker for speculative decoding
        if self.spec_algorithm.is_eagle():
            from sglang.srt.speculative.eagle_worker import EAGLEWorker

            self.draft_worker = EAGLEWorker(
                gpu_id=gpu_id,
                tp_rank=tp_rank,
                moe_ep_rank=moe_ep_rank,
                server_args=server_args,
                nccl_port=port_args.nccl_port,
                target_worker=self.tp_worker,
                dp_rank=dp_rank,
            )
        else:
            self.draft_worker = None

        # Get token and memory info from the model worker
        (
            self.max_total_num_tokens,
            self.max_prefill_tokens,
            self.max_running_requests,
            self.max_queued_requests,
            self.max_req_len,
            self.max_req_input_len,
            self.random_seed,
            self.device,
            worker_global_server_args_dict,
            _,
            _,
            _,
        ) = self.tp_worker.get_worker_info()
        if global_server_args_dict["max_micro_batch_size"] is None:
            global_server_args_dict["max_micro_batch_size"] = max(
                self.max_running_requests // server_args.pp_size, 1
            )

        self.tp_group = self.tp_worker.get_tp_group()
        self.tp_cpu_group = self.tp_group.cpu_group
        self.attn_tp_group = self.tp_worker.get_attention_tp_group()
        self.attn_tp_cpu_group = self.tp_worker.get_attention_tp_cpu_group()
        self.pp_group = get_pp_group()
        self.world_group = get_world_group()

        self.pad_input_ids_func = self.tp_worker.get_pad_input_ids_func()
        global_server_args_dict.update(worker_global_server_args_dict)
        set_random_seed(self.random_seed)

        # Hybrid memory pool
        self.is_hybrid = self.tp_worker.is_hybrid
        if self.is_hybrid:
            self.sliding_window_size = self.tp_worker.sliding_window_size
            self.full_tokens_per_layer, self.swa_tokens_per_layer = (
                self.tp_worker.get_tokens_per_layer_info()
            )

        # Print debug info
        if tp_rank == 0:
            avail_mem = get_available_gpu_memory(
                self.device, self.gpu_id, empty_cache=False
            )
            logger.info(
                f"max_total_num_tokens={self.max_total_num_tokens}, "
                f"chunked_prefill_size={server_args.chunked_prefill_size}, "
                f"max_prefill_tokens={self.max_prefill_tokens}, "
                f"max_running_requests={self.max_running_requests}, "
                f"context_len={self.model_config.context_len}, "
                f"available_gpu_mem={avail_mem:.2f} GB"
            )

        # Init memory pool and cache
        self.init_memory_pool_and_cache()

        # Init running status
        self.waiting_queue: List[Req] = []
        # The running decoding batch for continuous batching
        self.running_batch: ScheduleBatch = ScheduleBatch(reqs=[], batch_is_full=False)
        # The current forward batch
        self.cur_batch: Optional[ScheduleBatch] = None
        # The last forward batch
        self.last_batch: Optional[ScheduleBatch] = None
        self.forward_ct = 0
        self.forward_ct_decode = 0
        self.num_generated_tokens = 0
        self.last_prefill_tokens = 0
        self.last_decode_stats_tic = time.perf_counter()
        self.last_prefill_stats_tic = time.perf_counter()
        self.return_health_check_ct = 0
        self.num_retracted_reqs: int = 0
        self.num_paused_reqs: int = 0
        self.kv_transfer_speed_gb_s: float = 0.0
        self.kv_transfer_latency_ms: float = 0.0
        self.sessions: Dict[str, Session] = {}
        self.current_stream = torch.get_device_module(self.device).current_stream()
        if self.device == "cpu":
            self.current_stream.synchronize = lambda: None  # No-op for CPU
        self.forward_sleep_time = None

        # Init chunked prefill
        self.chunked_prefill_size = server_args.chunked_prefill_size
        if self.chunked_prefill_size <= 0:  # -1 means disable
            self.chunked_prefill_size = None
        self.chunked_req = None
        self.is_mixed_chunk = (
            self.chunked_prefill_size is not None and server_args.enable_mixed_chunk
        )

        # Init the grammar backend for constrained generation
        self.grammar_queue: List[Req] = []
        if not server_args.skip_tokenizer_init:
            self.grammar_backend = create_grammar_backend(
                server_args,
                self.tokenizer,
                self.model_config.vocab_size,
                self.model_config.hf_eos_token_id,
            )
        else:
            self.grammar_backend = None

        # Init schedule policy and new token estimation
        self.policy = SchedulePolicy(
            self.schedule_policy,
            self.tree_cache,
            self.enable_hierarchical_cache,
        )
        assert (
            server_args.schedule_conservativeness >= 0
        ), "Invalid schedule_conservativeness"
        self.init_new_token_ratio = min(
            global_config.default_init_new_token_ratio
            * server_args.schedule_conservativeness,
            1.0,
        )
        self.min_new_token_ratio = min(
            self.init_new_token_ratio
            * global_config.default_min_new_token_ratio_factor,
            1.0,
        )
        self.new_token_ratio_decay = (
            self.init_new_token_ratio - self.min_new_token_ratio
        ) / global_config.default_new_token_ratio_decay_steps
        self.new_token_ratio = self.init_new_token_ratio

        # Init watchdog thread
        self.watchdog_timeout = server_args.watchdog_timeout
        t = threading.Thread(target=self.watchdog_thread, daemon=True)
        t.start()
        self.parent_process = psutil.Process().parent()

        # Init memory saver, profiler and metric stats
        self.memory_saver_adapter = TorchMemorySaverAdapter.create(
            enable=server_args.enable_memory_saver
        )
        self.offload_tags = set()
        self.init_profier()

        self.recv_skipper = SchedulerRecvSkipper.maybe_create(server_args)
        self.input_blocker = (
            SchedulerInputBlocker(noop=self.attn_tp_rank != 0)
            if get_bool_env_var("SGLANG_ENABLE_COLOCATED_BATCH_GEN")
            else None
        )

        # Init metrics stats
        self.init_metrics(tp_rank, pp_rank, dp_rank)
        self.init_kv_events(server_args.kv_events_config)

        # Init disaggregation
        self.disaggregation_mode = DisaggregationMode(
            self.server_args.disaggregation_mode
        )
        self.init_disaggregation()

        if get_bool_env_var("SGLANG_GC_LOG"):
            configure_gc_logger()

        # Init request dispatcher
        self._request_dispatcher = TypeBasedDispatcher(
            [
                (TokenizedGenerateReqInput, self.handle_generate_request),
                (TokenizedEmbeddingReqInput, self.handle_embedding_request),
                (BatchTokenizedGenerateReqInput, self.handle_batch_generate_request),
                (BatchTokenizedEmbeddingReqInput, self.handle_batch_embedding_request),
                (FlushCacheReqInput, self.flush_cache_wrapped),
                (ClearHiCacheReqInput, self.clear_hicache_storage_wrapped),
                (AbortReq, self.abort_request),
                (OpenSessionReqInput, self.open_session),
                (CloseSessionReqInput, self.close_session),
                (UpdateWeightFromDiskReqInput, self.update_weights_from_disk),
                (InitWeightsUpdateGroupReqInput, self.init_weights_update_group),
                (
                    UpdateWeightsFromDistributedReqInput,
                    self.update_weights_from_distributed,
                ),
                (UpdateWeightsFromTensorReqInput, self.update_weights_from_tensor),
                (GetWeightsByNameReqInput, self.get_weights_by_name),
                (ReleaseMemoryOccupationReqInput, self.release_memory_occupation),
                (ResumeMemoryOccupationReqInput, self.resume_memory_occupation),
                (SlowDownReqInput, self.slow_down),
                (ProfileReq, self.profile),
                (FreezeGCReq, self.handle_freeze_gc),
                (GetInternalStateReq, self.get_internal_state),
                (SetInternalStateReq, self.set_internal_state),
                (RpcReqInput, self.handle_rpc_request),
                (ExpertDistributionReq, self.expert_distribution_handle),
                (LoadLoRAAdapterReqInput, self.load_lora_adapter),
                (UnloadLoRAAdapterReqInput, self.unload_lora_adapter),
<<<<<<< HEAD
                (ConvertDisaggregationRoleReqInput, self.convert_disaggregation_role),
=======
                (MultiTokenizerRegisterReq, self.register_multi_tokenizer),
>>>>>>> 5f77e129
            ]
        )

        self.balance_meta = dp_balance_meta
        if (
            server_args.enable_dp_attention
            and server_args.load_balance_method == "minimum_tokens"
        ):
            assert dp_balance_meta is not None

        self.recv_dp_balance_id_this_term = []

    def init_tokenizer(self):
        server_args = self.server_args
        self.is_generation = self.model_config.is_generation

        if server_args.skip_tokenizer_init:
            self.tokenizer = self.processor = None
        else:
            if self.model_config.is_multimodal:
                self.processor = get_processor(
                    server_args.tokenizer_path,
                    tokenizer_mode=server_args.tokenizer_mode,
                    trust_remote_code=server_args.trust_remote_code,
                    revision=server_args.revision,
                    use_fast=not server_args.disable_fast_image_processor,
                )
                self.tokenizer = get_tokenizer_from_processor(self.processor)
            else:
                self.tokenizer = get_tokenizer(
                    server_args.tokenizer_path,
                    tokenizer_mode=server_args.tokenizer_mode,
                    trust_remote_code=server_args.trust_remote_code,
                    revision=server_args.revision,
                )

    def init_memory_pool_and_cache(self):
        server_args = self.server_args

        self.req_to_token_pool, self.token_to_kv_pool_allocator = (
            self.tp_worker.get_memory_pool()
        )

        if (
            server_args.chunked_prefill_size is not None
            and server_args.disable_radix_cache
        ):
            if self.is_hybrid:
                ChunkCacheClass = SWAChunkCache
            else:
                ChunkCacheClass = ChunkCache
            self.tree_cache = ChunkCacheClass(
                req_to_token_pool=self.req_to_token_pool,
                token_to_kv_pool_allocator=self.token_to_kv_pool_allocator,
                page_size=self.page_size,
            )
        else:
            if os.environ.get("SGLANG_EXPERIMENTAL_CPP_RADIX_TREE") == "1":
                # lazy import to avoid JIT overhead
                from sglang.srt.mem_cache.radix_cache_cpp import RadixCacheCpp

                self.tree_cache = RadixCacheCpp(
                    disable=False,
                    use_hicache=self.enable_hierarchical_cache,
                    req_to_token_pool=self.req_to_token_pool,
                    token_to_kv_pool=self.token_to_kv_pool_allocator,
                    tp_cache_group=self.tp_cpu_group,
                    page_size=self.page_size,
                    hicache_ratio=server_args.hicache_ratio,
                    hicache_size=server_args.hicache_size,
                    hicache_write_policy=server_args.hicache_write_policy,
                    enable_kv_cache_events=self.enable_kv_cache_events,
                )
            elif self.enable_hierarchical_cache:
                self.tree_cache = HiRadixCache(
                    req_to_token_pool=self.req_to_token_pool,
                    token_to_kv_pool_allocator=self.token_to_kv_pool_allocator,
                    tp_cache_group=(
                        self.attn_tp_cpu_group
                        if self.server_args.enable_dp_attention
                        else self.tp_cpu_group
                    ),
                    page_size=self.page_size,
                    hicache_ratio=server_args.hicache_ratio,
                    hicache_size=server_args.hicache_size,
                    hicache_write_policy=server_args.hicache_write_policy,
                    hicache_io_backend=server_args.hicache_io_backend,
                    hicache_mem_layout=server_args.hicache_mem_layout,
                    hicache_storage_backend=server_args.hicache_storage_backend,
                    hicache_storage_prefetch_policy=server_args.hicache_storage_prefetch_policy,
                    model_name=server_args.served_model_name,
                    storage_backend_extra_config=server_args.hicache_storage_backend_extra_config,
                )
                self.tp_worker.register_hicache_layer_transfer_counter(
                    self.tree_cache.cache_controller.layer_done_counter
                )
            elif self.is_hybrid:
                assert (
                    self.server_args.disaggregation_mode == "null"
                ), "Hybrid mode does not support disaggregation yet"
                self.tree_cache = SWARadixCache(
                    req_to_token_pool=self.req_to_token_pool,
                    token_to_kv_pool_allocator=self.token_to_kv_pool_allocator,
                    sliding_window_size=self.sliding_window_size,
                    page_size=self.page_size,
                    disable=server_args.disable_radix_cache,
                )
            elif self.enable_lora:
                assert (
                    not self.enable_hierarchical_cache
                ), "LoRA radix cache doesn't support hierarchical cache"
                assert (
                    self.schedule_policy == "fcfs"
                ), "LoRA radix cache only supports FCFS policy"
                self.tree_cache = LoRARadixCache(
                    req_to_token_pool=self.req_to_token_pool,
                    token_to_kv_pool_allocator=self.token_to_kv_pool_allocator,
                    page_size=self.page_size,
                    disable=server_args.disable_radix_cache,
                )
            else:
                self.tree_cache = RadixCache(
                    req_to_token_pool=self.req_to_token_pool,
                    token_to_kv_pool_allocator=self.token_to_kv_pool_allocator,
                    page_size=self.page_size,
                    disable=server_args.disable_radix_cache,
                    enable_kv_cache_events=self.enable_kv_cache_events,
                )

        self.decode_mem_cache_buf_multiplier = (
            1
            if self.spec_algorithm.is_none()
            else (
                server_args.speculative_num_draft_tokens
                + (
                    server_args.speculative_eagle_topk
                    * server_args.speculative_num_steps
                )
            )
        )

        embedding_cache_size = int(os.environ.get("SGLANG_VLM_CACHE_SIZE_MB", "100"))
        init_embedding_cache(embedding_cache_size * 1024 * 1024)

    def init_disaggregation(self):
        self.transfer_backend = TransferBackend(
            self.server_args.disaggregation_transfer_backend
        )

        if (
            self.disaggregation_mode == DisaggregationMode.DECODE
        ):  # *2 for the headroom.
            self.stop_decode_event = threading.Event()
            buffer_size = (self.req_to_token_pool.size) * 2
            self.req_to_metadata_buffer_idx_allocator = ReqToMetadataIdxAllocator(
                buffer_size
            )
            self.disagg_metadata_buffers = MetadataBuffers(
                buffer_size,
                hidden_size=self.model_config.hf_text_config.hidden_size,
                dtype=self.model_config.dtype,
                custom_mem_pool=self.token_to_kv_pool_allocator.get_kvcache().maybe_get_custom_mem_pool(),
            )

            # The decode requests polling kv cache
            self.disagg_decode_transfer_queue = DecodeTransferQueue(
                gloo_group=self.attn_tp_cpu_group,
                req_to_metadata_buffer_idx_allocator=self.req_to_metadata_buffer_idx_allocator,
                tp_rank=self.tp_rank,
                metadata_buffers=self.disagg_metadata_buffers,
                scheduler=self,
                tree_cache=self.tree_cache,
            )

            # The decode requests pending for pre-allocation
            self.disagg_decode_prealloc_queue = DecodePreallocQueue(
                req_to_token_pool=self.req_to_token_pool,
                token_to_kv_pool_allocator=self.token_to_kv_pool_allocator,
                draft_token_to_kv_pool=(
                    None
                    if self.draft_worker is None
                    else self.draft_worker.model_runner.token_to_kv_pool
                ),
                req_to_metadata_buffer_idx_allocator=self.req_to_metadata_buffer_idx_allocator,
                metadata_buffers=self.disagg_metadata_buffers,
                scheduler=self,
                transfer_queue=self.disagg_decode_transfer_queue,
                tree_cache=self.tree_cache,
                gloo_group=self.attn_tp_cpu_group,
                tp_rank=self.tp_rank,
                tp_size=self.tp_size,
                dp_size=self.server_args.dp_size,
                gpu_id=self.gpu_id,
                bootstrap_port=self.server_args.disaggregation_bootstrap_port,
                max_total_num_tokens=self.max_total_num_tokens,
                prefill_pp_size=self.server_args.disaggregation_prefill_pp,
                num_reserved_decode_tokens=self.server_args.num_reserved_decode_tokens,
                transfer_backend=self.transfer_backend,
            )

        elif self.disaggregation_mode == DisaggregationMode.PREFILL:
            # *2 for the headroom.
            self.stop_prefill_event = threading.Event()

            buffer_size = self.max_running_requests * 2
            self.req_to_metadata_buffer_idx_allocator = ReqToMetadataIdxAllocator(
                buffer_size
            )
            self.disagg_metadata_buffers = MetadataBuffers(
                buffer_size,
                hidden_size=self.model_config.hf_text_config.hidden_size,
                dtype=self.model_config.dtype,
                custom_mem_pool=self.token_to_kv_pool_allocator.get_kvcache().maybe_get_custom_mem_pool(),
            )

            self.disagg_prefill_bootstrap_queue = PrefillBootstrapQueue(
                token_to_kv_pool=self.token_to_kv_pool_allocator.get_kvcache(),
                draft_token_to_kv_pool=(
                    None
                    if self.draft_worker is None
                    else self.draft_worker.model_runner.token_to_kv_pool
                ),
                req_to_metadata_buffer_idx_allocator=self.req_to_metadata_buffer_idx_allocator,
                metadata_buffers=self.disagg_metadata_buffers,
                tp_rank=self.tp_rank,
                tp_size=self.tp_size,
                gpu_id=self.gpu_id,
                bootstrap_port=self.server_args.disaggregation_bootstrap_port,
                gloo_group=self.attn_tp_cpu_group,
                max_total_num_tokens=self.max_total_num_tokens,
                decode_tp_size=self.server_args.disaggregation_decode_tp,
                decode_dp_size=self.server_args.disaggregation_decode_dp,
                scheduler=self,
                pp_rank=self.pp_rank,
                pp_size=self.pp_size,
                transfer_backend=self.transfer_backend,
            )
            # The prefill requests that are in the middle of kv sending
            self.disagg_prefill_inflight_queue: List[Req] = []

    def init_moe_config(self):
        if hasattr(self.model_config.hf_config, "num_experts_per_tok"):
            initialize_moe_config(self.server_args)

    @DynamicGradMode()
    def event_loop_normal(self):
        """A normal scheduler loop."""
        while True:
            recv_reqs = self.recv_requests()
            self.process_input_requests(recv_reqs)

            batch = self.get_next_batch_to_run()
            self.cur_batch = batch

            if batch:
                result = self.run_batch(batch)
                self.process_batch_result(batch, result)
            else:
                # When the server is idle, do self-check and re-init some states
                self.self_check_during_idle()

            self.last_batch = batch

    @DynamicGradMode()
    def event_loop_overlap(self):
        """A scheduler loop that overlaps the CPU processing and GPU computation."""
        self.result_queue = deque()

        while True:
            recv_reqs = self.recv_requests()
            self.process_input_requests(recv_reqs)

            batch = self.get_next_batch_to_run()
            self.cur_batch = batch

            if batch:
                batch.launch_done = threading.Event()
                result = self.run_batch(batch)
                self.result_queue.append((batch.copy(), result))

                if self.last_batch is None:
                    # Create a dummy first batch to start the pipeline for overlap schedule.
                    # It is now used for triggering the sampling_info_done event.
                    tmp_batch = ScheduleBatch(
                        reqs=None,
                        forward_mode=ForwardMode.DUMMY_FIRST,
                        next_batch_sampling_info=self.tp_worker.cur_sampling_info,
                    )
                    self.process_batch_result(tmp_batch, None, batch.launch_done)

            if self.last_batch:
                # Process the results of the last batch
                tmp_batch, tmp_result = self.result_queue.popleft()
                tmp_batch.next_batch_sampling_info = (
                    self.tp_worker.cur_sampling_info if batch else None
                )
                # NOTE: we should use current launched batch's launch_done event Instead of the last batch's
                self.process_batch_result(
                    tmp_batch, tmp_result, batch.launch_done if batch else None
                )
            elif batch is None:
                # When the server is idle, do self-check and re-init some states
                self.self_check_during_idle()

            self.last_batch = batch

    @DynamicGradMode()
    def event_loop_pp(self):
        """A non-overlap scheduler loop for pipeline parallelism."""
        mbs = [None] * self.pp_size
        last_mbs = [None] * self.pp_size
        self.running_mbs = [
            ScheduleBatch(reqs=[], batch_is_full=False) for _ in range(self.pp_size)
        ]
        bids = [None] * self.pp_size
        pp_outputs: Optional[PPProxyTensors] = None
        while True:
            server_is_idle = True
            for mb_id in range(self.pp_size):
                self.running_batch = self.running_mbs[mb_id]
                self.last_batch = last_mbs[mb_id]

                recv_reqs = self.recv_requests()
                self.process_input_requests(recv_reqs)
                mbs[mb_id] = self.get_next_batch_to_run()
                self.running_mbs[mb_id] = self.running_batch

                self.cur_batch = mbs[mb_id]
                if self.cur_batch:
                    server_is_idle = False
                    result = self.run_batch(self.cur_batch)

                # (last rank) send the outputs to the next step
                if self.pp_group.is_last_rank:
                    if self.cur_batch:
                        next_token_ids, bids[mb_id] = (
                            result.next_token_ids,
                            result.bid,
                        )
                        if self.cur_batch.return_logprob:
                            pp_outputs = PPProxyTensors(
                                {
                                    "next_token_ids": next_token_ids,
                                    "extend_input_len_per_req": result.extend_input_len_per_req,
                                    "extend_logprob_start_len_per_req": result.extend_logprob_start_len_per_req,
                                }
                                | (
                                    {
                                        f"logits_output.{k}": v
                                        for k, v in result.logits_output.__dict__.items()
                                    }
                                    if result.logits_output is not None
                                    else {}
                                )
                            )
                        else:
                            pp_outputs = PPProxyTensors(
                                {
                                    "next_token_ids": next_token_ids,
                                }
                            )
                        # send the output from the last round to let the next stage worker run post processing
                        self.pp_group.send_tensor_dict(
                            pp_outputs.tensors,
                            all_gather_group=self.attn_tp_group,
                        )

                # receive outputs and post-process (filter finished reqs) the coming microbatch
                next_mb_id = (mb_id + 1) % self.pp_size
                next_pp_outputs = None
                if mbs[next_mb_id] is not None:
                    next_pp_outputs: Optional[PPProxyTensors] = PPProxyTensors(
                        self.pp_group.recv_tensor_dict(
                            all_gather_group=self.attn_tp_group
                        )
                    )
                    mbs[next_mb_id].output_ids = next_pp_outputs["next_token_ids"]
                    logits_output_args = {
                        k[len("logits_output.") :]: v
                        for k, v in next_pp_outputs.tensors.items()
                        if k.startswith("logits_output.")
                    }
                    if len(logits_output_args) > 0:
                        logits_output = LogitsProcessorOutput(**logits_output_args)
                    else:
                        logits_output = None
                    output_result = GenerationBatchResult(
                        logits_output=logits_output,
                        pp_hidden_states_proxy_tensors=None,
                        next_token_ids=next_pp_outputs["next_token_ids"],
                        extend_input_len_per_req=next_pp_outputs.tensors.get(
                            "extend_input_len_per_req", None
                        ),
                        extend_logprob_start_len_per_req=next_pp_outputs.tensors.get(
                            "extend_logprob_start_len_per_req", None
                        ),
                        bid=bids[next_mb_id],
                        can_run_cuda_graph=result.can_run_cuda_graph,
                    )
                    self.process_batch_result(mbs[next_mb_id], output_result)
                    last_mbs[next_mb_id] = mbs[next_mb_id]

                # (not last rank)
                if not self.pp_group.is_last_rank:
                    if self.cur_batch:
                        bids[mb_id] = result.bid
                    # carry the outputs to the next stage
                    # send the outputs from the last round to let the next stage worker run post processing
                    if pp_outputs:
                        self.pp_group.send_tensor_dict(
                            pp_outputs.tensors,
                            all_gather_group=self.attn_tp_group,
                        )

                    # send out reqs to the next stage
                    dp_offset = self.attn_dp_rank * self.attn_tp_size
                    if self.attn_tp_rank == 0:
                        point_to_point_pyobj(
                            recv_reqs,
                            self.pp_rank * self.tp_size + dp_offset,
                            self.world_group.device_group,
                            self.pp_rank * self.tp_size + dp_offset,
                            (self.pp_rank + 1) * self.tp_size + dp_offset,
                        )

                    # send out proxy tensors to the next stage
                    if self.cur_batch:
                        self.pp_group.send_tensor_dict(
                            result.pp_hidden_states_proxy_tensors,
                            all_gather_group=self.attn_tp_group,
                        )

                pp_outputs = next_pp_outputs

            # When the server is idle, self-check and re-init some states
            if server_is_idle:
                # When the server is idle, do self-check and re-init some states
                self.self_check_during_idle()

    def recv_requests(self) -> List[Req]:
        """Receive results at tp_rank = 0 and broadcast it to all other TP ranks."""

        if self.recv_skipper is not None:
            last_forward_mode = (
                self.last_batch.forward_mode if self.last_batch is not None else None
            )
            if not self.recv_skipper.handle(last_forward_mode):
                return []

        if self.pp_rank == 0:
            if self.attn_tp_rank == 0:
                recv_reqs = []

                while True:
                    try:
                        recv_req = self.recv_from_tokenizer.recv_pyobj(zmq.NOBLOCK)
                    except zmq.ZMQError:
                        break
                    recv_reqs.append(recv_req)

                while True:
                    try:
                        recv_rpc = self.recv_from_rpc.recv_pyobj(zmq.NOBLOCK)
                    except zmq.ZMQError:
                        break
                    recv_reqs.append(recv_rpc)
            else:
                recv_reqs = None
        else:
            if self.attn_tp_rank == 0:
                dp_offset = self.attn_dp_rank * self.attn_tp_size
                recv_reqs = point_to_point_pyobj(
                    [],
                    self.pp_rank * self.tp_size + dp_offset,
                    self.world_group.device_group,
                    (self.pp_rank - 1) * self.tp_size + dp_offset,
                    self.pp_rank * self.tp_size + dp_offset,
                )
            else:
                recv_reqs = None

        if self.input_blocker is not None:
            recv_reqs = self.input_blocker.handle(recv_reqs)

        if self.server_args.enable_dp_attention:
            if self.attn_tp_rank == 0:
                work_reqs = [
                    req
                    for req in recv_reqs
                    if isinstance(
                        req,
                        (
                            TokenizedGenerateReqInput,
                            TokenizedEmbeddingReqInput,
                            BatchTokenizedGenerateReqInput,
                            BatchTokenizedEmbeddingReqInput,
                        ),
                    )
                ]
                control_reqs = [
                    req
                    for req in recv_reqs
                    if not isinstance(
                        req,
                        (
                            TokenizedGenerateReqInput,
                            TokenizedEmbeddingReqInput,
                            BatchTokenizedGenerateReqInput,
                            BatchTokenizedEmbeddingReqInput,
                        ),
                    )
                ]
            else:
                work_reqs = None
                control_reqs = None

            if self.attn_tp_size != 1:
                work_reqs = broadcast_pyobj(
                    work_reqs,
                    self.attn_tp_group.rank,
                    self.attn_tp_cpu_group,
                    src=self.attn_tp_group.ranks[0],
                )
            if self.tp_size != 1:
                control_reqs = broadcast_pyobj(
                    control_reqs,
                    self.tp_group.rank,
                    self.tp_cpu_group,
                    src=self.tp_group.ranks[0],
                )
            recv_reqs = work_reqs + control_reqs
        elif self.tp_size != 1:
            recv_reqs = broadcast_pyobj(
                recv_reqs,
                self.tp_group.rank,
                self.tp_cpu_group,
                src=self.tp_group.ranks[0],
            )
        return recv_reqs

    def process_input_requests(self, recv_reqs: List):
        for recv_req in recv_reqs:
            # If it is a health check generation request and there are running requests, ignore it.
            if is_health_check_generate_req(recv_req) and (
                self.chunked_req is not None
                or not self.running_batch.is_empty()
                or len(self.offload_tags) > 0
            ):
                self.return_health_check_ct += 1
                continue

            # If it is a work request, accept or reject the request based on the request queue size.
            if is_work_request(recv_req):
                if len(self.waiting_queue) + 1 > self.max_queued_requests:
                    abort_req = AbortReq(
                        recv_req.rid,
                        finished_reason={
                            "type": "abort",
                            "status_code": HTTPStatus.SERVICE_UNAVAILABLE,
                            "message": "The request queue is full.",
                        },
                    )
                    self.send_to_tokenizer.send_pyobj(abort_req)
                    continue

            # If it is a MultiTokenizerWarpper, unwrap it and handle the inner request.
            if isinstance(recv_req, MultiTokenizerWarpper):
                worker_id = recv_req.worker_id
                recv_req = recv_req.obj
                output = self._request_dispatcher(recv_req)
                if output is not None:
                    output = MultiTokenizerWarpper(worker_id, output)
                    self.send_to_tokenizer.send_pyobj(output)
                continue

            output = self._request_dispatcher(recv_req)
            if output is not None:
                if isinstance(output, RpcReqOutput):
                    if self.recv_from_rpc is not None:
                        self.recv_from_rpc.send_pyobj(output)
                else:
                    self.send_to_tokenizer.send_pyobj(output)

    def handle_generate_request(
        self,
        recv_req: TokenizedGenerateReqInput,
    ):
        if (
            self.server_args.enable_dp_attention
            and self.server_args.load_balance_method == "minimum_tokens"
        ):
            self.recv_dp_balance_id_this_term.append(recv_req.dp_balance_id)

        # Create a new request
        if (
            recv_req.session_params is None
            or recv_req.session_params.id is None
            or recv_req.session_params.id not in self.sessions
        ):
            if recv_req.input_embeds is not None:
                # Generate fake input_ids based on the length of input_embeds
                seq_length = len(recv_req.input_embeds)
                fake_input_ids = [1] * seq_length
                recv_req.input_ids = fake_input_ids

            if recv_req.bootstrap_port is None:
                # Use default bootstrap port
                recv_req.bootstrap_port = self.server_args.disaggregation_bootstrap_port

            req = Req(
                recv_req.rid,
                recv_req.input_text,
                recv_req.input_ids,
                recv_req.sampling_params,
                return_logprob=recv_req.return_logprob,
                top_logprobs_num=recv_req.top_logprobs_num,
                token_ids_logprob=recv_req.token_ids_logprob,
                stream=recv_req.stream,
                lora_id=recv_req.lora_id,
                input_embeds=recv_req.input_embeds,
                custom_logit_processor=recv_req.custom_logit_processor,
                return_hidden_states=recv_req.return_hidden_states,
                eos_token_ids=self.model_config.hf_eos_token_id,
                bootstrap_host=recv_req.bootstrap_host,
                bootstrap_port=recv_req.bootstrap_port,
                bootstrap_room=recv_req.bootstrap_room,
                data_parallel_rank=recv_req.data_parallel_rank,
                vocab_size=self.model_config.vocab_size,
            )
            req.tokenizer = self.tokenizer

            if self.disaggregation_mode != DisaggregationMode.NULL:
                # Invalid request for disaggregated mode
                if recv_req.bootstrap_room is None:
                    error_msg = (
                        f"Invalid request: Disaggregated request received without "
                        f"boostrap room id. {req.rid=}"
                    )
                    logger.error(error_msg)
                    prepare_abort(req, error_msg, status_code=HTTPStatus.BAD_REQUEST)
                    self.stream_output([req], req.return_logprob)
                    return

            if (
                recv_req.session_params is not None
                and recv_req.session_params.id is not None
            ):
                req.set_finish_with_abort(
                    f"Invalid request: session id {recv_req.session_params.id} does not exist"
                )
                self._add_request_to_queue(req)
                return
        else:
            # Create a new request from a previous session
            session = self.sessions[recv_req.session_params.id]
            req = session.create_req(recv_req, self.tokenizer)
            if isinstance(req.finished_reason, FINISH_ABORT):
                self._add_request_to_queue(req)
                return

        # Handle multimodal inputs
        if recv_req.mm_inputs is not None:
            image_inputs = MultimodalInputs.from_dict(recv_req.mm_inputs)
            # Expand a single image token into multiple dummy tokens for receiving image embeddings
            req.origin_input_ids = self.pad_input_ids_func(
                req.origin_input_ids, image_inputs
            )
            req.extend_image_inputs(image_inputs)

            if len(req.origin_input_ids) >= self.max_req_input_len:
                req.set_finish_with_abort(
                    error_msg=(
                        "Multimodal prompt is too long after expanding multimodal tokens. "
                        f"After expanding {len(req.origin_input_ids_unpadded)=} => {len(req.origin_input_ids)} >= {self.max_req_input_len}."
                    )
                )
                self._add_request_to_queue(req)
                return

        # Validate prompt length
        error_msg = validate_input_length(
            req,
            self.max_req_input_len,
            self.server_args.allow_auto_truncate,
        )
        if error_msg:
            req.set_finish_with_abort(error_msg)
            self._add_request_to_queue(req)
            return

        # Copy more attributes
        if recv_req.logprob_start_len == -1 or not recv_req.return_logprob:
            # By default, only return the logprobs for output tokens
            req.logprob_start_len = len(req.origin_input_ids) - 1
        else:
            req.logprob_start_len = recv_req.logprob_start_len

        if req.logprob_start_len >= len(req.origin_input_ids):
            error_msg = f"{req.logprob_start_len=} is higher than the number of input tokens {len(req.origin_input_ids)=}. Please use a smaller logprob_start_len."
            req.logprob_start_len = len(req.origin_input_ids) - 1
            req.set_finish_with_abort(error_msg)
            self._add_request_to_queue(req)
            return

        req.sampling_params.max_new_tokens = min(
            (
                req.sampling_params.max_new_tokens
                if req.sampling_params.max_new_tokens is not None
                else 1 << 30
            ),
            self.max_req_len - len(req.origin_input_ids) - 1,
        )

        # Init grammar cache for this request
        add_to_grammar_queue = False
        if (
            req.sampling_params.json_schema is not None
            or req.sampling_params.regex is not None
            or req.sampling_params.ebnf is not None
            or req.sampling_params.structural_tag is not None
        ):
            assert self.grammar_backend is not None
            if req.sampling_params.json_schema is not None:
                key = ("json", req.sampling_params.json_schema)
            elif req.sampling_params.regex is not None:
                key = ("regex", req.sampling_params.regex)
            elif req.sampling_params.ebnf is not None:
                key = ("ebnf", req.sampling_params.ebnf)
            elif req.sampling_params.structural_tag:
                key = ("structural_tag", req.sampling_params.structural_tag)

            value, cache_hit = self.grammar_backend.get_cached_or_future_value(key)
            req.grammar = value

            if not cache_hit:
                req.grammar_key = key
                add_to_grammar_queue = True
            else:
                if value is INVALID_GRAMMAR_OBJ:  # We hit a cached invalid grammar.
                    error_msg = f"Invalid grammar request with cache hit: {key=}"
                    req.set_finish_with_abort(error_msg)

        if add_to_grammar_queue:
            req.queue_time_start = time.perf_counter()
            self.grammar_queue.append(req)
        else:
            self._add_request_to_queue(req)

    def handle_batch_generate_request(
        self,
        recv_req: BatchTokenizedGenerateReqInput,
    ):
        """Handle optimized batch generate request."""
        logger.debug(f"Processing batch generate request with {len(recv_req)} requests")

        # Process each request in the batch
        for tokenized_req in recv_req:
            self.handle_generate_request(tokenized_req)

    def _add_request_to_queue(self, req: Req):
        req.queue_time_start = time.perf_counter()
        if self.disaggregation_mode == DisaggregationMode.PREFILL:
            self._prefetch_kvcache(req)
            self.disagg_prefill_bootstrap_queue.add(
                req, self.model_config.num_key_value_heads
            )
        elif self.disaggregation_mode == DisaggregationMode.DECODE:
            self.disagg_decode_prealloc_queue.add(req)
        else:
            self._prefetch_kvcache(req)
            self.waiting_queue.append(req)

    def _prefetch_kvcache(self, req: Req):
        if self.enable_hicache_storage:
            req.init_next_round_input(self.tree_cache)
            if req.last_node.backuped:
                # only to initiate the prefetch if the last node is backuped
                # otherwise, the allocated GPU memory must be locked for integrity
                last_hash = req.last_host_node.get_last_hash_value()
                matched_len = len(req.prefix_indices) + req.host_hit_length
                new_input_tokens = req.fill_ids[matched_len:]
                self.tree_cache.prefetch_from_storage(
                    req.rid, req.last_host_node, new_input_tokens, last_hash
                )

    def _extend_requests_to_queue(self, reqs: List[Req], is_retracted: bool = False):
        if self.disaggregation_mode == DisaggregationMode.PREFILL:
            self.disagg_prefill_bootstrap_queue.extend(
                reqs, self.model_config.num_key_value_heads
            )
        elif self.disaggregation_mode == DisaggregationMode.DECODE:
            # If this is a decode server, we put the request to the decode pending prealloc queue
            self.disagg_decode_prealloc_queue.extend(reqs, is_retracted)
        else:
            self.waiting_queue.extend(reqs)

    def handle_embedding_request(
        self,
        recv_req: TokenizedEmbeddingReqInput,
    ):
        req = Req(
            recv_req.rid,
            recv_req.input_text,
            recv_req.input_ids,
            recv_req.sampling_params,
            token_type_ids=recv_req.token_type_ids,
        )
        req.tokenizer = self.tokenizer

        # Handle multimodal inputs
        if recv_req.image_inputs is not None:
            image_inputs = MultimodalInputs.from_dict(recv_req.image_inputs)
            # Expand a single image token into multiple dummy tokens for receiving image embeddings
            req.origin_input_ids = self.pad_input_ids_func(
                req.origin_input_ids, image_inputs
            )
            req.extend_image_inputs(image_inputs)

            if len(req.origin_input_ids) >= self.max_req_input_len:
                req.set_finish_with_abort(
                    error_msg=(
                        "Multimodal prompt is too long after expanding multimodal tokens. "
                        f"After expanding {len(req.origin_input_ids_unpadded)=} => {len(req.origin_input_ids)} >= {self.max_req_input_len}."
                    )
                )
                self._add_request_to_queue(req)
                return

        # Validate prompts length
        error_msg = validate_input_length(
            req,
            self.max_req_input_len,
            self.server_args.allow_auto_truncate,
        )
        if error_msg:
            self._add_request_to_queue(req)
            return

        # Copy more attributes
        req.logprob_start_len = len(req.origin_input_ids) - 1
        self._add_request_to_queue(req)

    def handle_batch_embedding_request(
        self,
        recv_req: BatchTokenizedEmbeddingReqInput,
    ):
        """Handle optimized batch embedding request."""
        logger.debug(
            f"Processing batch embedding request with {len(recv_req)} requests"
        )

        # Process each request in the batch
        for tokenized_req in recv_req:
            self.handle_embedding_request(tokenized_req)

    def self_check_during_idle(self):
        self.check_memory()
        self.check_tree_cache()
        self.new_token_ratio = self.init_new_token_ratio
        self.maybe_sleep_on_idle()

    def check_memory(self):
        if self.is_hybrid:
            (
                full_num_used,
                swa_num_used,
                _,
                _,
                full_available_size,
                full_evictable_size,
                swa_available_size,
                swa_evictable_size,
            ) = self._get_swa_token_info()
            memory_leak = full_num_used != 0 or swa_num_used != 0
            token_msg = (
                f"{self.full_tokens_per_layer=}, {full_available_size=}, {full_evictable_size=}, {self.tree_cache.full_protected_size()=}\n"
                f"{self.swa_tokens_per_layer=}, {swa_available_size=}, {swa_evictable_size=}, {self.tree_cache.swa_protected_size()=}\n"
            )
        else:
            _, _, available_size, evictable_size = self._get_token_info()
            protected_size = self.tree_cache.protected_size()
            memory_leak = (available_size + evictable_size) != (
                self.max_total_num_tokens
                if not self.enable_hierarchical_cache
                else self.max_total_num_tokens - protected_size
            )
            token_msg = f"{self.max_total_num_tokens=}, {available_size=}, {evictable_size=}, {protected_size=}\n"

        if memory_leak:
            msg = "token_to_kv_pool_allocator memory leak detected! " f"{token_msg}"
            raise ValueError(msg)

        if self.disaggregation_mode == DisaggregationMode.DECODE:
            req_total_size = (
                self.req_to_token_pool.size + self.req_to_token_pool.pre_alloc_size
            )
        else:
            req_total_size = self.req_to_token_pool.size

        if len(self.req_to_token_pool.free_slots) != req_total_size:
            msg = (
                "req_to_token_pool memory leak detected!"
                f"available_size={len(self.req_to_token_pool.free_slots)}, "
                f"total_size={self.req_to_token_pool.size}\n"
            )
            raise ValueError(msg)

        if (
            self.enable_metrics
            and self.current_scheduler_metrics_enabled()
            and time.perf_counter() > self.metrics_collector.last_log_time + 30
        ):
            # During idle time, also collect metrics every 30 seconds.
            if self.is_hybrid:
                (
                    full_num_used,
                    swa_num_used,
                    full_token_usage,
                    swa_token_usage,
                    _,
                    _,
                    _,
                    _,
                ) = self._get_swa_token_info()
                num_used = max(full_num_used, swa_num_used)
                token_usage = max(full_token_usage, swa_token_usage)
            else:
                num_used, token_usage, _, _ = self._get_token_info()
            num_running_reqs = len(self.running_batch.reqs)
            self.stats.num_running_reqs = num_running_reqs
            self.stats.num_used_tokens = num_used
            self.stats.token_usage = round(token_usage, 2)
            self.stats.gen_throughput = 0
            self.stats.num_queue_reqs = len(self.waiting_queue)
            self.stats.num_grammar_queue_reqs = len(self.grammar_queue)
            self.metrics_collector.log_stats(self.stats)
        self._publish_kv_events()

    def check_tree_cache(self):
        if self.is_hybrid and isinstance(self.tree_cache, SWARadixCache):
            self.tree_cache.sanity_check()

    def _get_token_info(self):
        available_size = self.token_to_kv_pool_allocator.available_size()
        evictable_size = self.tree_cache.evictable_size()
        num_used = self.max_total_num_tokens - (available_size + evictable_size)
        token_usage = num_used / self.max_total_num_tokens
        return num_used, token_usage, available_size, evictable_size

    def _get_swa_token_info(self):
        full_available_size = self.token_to_kv_pool_allocator.full_available_size()
        full_evictable_size = self.tree_cache.full_evictable_size()
        swa_available_size = self.token_to_kv_pool_allocator.swa_available_size()
        swa_evictable_size = self.tree_cache.swa_evictable_size()
        full_num_used = self.full_tokens_per_layer - (
            full_available_size + full_evictable_size
        )
        swa_num_used = self.swa_tokens_per_layer - (
            swa_available_size + swa_evictable_size
        )
        full_token_usage = full_num_used / self.full_tokens_per_layer
        swa_token_usage = swa_num_used / self.swa_tokens_per_layer
        return (
            full_num_used,
            swa_num_used,
            full_token_usage,
            swa_token_usage,
            full_available_size,
            full_evictable_size,
            swa_available_size,
            swa_evictable_size,
        )

    def get_next_batch_to_run(self) -> Optional[ScheduleBatch]:
        # Merge the prefill batch into the running batch
        chunked_req_to_exclude = set()
        if self.chunked_req:
            # Move the chunked request out of the batch so that we can merge
            # only finished requests to running_batch.
            chunked_req_to_exclude.add(self.chunked_req)
            self.tree_cache.cache_unfinished_req(self.chunked_req, chunked=True)
            # chunked request keeps its rid but will get a new req_pool_idx
            self.req_to_token_pool.free(self.chunked_req.req_pool_idx)
        if self.last_batch and self.last_batch.forward_mode.is_extend():
            if self.last_batch.chunked_req is not None:
                # In the context pipeline parallelism, after the last chunk, the current microbatch still track outdated chunked_req.
                # We need to discard it.
                chunked_req_to_exclude.add(self.last_batch.chunked_req)

            # Filter batch
            last_bs = self.last_batch.batch_size()
            self.last_batch.filter_batch(
                chunked_req_to_exclude=list(chunked_req_to_exclude)
            )
            if self.last_batch.batch_size() < last_bs:
                self.running_batch.batch_is_full = False

            # Merge the new batch into the running batch.
            # For prefill-only batch, we can avoid going through decoding step.
            if not self.last_batch.is_empty() and not self.last_batch.is_prefill_only:
                if self.running_batch.is_empty():
                    self.running_batch = self.last_batch
                else:
                    # Merge running_batch with prefill batch
                    self.running_batch.merge_batch(self.last_batch)

        new_batch = self.get_new_batch_prefill()

        need_dp_attn_preparation = require_mlp_sync(self.server_args)

        if need_dp_attn_preparation and not self.spec_algorithm.is_none():
            # In speculative decoding, prefill batches and decode batches cannot be processed in the same DP attention group.
            # We prepare idle batches in advance to skip preparing decode batches when there are prefill batches in the group.
            new_batch = self.prepare_mlp_sync_batch(new_batch)
            need_dp_attn_preparation = new_batch is None

        if new_batch is not None:
            # Run prefill first if possible
            ret = new_batch
        else:
            # Run decode
            if not self.running_batch.is_empty():
                self.running_batch = self.update_running_batch(self.running_batch)
                ret = self.running_batch if not self.running_batch.is_empty() else None
            else:
                ret = None

        # Handle DP attention
        if need_dp_attn_preparation:
            if (
                self.server_args.load_balance_method == "minimum_tokens"
                and self.forward_ct % 40 == 0
            ):
                self.handle_dp_balance_data(ret)
            ret = self.prepare_mlp_sync_batch(ret)

        return ret

    def get_num_allocatable_reqs(self, running_bs):
        res = global_server_args_dict["max_micro_batch_size"] - running_bs
        if self.pp_size > 1:
            res = min(res, self.req_to_token_pool.available_size())
        return res

    def get_new_batch_prefill(self) -> Optional[ScheduleBatch]:
        # Check if the grammar is ready in the grammar queue
        if self.grammar_queue:
            self.move_ready_grammar_requests()

        # Handle the cases where prefill is not allowed
        if (
            self.running_batch.batch_is_full or len(self.waiting_queue) == 0
        ) and self.chunked_req is None:
            return None

        running_bs = len(self.running_batch.reqs)
        # Ignore the check if self.chunked_req is not None.
        # In the non-PP case, when self.chunked_req is not None, num_allocatable_reqs should always be greater than 0,
        # as the space for the chunked request has just been released.
        # In PP case, a chunked req can start in one microbatch and end in another microbatch, so the max_running_requests per microbatch should not be strict.
        # Instead, we should always allow chunked request to be added, otherwise, there will be a memory leak.
        if self.get_num_allocatable_reqs(running_bs) <= 0 and not self.chunked_req:
            self.running_batch.batch_is_full = True
            return None

        if self.enable_hierarchical_cache:
            self.tree_cache.check_hicache_events()

        # Get priority queue
        self.policy.calc_priority(self.waiting_queue)

        # Prefill policy
        adder = PrefillAdder(
            self.page_size,
            self.tree_cache,
            self.token_to_kv_pool_allocator,
            self.running_batch,
            self.new_token_ratio,
            self.max_prefill_tokens,
            self.chunked_prefill_size,
            running_bs if self.is_mixed_chunk else 0,
        )

        if self.chunked_req is not None:
            self.chunked_req.init_next_round_input()
            self.chunked_req = adder.add_chunked_req(self.chunked_req)

        if self.enable_lora:
            lora_set = set([req.lora_id for req in self.running_batch.reqs])

        # Get requests from the waiting queue to a new prefill batch
        for req in self.waiting_queue:

            if self.enable_lora and not self.tp_worker.can_run_lora_batch(
                lora_set
                | set([req.lora_id for req in adder.can_run_list])
                | set([req.lora_id])
            ):
                self.running_batch.batch_is_full = True
                break

            if len(adder.can_run_list) >= self.get_num_allocatable_reqs(running_bs):
                self.running_batch.batch_is_full = True
                break

            if self.disaggregation_mode == DisaggregationMode.PREFILL:
                # In prefill mode, prealloc queue and transfer queue can also take memory,
                # so we need to check if the available size for the actual available size.
                if len(adder.can_run_list) >= self.req_to_token_pool.available_size():
                    self.running_batch.batch_is_full = True
                    break

            if self.enable_hicache_storage:
                prefetch_done = self.tree_cache.check_prefetch_progress(req.rid)
                if not prefetch_done:
                    # skip staging requests that are ongoing prefetch
                    continue

            req.init_next_round_input(self.tree_cache)
            res = adder.add_one_req(req, has_chunked_req=(self.chunked_req is not None))

            if res != AddReqResult.CONTINUE:
                if res == AddReqResult.NO_TOKEN:
                    if self.enable_hierarchical_cache:
                        # Set batch_is_full after making sure there are requests that can be served
                        self.running_batch.batch_is_full = len(
                            adder.can_run_list
                        ) > 0 or (not self.running_batch.is_empty())
                    else:
                        self.running_batch.batch_is_full = True
                break

        # Update waiting queue
        can_run_list: List[Req] = adder.can_run_list
        if len(can_run_list) == 0:
            return None

        if self.enable_metrics:
            # only record queue time when enable_metrics is True to avoid overhead
            for req in can_run_list:
                req.queue_time_end = time.perf_counter()

        self.waiting_queue = [
            x for x in self.waiting_queue if x not in set(can_run_list)
        ]

        if adder.new_chunked_req is not None:
            assert self.chunked_req is None
            self.chunked_req = adder.new_chunked_req

        if self.chunked_req:
            self.chunked_req.is_chunked += 1

        # Print stats
        if self.current_scheduler_metrics_enabled():
            self.log_prefill_stats(adder, can_run_list, running_bs)

        # Create a new batch
        new_batch = ScheduleBatch.init_new(
            can_run_list,
            self.req_to_token_pool,
            self.token_to_kv_pool_allocator,
            self.tree_cache,
            self.model_config,
            self.enable_overlap,
            self.spec_algorithm,
            chunked_req=self.chunked_req,
        )
        if self.enable_hierarchical_cache:
            # todo (zhiqiang): disable cuda graph execution if hicache loading triggered
            new_batch.hicache_consumer_index = (
                self.tree_cache.ready_to_load_host_cache()
            )

        new_batch.prepare_for_extend()

        # Mixed-style chunked prefill
        if (
            self.is_mixed_chunk
            and not self.running_batch.is_empty()
            and not (new_batch.return_logprob or self.running_batch.return_logprob)
        ):
            # TODO (lianmin): support return_logprob + mixed chunked prefill
            self.running_batch.filter_batch()
            if not self.running_batch.is_empty():
                self.running_batch.prepare_for_decode()
                new_batch.mix_with_running(self.running_batch)
                new_batch.decoding_reqs = self.running_batch.reqs
            self.running_batch = ScheduleBatch(
                reqs=[], batch_is_full=self.running_batch.batch_is_full
            )
        else:
            new_batch.decoding_reqs = None

        return new_batch

    def update_running_batch(self, batch: ScheduleBatch) -> Optional[ScheduleBatch]:
        """Update the current running decoding batch."""
        initial_bs = batch.batch_size()

        batch.filter_batch()
        if batch.is_empty():
            batch.batch_is_full = False
            return batch

        # Check if decode out of memory
        if not batch.check_decode_mem(self.decode_mem_cache_buf_multiplier) or (
            TEST_RETRACT and batch.batch_size() > 10
        ):
            old_ratio = self.new_token_ratio

            retracted_reqs, new_token_ratio = batch.retract_decode(self.server_args)
            num_retracted_reqs = len(retracted_reqs)
            self.new_token_ratio = new_token_ratio

            logger.info(
                "KV cache pool is full. Retract requests. "
                f"#retracted_reqs: {num_retracted_reqs}, "
                f"#new_token_ratio: {old_ratio:.4f} -> {self.new_token_ratio:.4f}"
            )

            self._extend_requests_to_queue(retracted_reqs, is_retracted=True)
            self.total_retracted_reqs += num_retracted_reqs
        else:
            self.new_token_ratio = max(
                self.new_token_ratio - self.new_token_ratio_decay,
                self.min_new_token_ratio,
            )

        if batch.batch_size() < initial_bs:
            batch.batch_is_full = False

        # Update batch tensors
        batch.prepare_for_decode()
        return batch

    def run_batch(
        self, batch: ScheduleBatch
    ) -> Union[GenerationBatchResult, EmbeddingBatchResult]:
        """Run a batch."""
        self.forward_ct += 1

        # Whether to run the profiler
        self._profile_batch_predicate(batch)
        if self.forward_sleep_time is not None:
            logger.info(f"Scheduler.run_batch sleep {self.forward_sleep_time}s")
            time.sleep(self.forward_sleep_time)

        # Run forward
        if self.is_generation:
            if self.spec_algorithm.is_none():
                model_worker_batch = batch.get_model_worker_batch()

                # update the consumer index of hicache to the running batch
                self.tp_worker.set_hicache_consumer(
                    model_worker_batch.hicache_consumer_index
                )
                if self.pp_group.is_last_rank:
                    logits_output, next_token_ids, can_run_cuda_graph = (
                        self.tp_worker.forward_batch_generation(model_worker_batch)
                    )
                else:
                    pp_hidden_states_proxy_tensors, _, can_run_cuda_graph = (
                        self.tp_worker.forward_batch_generation(model_worker_batch)
                    )
                bid = model_worker_batch.bid
            else:
                (
                    logits_output,
                    next_token_ids,
                    bid,
                    num_accepted_tokens,
                    can_run_cuda_graph,
                ) = self.draft_worker.forward_batch_speculative_generation(batch)
                bs = batch.batch_size()
                self.spec_num_total_accepted_tokens += num_accepted_tokens + bs
                self.spec_num_total_forward_ct += bs
                self.num_generated_tokens += num_accepted_tokens

            if self.pp_group.is_last_rank:
                batch.output_ids = next_token_ids

            # These 2 values are needed for processing the output, but the values can be
            # modified by overlap schedule. So we have to copy them here so that
            # we can use the correct values in output processing.
            if batch.return_logprob or self.spec_algorithm.is_eagle():
                extend_input_len_per_req = [req.extend_input_len for req in batch.reqs]
            else:
                extend_input_len_per_req = None
            if batch.return_logprob:
                extend_logprob_start_len_per_req = [
                    req.extend_logprob_start_len for req in batch.reqs
                ]
            else:
                extend_logprob_start_len_per_req = None

            ret = GenerationBatchResult(
                logits_output=logits_output if self.pp_group.is_last_rank else None,
                pp_hidden_states_proxy_tensors=(
                    pp_hidden_states_proxy_tensors
                    if not self.pp_group.is_last_rank
                    else None
                ),
                next_token_ids=next_token_ids if self.pp_group.is_last_rank else None,
                extend_input_len_per_req=extend_input_len_per_req,
                extend_logprob_start_len_per_req=extend_logprob_start_len_per_req,
                bid=bid,
                can_run_cuda_graph=can_run_cuda_graph,
            )
        else:  # embedding or reward model
            model_worker_batch = batch.get_model_worker_batch()
            embeddings = self.tp_worker.forward_batch_embedding(model_worker_batch)
            ret = EmbeddingBatchResult(
                embeddings=embeddings, bid=model_worker_batch.bid
            )
        return ret

    def process_batch_result(
        self,
        batch: ScheduleBatch,
        result: Union[GenerationBatchResult, EmbeddingBatchResult],
        launch_done: Optional[threading.Event] = None,
    ):
        if batch.forward_mode.is_decode():
            self.process_batch_result_decode(batch, result, launch_done)
        elif batch.forward_mode.is_extend():
            self.process_batch_result_prefill(batch, result, launch_done)
        elif batch.forward_mode.is_idle():
            if self.enable_overlap:
                self.tp_worker.resolve_last_batch_result(launch_done)
                self.set_next_batch_sampling_info_done(batch)
        elif batch.forward_mode.is_dummy_first():
            self.set_next_batch_sampling_info_done(batch)

        self.maybe_send_health_check_signal()

    def maybe_send_health_check_signal(self):
        if self.return_health_check_ct:
            # Return some signal for the health check.
            # This is used to prevent the health check signal being blocked by long context prefill.
            # However, one minor issue is that this code path does not check the status of detokenizer manager.
            self.return_health_check_ct -= 1
            self.send_to_tokenizer.send_pyobj(HealthCheckOutput())

    def prepare_mlp_sync_batch(self, local_batch: ScheduleBatch):
        return self.prepare_mlp_sync_batch_raw(
            local_batch,
            dp_size=self.server_args.dp_size,
            attn_tp_size=self.attn_tp_size,
            tp_group=self.tp_group,
            get_idle_batch=self.get_idle_batch,
            disable_cuda_graph=self.server_args.disable_cuda_graph,
            spec_algorithm=self.spec_algorithm,
            speculative_num_draft_tokens=self.server_args.speculative_num_draft_tokens,
            require_mlp_tp_gather=require_mlp_tp_gather(self.server_args),
            disable_overlap_schedule=self.server_args.disable_overlap_schedule,
        )

    def handle_dp_balance_data(self, local_batch: ScheduleBatch):
        def gather_dp_balance_info(holding_tokens_list) -> Union[None, List[List[int]]]:
            """gather recv_dp_balance_id_this_term and holding tokens per worker for dp balance"""
            recv_list = self.recv_dp_balance_id_this_term
            assert len(recv_list) <= 511, (
                "The number of requests received this round is too large. "
                "Please increase gather_tensor_size and onfly_info_size."
            )
            # The maximum size of the tensor used for gathering data from all workers.
            gather_tensor_size = 512

            # recv_tensor: | holding_tokens | len(recv_dp_balance_id) | recv_dp_balance_ids
            recv_tensor = torch.zeros(gather_tensor_size, dtype=torch.int32)
            recv_tensor[0] = holding_tokens_list
            recv_tensor[1] = len(
                recv_list
            )  # The first element is the length of the list.
            recv_tensor[2 : len(recv_list) + 2] = torch.tensor(
                recv_list, dtype=torch.int32
            )

            if self.tp_rank == 0:
                gathered_list = [
                    torch.zeros(gather_tensor_size, dtype=torch.int32)
                    for _ in range(self.balance_meta.num_workers)
                ]
            else:
                gathered_list = None

            torch.distributed.gather(
                recv_tensor, gathered_list, group=self.tp_cpu_group
            )

            gathered_id_list_per_worker = None
            if self.tp_rank == 0:
                gathered_id_list_per_worker = []
                holding_tokens_list = []
                for tensor in gathered_list:
                    holding_tokens_list.append(tensor[0].item())
                    list_length = tensor[1].item()
                    gathered_id_list_per_worker.append(
                        tensor[2 : list_length + 2].tolist()
                    )

            return gathered_id_list_per_worker, holding_tokens_list

        def write_shared_dp_balance_info(new_recv_rid_lists, local_tokens):
            meta = self.balance_meta

            with meta.mutex:
                onfly_list: List[Dict[int, int]] = meta.get_shared_onfly()
                assert len(new_recv_rid_lists) == len(
                    onfly_list
                ), "num_worker not equal"
                # 1.Check if the rid received by each worker this round is present in onfly.
                #   If it is, remove the corresponding onfly item.
                worker_id = 0
                for new_recv_rids, on_fly_reqs in zip(new_recv_rid_lists, onfly_list):
                    for new_recv_rid in new_recv_rids:
                        assert (
                            new_recv_rid in on_fly_reqs
                        ), f"{new_recv_rid=} not in {worker_id=} {on_fly_reqs=}, data consistency is wrong"
                        del on_fly_reqs[new_recv_rid]
                    worker_id += 1
                # 2. Atomically write local_tokens and onfly into shm under the mutex
                meta.set_shared_onfly_info(onfly_list)
                meta.set_shared_local_tokens(local_tokens)

        holding_tokens = self.get_load()

        new_recv_dp_balance_id_list, holding_token_list = gather_dp_balance_info(
            holding_tokens
        )

        self.recv_dp_balance_id_this_term.clear()
        if self.tp_rank == 0:  # only first worker write info
            write_shared_dp_balance_info(
                new_recv_dp_balance_id_list, holding_token_list
            )

    @staticmethod
    def prepare_mlp_sync_batch_raw(
        local_batch: ScheduleBatch,
        dp_size,
        attn_tp_size: int,
        tp_group,
        get_idle_batch,
        disable_cuda_graph: bool,
        spec_algorithm,
        speculative_num_draft_tokens,
        require_mlp_tp_gather: bool,
        disable_overlap_schedule: bool,
    ):
        # Check if other DP workers have running batches
        if local_batch is None:
            num_tokens = 0
            num_tokens_for_logprob = 0
        elif local_batch.forward_mode.is_decode():
            num_tokens = local_batch.batch_size()
            num_tokens_for_logprob = num_tokens
        else:
            num_tokens = local_batch.extend_num_tokens
            num_tokens_for_logprob = sum(
                [
                    # We should have at least 1 token for sample in every case.
                    max(extend_len - logprob_start_len, 1)
                    for logprob_start_len, extend_len in zip(
                        local_batch.extend_logprob_start_lens, local_batch.extend_lens
                    )
                ]
            )

        if local_batch is None or local_batch.forward_mode.is_decode_or_idle():
            can_cuda_graph = 1
        else:
            can_cuda_graph = 0

        is_extend_in_batch = (
            local_batch.forward_mode.is_extend() if local_batch else False
        )

        tbo_preparer = TboDPAttentionPreparer()
        if disable_overlap_schedule:
            group = tp_group.device_group
            device = tp_group.device
        else:
            group = tp_group.cpu_group
            device = "cpu"

        local_info = torch.tensor(
            [
                num_tokens,
                can_cuda_graph,
                num_tokens_for_logprob,
                is_extend_in_batch,
                *tbo_preparer.prepare_all_gather(
                    local_batch,
                ),
            ],
            dtype=torch.int64,
            device=device,
        )
        global_info = torch.empty(
            (dp_size, attn_tp_size, 6),
            dtype=torch.int64,
            device=device,
        )
        torch.distributed.all_gather_into_tensor(
            global_info.flatten(),
            local_info,
            group=group,
        )
        global_num_tokens = global_info[:, 0, 0].tolist()
        can_cuda_graph = min(global_info[:, 0, 1].tolist())
        global_num_tokens_for_logprob = global_info[:, 0, 2].tolist()
        is_extend_in_batch = global_info[:, 0, 3].tolist()

        tbo_split_seq_index, global_forward_mode = tbo_preparer.compute_output(
            global_info[:, :, 4:6]
        )

        if local_batch is None and max(global_num_tokens) > 0:
            local_batch = get_idle_batch()

        if local_batch is not None:
            # TODO: handle the case when moe_dense_tp_size != 1
            if not require_mlp_tp_gather:
                local_batch.global_num_tokens = [num_tokens]
                local_batch.global_num_tokens_for_logprob = [num_tokens_for_logprob]
            else:
                local_batch.global_num_tokens = global_num_tokens
                local_batch.global_num_tokens_for_logprob = (
                    global_num_tokens_for_logprob
                )
            local_batch.is_extend_in_batch = any(is_extend_in_batch)
            local_batch.tbo_split_seq_index = tbo_split_seq_index
            local_batch.global_forward_mode = global_forward_mode

            # Check forward mode for cuda graph
            if not disable_cuda_graph:
                local_batch.can_run_dp_cuda_graph = can_cuda_graph

        return local_batch

    def get_idle_batch(self):
        idle_batch = ScheduleBatch.init_new(
            [],
            self.req_to_token_pool,
            self.token_to_kv_pool_allocator,
            self.tree_cache,
            self.model_config,
            self.enable_overlap,
            self.spec_algorithm,
        )
        idle_batch.prepare_for_idle()
        return idle_batch

    def move_ready_grammar_requests(self):
        """Move requests whose grammar objects are ready from grammar_queue to waiting_queue."""

        num_ready_reqs = 0
        num_timeout_reqs = 0
        for req in self.grammar_queue:
            try:
                if req.finished():  # It is aborted by AbortReq
                    num_ready_reqs += 1
                    continue
                req.grammar = req.grammar.result(timeout=0.03)
                self.grammar_backend.set_cache(req.grammar_key, req.grammar.copy())
                if req.grammar is INVALID_GRAMMAR_OBJ:
                    req.set_finish_with_abort(
                        f"Invalid grammar request: {req.grammar_key=}"
                    )
                num_ready_reqs += 1
            except futures._base.TimeoutError:
                req.grammar_wait_ct += 1
                # NOTE(lianmin): this timeout is the waiting time of the above line. It is
                # not the waiting time from it enters the grammar queue.
                if req.grammar_wait_ct > GRAMMAR_TIMEOUT / 0.03:
                    num_timeout_reqs = 1
                break

        if self.server_args.enable_dp_attention:
            tp_size = self.attn_tp_size
            tp_group = self.attn_tp_cpu_group
        else:
            tp_size = self.tp_size
            tp_group = self.tp_cpu_group

        if tp_size > 1:
            # Sync across TP ranks to make sure they have the same number of ready requests
            tensor = torch.tensor([num_ready_reqs, num_timeout_reqs], dtype=torch.int32)
            torch.distributed.all_reduce(
                tensor, op=torch.distributed.ReduceOp.MAX, group=tp_group
            )
            num_ready_reqs_max, num_timeout_reqs_max = tensor.tolist()

            for i in range(num_ready_reqs, num_ready_reqs_max):
                req = self.grammar_queue[i]
                if req.finished():  # It is aborted by AbortReq
                    continue
                req.grammar = req.grammar.result()
                self.grammar_backend.set_cache(req.grammar_key, req.grammar.copy())
                if req.grammar is INVALID_GRAMMAR_OBJ:
                    req.set_finish_with_abort(
                        f"Invalid grammar request: {req.grammar_key=}"
                    )
        else:
            num_ready_reqs_max = num_ready_reqs
            num_timeout_reqs_max = num_timeout_reqs

        for i in range(num_ready_reqs, num_ready_reqs + num_timeout_reqs_max):
            req = self.grammar_queue[i]
            req.grammar.cancel()
            error_msg = f"Grammar preprocessing timed out for {req.grammar_key=}"
            req.set_finish_with_abort(error_msg)
            self.grammar_backend.set_cache(req.grammar_key, INVALID_GRAMMAR_OBJ)
        num_ready_reqs = num_ready_reqs_max + num_timeout_reqs_max

        self._extend_requests_to_queue(self.grammar_queue[:num_ready_reqs])
        self.grammar_queue = self.grammar_queue[num_ready_reqs:]

    def set_next_batch_sampling_info_done(self, batch: ScheduleBatch):
        if batch.next_batch_sampling_info:
            if batch.next_batch_sampling_info.grammars is not None:
                batch.next_batch_sampling_info.update_regex_vocab_mask()
                self.current_stream.synchronize()
            batch.next_batch_sampling_info.sampling_info_done.set()

    def watchdog_thread(self):
        """A watch dog thread that will try to kill the server itself if one forward batch takes too long."""
        self.watchdog_last_forward_ct = 0
        self.watchdog_last_time = time.perf_counter()

        while True:
            current = time.perf_counter()
            if self.cur_batch is not None:
                if self.watchdog_last_forward_ct == self.forward_ct:
                    if current > self.watchdog_last_time + self.watchdog_timeout:
                        break
                else:
                    self.watchdog_last_forward_ct = self.forward_ct
                    self.watchdog_last_time = current
            time.sleep(self.watchdog_timeout // 2)

        if not disable_request_logging():
            # Print batch size and memory pool info to check whether there are de-sync issues.
            if self.is_hybrid:
                (
                    _,
                    _,
                    _,
                    _,
                    full_available_size,
                    full_evictable_size,
                    swa_available_size,
                    swa_evictable_size,
                ) = self._get_swa_token_info()
                info_msg = (
                    f"{full_available_size=}, "
                    f"{full_evictable_size=}, "
                    f"{swa_available_size=}, "
                    f"{swa_evictable_size=}, "
                )
            else:
                _, _, available_size, evictable_size = self._get_token_info()
                info_msg = f"{available_size=}, " f"{evictable_size=}, "
            logger.error(
                f"{self.cur_batch.batch_size()=}, "
                f"{self.cur_batch.reqs=}, "
                f"{info_msg}"
            )

        pyspy_dump_schedulers()
        logger.error(f"Watchdog timeout ({self.watchdog_timeout=})")
        print(file=sys.stderr, flush=True)
        print(file=sys.stdout, flush=True)

        # Wait for some time so that the parent process can print the error.
        time.sleep(5)
        self.parent_process.send_signal(signal.SIGQUIT)

    def flush_cache_wrapped(self, recv_req: FlushCacheReqInput):
        success = self.flush_cache()
        return FlushCacheReqOutput(success=success)

    def clear_hicache_storage_wrapped(self, recv_req: ClearHiCacheReqInput):
        if self.enable_hierarchical_cache:
            self.tree_cache.clear_storage_backend()
            logger.info("Hierarchical cache cleared successfully!")
            if_success = True
        else:
            logging.warning("Hierarchical cache is not enabled.")
            if_success = False
        return ClearHiCacheReqOutput(success=if_success)

    def flush_cache(self):
        """Flush the memory pool and cache."""
        if (
            len(self.waiting_queue) == 0
            and self.running_batch.is_empty()
            and (self.pp_size == 1 or all(x.is_empty() for x in self.running_mbs))
        ):
            self.cur_batch = None
            self.last_batch = None
            self.tree_cache.reset()
            if self.grammar_backend:
                self.grammar_backend.reset()
            self.req_to_token_pool.clear()
            self.token_to_kv_pool_allocator.clear()

            if not self.spec_algorithm.is_none():
                self.draft_worker.model_runner.req_to_token_pool.clear()
                self.draft_worker.model_runner.token_to_kv_pool_allocator.clear()

            self.num_generated_tokens = 0
            self.forward_ct_decode = 0
            self.spec_num_total_accepted_tokens = 0
            self.spec_num_total_forward_ct = 0
            self.cum_spec_accept_length = 0
            self.cum_spec_accept_count = 0
            torch.cuda.empty_cache()
            logger.info("Cache flushed successfully!")
            if_success = True
        else:
            logging.warning(
                f"Cache not flushed because there are pending requests. "
                f"#queue-req: {len(self.waiting_queue)}, "
                f"#running-req: {len(self.running_batch.reqs)}"
            )
            if_success = False
        return if_success

    def get_load(self):
        # TODO(lsyin): use dynamically maintained num_waiting_tokens
        if self.is_hybrid:
            load_full = (
                self.full_tokens_per_layer
                - self.token_to_kv_pool_allocator.full_available_size()
                - self.tree_cache.full_evictable_size()
            )
            load_swa = (
                self.swa_tokens_per_layer
                - self.token_to_kv_pool_allocator.swa_available_size()
                - self.tree_cache.swa_evictable_size()
            )
            load = max(load_full, load_swa)
        else:
            load = (
                self.max_total_num_tokens
                - self.token_to_kv_pool_allocator.available_size()
                - self.tree_cache.evictable_size()
            )
        load += sum(len(req.origin_input_ids) for req in self.waiting_queue)
        if self.disaggregation_mode == DisaggregationMode.PREFILL:
            load += sum(
                len(req.origin_input_ids)
                for req in self.disagg_prefill_bootstrap_queue.queue
            )
        elif self.disaggregation_mode == DisaggregationMode.DECODE:
            load += sum(
                len(req.req.origin_input_ids)
                for req in self.disagg_decode_prealloc_queue.queue
            )

        return load

    def get_internal_state(self, recv_req: GetInternalStateReq):
        ret = dict(global_server_args_dict)
        ret["last_gen_throughput"] = self.last_gen_throughput
        ret["memory_usage"] = {
            "weight": round(
                self.tp_worker.worker.model_runner.weight_load_mem_usage, 2
            ),
            "kvcache": round(
                self.token_to_kv_pool_allocator.get_kvcache().mem_usage, 2
            ),
            "token_capacity": int(self.max_total_num_tokens),
        }

        if not _is_cpu:
            ret["memory_usage"]["cuda_graph"] = round(
                self.tp_worker.worker.model_runner.cuda_graph_mem_usage, 2
            )

        if not self.spec_algorithm.is_none() and self.cum_spec_accept_count > 0:
            ret["avg_spec_accept_length"] = (
                self.cum_spec_accept_length / self.cum_spec_accept_count
            )
        if RECORD_STEP_TIME:
            ret["step_time_dict"] = self.step_time_dict

        ret["load"] = self.get_load()

        return GetInternalStateReqOutput(internal_state=ret)

    def set_internal_state(self, recv_req: SetInternalStateReq):
        server_args_dict = recv_req.server_args
        args_allow_update = set(
            [
                "max_micro_batch_size",
                "speculative_accept_threshold_single",
                "speculative_accept_threshold_acc",
            ]
        )
        if_success = True
        for k, v in server_args_dict.items():
            if k not in args_allow_update:
                logging.warning(f"Updating {k} is not supported.")
                if_success = False
                break
            elif k == "max_micro_batch_size" and (
                v > self.max_running_requests // self.pp_size or v < 1
            ):
                logging.warning(
                    f"Updating {k} to {v} is rejected because it is out of the valid range [1, {self.max_running_requests // self.pp_size}]."
                )
                if_success = False
                break
        if if_success:
            if not self.spec_algorithm.is_none() and self.cum_spec_accept_count > 0:
                avg_spec_accept_length = (
                    self.cum_spec_accept_length / self.cum_spec_accept_count
                )
                logger.info(f"{avg_spec_accept_length=}")
            self.cum_spec_accept_length = self.cum_spec_accept_count = 0
            for k, v in server_args_dict.items():
                global_server_args_dict[k] = v
            logger.info(f"Global server args updated! {global_server_args_dict=}")
        return SetInternalStateReqOutput(
            updated=True,
            server_args=global_server_args_dict,
        )

    def handle_rpc_request(self, recv_req: RpcReqInput):
        # Handle RPC requests
        logger.info(
            f"handle_rpc_request: {recv_req.method}, param: {recv_req.parameters}"
        )

        success = True
        exec = None
        try:
            func = getattr(self, recv_req.method)
            func(recv_req.parameters)
        except Exception as e:
            success = False
            exec = e
            logger.error(f"Failed to call rpc {recv_req.method}: {str(e)}")

        barrier()
        return RpcReqOutput(success, "" if not exec else str(exec))

    def abort_request(self, recv_req: AbortReq):
        # Delete requests in the waiting queue
        to_del = []
        for i, req in enumerate(self.waiting_queue):
            if recv_req.abort_all or req.rid.startswith(recv_req.rid):
                to_del.append(i)

        # Sort in reverse order to avoid index issues when deleting
        for i in reversed(to_del):
            # Abort method 1: directly pop from the queue
            # This only works for requests that have not started anything.
            # We still need to send something back to TokenizerManager to clean up the state.
            req = self.waiting_queue.pop(i)
            self.send_to_tokenizer.send_pyobj(AbortReq(req.rid))
            # For disaggregation decode mode, the request in the waiting queue has KV cache allocated.
            if self.disaggregation_mode == DisaggregationMode.DECODE:
                self.tree_cache.cache_finished_req(req)

            logger.debug(f"Abort queued request. {req.rid=}")

        # Delete the requests in the grammar queue
        for req in self.grammar_queue:
            # Abort method 2: call `set_finish_with_abort`
            # The request will still run one prefill forward pass.
            # In this case, we change the input_ids to be only one token to make this prefill cheap.
            if recv_req.abort_all or req.rid.startswith(recv_req.rid):
                logger.debug(f"Abort grammar queue request. {req.rid=}")
                if req.grammar:
                    req.grammar.cancel()
                req.set_finish_with_abort("Aborted by AbortReq.")

        # Delete requests not in the waiting queue when PD disaggregation is enabled
        if self.disaggregation_mode == DisaggregationMode.PREFILL:
            # Abort requests that have not yet been bootstrapped
            for i, req in enumerate(self.disagg_prefill_bootstrap_queue.queue):
                logger.debug(f"Abort bootstrap queue request. {req.rid=}")
                if recv_req.abort_all or req.rid.startswith(recv_req.rid):
                    if hasattr(req.disagg_kv_sender, "abort"):
                        req.disagg_kv_sender.abort()

            # Abort in-flight requests
            for i, req in enumerate(self.disagg_prefill_inflight_queue):
                logger.debug(f"Abort inflight queue request. {req.rid=}")
                if recv_req.abort_all or req.rid.startswith(recv_req.rid):
                    if hasattr(req.disagg_kv_sender, "abort"):
                        req.disagg_kv_sender.abort()

        elif self.disaggregation_mode == DisaggregationMode.DECODE:
            # Abort requests that have not yet finished preallocation
            for i, decode_req in enumerate(self.disagg_decode_prealloc_queue.queue):
                logger.debug(f"Abort prealloc queue request. {decode_req.req.rid=}")
                if recv_req.abort_all or decode_req.req.rid.startswith(recv_req.rid):
                    if hasattr(decode_req.kv_receiver, "abort"):
                        decode_req.kv_receiver.abort()

            # Abort requests waiting for kvcache to release tree cache
            for i, decode_req in enumerate(self.disagg_decode_transfer_queue.queue):
                logger.debug(f"Abort transfer queue request. {decode_req.req.rid=}")
                if recv_req.abort_all or decode_req.req.rid.startswith(recv_req.rid):
                    if hasattr(decode_req.kv_receiver, "abort"):
                        decode_req.kv_receiver.abort()

        # Delete requests in the running batch
        if self.cur_batch is self.running_batch or self.cur_batch is None:
            reqs = self.running_batch.reqs
        else:
            reqs = self.running_batch.reqs + self.cur_batch.reqs

        for req in reqs:
            if not req.finished() and (
                recv_req.abort_all or req.rid.startswith(recv_req.rid)
            ):
                # Abort method 3: set `to_abort=True`
                # The request will still run one decode forward pass.
                # Then we reuse all existing code to clean up the KV cache allocation.
                logger.debug(f"Abort running request. {req.rid=}")
                req.to_abort = True

    def _pause_engine(self) -> Tuple[List[Req], int]:
        raise NotImplementedError()

    def load_lora_adapter(
        self, recv_req: LoadLoRAAdapterReqInput
    ) -> LoadLoRAAdapterReqOutput:
        """In-place loading a new lora adapter from disk or huggingface."""

        result = self.tp_worker.load_lora_adapter(recv_req)
        return result

    def unload_lora_adapter(
        self, recv_req: UnloadLoRAAdapterReqInput
    ) -> UnloadLoRAAdapterReqOutput:
        """Unload the lora adapter."""

        result = self.tp_worker.unload_lora_adapter(recv_req)
        return result

    def register_multi_tokenizer(self, recv_req: MultiTokenizerRegisterReq):
        self.send_to_detokenizer.send_pyobj(recv_req)
        return recv_req

    def slow_down(self, recv_req: SlowDownReqInput):
        t = recv_req.forward_sleep_time
        if t is not None and t <= 0:
            t = None
        self.forward_sleep_time = t
        return SlowDownReqOutput()

    def expert_distribution_handle(self, recv_req: ExpertDistributionReq):
        if recv_req == ExpertDistributionReq.START_RECORD:
            get_global_expert_distribution_recorder().start_record()
        elif recv_req == ExpertDistributionReq.STOP_RECORD:
            get_global_expert_distribution_recorder().stop_record()
        elif recv_req == ExpertDistributionReq.DUMP_RECORD:
            get_global_expert_distribution_recorder().dump_record()
        else:
            raise ValueError(f"Unrecognized ExpertDistributionReq value: {recv_req=}")
        return ExpertDistributionReqOutput()

    def open_session(self, recv_req: OpenSessionReqInput):
        # handle error
        session_id = recv_req.session_id
        if session_id in self.sessions:
            logger.warning(f"session id {session_id} already exist, cannot open.")
            return OpenSessionReqOutput(session_id, False)
        elif session_id is None:
            logger.warning("session id is None, cannot open.")
            return OpenSessionReqOutput(session_id, False)
        else:
            self.sessions[session_id] = Session(
                recv_req.capacity_of_str_len, session_id
            )
            return OpenSessionReqOutput(session_id, True)

    def close_session(self, recv_req: CloseSessionReqInput):
        # handle error
        session_id = recv_req.session_id
        if session_id not in self.sessions:
            logger.warning(f"session id {session_id} does not exist, cannot delete.")
        else:
            del self.sessions[session_id]

    def convert_disaggregation_role(self, recv_req: ConvertDisaggregationRoleReqInput):
        """Convert the disaggregation role of the scheduler."""
        if recv_req.clean_connection_pool:
            kv_manager = self.disagg_decode_prealloc_queue.kv_manager
            kv_manager._handle_node_failure(recv_req.clean_connection_pool)
            with kv_manager.session_pool_lock:
                if recv_req.clean_connection_pool in kv_manager.session_pool:
                    del kv_manager.session_pool[recv_req.clean_connection_pool]
            return ConvertDisaggregationRoleReqOutput(
                success=True,
                message="clean connection pool successfully.",
            )

        if self.disaggregation_mode == DisaggregationMode.PREFILL:
            # disaggregation
            self.server_args.disaggregation_bootstrap_port = None
            self.server_args.disaggregation_decode_dp = None
            self.server_args.disaggregation_decode_tp = None
            # tree cache
            self.server_args.disable_radix_cache = True
            self.enable_hierarchical_cache = False
            # cuda graph
            self.server_args.disable_cuda_graph = recv_req.disable_cuda_graph
            if recv_req.cuda_graph_max_bs:
                # ServerArgs init will set cuda_graph_max_bs to a num.
                self.server_args.cuda_graph_max_bs = recv_req.cuda_graph_max_bs
            self.server_args.cuda_graph_bs = recv_req.cuda_graph_bs
            self.server_args.disable_cuda_graph_padding = (
                recv_req.disable_cuda_graph_padding
            )
            self.server_args.enable_profile_cuda_graph = (
                recv_req.enable_profile_cuda_graph
            )
            self.server_args.disaggregation_mode = "decode"
            self.server_args.__post_init__()
            # stop prefill event loop
            self.stop_prefill_event.set()
            return ConvertDisaggregationRoleReqOutput(
                success=True,
                message="The role of this server is now DECODE.",
            )
        else:
            # disaggregation
            self.server_args.disaggregation_bootstrap_port = recv_req.bootstrap_port
            self.server_args.disaggregation_decode_dp = (
                recv_req.disaggregation_decode_dp
            )
            self.server_args.disaggregation_decode_tp = (
                recv_req.disaggregation_decode_tp
            )
            self.server_args.disaggregation_prefill_pp = (
                recv_req.disaggregation_prefill_pp
            )
            # tree cache
            self.server_args.disable_radix_cache = recv_req.disable_radix_cache
            self.enable_hierarchical_cache = recv_req.enable_hierarchical_cache
            self.server_args.enable_hierarchical_cache = (
                recv_req.enable_hierarchical_cache
            )
            if self.enable_hierarchical_cache:
                self.server_args.hicache_ratio = recv_req.hicache_ratio
                self.server_args.hicache_size = recv_req.hicache_size
                self.server_args.hicache_write_policy = recv_req.hicache_write_policy
                self.server_args.hicache_io_backend = recv_req.hicache_io_backend
                self.enable_hicache_storage = (
                    recv_req.hicache_storage_backend is not None
                )
                self.server_args.hicache_storage_backend = (
                    recv_req.hicache_storage_backend
                )
                self.server_args.hicache_storage_prefetch_policy = (
                    recv_req.hicache_storage_prefetch_policy
                )
                self.server_args.hicache_mem_layout = recv_req.hicache_mem_layout
            # cuda graph
            self.server_args.disable_cuda_graph = True

            self.server_args.disaggregation_mode = "prefill"
            self.server_args.__post_init__()
            # stop decode event loop
            self.stop_decode_event.set()
            return ConvertDisaggregationRoleReqOutput(
                success=True,
                message="The role of this server is now PREFILL.",
            )

    def convert_disaggregation_resources(self):
        """convert the p/d resources to d/p resources."""
        if self.disaggregation_mode == DisaggregationMode.PREFILL:
            self.convert_prefill_resources()
        else:
            self.convert_decode_resources()

    def get_print_prefix(self):
        prefix = ""
        if self.attn_dp_rank is not None:
            prefix += f" DP{self.attn_dp_rank}"
        if self.server_args.tp_size > 1:
            prefix += f" TP{self.tp_rank}"
        if self.pp_size > 1:
            prefix += f" PP{self.pp_rank}"
        return prefix

    def current_scheduler_metrics_enabled(self):
        return self.attn_tp_rank == 0 or self.enable_metrics_for_all_schedulers

    def maybe_sleep_on_idle(self):
        if self.idle_sleeper is not None:
            self.idle_sleeper.maybe_sleep()

    def handle_freeze_gc(self, recv_req: FreezeGCReq):
        """Handle freeze_gc request: freeze scheduler's GC and forward to detokenizer."""
        freeze_gc("Scheduler")
        self.send_to_detokenizer.send_pyobj(recv_req)
        return None


class IdleSleeper:
    """
    In setups which have long inactivity periods it is desirable to reduce
    system power consumption when sglang does nothing. This would lead not only
    to power savings, but also to more CPU thermal headroom when a request
    eventually comes. This is important in cases when multiple GPUs are connected
    as each GPU would otherwise pin one thread at 100% CPU usage.

    The simplest solution is to use zmq.Poller on all sockets that may receive
    data that needs handling immediately.
    """

    def __init__(self, sockets):
        self.poller = zmq.Poller()
        self.last_empty_time = time.time()
        for s in sockets:
            self.poller.register(s, zmq.POLLIN)

    def maybe_sleep(self):
        self.poller.poll(1000)
        if (
            global_config.torch_empty_cache_interval > 0
            and time.time() - self.last_empty_time
            > global_config.torch_empty_cache_interval
        ):
            self.last_empty_time = time.time()
            torch.cuda.empty_cache()


def is_health_check_generate_req(recv_req):
    return getattr(recv_req, "rid", "").startswith("HEALTH_CHECK")


def is_work_request(recv_req):
    return isinstance(
        recv_req,
        (
            TokenizedGenerateReqInput,
            TokenizedEmbeddingReqInput,
            BatchTokenizedGenerateReqInput,
            BatchTokenizedEmbeddingReqInput,
        ),
    )


def start_scheduler_event_loop(scheduler: Scheduler, server_args: ServerArgs):
    disaggregation_mode: DisaggregationMode = scheduler.disaggregation_mode

    if disaggregation_mode == DisaggregationMode.NULL:
        if server_args.pp_size > 1:
            scheduler.event_loop_pp()
        elif scheduler.enable_overlap:
            scheduler.event_loop_overlap()
        else:
            scheduler.event_loop_normal()
    elif disaggregation_mode == DisaggregationMode.PREFILL:
        if scheduler.enable_overlap:
            scheduler.event_loop_overlap_disagg_prefill()
        else:
            if server_args.pp_size > 1:
                scheduler.event_loop_pp_disagg_prefill()
            else:
                scheduler.event_loop_normal_disagg_prefill()

    elif disaggregation_mode == DisaggregationMode.DECODE:
        if scheduler.enable_overlap:
            scheduler.event_loop_overlap_disagg_decode()
        else:
            scheduler.event_loop_normal_disagg_decode()


def run_scheduler_process(
    server_args: ServerArgs,
    port_args: PortArgs,
    gpu_id: int,
    tp_rank: int,
    moe_ep_rank: int,
    pp_rank: int,
    dp_rank: Optional[int],
    pipe_writer,
    balance_meta: Optional[DPBalanceMeta] = None,
):
    # Generate the prefix
    prefix = ""
    if dp_rank is not None:
        prefix += f" DP{dp_rank}"
    if server_args.tp_size > 1:
        prefix += f" TP{tp_rank}"
    if server_args.ep_size > 1:
        prefix += f" EP{moe_ep_rank}"
    if server_args.pp_size > 1:
        prefix += f" PP{pp_rank}"

    # Config the process
    setproctitle.setproctitle(f"sglang::scheduler{prefix.replace(' ', '_')}")
    faulthandler.enable()
    kill_itself_when_parent_died()
    parent_process = psutil.Process().parent()

    # [For Router] if env var "SGLANG_DP_RANK" exist, set dp_rank to the value of the env var
    if dp_rank is None and "SGLANG_DP_RANK" in os.environ:
        dp_rank = int(os.environ["SGLANG_DP_RANK"])

    # Configure the logger
    configure_logger(server_args, prefix=prefix)
    suppress_other_loggers()

    # Set cpu affinity to this gpu process
    if get_bool_env_var("SGLANG_SET_CPU_AFFINITY"):
        set_gpu_proc_affinity(server_args.tp_size, server_args.nnodes, gpu_id)

    # Create a scheduler and run the event loop
    try:
        scheduler = Scheduler(
            server_args,
            port_args,
            gpu_id,
            tp_rank,
            moe_ep_rank,
            pp_rank,
            dp_rank,
            dp_balance_meta=balance_meta,
        )
        pipe_writer.send(
            {
                "status": "ready",
                "max_total_num_tokens": scheduler.max_total_num_tokens,
                "max_req_input_len": scheduler.max_req_input_len,
            }
        )

        if not server_args.enable_pd_convert:
            start_scheduler_event_loop(scheduler, server_args)
        else:
            while True:
                start_scheduler_event_loop(scheduler, server_args)
                scheduler.convert_disaggregation_resources()

    except Exception:
        traceback = get_exception_traceback()
        logger.error(f"Scheduler hit an exception: {traceback}")
        parent_process.send_signal(signal.SIGQUIT)<|MERGE_RESOLUTION|>--- conflicted
+++ resolved
@@ -543,11 +543,8 @@
                 (ExpertDistributionReq, self.expert_distribution_handle),
                 (LoadLoRAAdapterReqInput, self.load_lora_adapter),
                 (UnloadLoRAAdapterReqInput, self.unload_lora_adapter),
-<<<<<<< HEAD
                 (ConvertDisaggregationRoleReqInput, self.convert_disaggregation_role),
-=======
                 (MultiTokenizerRegisterReq, self.register_multi_tokenizer),
->>>>>>> 5f77e129
             ]
         )
 
