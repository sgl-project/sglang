# Copyright 2023-2024 SGLang Team
# Licensed under the Apache License, Version 2.0 (the "License");
# you may not use this file except in compliance with the License.
# You may obtain a copy of the License at
#
#     http://www.apache.org/licenses/LICENSE-2.0
#
# Unless required by applicable law or agreed to in writing, software
# distributed under the License is distributed on an "AS IS" BASIS,
# WITHOUT WARRANTIES OR CONDITIONS OF ANY KIND, either express or implied.
# See the License for the specific language governing permissions and
# limitations under the License.
# ==============================================================================
"""A scheduler that manages a tensor parallel GPU worker."""

import logging
import os
import signal
import threading
import time
import warnings
from collections import deque
from concurrent import futures
from types import SimpleNamespace
from typing import List, Optional

import psutil
import setproctitle
import torch
import zmq

from sglang.global_config import global_config
from sglang.srt.configs.model_config import ModelConfig
from sglang.srt.hf_transformers_utils import get_processor, get_tokenizer
from sglang.srt.layers.logits_processor import LogitsProcessorOutput
from sglang.srt.managers.io_struct import (
    AbortReq,
    BatchEmbeddingOut,
    BatchTokenIDOut,
    CloseSessionReqInput,
    FlushCacheReq,
    GetWeightsByNameReqInput,
    GetWeightsByNameReqOutput,
    InitWeightsUpdateGroupReqInput,
    InitWeightsUpdateGroupReqOutput,
    OpenSessionReqInput,
    OpenSessionReqOutput,
    ProfileReq,
    TokenizedEmbeddingReqInput,
    TokenizedGenerateReqInput,
    UpdateWeightFromDiskReqInput,
    UpdateWeightFromDiskReqOutput,
    UpdateWeightsFromDistributedReqInput,
    UpdateWeightsFromDistributedReqOutput,
)
from sglang.srt.managers.schedule_batch import (
    FINISH_ABORT,
    BaseFinishReason,
    ImageInputs,
    Req,
    ScheduleBatch,
    global_server_args_dict,
)
from sglang.srt.managers.schedule_policy import (
    AddReqResult,
    PrefillAdder,
    SchedulePolicy,
)
from sglang.srt.managers.session_controller import Session
from sglang.srt.managers.tp_worker import TpModelWorker
from sglang.srt.managers.tp_worker_overlap_thread import TpModelWorkerClient
from sglang.srt.mem_cache.chunk_cache import ChunkCache
from sglang.srt.mem_cache.radix_cache import RadixCache
from sglang.srt.metrics.collector import SchedulerMetricsCollector, SchedulerStats
from sglang.srt.model_executor.forward_batch_info import ForwardMode
from sglang.srt.server_args import PortArgs, ServerArgs
from sglang.srt.utils import (
    broadcast_pyobj,
    configure_logger,
    crash_on_warnings,
    get_bool_env_var,
    get_zmq_socket,
    set_gpu_proc_affinity,
    set_random_seed,
    suppress_other_loggers,
)
from sglang.utils import get_exception_traceback

logger = logging.getLogger(__name__)

# Test retract decode
test_retract = get_bool_env_var("SGLANG_TEST_RETRACT")


class Scheduler:
    """A scheduler that manages a tensor parallel GPU worker."""

    def __init__(
        self,
        server_args: ServerArgs,
        port_args: PortArgs,
        gpu_id: int,
        tp_rank: int,
        dp_rank: Optional[int],
    ):
        # Parse args
        self.server_args = server_args
        self.tp_rank = tp_rank
        self.tp_size = server_args.tp_size
        self.schedule_policy = server_args.schedule_policy
        self.disable_jump_forward = server_args.disable_jump_forward
        self.lora_paths = server_args.lora_paths
        self.max_loras_per_batch = server_args.max_loras_per_batch
        self.enable_overlap = not server_args.disable_overlap_schedule
        self.skip_tokenizer_init = server_args.skip_tokenizer_init
        self.enable_metrics = server_args.enable_metrics

        # Init inter-process communication
        context = zmq.Context(2)

        if self.tp_rank == 0 or self.server_args.enable_dp_attention:
            self.recv_from_tokenizer = get_zmq_socket(
                context, zmq.PULL, port_args.scheduler_input_ipc_name
            )
            self.send_to_tokenizer = get_zmq_socket(
                context, zmq.PUSH, port_args.tokenizer_ipc_name
            )

            if server_args.skip_tokenizer_init:
                # Directly send to the tokenizer/api
                self.send_to_detokenizer = get_zmq_socket(
                    context, zmq.PUSH, port_args.tokenizer_ipc_name
                )
            else:
                # Send to the detokenizer
                self.send_to_detokenizer = get_zmq_socket(
                    context, zmq.PUSH, port_args.detokenizer_ipc_name
                )
        else:
            self.recv_from_tokenizer = None
            self.send_to_tokenizer = SimpleNamespace(send_pyobj=lambda x: None)
            self.send_to_detokenizer = SimpleNamespace(send_pyobj=lambda x: None)

        # Init tokenizer
        self.model_config = ModelConfig(
            server_args.model_path,
            trust_remote_code=server_args.trust_remote_code,
            revision=server_args.revision,
            context_length=server_args.context_length,
            model_override_args=server_args.json_model_override_args,
            is_embedding=server_args.is_embedding,
            dtype=server_args.dtype,
            quantization=server_args.quantization,
        )
        self.is_generation = self.model_config.is_generation

        if server_args.skip_tokenizer_init:
            self.tokenizer = self.processor = None
        else:
            if self.model_config.is_multimodal:
                self.processor = get_processor(
                    server_args.tokenizer_path,
                    tokenizer_mode=server_args.tokenizer_mode,
                    trust_remote_code=server_args.trust_remote_code,
                )
                self.tokenizer = self.processor.tokenizer
            else:
                self.tokenizer = get_tokenizer(
                    server_args.tokenizer_path,
                    tokenizer_mode=server_args.tokenizer_mode,
                    trust_remote_code=server_args.trust_remote_code,
                )

        # Check whether overlap can be enabled
        if not self.is_generation:
            self.enable_overlap = False
            logger.info("Overlap scheduler is disabled for embedding models.")

        if self.model_config.is_multimodal:
            self.enable_overlap = False
            logger.info("Overlap scheduler is disabled for multimodal models.")

        if self.enable_overlap:
            self.disable_jump_forward = True

        # Launch a tensor parallel worker
        if self.enable_overlap:
            TpWorkerClass = TpModelWorkerClient
        else:
            TpWorkerClass = TpModelWorker

        self.tp_worker = TpWorkerClass(
            server_args=server_args,
            gpu_id=gpu_id,
            tp_rank=tp_rank,
            dp_rank=dp_rank,
            nccl_port=port_args.nccl_port,
        )

        # Get token and memory info from the model worker
        (
            self.max_total_num_tokens,
            self.max_prefill_tokens,
            self.max_running_requests,
            self.max_req_len,
            self.max_req_input_len,
            self.random_seed,
            self.device,
            worker_global_server_args_dict,
            _,
            _,
            _,
        ) = self.tp_worker.get_worker_info()
        self.tp_cpu_group = self.tp_worker.get_tp_cpu_group()
        self.pad_input_ids_func = self.tp_worker.get_pad_input_ids_func()
        global_server_args_dict.update(worker_global_server_args_dict)
        set_random_seed(self.random_seed)

        # Print debug info
        logger.info(
            f"max_total_num_tokens={self.max_total_num_tokens}, "
            f"max_prefill_tokens={self.max_prefill_tokens}, "
            f"max_running_requests={self.max_running_requests}, "
            f"context_len={self.model_config.context_len}"
        )

        # Init memory pool and cache
        self.req_to_token_pool, self.token_to_kv_pool = self.tp_worker.get_memory_pool()

        if (
            server_args.chunked_prefill_size is not None
            and server_args.disable_radix_cache
        ):
            self.tree_cache = ChunkCache(
                req_to_token_pool=self.req_to_token_pool,
                token_to_kv_pool=self.token_to_kv_pool,
            )
        else:
            self.tree_cache = RadixCache(
                req_to_token_pool=self.req_to_token_pool,
                token_to_kv_pool=self.token_to_kv_pool,
                disable=server_args.disable_radix_cache,
            )
        self.tree_cache_metrics = {"total": 0, "hit": 0}
        self.policy = SchedulePolicy(self.schedule_policy, self.tree_cache)

        # Init running status
        self.waiting_queue: List[Req] = []
        # The running decoding batch for continuous batching
        self.running_batch: Optional[ScheduleBatch] = None
        # The current forward batch
        self.cur_batch: Optional[ScheduleBatch] = None
        # The current forward batch
        self.last_batch: Optional[ScheduleBatch] = None
        self.forward_ct = 0
        self.forward_ct_decode = 0
        self.num_generated_tokens = 0
        self.last_decode_stats_tic = time.time()
        self.stream_interval = server_args.stream_interval
        self.current_stream = torch.get_device_module(self.device).current_stream()

        # Session info
        self.sessions = {}

        # Init chunked prefill
        self.chunked_prefill_size = server_args.chunked_prefill_size
        if self.chunked_prefill_size <= 0:  # -1 means disable
            self.chunked_prefill_size = None
        self.being_chunked_req = None
        self.is_mixed_chunk = (
            self.chunked_prefill_size is not None and server_args.enable_mixed_chunk
        )

        # Init the grammar backend for constrained generation
        self.grammar_queue: List[Req] = []
        if not server_args.skip_tokenizer_init:
            if server_args.grammar_backend == "outlines":
                from sglang.srt.constrained.outlines_backend import (
                    OutlinesGrammarBackend,
                )

                self.grammar_backend = OutlinesGrammarBackend(
                    self.tokenizer,
                    whitespace_pattern=server_args.constrained_json_whitespace_pattern,
                    allow_jump_forward=not server_args.disable_jump_forward,
                )
            elif server_args.grammar_backend == "xgrammar":
                from sglang.srt.constrained.xgrammar_backend import (
                    XGrammarGrammarBackend,
                )

                self.grammar_backend = XGrammarGrammarBackend(
                    self.tokenizer, vocab_size=self.model_config.vocab_size
                )
            else:
                raise ValueError(
                    f"Invalid grammar backend: {server_args.grammar_backend}"
                )
        else:
            self.grammar_backend = None

        # Init new token estimation
        assert (
            server_args.schedule_conservativeness >= 0
        ), "Invalid schedule_conservativeness"

        self.init_new_token_ratio = min(
            global_config.default_init_new_token_ratio
            * server_args.schedule_conservativeness,
            1.0,
        )
        self.min_new_token_ratio = min(
            self.init_new_token_ratio
            * global_config.default_min_new_token_ratio_factor,
            1.0,
        )
        self.new_token_ratio_decay = (
            self.init_new_token_ratio - self.min_new_token_ratio
        ) / global_config.default_new_token_ratio_decay_steps
        self.new_token_ratio = self.init_new_token_ratio

        # Tells whether the current running batch is full so that we can skip
        # the check of whether to prefill new requests.
        # This is an optimization to reduce the overhead of the prefill check.
        self.batch_is_full = False

        # Init watchdog thread
        self.watchdog_timeout = server_args.watchdog_timeout
        t = threading.Thread(target=self.watchdog_thread, daemon=True)
        t.start()
        self.parent_process = psutil.Process().parent()

        # Init profiler
        if os.getenv("SGLANG_TORCH_PROFILER_DIR", "") == "":
            self.profiler = None
        else:
            self.torch_profiler_trace_dir = os.getenv("SGLANG_TORCH_PROFILER_DIR")
            logger.info(
                "Profiling enabled. Traces will be saved to: %s",
                self.torch_profiler_trace_dir,
            )
            self.profiler = torch.profiler.profile(
                activities=[
                    torch.profiler.ProfilerActivity.CPU,
                    torch.profiler.ProfilerActivity.CUDA,
                ],
                with_stack=True,
            )

        # Init metrics stats
        self.stats = SchedulerStats()
        if self.enable_metrics:
            self.metrics_collector = SchedulerMetricsCollector(
                labels={
                    "model_name": self.server_args.served_model_name,
                    # TODO: Add lora name/path in the future,
                },
            )

    def watchdog_thread(self):
        """A watch dog thread that will try to kill the server itself if one batch takes too long."""
        self.watchdog_last_forward_ct = 0
        self.watchdog_last_time = time.time()

        while True:
            if self.cur_batch is not None:
                if self.watchdog_last_forward_ct == self.forward_ct:
                    if time.time() > self.watchdog_last_time + self.watchdog_timeout:
                        logger.error(f"Watchdog timeout ({self.watchdog_timeout=})")
                        break
                else:
                    self.watchdog_last_forward_ct = self.forward_ct
                    self.watchdog_last_time = time.time()
            time.sleep(self.watchdog_timeout / 2)

        self.parent_process.send_signal(signal.SIGQUIT)

    @torch.no_grad()
    def event_loop_normal(self):
        """A normal scheduler loop."""
        while True:
            recv_reqs = self.recv_requests()
            self.process_input_requests(recv_reqs)

            batch = self.get_next_batch_to_run()
            if self.server_args.enable_dp_attention:
                batch = self.prepare_dp_attn_batch(batch)

            self.cur_batch = batch

            if batch:
                result = self.run_batch(batch)
                self.process_batch_result(batch, result)
            else:
                # Self-check and re-init some states when the server is idle
                self.check_memory()
                self.new_token_ratio = self.init_new_token_ratio

            self.last_batch = batch

    @torch.no_grad()
    def event_loop_overlap(self):
        """A scheduler loop that overlaps the CPU processing and GPU computation."""
        result_queue = deque()

        while True:
            recv_reqs = self.recv_requests()
            self.process_input_requests(recv_reqs)

            batch = self.get_next_batch_to_run()
            self.cur_batch = batch
            if batch:
                result = self.run_batch(batch)
                result_queue.append((batch.copy(), result))

                if self.last_batch is None:
                    # A dummy first batch to start the pipeline for overlap scheduler.
                    # It is now used for triggering the sampling_info_done event.
                    tmp_batch = ScheduleBatch(
                        reqs=None,
                        forward_mode=ForwardMode.DUMMY_FIRST,
                        next_batch_sampling_info=self.tp_worker.cur_sampling_info,
                    )
                    self.process_batch_result(tmp_batch, None)

            if self.last_batch:
                tmp_batch, tmp_result = result_queue.popleft()
                tmp_batch.next_batch_sampling_info = (
                    self.tp_worker.cur_sampling_info if batch else None
                )
                self.process_batch_result(tmp_batch, tmp_result)
            elif batch is None:
                # Self-check and re-init some states when the server is idle
                self.check_memory()
                self.new_token_ratio = self.init_new_token_ratio

            self.last_batch = batch

    def recv_requests(self):
        if self.tp_rank == 0 or self.server_args.enable_dp_attention:
            recv_reqs = []

            if self.last_batch is None:
                recv_req = self.recv_from_tokenizer.recv_pyobj()
                recv_reqs.append(recv_req)
            else:
                while True:
                    try:
                        recv_req = self.recv_from_tokenizer.recv_pyobj(zmq.NOBLOCK)
                    except zmq.ZMQError:
                        break
                    recv_reqs.append(recv_req)
        else:
            recv_reqs = None

        if self.tp_size != 1 and not self.server_args.enable_dp_attention:
            recv_reqs = broadcast_pyobj(recv_reqs, self.tp_rank, self.tp_cpu_group)
        return recv_reqs

    def process_input_requests(self, recv_reqs: List):
        for recv_req in recv_reqs:
            if isinstance(recv_req, TokenizedGenerateReqInput):
                self.handle_generate_request(recv_req)
            elif isinstance(recv_req, TokenizedEmbeddingReqInput):
                self.handle_embedding_request(recv_req)
            elif isinstance(recv_req, FlushCacheReq):
                self.flush_cache()
            elif isinstance(recv_req, AbortReq):
                self.abort_request(recv_req)
            elif isinstance(recv_req, UpdateWeightFromDiskReqInput):
                success, message = self.update_weights_from_disk(recv_req)
                self.send_to_tokenizer.send_pyobj(
                    UpdateWeightFromDiskReqOutput(success, message)
                )
            elif isinstance(recv_req, GetWeightsByNameReqInput):
                parameter = self.get_weights_by_name(recv_req)
                self.send_to_tokenizer.send_pyobj(GetWeightsByNameReqOutput(parameter))
            elif isinstance(recv_req, InitWeightsUpdateGroupReqInput):
                success, message = self.init_weights_update_group(recv_req)
                self.send_to_tokenizer.send_pyobj(
                    InitWeightsUpdateGroupReqOutput(success, message)
                )
            elif isinstance(recv_req, UpdateWeightsFromDistributedReqInput):
                success, message = self.update_weights_from_distributed(recv_req)
                self.send_to_tokenizer.send_pyobj(
                    UpdateWeightsFromDistributedReqOutput(success, message)
                )
            elif isinstance(recv_req, GetWeightsByNameReqInput):
                parameter = self.get_weights_by_name(recv_req)
                self.send_to_tokenizer.send_pyobj(GetWeightsByNameReqOutput(parameter))
            elif isinstance(recv_req, ProfileReq):
                if recv_req == ProfileReq.START_PROFILE:
                    self.start_profile()
                else:
                    self.stop_profile()
            elif isinstance(recv_req, OpenSessionReqInput):
                session_id = self.open_session(recv_req)
                self.send_to_tokenizer.send_pyobj(OpenSessionReqOutput(session_id))
            elif isinstance(recv_req, CloseSessionReqInput):
                self.close_session(recv_req)
            else:
                raise ValueError(f"Invalid request: {recv_req}")

    def handle_generate_request(
        self,
        recv_req: TokenizedGenerateReqInput,
    ):
        # Create a new request
        if recv_req.session_id is None or recv_req.session_id not in self.sessions:

            if recv_req.input_embeds is not None:
                # Generate fake input_ids based on the length of input_embeds
                seq_length = len(recv_req.input_embeds)
                fake_input_ids = [1] * seq_length
                recv_req.input_ids = fake_input_ids

            req = Req(
                recv_req.rid,
                recv_req.input_text,
                recv_req.input_ids,
                recv_req.sampling_params,
                lora_path=recv_req.lora_path,
                input_embeds=recv_req.input_embeds,
            )
            req.tokenizer = self.tokenizer

            if recv_req.session_id is not None:
                req.finished_reason = FINISH_ABORT(
                    f"Invalid request: session id {recv_req.session_id} does not exist"
                )
                self.waiting_queue.append(req)
                return
        else:
            # Create a new request from a previsou session
            session = self.sessions[recv_req.session_id]
            req = session.create_req(recv_req, self.tokenizer)
            if isinstance(req.finished_reason, FINISH_ABORT):
                self.waiting_queue.append(req)
                return

        # Handle image inputs
        if recv_req.image_inputs is not None:
            image_inputs = ImageInputs.from_dict(recv_req.image_inputs)
            # Expand a single image token into multiple dummy tokens for receiving image embeddings
            req.origin_input_ids = self.pad_input_ids_func(
                req.origin_input_ids, image_inputs
            )
            req.extend_image_inputs(image_inputs)

            if len(req.origin_input_ids) >= self.max_req_input_len:
                logger.error(
                    "Multimodal prompt is too long after expanding multimodal tokens. "
                    f"After expanding {len(req.origin_input_ids_unpadded)=} => {len(req.origin_input_ids)} >= {self.max_req_input_len}. "
                )
                req.origin_input_ids = [0]
                req.image_inputs = None
                req.sampling_params.max_new_tokens = 0
                req.finished_reason = FINISH_ABORT(
                    "Multimodal prompt is too long. Check server logs for details."
                )
                self.waiting_queue.append(req)
                return

        # Copy more attributes
        req.return_logprob = recv_req.return_logprob
        req.top_logprobs_num = recv_req.top_logprobs_num
        req.stream = recv_req.stream
        req.logprob_start_len = recv_req.logprob_start_len

        if req.logprob_start_len == -1:
            # By default, only return the logprobs for output tokens
            req.logprob_start_len = len(recv_req.input_ids) - 1

        # Truncate prompts that are too long
        if len(req.origin_input_ids) > self.max_req_input_len:
            logger.warning(
                "Request length is longer than the KV cache pool size or "
                "the max context length. Truncated!!!"
            )
            req.origin_input_ids = req.origin_input_ids[: self.max_req_input_len]

        req.sampling_params.max_new_tokens = min(
            (
                req.sampling_params.max_new_tokens
                if req.sampling_params.max_new_tokens is not None
                else 1 << 30
            ),
            self.max_req_len - len(req.origin_input_ids) - 1,
        )

        # Init grammar cache for this request
        add_to_grammar_queue = False
        if (
            req.sampling_params.json_schema is not None
            or req.sampling_params.regex is not None
        ):
            assert self.grammar_backend is not None
            if req.sampling_params.json_schema is not None:
                key = ("json", req.sampling_params.json_schema)
            elif req.sampling_params.regex is not None:
                key = ("regex", req.sampling_params.regex)

            req.grammar = self.grammar_backend.get_cached_value(key)
            if not req.grammar:
                req.grammar = self.grammar_backend.get_future_value(key)
                add_to_grammar_queue = True

        if add_to_grammar_queue:
            self.grammar_queue.append(req)
        else:
            self.waiting_queue.append(req)

    def handle_embedding_request(
        self,
        recv_req: TokenizedEmbeddingReqInput,
    ):
        req = Req(
            recv_req.rid,
            recv_req.input_text,
            recv_req.input_ids,
            recv_req.sampling_params,
        )
        req.tokenizer = self.tokenizer

        # Truncate prompts that are too long
        if len(req.origin_input_ids) >= self.max_req_input_len:
            logger.warning(
                "Request length is longer than the KV cache pool size or "
                "the max context length. Truncated!!!"
            )
            req.origin_input_ids = req.origin_input_ids[: self.max_req_input_len]

        self.waiting_queue.append(req)

    def log_prefill_stats(self, adder, can_run_list, running_bs, has_being_chunked):
        if isinstance(self.tree_cache, RadixCache):
            self.tree_cache_metrics["total"] += (
                adder.log_input_tokens + adder.log_hit_tokens
            ) / 10**9
            self.tree_cache_metrics["hit"] += (adder.log_hit_tokens) / 10**9
            tree_cache_hit_rate = (
                self.tree_cache_metrics["hit"] / self.tree_cache_metrics["total"]
            )
        else:
            tree_cache_hit_rate = 0.0

        num_used = self.max_total_num_tokens - (
            self.token_to_kv_pool.available_size() + self.tree_cache.evictable_size()
        )

        logger.info(
            f"Prefill batch. "
            f"#new-seq: {len(can_run_list)}, "
            f"#new-token: {adder.log_input_tokens}, "
            f"#cached-token: {adder.log_hit_tokens}, "
            f"cache hit rate: {100.0 * tree_cache_hit_rate:.2f}%, "
            f"token usage: {num_used / self.max_total_num_tokens:.2f}, "
            f"#running-req: {running_bs}, "
            f"#queue-req: {len(self.waiting_queue) + has_being_chunked}"
        )

        if self.enable_metrics:
            self.stats.num_running_reqs = running_bs
            self.stats.num_used_tokens = num_used
            self.stats.token_usage = round(num_used / self.max_total_num_tokens, 2)
            self.stats.num_queue_reqs = len(self.waiting_queue) + has_being_chunked
            self.stats.cache_hit_rate = tree_cache_hit_rate
            self.metrics_collector.log_stats(self.stats)

    def log_decode_stats(self):
        num_used = self.max_total_num_tokens - (
            self.token_to_kv_pool.available_size() + self.tree_cache.evictable_size()
        )
        gen_throughput = self.num_generated_tokens / (
            time.time() - self.last_decode_stats_tic
        )
        self.num_generated_tokens = 0
        self.last_decode_stats_tic = time.time()
        num_running_reqs = len(self.running_batch.reqs) if self.running_batch else 0
        logger.info(
            f"Decode batch. "
            f"#running-req: {num_running_reqs}, "
            f"#token: {num_used}, "
            f"token usage: {num_used / self.max_total_num_tokens:.2f}, "
            f"gen throughput (token/s): {gen_throughput:.2f}, "
            f"#queue-req: {len(self.waiting_queue)}"
        )

        if self.enable_metrics:
            self.stats.num_running_reqs = num_running_reqs
            self.stats.num_used_tokens = num_used
            self.stats.token_usage = num_used / self.max_total_num_tokens
            self.stats.gen_throughput = gen_throughput
            self.stats.num_queue_reqs = len(self.waiting_queue)
            self.metrics_collector.log_stats(self.stats)

    def check_memory(self):
        available_size = (
            self.token_to_kv_pool.available_size() + self.tree_cache.evictable_size()
        )
        if available_size != self.max_total_num_tokens:
            msg = (
                "KV cache pool leak detected!"
                f"{available_size=}, {self.max_total_num_tokens=}\n"
            )
            warnings.warn(msg)
            if crash_on_warnings():
                raise ValueError(msg)

        if len(self.req_to_token_pool.free_slots) != self.req_to_token_pool.size:
            msg = (
                "Memory pool leak detected!"
                f"available_size={len(self.req_to_token_pool.free_slots)}, "
                f"total_size={self.req_to_token_pool.size}\n"
            )
            warnings.warn(msg)
            if crash_on_warnings():
                raise ValueError(msg)

    def get_next_batch_to_run(self):
        # Merge the prefill batch into the running batch
        if self.last_batch and self.last_batch.forward_mode.is_extend():
            if self.being_chunked_req:
                # Move the chunked request out of the batch
                self.last_batch.filter_batch(being_chunked_req=self.being_chunked_req)
                self.tree_cache.cache_unfinished_req(self.being_chunked_req)
                # being chunked request keeps its rid but will get a new req_pool_idx
                self.req_to_token_pool.free(self.being_chunked_req.req_pool_idx)
                self.batch_is_full = False

            if not self.last_batch.is_empty():
                if self.running_batch is None:
                    self.running_batch = self.last_batch
                else:
                    self.running_batch.merge_batch(self.last_batch)

        # Run prefill first if possible
        new_batch = self.get_new_batch_prefill()
        if new_batch is not None:
            return new_batch

        # Run decode
        if self.running_batch is None:
            return None
        self.running_batch = self.update_running_batch(self.running_batch)
        return self.running_batch

    def get_new_batch_prefill(self) -> Optional[ScheduleBatch]:
        # Check if the grammar is ready in the grammar queue
        if self.grammar_queue:
            self.move_ready_grammar_requests()

        # Handle the cases where prefill is not allowed
        if (
            self.batch_is_full or len(self.waiting_queue) == 0
        ) and self.being_chunked_req is None:
            return None

        running_bs = len(self.running_batch.reqs) if self.running_batch else 0
        if running_bs >= self.max_running_requests:
            self.batch_is_full = True
            return None

        # Get priority queue
        prefix_computed = self.policy.calc_priority(self.waiting_queue)

        # Prefill policy
        adder = PrefillAdder(
            self.tree_cache,
            self.running_batch,
            self.new_token_ratio,
            self.token_to_kv_pool.available_size() + self.tree_cache.evictable_size(),
            self.max_prefill_tokens,
            self.chunked_prefill_size,
            running_bs if self.is_mixed_chunk else 0,
        )

        has_being_chunked = self.being_chunked_req is not None
        if has_being_chunked:
            self.being_chunked_req.init_next_round_input()
            self.being_chunked_req = adder.add_being_chunked_req(self.being_chunked_req)

        if self.lora_paths:
            lora_set = (
                set([req.lora_path for req in self.running_batch.reqs])
                if self.running_batch is not None
                else set([])
            )

        # Get requests from the waiting queue to a new prefill batch
        for req in self.waiting_queue:
            if (
                self.lora_paths
                and len(
                    lora_set
                    | set([req.lora_path for req in adder.can_run_list])
                    | set([req.lora_path])
                )
                > self.max_loras_per_batch
            ):
                self.batch_is_full = True
                break

            if running_bs + len(adder.can_run_list) >= self.max_running_requests:
                self.batch_is_full = True
                break

            req.init_next_round_input(None if prefix_computed else self.tree_cache)
            res = adder.add_one_req(req)
            if res != AddReqResult.CONTINUE:
                if res == AddReqResult.NO_TOKEN:
                    self.batch_is_full = True
                break

        # Update waiting queue
        can_run_list = adder.can_run_list
        if len(can_run_list) == 0:
            return None
        self.waiting_queue = [
            x for x in self.waiting_queue if x not in set(can_run_list)
        ]

        if adder.new_being_chunked_req is not None:
            assert self.being_chunked_req is None
            self.being_chunked_req = adder.new_being_chunked_req

        if self.being_chunked_req:
            self.being_chunked_req.is_being_chunked += 1

        # Print stats
        if self.tp_rank == 0:
            self.log_prefill_stats(adder, can_run_list, running_bs, has_being_chunked)

        # Create a new batch
        new_batch = ScheduleBatch.init_new(
            can_run_list,
            self.req_to_token_pool,
            self.token_to_kv_pool,
            self.tree_cache,
            self.model_config,
            self.enable_overlap,
        )
        new_batch.prepare_for_extend()

        # Mixed-style chunked prefill
        if (
            self.is_mixed_chunk
            and self.running_batch is not None
            and not (new_batch.return_logprob or self.running_batch.return_logprob)
        ):
            # TODO (lianmin): support return_logprob + mixed chunked prefill
            self.running_batch.filter_batch()
            if not self.running_batch.is_empty():
                self.running_batch.prepare_for_decode()
                new_batch.mix_with_running(self.running_batch)
                new_batch.decoding_reqs = self.running_batch.reqs
            self.running_batch = None
        else:
            new_batch.decoding_reqs = None

        return new_batch

    def update_running_batch(self, batch: ScheduleBatch) -> Optional[ScheduleBatch]:
        """Update the current running decoding batch."""
        global test_retract

        initial_bs = batch.batch_size()

        batch.filter_batch()
        if batch.is_empty():
            self.batch_is_full = False
            return None

        # Check if decode out of memory
        if not batch.check_decode_mem() or (test_retract and batch.batch_size() > 10):
            old_ratio = self.new_token_ratio

            retracted_reqs, new_token_ratio = batch.retract_decode()
            self.new_token_ratio = new_token_ratio

            logger.info(
                "Decode out of memory happened. "
                f"#retracted_reqs: {len(retracted_reqs)}, "
                f"#new_token_ratio: {old_ratio:.4f} -> {self.new_token_ratio:.4f}"
            )
            self.waiting_queue.extend(retracted_reqs)
        else:
            self.new_token_ratio = max(
                self.new_token_ratio - self.new_token_ratio_decay,
                self.min_new_token_ratio,
            )

        # Check for jump-forward
        if not self.disable_jump_forward:
            jump_forward_reqs = batch.check_for_jump_forward(self.pad_input_ids_func)
            self.waiting_queue.extend(jump_forward_reqs)
            if batch.is_empty():
                self.batch_is_full = False
                return None

        if batch.batch_size() < initial_bs:
            self.batch_is_full = False

        # Update batch tensors
        batch.prepare_for_decode()
        return batch

    def run_batch(self, batch: ScheduleBatch):
        """Run a batch."""
        self.forward_ct += 1

        if self.is_generation:
            model_worker_batch = batch.get_model_worker_batch()
            if batch.forward_mode.is_decode() or batch.extend_num_tokens != 0:
                logits_output, next_token_ids = self.tp_worker.forward_batch_generation(
                    model_worker_batch
                )
            elif batch.forward_mode.is_idle():
                model_worker_batch = batch.get_model_worker_batch()
                self.tp_worker.forward_batch_idle(model_worker_batch)
                return
            else:
                logits_output = None
                if self.skip_tokenizer_init:
                    next_token_ids = torch.full(
                        (batch.batch_size(),), self.tokenizer.eos_token_id
                    )
                else:
                    next_token_ids = torch.full((batch.batch_size(),), 0)
            batch.output_ids = next_token_ids
            ret = logits_output, next_token_ids, model_worker_batch.bid
        else:  # embedding or reward model
            assert batch.extend_num_tokens != 0
            model_worker_batch = batch.get_model_worker_batch()
            embeddings = self.tp_worker.forward_batch_embedding(model_worker_batch)
            ret = embeddings, model_worker_batch.bid
        return ret

    def process_batch_result(self, batch: ScheduleBatch, result):
        if batch.forward_mode.is_decode():
            self.process_batch_result_decode(batch, result)
            if batch.is_empty():
                self.running_batch = None
        elif batch.forward_mode.is_extend():
            self.process_batch_result_prefill(batch, result)
        elif batch.forward_mode.is_dummy_first():
            batch.next_batch_sampling_info.update_regex_vocab_mask()
            self.current_stream.synchronize()
            batch.next_batch_sampling_info.sampling_info_done.set()

    def process_batch_result_prefill(self, batch: ScheduleBatch, result):

        if self.is_generation:
            logits_output, next_token_ids, bid = result

            if self.enable_overlap:
                logits_output, next_token_ids = self.tp_worker.resolve_batch_result(bid)
            else:
                # Move next_token_ids and logprobs to cpu
                if batch.return_logprob:
                    logits_output.next_token_logprobs = (
                        logits_output.next_token_logprobs[
                            torch.arange(len(next_token_ids), device=self.device),
                            next_token_ids,
                        ].tolist()
                    )
                    logits_output.input_token_logprobs = (
                        logits_output.input_token_logprobs.tolist()
                    )
                    logits_output.normalized_prompt_logprobs = (
                        logits_output.normalized_prompt_logprobs.tolist()
                    )
                next_token_ids = next_token_ids.tolist()

            # Check finish conditions
            logprob_pt = 0
            for i, (req, next_token_id) in enumerate(zip(batch.reqs, next_token_ids)):
                if req.is_retracted:
                    continue

                if self.is_mixed_chunk and self.enable_overlap and req.finished():
                    # Free the one delayed token for the mixed decode batch
                    j = len(batch.out_cache_loc) - len(batch.reqs) + i
                    self.token_to_kv_pool.free(batch.out_cache_loc[j : j + 1])
                    continue

                if req.is_being_chunked <= 0:
                    req.completion_tokens_wo_jump_forward += 1
                    req.output_ids.append(next_token_id)
                    req.check_finished()

                    if req.finished():
                        self.tree_cache.cache_finished_req(req)
                    elif not batch.decoding_reqs or req not in batch.decoding_reqs:
                        self.tree_cache.cache_unfinished_req(req)

                    if req.return_logprob:
                        logprob_pt += self.add_logprob_return_values(
                            i, req, logprob_pt, next_token_ids, logits_output
                        )

                    if req.grammar is not None:
                        req.grammar.accept_token(next_token_id)
                        req.grammar.finished = req.finished()
                else:
                    # being chunked reqs' prefill is not finished
                    req.is_being_chunked -= 1

            if batch.next_batch_sampling_info:
                batch.next_batch_sampling_info.update_regex_vocab_mask()
                self.current_stream.synchronize()
                batch.next_batch_sampling_info.sampling_info_done.set()

        else:  # embedding or reward model
            embeddings, bid = result
            embeddings = embeddings.tolist()

            # Check finish conditions
            for i, req in enumerate(batch.reqs):
                if req.is_retracted:
                    continue

                req.embedding = embeddings[i]
                if req.is_being_chunked <= 0:
                    # Dummy output token for embedding models
                    req.output_ids.append(0)
                    req.check_finished()

                    if req.finished():
                        self.tree_cache.cache_finished_req(req)
                    else:
                        self.tree_cache.cache_unfinished_req(req)
                else:
                    # being chunked reqs' prefill is not finished
                    req.is_being_chunked -= 1

        self.stream_output(batch.reqs)

    def process_batch_result_decode(self, batch: ScheduleBatch, result):
        logits_output, next_token_ids, bid = result
        self.num_generated_tokens += len(batch.reqs)

        if self.enable_overlap:
            logits_output, next_token_ids = self.tp_worker.resolve_batch_result(bid)
            next_token_logprobs = logits_output.next_token_logprobs
        else:
            # Move next_token_ids and logprobs to cpu
            if batch.return_logprob:
                next_token_logprobs = logits_output.next_token_logprobs[
                    torch.arange(len(next_token_ids), device=self.device),
                    next_token_ids,
                ].tolist()
            next_token_ids = next_token_ids.tolist()

        self.token_to_kv_pool.free_group_begin()

        # Check finish condition
        for i, (req, next_token_id) in enumerate(zip(batch.reqs, next_token_ids)):
            if req.is_retracted:
                continue

            if self.enable_overlap and req.finished():
                # Free the one delayed token
                self.token_to_kv_pool.free(batch.out_cache_loc[i : i + 1])
                continue

            req.completion_tokens_wo_jump_forward += 1
            req.output_ids.append(next_token_id)
            req.check_finished()

            if req.finished():
                self.tree_cache.cache_finished_req(req)

            if req.return_logprob:
                req.output_token_logprobs.append(
                    (next_token_logprobs[i], next_token_id)
                )
                if req.top_logprobs_num > 0:
                    req.output_top_logprobs.append(logits_output.output_top_logprobs[i])

            if req.grammar is not None:
                req.grammar.accept_token(next_token_id)
                req.grammar.finished = req.finished()

        if batch.next_batch_sampling_info:
            batch.next_batch_sampling_info.update_regex_vocab_mask()
            self.current_stream.synchronize()
            batch.next_batch_sampling_info.sampling_info_done.set()

        self.stream_output(batch.reqs)

        self.token_to_kv_pool.free_group_end()

        self.forward_ct_decode = (self.forward_ct_decode + 1) % (1 << 30)
        if (
            self.tp_rank == 0
            and self.forward_ct_decode % self.server_args.decode_log_interval == 0
        ):
            self.log_decode_stats()

    def add_logprob_return_values(
        self,
        i: int,
        req: Req,
        pt: int,
        next_token_ids: List[int],
        output: LogitsProcessorOutput,
    ):
        """Attach logprobs to the return values."""
        req.output_token_logprobs.append(
            (output.next_token_logprobs[i], next_token_ids[i])
        )

        # If logprob_start_len > 0, then first logprob_start_len prompt tokens will be ignored.
        num_input_logprobs = req.extend_input_len - req.extend_logprob_start_len

        if req.normalized_prompt_logprob is None:
            req.normalized_prompt_logprob = output.normalized_prompt_logprobs[i]

        if req.input_token_logprobs is None:
            input_token_logprobs = output.input_token_logprobs[
                pt : pt + num_input_logprobs - 1 - req.last_update_decode_tokens
            ]
            input_token_ids = req.fill_ids[
                len(req.fill_ids)
                - num_input_logprobs
                + 1 : len(req.fill_ids)
                - req.last_update_decode_tokens
            ]

            # Clip the padded hash values from image tokens.
            # Otherwise, it will lead to detokenization errors.
            input_token_ids = [
                x if x < self.model_config.vocab_size - 1 else 0
                for x in input_token_ids
            ]

            req.input_token_logprobs = list(zip(input_token_logprobs, input_token_ids))

            if (
                req.logprob_start_len == 0
            ):  # The first token does not have logprob, pad it.
                req.input_token_logprobs = [
                    (None, req.fill_ids[0])
                ] + req.input_token_logprobs

        if req.last_update_decode_tokens != 0:
            # Some decode tokens are re-computed in an extend batch
            req.output_token_logprobs.extend(
                list(
                    zip(
                        output.input_token_logprobs[
                            pt
                            + num_input_logprobs
                            - 1
                            - req.last_update_decode_tokens : pt
                            + num_input_logprobs
                            - 1
                        ],
                        req.fill_ids[
                            len(req.fill_ids)
                            - req.last_update_decode_tokens : len(req.fill_ids)
                        ],
                    )
                )
            )

        if req.top_logprobs_num > 0:
            if req.input_top_logprobs is None:
                req.input_top_logprobs = output.input_top_logprobs[i]
                if req.logprob_start_len == 0:
                    req.input_top_logprobs = [None] + req.input_top_logprobs

            if req.last_update_decode_tokens != 0:
                req.output_top_logprobs.extend(
                    output.input_top_logprobs[i][-req.last_update_decode_tokens :]
                )
            req.output_top_logprobs.append(output.output_top_logprobs[i])

        return num_input_logprobs

    def stream_output(self, reqs: List[Req]):
        """Stream the output to detokenizer."""
        output_rids = []
        output_meta_info: List[dict] = []
        output_finished_reason: List[BaseFinishReason] = []
        if self.is_generation:
            output_vids = []
            decoded_texts = []
            output_read_ids = []
            output_read_offsets = []
            output_ids = []
            output_skip_special_tokens = []
            output_spaces_between_special_tokens = []
            output_no_stop_trim = []
        else:  # embedding or reward model
            output_embeddings = []

        is_stream_iter = self.forward_ct_decode % self.stream_interval == 0

        for req in reqs:
            # TODO(lianmin): revisit this for overlap + retract + stream
            if req.finished() or (
                req.stream and (is_stream_iter or len(req.output_ids) == 1)
            ):
                output_rids.append(req.rid)
                output_finished_reason.append(req.finished_reason)
                if self.is_generation:
                    output_vids.append(req.vid)
                    decoded_texts.append(req.decoded_text)
                    read_ids, read_offset = req.init_incremental_detokenize()
                    output_read_ids.append(read_ids)
                    output_read_offsets.append(read_offset)
                    if self.skip_tokenizer_init:
                        output_ids.append(req.output_ids)
                    output_skip_special_tokens.append(
                        req.sampling_params.skip_special_tokens
                    )
                    output_spaces_between_special_tokens.append(
                        req.sampling_params.spaces_between_special_tokens
                    )
                    output_no_stop_trim.append(req.sampling_params.no_stop_trim)

                    meta_info = {
                        "prompt_tokens": len(req.origin_input_ids),
                        "completion_tokens": len(req.output_ids),
                        "completion_tokens_wo_jump_forward": req.completion_tokens_wo_jump_forward,
                        "cached_tokens": req.cached_tokens,
                        "finish_reason": (
                            req.finished_reason.to_json()
                            if req.finished_reason is not None
                            else None
                        ),
                    }
                    if req.return_logprob:
                        (
                            meta_info["input_token_logprobs"],
                            meta_info["output_token_logprobs"],
                            meta_info["input_top_logprobs"],
                            meta_info["output_top_logprobs"],
                            meta_info["normalized_prompt_logprob"],
                        ) = (
                            req.input_token_logprobs,
                            req.output_token_logprobs,
                            req.input_top_logprobs,
                            req.output_top_logprobs,
                            req.normalized_prompt_logprob,
                        )
                    output_meta_info.append(meta_info)
                else:  # embedding or reward model
                    output_embeddings.append(req.embedding)
                    meta_info = {
                        "prompt_tokens": len(req.origin_input_ids),
                    }
                    output_meta_info.append(meta_info)

        # Send to detokenizer
        if output_rids:
            if self.is_generation:
                self.send_to_detokenizer.send_pyobj(
                    BatchTokenIDOut(
                        output_rids,
                        output_vids,
                        decoded_texts,
                        output_read_ids,
                        output_read_offsets,
                        output_ids,
                        output_skip_special_tokens,
                        output_spaces_between_special_tokens,
                        output_meta_info,
                        output_finished_reason,
                        output_no_stop_trim,
                    )
                )
            else:  # embedding or reward model
                self.send_to_detokenizer.send_pyobj(
                    BatchEmbeddingOut(
                        output_rids,
                        output_embeddings,
                        output_meta_info,
                        output_finished_reason,
                    )
                )

    def prepare_dp_attn_batch(self, local_batch: ScheduleBatch):
        # Check if other DP workers have running batches
        if local_batch is None:
            num_tokens = 0
        elif local_batch.forward_mode.is_decode():
            num_tokens = local_batch.batch_size()
        else:
            num_tokens = local_batch.extend_num_tokens

        local_num_tokens = torch.tensor([num_tokens], dtype=torch.int64)
        global_num_tokens = torch.empty(self.tp_size, dtype=torch.int64)
        torch.distributed.all_gather_into_tensor(
            global_num_tokens,
            local_num_tokens,
            group=self.tp_cpu_group,
        )

        if local_batch is None and global_num_tokens.max().item() > 0:
            local_batch = self.get_idle_batch()

        if local_batch is not None:
            local_batch.global_num_tokens = global_num_tokens.tolist()

            # Check forward mode for cuda graph
            if not self.server_args.disable_cuda_graph:
                forward_mode_state = torch.tensor(
                    (
                        1
                        if local_batch.forward_mode.is_decode()
                        or local_batch.forward_mode.is_idle()
                        else 0
                    ),
                    dtype=torch.int32,
                )
                torch.distributed.all_reduce(
                    forward_mode_state,
                    op=torch.distributed.ReduceOp.MIN,
                    group=self.tp_cpu_group,
                )
                local_batch.can_run_dp_cuda_graph = forward_mode_state.item() == 1

        return local_batch

    def get_idle_batch(self):
        idle_batch = ScheduleBatch.init_new(
            [],
            self.req_to_token_pool,
            self.token_to_kv_pool,
            self.tree_cache,
            self.model_config,
            self.enable_overlap,
        )
        idle_batch.prepare_for_idle()
        return idle_batch

    def move_ready_grammar_requests(self):
        """Move requests whose grammar objects are ready from grammar_queue to waiting_queue."""
        num_ready_reqs = 0
        for req in self.grammar_queue:
            try:
                req.grammar = req.grammar.result(timeout=0.05)
                num_ready_reqs += 1
            except futures._base.TimeoutError:
                break

        if self.tp_size > 1:
            # Sync across TP ranks to make sure they have the same number of ready requests
            tensor = torch.tensor(num_ready_reqs, dtype=torch.int32)
            torch.distributed.all_reduce(
                tensor, op=torch.distributed.ReduceOp.MAX, group=self.tp_cpu_group
            )
            num_ready_reqs_max = tensor.item()
            for i in range(num_ready_reqs, num_ready_reqs_max):
                self.grammar_queue[i].grammar = self.grammar_queue[i].grammar.result()
            num_ready_reqs = num_ready_reqs_max

        self.waiting_queue.extend(self.grammar_queue[:num_ready_reqs])
        self.grammar_queue = self.grammar_queue[num_ready_reqs:]

    def flush_cache(self):
        """Flush the memory pool and cache."""
        if len(self.waiting_queue) == 0 and (
            self.running_batch is None or len(self.running_batch.reqs) == 0
        ):
            self.tree_cache.reset()
            self.tree_cache_metrics = {"total": 0, "hit": 0}
            if self.grammar_backend:
                self.grammar_backend.reset()
            self.req_to_token_pool.clear()
            self.token_to_kv_pool.clear()
            torch.cuda.empty_cache()
            logger.info("Cache flushed successfully!")
            if_success = True
        else:
            logging.warning(
                f"Cache not flushed because there are pending requests. "
                f"#queue-req: {len(self.waiting_queue)}, "
                f"#running-req: {0 if self.running_batch is None else len(self.running_batch.reqs)}"
            )
            if_success = False
        return if_success

    def abort_request(self, recv_req: AbortReq):
        # Delete requests in the waiting queue
        to_del = None
        for i, req in enumerate(self.waiting_queue):
            if req.rid == recv_req.rid:
                to_del = i
                break

        if to_del is not None:
            del self.waiting_queue[to_del]
            logger.debug(f"Abort queued request. {req.rid=}")
            return

        # Delete requests in the running batch
        if self.running_batch:
            for req in self.running_batch.reqs:
                if req.rid == recv_req.rid and not req.finished():
                    logger.debug(f"Abort running request. {req.rid=}")
                    req.to_abort = True
                    break

    def update_weights_from_disk(self, recv_req: UpdateWeightFromDiskReqInput):
        """In-place update of the weights from disk."""
        success, message = self.tp_worker.update_weights_from_disk(recv_req)
        if success:
            flash_cache_success = self.flush_cache()
            assert flash_cache_success, "Cache flush failed after updating weights"
        else:
            logger.error(message)
        return success, message

    def init_weights_update_group(self, recv_req: InitWeightsUpdateGroupReqInput):
        """Initialize the online model parameter update group."""
        success, message = self.tp_worker.init_weights_update_group(recv_req)
        return success, message

    def update_weights_from_distributed(
        self, recv_req: UpdateWeightsFromDistributedReqInput
    ):
        """Update the online model parameter."""
        success, message = self.tp_worker.update_weights_from_distributed(recv_req)
        if success:
            flash_cache_success = self.flush_cache()
            assert flash_cache_success, "Cache flush failed after updating weights"
        else:
            logger.error(message)
        return success, message

    def get_weights_by_name(self, recv_req: GetWeightsByNameReqInput):
        parameter = self.tp_worker.get_weights_by_name(recv_req)
        return parameter

    def start_profile(self) -> None:
        if self.profiler is None:
            raise RuntimeError("Profiler is not enabled.")
        self.profiler.start()

    def stop_profile(self) -> None:
        if self.profiler is None:
            raise RuntimeError("Profiler is not enabled.")
        self.profiler.stop()
        self.profiler.export_chrome_trace(
            self.torch_profiler_trace_dir + "/" + str(time.time()) + ".trace.json.gz"
        )
        logger.info("Profiler is done")

    def open_session(self, recv_req: OpenSessionReqInput) -> str:
        # handle error
        session_id = recv_req.session_id
        if session_id in self.sessions:
            logger.warning(f"session id {session_id} already exist, cannot open.")
        else:
            self.sessions[session_id] = Session(
                recv_req.capacity_of_str_len, session_id
            )
        return session_id

    def close_session(self, recv_req: CloseSessionReqInput):
        # handle error
        session_id = recv_req.session_id
        if session_id not in self.sessions:
            logger.warning(f"session id {session_id} does not exist, cannot delete.")
        else:
            del self.sessions[session_id]


def run_scheduler_process(
    server_args: ServerArgs,
    port_args: PortArgs,
    gpu_id: int,
    tp_rank: int,
    dp_rank: Optional[int],
    pipe_writer,
):
<<<<<<< HEAD
    setproctitle.setproctitle("sglang::scheduler")
    # set cpu affinity to this gpu process
    if get_bool_env_var("SGLANG_SET_CPU_AFFINITY"):
        set_gpu_proc_affinity(server_args.tp_size, server_args.nnodes, gpu_id)

=======
>>>>>>> c36736c8
    # [For Router] if env var "SGLANG_DP_RANK" exist, set dp_rank to the value of the env var
    if dp_rank is None and "SGLANG_DP_RANK" in os.environ:
        dp_rank = int(os.environ["SGLANG_DP_RANK"])

    if dp_rank is None:
        configure_logger(server_args, prefix=f" TP{tp_rank}")
    else:
        configure_logger(server_args, prefix=f" DP{dp_rank} TP{tp_rank}")

    # set cpu affinity to this gpu process
    if get_bool_env_var("SGLANG_SET_CPU_AFFINITY"):
        set_gpu_proc_affinity(server_args.tp_size, server_args.nnodes, gpu_id)

    suppress_other_loggers()
    parent_process = psutil.Process().parent()

    try:
        scheduler = Scheduler(server_args, port_args, gpu_id, tp_rank, dp_rank)
        pipe_writer.send(
            {"status": "ready", "max_total_num_tokens": scheduler.max_total_num_tokens}
        )
        if scheduler.enable_overlap:
            scheduler.event_loop_overlap()
        else:
            scheduler.event_loop_normal()
    except Exception:
        traceback = get_exception_traceback()
        logger.error(f"Scheduler hit an exception: {traceback}")
        parent_process.send_signal(signal.SIGQUIT)<|MERGE_RESOLUTION|>--- conflicted
+++ resolved
@@ -1478,14 +1478,11 @@
     dp_rank: Optional[int],
     pipe_writer,
 ):
-<<<<<<< HEAD
     setproctitle.setproctitle("sglang::scheduler")
     # set cpu affinity to this gpu process
     if get_bool_env_var("SGLANG_SET_CPU_AFFINITY"):
         set_gpu_proc_affinity(server_args.tp_size, server_args.nnodes, gpu_id)
 
-=======
->>>>>>> c36736c8
     # [For Router] if env var "SGLANG_DP_RANK" exist, set dp_rank to the value of the env var
     if dp_rank is None and "SGLANG_DP_RANK" in os.environ:
         dp_rank = int(os.environ["SGLANG_DP_RANK"])
