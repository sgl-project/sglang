# Copyright 2023-2024 SGLang Team
# Licensed under the Apache License, Version 2.0 (the "License");
# you may not use this file except in compliance with the License.
# You may obtain a copy of the License at
#
#     http://www.apache.org/licenses/LICENSE-2.0
#
# Unless required by applicable law or agreed to in writing, software
# distributed under the License is distributed on an "AS IS" BASIS,
# WITHOUT WARRANTIES OR CONDITIONS OF ANY KIND, either express or implied.
# See the License for the specific language governing permissions and
# limitations under the License.
# ==============================================================================
"""A scheduler that manages a tensor parallel GPU worker."""

import faulthandler
import logging
import os
import signal
import sys
import time
from collections import deque
from concurrent import futures
from dataclasses import dataclass
from http import HTTPStatus
from typing import Any, Deque, Dict, List, Optional, Tuple, Union

import psutil
import setproctitle
import torch
import torch.distributed
import zmq
from torch.cuda import Stream as CudaStream
from torch.cuda import StreamContext as CudaStreamContext
from torch.distributed import barrier

from sglang.srt.configs.model_config import ModelConfig
from sglang.srt.constrained.base_grammar_backend import (
    INVALID_GRAMMAR_OBJ,
    create_grammar_backend,
)
from sglang.srt.disaggregation.decode import (
    DecodePreallocQueue,
    DecodeTransferQueue,
    SchedulerDisaggregationDecodeMixin,
)
from sglang.srt.disaggregation.decode_kvcache_offload_manager import (
    DecodeKVCacheOffloadManager,
)
from sglang.srt.disaggregation.encode_receiver import MMReceiver
from sglang.srt.disaggregation.prefill import (
    PrefillBootstrapQueue,
    SchedulerDisaggregationPrefillMixin,
)
from sglang.srt.disaggregation.utils import (
    DisaggregationMode,
    MetadataBuffers,
    ReqToMetadataIdxAllocator,
    TransferBackend,
    prepare_abort,
)
from sglang.srt.distributed import get_pp_group, get_world_group
from sglang.srt.dllm.config import DllmConfig
from sglang.srt.environ import envs
from sglang.srt.eplb.expert_distribution import get_global_expert_distribution_recorder
from sglang.srt.layers.dp_attention import compute_dp_attention_world_info
from sglang.srt.layers.moe import initialize_moe_config
from sglang.srt.layers.quantization.fp8_utils import initialize_fp8_gemm_config
from sglang.srt.managers.io_struct import (
    AbortReq,
    BaseBatchReq,
    BaseReq,
    BatchTokenizedEmbeddingReqInput,
    BatchTokenizedGenerateReqInput,
    CheckWeightsReqInput,
    ClearHiCacheReqInput,
    ClearHiCacheReqOutput,
    CloseSessionReqInput,
    ContinueGenerationReqInput,
    DestroyWeightsUpdateGroupReqInput,
    ExpertDistributionReq,
    ExpertDistributionReqOutput,
    ExpertDistributionReqType,
    FlushCacheReqInput,
    FlushCacheReqOutput,
    FreezeGCReq,
    GetInternalStateReq,
    GetInternalStateReqOutput,
    GetLoadReqInput,
    GetWeightsByNameReqInput,
    HealthCheckOutput,
    InitWeightsSendGroupForRemoteInstanceReqInput,
    InitWeightsSendGroupForRemoteInstanceReqOutput,
    InitWeightsUpdateGroupReqInput,
    LoadLoRAAdapterReqInput,
    LoadLoRAAdapterReqOutput,
    OpenSessionReqInput,
    OpenSessionReqOutput,
    PauseGenerationReqInput,
    PostProcessWeightsReqInput,
    ProfileReq,
    ReleaseMemoryOccupationReqInput,
    ResumeMemoryOccupationReqInput,
    RpcReqInput,
    RpcReqOutput,
    SendWeightsToRemoteInstanceReqInput,
    SendWeightsToRemoteInstanceReqOutput,
    SetInternalStateReq,
    SetInternalStateReqOutput,
    SlowDownReqInput,
    SlowDownReqOutput,
    TokenizedEmbeddingReqInput,
    TokenizedGenerateReqInput,
    UnloadLoRAAdapterReqInput,
    UnloadLoRAAdapterReqOutput,
    UpdateWeightFromDiskReqInput,
    UpdateWeightsFromDistributedReqInput,
    UpdateWeightsFromIPCReqInput,
    UpdateWeightsFromTensorReqInput,
)
from sglang.srt.managers.mm_utils import init_mm_embedding_cache
from sglang.srt.managers.overlap_utils import FutureMap
from sglang.srt.managers.schedule_batch import (
    FINISH_ABORT,
    ModelWorkerBatch,
    MultimodalInputs,
    Req,
    RequestStage,
    ScheduleBatch,
)
from sglang.srt.managers.schedule_policy import (
    AddReqResult,
    PrefillAdder,
    SchedulePolicy,
)
from sglang.srt.managers.scheduler_dp_attn_mixin import SchedulerDPAttnMixin
from sglang.srt.managers.scheduler_enhancer import SchedulerEnhancer
from sglang.srt.managers.scheduler_input_blocker import SchedulerInputBlocker
from sglang.srt.managers.scheduler_metrics_mixin import (
    RECORD_STEP_TIME,
    SchedulerMetricsMixin,
)
from sglang.srt.managers.scheduler_output_processor_mixin import (
    SchedulerOutputProcessorMixin,
)
from sglang.srt.managers.scheduler_pp_mixin import SchedulerPPMixin
from sglang.srt.managers.scheduler_profiler_mixin import SchedulerProfilerMixin
from sglang.srt.managers.scheduler_recv_skipper import SchedulerRecvSkipper
from sglang.srt.managers.scheduler_runtime_checker_mixin import (
    SchedulerRuntimeCheckerMixin,
    create_scheduler_watchdog,
)
from sglang.srt.managers.scheduler_update_weights_mixin import (
    SchedulerUpdateWeightsMixin,
)
from sglang.srt.managers.session_controller import Session
from sglang.srt.managers.utils import GenerationBatchResult, validate_input_length
from sglang.srt.mem_cache.cache_init_params import CacheInitParams
from sglang.srt.mem_cache.common import release_kv_cache
from sglang.srt.mem_cache.radix_cache import RadixCache
from sglang.srt.model_executor.forward_batch_info import ForwardMode, PPProxyTensors
from sglang.srt.multiplex.multiplexing_mixin import SchedulerMultiplexMixin
from sglang.srt.parser.reasoning_parser import ReasoningParser
from sglang.srt.server_args import PortArgs, ServerArgs, get_global_server_args
from sglang.srt.speculative.spec_info import SpeculativeAlgorithm
from sglang.srt.tracing.trace import (
    process_tracing_init,
    trace_event_batch,
    trace_set_proc_propagate_context,
    trace_set_thread_info,
    trace_slice_batch,
    trace_slice_end,
    trace_slice_start,
)
from sglang.srt.utils import (
    DynamicGradMode,
    broadcast_pyobj,
    configure_gc_logger,
    configure_logger,
    freeze_gc,
    get_available_gpu_memory,
    get_bool_env_var,
    get_int_env_var,
    get_zmq_socket,
    kill_itself_when_parent_died,
    numa_bind_to_node,
    point_to_point_pyobj,
    require_mlp_sync,
    set_gpu_proc_affinity,
    set_random_seed,
    suppress_other_loggers,
)
from sglang.srt.utils.hf_transformers_utils import (
    get_processor,
    get_tokenizer,
    get_tokenizer_from_processor,
)
from sglang.srt.utils.torch_memory_saver_adapter import TorchMemorySaverAdapter
from sglang.utils import TypeBasedDispatcher, get_exception_traceback

logger = logging.getLogger(__name__)

# Test retract decode for debugging purposes
TEST_RETRACT = envs.SGLANG_TEST_RETRACT.get()
TEST_RETRACT_INTERVAL = envs.SGLANG_TEST_RETRACT_INTERVAL.get()
TEST_RETRACT_NO_PREFILL_BS = envs.SGLANG_TEST_RETRACT_NO_PREFILL_BS.get()
SCHEDULER_DECREASE_PREFILL_IDLE = envs.SGLANG_SCHEDULER_DECREASE_PREFILL_IDLE.get()
GRAMMAR_TIMEOUT = float(os.environ.get("SGLANG_GRAMMAR_TIMEOUT", 300))


@dataclass
class EmbeddingBatchResult:
    embeddings: torch.Tensor
    copy_done: Optional[torch.cuda.Event] = None

    def copy_to_cpu(self):
        """Copy embeddings tensor to CPU in overlap scheduling."""

        if isinstance(self.embeddings, torch.Tensor):
            self.copy_done = torch.get_device_module(self.embeddings.device).Event()
            self.embeddings = self.embeddings.to("cpu", non_blocking=True)
        else:
            assert isinstance(self.embeddings, list)
            if len(self.embeddings) == 0:
                return

            self.copy_done = torch.get_device_module(self.embeddings[0].device).Event()
            self.embeddings = [
                emb.to("cpu", non_blocking=True) for emb in self.embeddings
            ]

        self.copy_done.record()


class Scheduler(
    SchedulerOutputProcessorMixin,
    SchedulerUpdateWeightsMixin,
    SchedulerProfilerMixin,
    SchedulerMetricsMixin,
    SchedulerDisaggregationDecodeMixin,
    SchedulerDisaggregationPrefillMixin,
    SchedulerMultiplexMixin,
    SchedulerRuntimeCheckerMixin,
    SchedulerPPMixin,
    SchedulerDPAttnMixin,
):
    """A scheduler that manages a tensor parallel GPU worker."""

    def __init__(
        self,
        server_args: ServerArgs,
        port_args: PortArgs,
        gpu_id: int,
        tp_rank: int,
        moe_ep_rank: int,
        pp_rank: int,
        dp_rank: Optional[int],
    ):
        # Parse args
        self.server_args = server_args
        self.tp_rank = tp_rank
        self.moe_ep_rank = moe_ep_rank
        self.pp_rank = pp_rank
        self.dp_rank = dp_rank
        self.tp_size = server_args.tp_size
        self.moe_ep_size = server_args.ep_size
        self.pp_size = server_args.pp_size
        self.dp_size = server_args.dp_size
        self.nccl_port = port_args.nccl_port
        self.schedule_policy = server_args.schedule_policy
        self.enable_priority_scheduling = server_args.enable_priority_scheduling
        self.abort_on_priority_when_disabled = (
            server_args.abort_on_priority_when_disabled
        )
        self.schedule_low_priority_values_first = (
            server_args.schedule_low_priority_values_first
        )
        self.priority_scheduling_preemption_threshold = (
            server_args.priority_scheduling_preemption_threshold
        )
        self.enable_lora = server_args.enable_lora
        self.max_loras_per_batch = server_args.max_loras_per_batch
        self.enable_overlap = not server_args.disable_overlap_schedule
        self.enable_pdmux = server_args.enable_pdmux
        self.skip_tokenizer_init = server_args.skip_tokenizer_init
        self.enable_metrics = server_args.enable_metrics
        self.enable_metrics_for_all_schedulers = (
            server_args.enable_metrics_for_all_schedulers
        )
        self.enable_kv_cache_events = bool(
            server_args.kv_events_config and tp_rank == 0
        )
        self.enable_trace = server_args.enable_trace
        self.stream_interval = server_args.stream_interval
        self.spec_algorithm = SpeculativeAlgorithm.from_string(
            server_args.speculative_algorithm
        )
        self.gpu_id = gpu_id
        self.page_size = server_args.page_size
        self.enable_hierarchical_cache = server_args.enable_hierarchical_cache
        self.enable_hicache_storage = server_args.hicache_storage_backend is not None
        self.max_recv_per_poll = envs.SGLANG_SCHEDULER_MAX_RECV_PER_POLL.get()

        # Distributed rank info
        self.attn_tp_rank, self.attn_tp_size, self.attn_dp_rank = (
            compute_dp_attention_world_info(
                server_args.enable_dp_attention,
                self.tp_rank,
                self.tp_size,
                self.dp_size,
            )
        )

        # Init model configs
        self.init_model_config()

        # Init metrics stats
        self.init_metrics(tp_rank, pp_rank, dp_rank)

        # Init inter-process communication
        self.init_ipc_channels(port_args)

        # Init PD-multiplexing context
        if self.enable_pdmux:
            self.init_pdmux()

        # Init tokenizer
        self.init_tokenizer()

        # Init moe config and GEMM config (FP8 GEMM, etc.)
        self.init_moe_gemm_config()

        # Launch a model worker and draft model worker if using speculative decoding
        self.init_model_worker()

        # Init cache and memory pool
        self.init_cache_with_memory_pool()

        # Init running status
        self.init_running_status()

        # Init chunked prefill
        self.init_chunked_prefill()

        # Init the grammar backend for constrained generation
        self.init_grammar_backend()

        # Init schedule policy and new token estimation
        self.init_schedule_policy()

        # Init watchdog, memory saver, input blocker and recv skipper
        self.init_watch_dog_memory_saver_input_blocker()

        # Init profiler
        self.init_profiler()

        # Init prefill-decodedisaggregation
        self.init_disaggregation()

        # Init overlap schedule
        self.init_overlap()

        # Init prefill kv split size when deterministic inference is enabled with various attention backends
        self.init_deterministic_inference_config()

        # Init request dispatcher
<<<<<<< HEAD
        self._request_dispatcher = TypeBasedDispatcher(
            [
                (TokenizedGenerateReqInput, self.handle_generate_request),
                (TokenizedEmbeddingReqInput, self.handle_embedding_request),
                (BatchTokenizedGenerateReqInput, self.handle_batch_generate_request),
                (BatchTokenizedEmbeddingReqInput, self.handle_batch_embedding_request),
                (FlushCacheReqInput, self.flush_cache_wrapped),
                (ClearHiCacheReqInput, self.clear_hicache_storage_wrapped),
                (AbortReq, self.abort_request),
                (OpenSessionReqInput, self.open_session),
                (CloseSessionReqInput, self.close_session),
                (UpdateWeightFromDiskReqInput, self.update_weights_from_disk),
                (InitWeightsUpdateGroupReqInput, self.init_weights_update_group),
                (DestroyWeightsUpdateGroupReqInput, self.destroy_weights_update_group),
                (
                    InitWeightsSendGroupForRemoteInstanceReqInput,
                    self.init_weights_send_group_for_remote_instance,
                ),
                (
                    SendWeightsToRemoteInstanceReqInput,
                    self.send_weights_to_remote_instance,
                ),
                (
                    UpdateWeightsFromDistributedReqInput,
                    self.update_weights_from_distributed,
                ),
                (UpdateWeightsFromTensorReqInput, self.update_weights_from_tensor),
                (UpdateWeightsFromIPCReqInput, self.update_weights_from_ipc),
                (PostProcessWeightsReqInput, self.post_process_weights),
                (GetWeightsByNameReqInput, self.get_weights_by_name),
                (ReleaseMemoryOccupationReqInput, self.release_memory_occupation),
                (ResumeMemoryOccupationReqInput, self.resume_memory_occupation),
                (CheckWeightsReqInput, self.check_weights),
                (SlowDownReqInput, self.slow_down),
                (ProfileReq, self.profile),
                (FreezeGCReq, self.handle_freeze_gc),
                (GetInternalStateReq, self.get_internal_state),
                (SetInternalStateReq, self.set_internal_state),
                (RpcReqInput, self.handle_rpc_request),
                (ExpertDistributionReq, self.expert_distribution_handle),
                (LoadLoRAAdapterReqInput, self.load_lora_adapter),
                (UnloadLoRAAdapterReqInput, self.unload_lora_adapter),
                (GetLoadReqInput, self.get_load),
                (PauseGenerationReqInput, self.pause_generation),
                (ContinueGenerationReqInput, self.continue_generation),
            ]
=======
        self.init_request_dispatcher()

    def init_model_config(self):
        self.model_config = ModelConfig.from_server_args(self.server_args)
        self.dllm_config = (  # For diffusion LLM
            DllmConfig.from_server_args(self.server_args)
            if self.server_args.dllm_algorithm is not None
            else None
>>>>>>> de2799f3
        )

    def init_ipc_channels(self, port_args: PortArgs):
        context = zmq.Context(2)
        self.idle_sleeper = None

        if self.pp_rank == 0 and self.attn_tp_rank == 0:
            self.recv_from_tokenizer = get_zmq_socket(
                context, zmq.PULL, port_args.scheduler_input_ipc_name, False
            )
            self.recv_from_rpc = get_zmq_socket(
                context, zmq.DEALER, port_args.rpc_ipc_name, False
            )

            send_to_tokenizer = get_zmq_socket(
                context, zmq.PUSH, port_args.tokenizer_ipc_name, False
            )
            if self.server_args.skip_tokenizer_init:
                # Directly send to the TokenizerManager
                send_to_detokenizer = get_zmq_socket(
                    context, zmq.PUSH, port_args.tokenizer_ipc_name, False
                )
            else:
                # Send to the DetokenizerManager
                send_to_detokenizer = get_zmq_socket(
                    context, zmq.PUSH, port_args.detokenizer_ipc_name, False
                )

            self.send_to_tokenizer = SenderWrapper(send_to_tokenizer)
            self.send_to_detokenizer = SenderWrapper(send_to_detokenizer)

            if self.server_args.sleep_on_idle:
                self.idle_sleeper = IdleSleeper(
                    [
                        self.recv_from_tokenizer,
                        self.recv_from_rpc,
                    ]
                )
        else:
            self.recv_from_tokenizer = None
            self.recv_from_rpc = None
            self.send_to_tokenizer = SenderWrapper(None)
            self.send_to_detokenizer = SenderWrapper(None)

        if self.current_scheduler_metrics_enabled:
            self.send_metrics_from_scheduler = get_zmq_socket(
                context, zmq.PUSH, port_args.metrics_ipc_name, False
            )

    def init_tokenizer(self):
        server_args = self.server_args
        self.is_generation = self.model_config.is_generation

        if server_args.skip_tokenizer_init:
            self.tokenizer = self.processor = None
        else:
            if self.model_config.is_multimodal:
                self.processor = get_processor(
                    server_args.tokenizer_path,
                    tokenizer_mode=server_args.tokenizer_mode,
                    trust_remote_code=server_args.trust_remote_code,
                    revision=server_args.revision,
                    use_fast=not server_args.disable_fast_image_processor,
                )
                self.tokenizer = get_tokenizer_from_processor(self.processor)
            else:
                self.tokenizer = get_tokenizer(
                    server_args.tokenizer_path,
                    tokenizer_mode=server_args.tokenizer_mode,
                    trust_remote_code=server_args.trust_remote_code,
                    revision=server_args.revision,
                )

        # Set reasoning_parser and think_end_id if --reasoning_parser is enabled
        if self.server_args.reasoning_parser and self.tokenizer:
            reasoning_parser = ReasoningParser(
                model_type=self.server_args.reasoning_parser, stream_reasoning=False
            )
            self.tokenizer.think_end_id = self.tokenizer.encode(
                reasoning_parser.detector.think_end_token, add_special_tokens=False
            )[0]

    def init_moe_gemm_config(self):
        if hasattr(self.model_config.hf_config, "num_experts_per_tok"):
            initialize_moe_config(self.server_args)

        # Initialize GEMM-related configuration (currently FP8 Blockwise GEMM backend).
        # Other GEMM backends (e.g. FP4, BF16, etc.) can be added here in the future.
        # This is needed for FP8 quantization.
        initialize_fp8_gemm_config(self.server_args)

        # This must be called after initialize_moe_config
        self.require_mlp_sync = require_mlp_sync(self.server_args)

    def init_model_worker(self):
        from sglang.srt.managers.tp_worker import TpModelWorker

        self.tp_worker = TpModelWorker(
            server_args=self.server_args,
            gpu_id=self.gpu_id,
            tp_rank=self.tp_rank,
            moe_ep_rank=self.moe_ep_rank,
            pp_rank=self.pp_rank,
            dp_rank=self.dp_rank,
            nccl_port=self.nccl_port,
        )

        # Launch a draft worker for speculative decoding
        draft_worker_kwargs = dict(
            server_args=self.server_args,
            gpu_id=self.gpu_id,
            tp_rank=self.tp_rank,
            moe_ep_rank=self.moe_ep_rank,
            nccl_port=self.nccl_port,
            target_worker=self.tp_worker,
            dp_rank=self.dp_rank,
        )

        if self.server_args.speculative_draft_load_format is not None:
            self.server_args.load_format = (
                self.server_args.speculative_draft_load_format
            )
            logger.info(
                f"Using draft model load_format: '{self.server_args.speculative_draft_load_format}'"
            )

        # Draft workers are looked up via `SpeculativeAlgorithm` registry; new
        # algorithms should register their factory instead of patching this code.
        if self.spec_algorithm.is_eagle():
            draft_worker_kwargs["enable_overlap"] = self.enable_overlap

        # FIXME: refactor the draft worker registration logic
        if self.server_args.enable_multi_layer_eagle:
            if self.enable_overlap:
                from sglang.srt.speculative.multi_layer_eagle_worker_v2 import (
                    MultiLayerEagleWorkerV2,
                )

                self.draft_worker = MultiLayerEagleWorkerV2(
                    gpu_id=self.gpu_id,
                    tp_rank=self.tp_rank,
                    moe_ep_rank=self.moe_ep_rank,
                    server_args=self.server_args,
                    nccl_port=self.nccl_port,
                    target_worker=self.tp_worker,
                    dp_rank=self.dp_rank,
                )
            else:
                from sglang.srt.speculative.multi_layer_eagle_worker import (
                    MultiLayerEagleWorker,
                )

                self.draft_worker = MultiLayerEagleWorker(
                    gpu_id=self.gpu_id,
                    tp_rank=self.tp_rank,
                    moe_ep_rank=self.moe_ep_rank,
                    server_args=self.server_args,
                    nccl_port=self.nccl_port,
                    target_worker=self.tp_worker,
                    dp_rank=self.dp_rank,
                )
        else:
            self.draft_worker = self.spec_algorithm.create_draft_worker(
                **draft_worker_kwargs
            )

        # Dispatch the model worker
        if self.spec_algorithm.is_none():
            self.model_worker = self.tp_worker
        else:
            self.model_worker = self.draft_worker

        # Get token and memory info from the model worker
        (
            self.max_total_num_tokens,
            self.max_prefill_tokens,
            self.max_running_requests,
            self.max_queued_requests,
            self.max_req_len,
            self.max_req_input_len,
            self.random_seed,
            self.device,
            _,
            _,
            _,
        ) = self.tp_worker.get_worker_info()
        if get_global_server_args().pp_max_micro_batch_size is None:
            get_global_server_args().pp_max_micro_batch_size = max(
                self.max_running_requests // self.pp_size, 1
            )

        self.tp_group = self.tp_worker.get_tp_group()
        self.tp_cpu_group = self.tp_group.cpu_group
        self.attn_tp_group = self.tp_worker.get_attention_tp_group()
        self.attn_tp_cpu_group = self.tp_worker.get_attention_tp_cpu_group()
        self.pp_group = get_pp_group()
        self.world_group = get_world_group()

        # With DP attention enabled, the entry rank is attn_tp_rank==0;
        # otherwise the entry rank is TP group local rank 0.
        # For #11910, use the CPU communication group to broadcast VLM Python objects,
        # avoiding any coupling with CUDA streams/devices.
        if self.server_args.enable_dp_attention:
            self.cpu_group = self.attn_tp_cpu_group
            self.entry_rank = self.attn_tp_group.first_rank
            self.is_entry_rank = self.attn_tp_rank == 0
        else:
            self.cpu_group = self.tp_cpu_group
            self.entry_rank = self.tp_group.first_rank
            self.is_entry_rank = self.tp_group.rank_in_group == 0

        self.pad_input_ids_func = self.tp_worker.get_pad_input_ids_func()
        set_random_seed(self.random_seed)

        # Print debug info
        if self.tp_rank == 0:
            avail_mem = get_available_gpu_memory(
                self.device, self.gpu_id, empty_cache=False
            )
            logger.info(
                f"max_total_num_tokens={self.max_total_num_tokens}, "
                f"chunked_prefill_size={self.server_args.chunked_prefill_size}, "
                f"max_prefill_tokens={self.max_prefill_tokens}, "
                f"max_running_requests={self.max_running_requests}, "
                f"context_len={self.model_config.context_len}, "
                f"{'available_cpu_mem' if self.device == 'cpu' else 'available_gpu_mem'}={avail_mem:.2f} GB"
            )

    def init_cache_with_memory_pool(self):
        server_args = self.server_args

        # Hybrid memory pool
        self.is_hybrid_swa = self.tp_worker.is_hybrid_swa
        self.is_hybrid_ssm = (
            self.tp_worker.model_runner.hybrid_gdn_config is not None
            or self.tp_worker.model_runner.mamba2_config is not None
        )

        if self.is_hybrid_swa:
            self.sliding_window_size = self.tp_worker.sliding_window_size
            self.full_tokens_per_layer, self.swa_tokens_per_layer = (
                self.tp_worker.get_tokens_per_layer_info()
            )

        self.req_to_token_pool, self.token_to_kv_pool_allocator = (
            self.tp_worker.get_memory_pool()
        )

        # Create cache
        params = CacheInitParams(
            disable=server_args.disable_radix_cache,
            req_to_token_pool=self.req_to_token_pool,
            token_to_kv_pool_allocator=self.token_to_kv_pool_allocator,
            page_size=self.page_size,
            is_eagle=self.spec_algorithm.is_eagle(),
            tp_cache_group=(
                self.attn_tp_cpu_group
                if self.server_args.enable_dp_attention
                else self.tp_cpu_group
            ),
            eviction_policy=server_args.radix_eviction_policy,
            enable_metrics=self.enable_metrics,
            enable_kv_cache_events=self.enable_kv_cache_events,
            enable_mamba_extra_buffer=server_args.enable_mamba_extra_buffer(),
        )

        if (
            server_args.chunked_prefill_size is not None
            and server_args.disable_radix_cache
        ):
            if not self.is_hybrid_swa:
                from sglang.srt.mem_cache.chunk_cache import ChunkCache

                self.tree_cache = ChunkCache(params)
            else:
                from sglang.srt.mem_cache.chunk_cache import SWAChunkCache

                params.sliding_window_size = self.model_config.sliding_window_size
                params.attention_chunk_size = self.model_config.attention_chunk_size

                self.tree_cache = SWAChunkCache(params)
        else:

            if envs.SGLANG_EXPERIMENTAL_CPP_RADIX_TREE.get():
                # lazy import to avoid JIT overhead
                from sglang.srt.mem_cache.radix_cache_cpp import RadixCacheCpp

                logger.info("Using experimental C++ radix tree implementation.")
                self.tree_cache = RadixCacheCpp(params=params, server_args=server_args)
            elif self.enable_hierarchical_cache:
                from sglang.srt.mem_cache.hiradix_cache import HiRadixCache

                self.tree_cache = HiRadixCache(params=params, server_args=server_args)
                self.tp_worker.register_hicache_layer_transfer_counter(
                    self.tree_cache.cache_controller.layer_done_counter
                )
            elif self.is_hybrid_swa:
                from sglang.srt.mem_cache.swa_radix_cache import SWARadixCache

                self.tree_cache = SWARadixCache(
                    params=params, sliding_window_size=self.sliding_window_size
                )
            elif self.is_hybrid_ssm:
                from sglang.srt.mem_cache.mamba_radix_cache import MambaRadixCache

                self.tree_cache = MambaRadixCache(params)
            elif server_args.enable_lmcache:
                from sglang.srt.mem_cache.storage.lmcache.lmc_radix_cache import (
                    LMCRadixCache,
                )

                self.tree_cache = LMCRadixCache(
                    params=params,
                    model_config=self.model_config,
                    tp_size=self.tp_size,
                    rank=self.tp_rank,
                    tp_group=self.tp_group,
                )
            else:
                self.tree_cache = RadixCache(params)

        if (
            server_args.disaggregation_mode == "decode"
            and server_args.disaggregation_decode_enable_offload_kvcache
        ):
            self.decode_offload_manager = DecodeKVCacheOffloadManager(
                req_to_token_pool=self.req_to_token_pool,
                token_to_kv_pool_allocator=self.token_to_kv_pool_allocator,
                tp_group=params.tp_cache_group,
                tree_cache=self.tree_cache,
                server_args=self.server_args,
            )
        else:
            self.decode_offload_manager = None

        self.decode_mem_cache_buf_multiplier = (
            1
            if self.spec_algorithm.is_none()
            else (
                server_args.speculative_num_draft_tokens
                + (
                    (server_args.speculative_eagle_topk or 1)
                    * (server_args.speculative_num_steps or 1)
                )
            )
        )

        embedding_cache_size = envs.SGLANG_VLM_CACHE_SIZE_MB.get()
        init_mm_embedding_cache(embedding_cache_size * 1024 * 1024)

    def init_running_status(self):
        self.waiting_queue: List[Req] = []
        # The running decoding batch for continuous batching
        self.running_batch: ScheduleBatch = ScheduleBatch(reqs=[], batch_is_full=False)
        # The current forward batch
        self.cur_batch: Optional[ScheduleBatch] = None
        # The current split prefill batch
        self.split_prefill_batch: Optional[ScheduleBatch] = None
        # The last forward batch
        self.last_batch: Optional[ScheduleBatch] = None
        self.forward_ct = 0
        self.return_health_check_ct = 0
        self.num_retracted_reqs: int = 0
        self.num_paused_reqs: int = 0
        self.sessions: Dict[str, Session] = {}
        self.forward_sleep_time = None
        self._engine_paused = False

    def init_chunked_prefill(self):
        # Init chunked prefill
        self.chunked_prefill_size = self.server_args.chunked_prefill_size
        if self.dllm_config is not None:
            # We currently leverage chunked prefill to implement block diffusion
            # for diffusion LLM.
            self.chunked_prefill_size = self.dllm_config.block_size
        if self.chunked_prefill_size <= 0:  # -1 means disable
            self.chunked_prefill_size = None
        self.chunked_req = None
        self.is_mixed_chunk = (
            self.chunked_prefill_size is not None
            and self.server_args.enable_mixed_chunk
        )

        # Init the dynamic chunking predictor for PP
        self.enable_dynamic_chunking = (
            self.server_args.enable_dynamic_chunking and self.pp_size > 1
        )
        if self.enable_dynamic_chunking:
            try:
                self.profile_and_init_predictor()
            except Exception as e:
                logger.warning(
                    f"[PP Dynamic Chunk] Failed to profile prefill latency: {e}. "
                    "Dynamic chunking will be disabled."
                )
                self.enable_dynamic_chunking = False

    def init_grammar_backend(self):
        self.grammar_queue: List[Req] = []
        if not self.server_args.skip_tokenizer_init:
            self.grammar_backend = create_grammar_backend(
                self.server_args,
                self.tokenizer,
                self.model_config.vocab_size,
                self.model_config.hf_eos_token_id,
            )
        else:
            self.grammar_backend = None

    def init_schedule_policy(self):
        # Init schedule policy and new token estimation
        self.policy = SchedulePolicy(
            self.schedule_policy,
            self.tree_cache,
            self.enable_hierarchical_cache,
            self.enable_priority_scheduling,
            self.schedule_low_priority_values_first,
        )
        self.schedule_enhancer = None
        if SCHEDULER_DECREASE_PREFILL_IDLE:
            self.schedule_enhancer = SchedulerEnhancer(
                self.dp_size,
                self.attn_tp_size,
                self.tp_worker,
                self.max_running_requests,
                self.server_args,
            )
        # Enable preemption for priority scheduling.
        self.try_preemption = self.enable_priority_scheduling
        self.init_new_token_ratio = min(
            envs.SGLANG_INIT_NEW_TOKEN_RATIO.get()
            * self.server_args.schedule_conservativeness,
            1.0,
        )
        self.min_new_token_ratio = min(
            self.init_new_token_ratio * envs.SGLANG_MIN_NEW_TOKEN_RATIO_FACTOR.get(),
            1.0,
        )
        self.new_token_ratio_decay = (
            self.init_new_token_ratio - self.min_new_token_ratio
        ) / envs.SGLANG_NEW_TOKEN_RATIO_DECAY_STEPS.get()
        self.new_token_ratio = self.init_new_token_ratio

    def init_watch_dog_memory_saver_input_blocker(self):
        # Start watchdog thread
        self.watchdog = create_scheduler_watchdog(
            self, watchdog_timeout=self.server_args.watchdog_timeout
        )
        if (x := self.server_args.soft_watchdog_timeout) is not None:
            self.soft_watchdog = create_scheduler_watchdog(
                self, watchdog_timeout=x, soft=True
            )

        # Init memory saver, profiler and metric stats
        self.memory_saver_adapter = TorchMemorySaverAdapter.create(
            enable=self.server_args.enable_memory_saver
        )
        self.offload_tags = set()

        # Init recv skipper and input blocker
        self.recv_skipper = SchedulerRecvSkipper.maybe_create(self.server_args)
        self.input_blocker = (
            SchedulerInputBlocker(noop=self.attn_tp_rank != 0)
            if get_bool_env_var("SGLANG_ENABLE_COLOCATED_BATCH_GEN")
            else None
        )

        # Configure GC logger
        if envs.SGLANG_LOG_GC.get():
            configure_gc_logger()

    def init_disaggregation(self):
        self.disaggregation_mode = DisaggregationMode(
            self.server_args.disaggregation_mode
        )
        self.transfer_backend = TransferBackend(
            self.server_args.disaggregation_transfer_backend
        )

        if self.draft_worker is None or self.spec_algorithm.is_ngram():
            draft_token_to_kv_pool = None
        elif self.spec_algorithm.is_eagle() and self.enable_overlap:
            if self.server_args.enable_multi_layer_eagle:
                draft_runner = self.draft_worker.draft_worker.draft_runner_list[0]
            else:
                draft_runner = self.draft_worker.draft_worker.draft_runner
            draft_token_to_kv_pool = draft_runner.token_to_kv_pool
            model_config = draft_runner.model_config
        else:
            # todo: should we fix this when enabling mtp or it doesn't matter since we only enable mtp in decode node thus we don't transfer draft kvs between P and D?
            draft_token_to_kv_pool = self.draft_worker.model_runner.token_to_kv_pool
            model_config = self.draft_worker.model_config

        if (
            self.disaggregation_mode == DisaggregationMode.DECODE
        ):  # *2 for the headroom.
            buffer_size = (self.req_to_token_pool.size) * 2
            self.req_to_metadata_buffer_idx_allocator = ReqToMetadataIdxAllocator(
                buffer_size
            )
            self.disagg_metadata_buffers = MetadataBuffers(
                buffer_size,
                hidden_size=(
                    model_config.hidden_size
                    if self.spec_algorithm.is_eagle()
                    else 16  # minimal padding size for RDMA
                ),
                hidden_states_dtype=(
                    model_config.dtype
                    if self.spec_algorithm.is_eagle()
                    else torch.float32
                ),
                custom_mem_pool=self.token_to_kv_pool_allocator.get_kvcache().maybe_get_custom_mem_pool(),
            )

            # The decode requests polling kv cache
            self.disagg_decode_transfer_queue = DecodeTransferQueue(
                gloo_group=self.attn_tp_cpu_group,
                req_to_metadata_buffer_idx_allocator=self.req_to_metadata_buffer_idx_allocator,
                tp_rank=self.tp_rank,
                metadata_buffers=self.disagg_metadata_buffers,
                scheduler=self,
                tree_cache=self.tree_cache,
            )

            # The decode requests pending for pre-allocation
            self.disagg_decode_prealloc_queue = DecodePreallocQueue(
                req_to_token_pool=self.req_to_token_pool,
                token_to_kv_pool_allocator=self.token_to_kv_pool_allocator,
                draft_token_to_kv_pool=draft_token_to_kv_pool,
                req_to_metadata_buffer_idx_allocator=self.req_to_metadata_buffer_idx_allocator,
                metadata_buffers=self.disagg_metadata_buffers,
                scheduler=self,
                transfer_queue=self.disagg_decode_transfer_queue,
                tree_cache=self.tree_cache,
                gloo_group=self.attn_tp_cpu_group,
                tp_rank=self.tp_rank,
                tp_size=self.tp_size,
                dp_size=self.server_args.dp_size,
                gpu_id=self.gpu_id,
                bootstrap_port=self.server_args.disaggregation_bootstrap_port,
                max_total_num_tokens=self.max_total_num_tokens,
                prefill_pp_size=self.server_args.disaggregation_prefill_pp,
                pp_rank=self.pp_rank,
                num_reserved_decode_tokens=self.server_args.num_reserved_decode_tokens,
                transfer_backend=self.transfer_backend,
            )

        elif self.disaggregation_mode == DisaggregationMode.PREFILL:
            # *2 for the headroom.
            buffer_size = self.max_running_requests * 2
            self.req_to_metadata_buffer_idx_allocator = ReqToMetadataIdxAllocator(
                buffer_size
            )
            self.disagg_metadata_buffers = MetadataBuffers(
                buffer_size,
                hidden_size=(
                    model_config.hidden_size
                    if self.spec_algorithm.is_eagle()
                    else 16  # minimal padding size for RDMA
                ),
                hidden_states_dtype=(
                    model_config.dtype
                    if self.spec_algorithm.is_eagle()
                    else torch.float32
                ),
                custom_mem_pool=self.token_to_kv_pool_allocator.get_kvcache().maybe_get_custom_mem_pool(),
            )

            self.disagg_prefill_bootstrap_queue = PrefillBootstrapQueue(
                token_to_kv_pool=self.token_to_kv_pool_allocator.get_kvcache(),
                draft_token_to_kv_pool=draft_token_to_kv_pool,
                req_to_metadata_buffer_idx_allocator=self.req_to_metadata_buffer_idx_allocator,
                metadata_buffers=self.disagg_metadata_buffers,
                tp_rank=self.tp_rank,
                tp_size=self.tp_size,
                gpu_id=self.gpu_id,
                bootstrap_port=self.server_args.disaggregation_bootstrap_port,
                gloo_group=self.attn_tp_cpu_group,
                max_total_num_tokens=self.max_total_num_tokens,
                decode_tp_size=self.server_args.disaggregation_decode_tp,
                decode_dp_size=self.server_args.disaggregation_decode_dp,
                scheduler=self,
                pp_rank=self.pp_rank,
                pp_size=self.pp_size,
                transfer_backend=self.transfer_backend,
            )
            # The prefill requests that are in the middle of kv sending
            self.disagg_prefill_inflight_queue: List[Req] = []

        # Init mm receiver for EPD disaggregation mode
        if (
            self.server_args.language_only
            and self.server_args.encoder_transfer_backend == "zmq_to_scheduler"
        ):
            self.mm_receiver = MMReceiver(
                self.server_args,
                hf_config=self.model_config.hf_config,
                tp_rank=self.tp_rank,
                pp_rank=self.pp_rank,
                tp_group=self.tp_group,
            )

    def init_overlap(self):
        self.device_module = torch.get_device_module(self.device)
        self.default_stream: CudaStream = self.device_module.current_stream()
        if self.device == "cpu":
            self.default_stream.synchronize = lambda: None  # No-op for CPU

        self.forward_stream: CudaStream = self.device_module.Stream()
        self.forward_stream_ctx: CudaStreamContext = self.device_module.stream(
            self.forward_stream
        )
        self.copy_stream: CudaStream = self.device_module.Stream()
        self.copy_stream_ctx: CudaStreamContext = self.device_module.stream(
            self.copy_stream
        )

        if not self.enable_overlap:
            self.future_map = None
            return

        self.future_map = FutureMap(
            self.max_running_requests,
            self.chunked_prefill_size,
            self.model_config.context_len,
            self.device,
            self.spec_algorithm,
        )
        self.batch_record_buf = [None] * 2
        self.batch_record_ct = 0

    def init_deterministic_inference_config(self):
        """Initialize deterministic inference configuration for different attention backends."""
        if not self.server_args.enable_deterministic_inference:
            self.truncation_align_size = None
            return

        backend_sizes = {
            "flashinfer": ("SGLANG_FLASHINFER_PREFILL_SPLIT_TILE_SIZE", 4096),
            "triton": ("SGLANG_TRITON_PREFILL_TRUNCATION_ALIGN_SIZE", 4096),
        }
        env_var, default_size = backend_sizes.get(
            self.server_args.attention_backend, (None, None)
        )
        self.truncation_align_size = (
            get_int_env_var(env_var, default_size) if env_var else None
        )

    def init_request_dispatcher(self):
        self._request_dispatcher = TypeBasedDispatcher(
            [
                (TokenizedGenerateReqInput, self.handle_generate_request),
                (TokenizedEmbeddingReqInput, self.handle_embedding_request),
                (BatchTokenizedGenerateReqInput, self.handle_batch_generate_request),
                (BatchTokenizedEmbeddingReqInput, self.handle_batch_embedding_request),
                (FlushCacheReqInput, self.flush_cache_wrapped),
                (ClearHiCacheReqInput, self.clear_hicache_storage_wrapped),
                (AbortReq, self.abort_request),
                (OpenSessionReqInput, self.open_session),
                (CloseSessionReqInput, self.close_session),
                (UpdateWeightFromDiskReqInput, self.update_weights_from_disk),
                (InitWeightsUpdateGroupReqInput, self.init_weights_update_group),
                (DestroyWeightsUpdateGroupReqInput, self.destroy_weights_update_group),
                (
                    InitWeightsSendGroupForRemoteInstanceReqInput,
                    self.init_weights_send_group_for_remote_instance,
                ),
                (
                    SendWeightsToRemoteInstanceReqInput,
                    self.send_weights_to_remote_instance,
                ),
                (
                    UpdateWeightsFromDistributedReqInput,
                    self.update_weights_from_distributed,
                ),
                (UpdateWeightsFromTensorReqInput, self.update_weights_from_tensor),
                (UpdateWeightsFromIPCReqInput, self.update_weights_from_ipc),
                (GetWeightsByNameReqInput, self.get_weights_by_name),
                (ReleaseMemoryOccupationReqInput, self.release_memory_occupation),
                (ResumeMemoryOccupationReqInput, self.resume_memory_occupation),
                (CheckWeightsReqInput, self.check_weights),
                (SlowDownReqInput, self.slow_down),
                (ProfileReq, self.profile),
                (FreezeGCReq, self.handle_freeze_gc),
                (GetInternalStateReq, self.get_internal_state),
                (SetInternalStateReq, self.set_internal_state),
                (RpcReqInput, self.handle_rpc_request),
                (ExpertDistributionReq, self.expert_distribution_handle),
                (LoadLoRAAdapterReqInput, self.load_lora_adapter),
                (UnloadLoRAAdapterReqInput, self.unload_lora_adapter),
                (GetLoadReqInput, self.get_load),
                (PauseGenerationReqInput, self.pause_generation),
                (ContinueGenerationReqInput, self.continue_generation),
            ]
        )

    @DynamicGradMode()
    def event_loop_normal(self):
        """A normal scheduler loop."""
        while True:
            # Receive requests
            recv_reqs = self.recv_requests()
            self.process_input_requests(recv_reqs)
            if self._engine_paused:
                continue

            # Get the next batch to run
            batch = self.get_next_batch_to_run()
            self.cur_batch = batch

            # Launch the current batch
            if batch:
                result = self.run_batch(batch)
                self.process_batch_result(batch, result)
            else:
                # When the server is idle, do self-check and re-init some states
                self.self_check_during_idle()

            # Update last_batch
            self.last_batch = batch
            if envs.SGLANG_ENABLE_STRICT_MEM_CHECK_DURING_BUSY.get():
                self.self_check_during_busy()

    @DynamicGradMode()
    def event_loop_overlap(self):
        """A scheduler loop that overlaps the CPU processing and GPU computation."""
        self.result_queue: Deque[
            Tuple[ScheduleBatch, Union[GenerationBatchResult, EmbeddingBatchResult]]
        ] = deque()

        def pop_and_process():
            # Process the results of the last batch
            tmp_batch, tmp_result = self.result_queue.popleft()
            self.process_batch_result(tmp_batch, tmp_result)

        while True:
            # Receive requests
            recv_reqs = self.recv_requests()
            self.process_input_requests(recv_reqs)
            if self._engine_paused:
                continue

            # Get the next batch to run
            batch = self.get_next_batch_to_run()
            self.cur_batch = batch
            disable_overlap_for_batch = self.is_disable_overlap_for_batch(batch)

            # If we do not need to overlap the current batch with the last batch,
            # we can process the last batch immediately.
            if disable_overlap_for_batch:
                pop_and_process()

            # Launch the current batch
            if batch:
                batch_result = self.run_batch(batch)
                self.result_queue.append((batch.copy(), batch_result))
            else:
                batch_result = None

            # Process the last batch
            if self.last_batch:
                if not disable_overlap_for_batch:
                    pop_and_process()
            elif batch is None:
                # When the server is idle, do self-check and re-init some states
                self.self_check_during_idle()

            # Run sample of the current batch
            # It depends on the result of the last batch (e.g., grammar), so we run it after the last batch is processed.
            if self.is_generation:
                self.launch_batch_sample_if_needed(batch_result)

            # Update last_batch
            self.last_batch = batch
            if envs.SGLANG_ENABLE_STRICT_MEM_CHECK_DURING_BUSY.get():
                self.self_check_during_busy()

    def is_disable_overlap_for_batch(self, batch: ScheduleBatch) -> bool:
        # For two consecutive prefill batches, we disable overlap to improve the TTFT of the first batch.
        # This might slightly hurt the throughput, so we use an environment variable to control it.
        disable_overlap_for_batch = (
            envs.SGLANG_DISABLE_CONSECUTIVE_PREFILL_OVERLAP.get()
            and batch
            and batch.forward_mode.is_extend()
            and self.last_batch
            and self.last_batch.forward_mode.is_extend()
        )

        # We do not support overlap + spec + grammar yet,
        # so we need to turn off overlap for this batch.
        # TODO(lsyin): support overlap + spec + grammar
        need_grammar_sync = (
            batch
            and batch.is_spec_v2
            and batch.has_grammar
            and batch.forward_mode.is_decode()
            and len(self.result_queue) > 0
        )

        return disable_overlap_for_batch or need_grammar_sync

    def recv_limit_reached(self, num_recv_reqs: int) -> bool:
        if self.max_recv_per_poll < 0:
            return False
        return num_recv_reqs >= self.max_recv_per_poll

    def recv_requests(
        self,
    ) -> List[Union[TokenizedGenerateReqInput, TokenizedEmbeddingReqInput, Any]]:
        """Receive results at tp_rank = 0 and broadcast it to all other TP ranks."""

        if self.recv_skipper is not None:
            last_forward_mode = (
                self.last_batch.forward_mode if self.last_batch is not None else None
            )
            if not self.recv_skipper.handle(last_forward_mode):
                return []

        if self.pp_rank == 0:
            if self.attn_tp_rank == 0:
                recv_reqs = []

                while True:
                    try:
                        if self.recv_limit_reached(len(recv_reqs)):
                            break
                        recv_req = self.recv_from_tokenizer.recv_pyobj(zmq.NOBLOCK)
                    except zmq.ZMQError:
                        break
                    recv_reqs.append(recv_req)

                while True:
                    try:
                        if self.recv_limit_reached(len(recv_reqs)):
                            break
                        recv_rpc = self.recv_from_rpc.recv_pyobj(zmq.NOBLOCK)
                    except zmq.ZMQError:
                        break
                    recv_reqs.append(recv_rpc)
            else:
                recv_reqs = None
        else:
            if self.attn_tp_rank == 0:
                dp_offset = self.attn_dp_rank * self.attn_tp_size
                recv_reqs = point_to_point_pyobj(
                    [],
                    self.pp_rank * self.tp_size + dp_offset,
                    self.world_group.cpu_group,
                    (self.pp_rank - 1) * self.tp_size + dp_offset,
                    self.pp_rank * self.tp_size + dp_offset,
                )
            else:
                recv_reqs = None

        if self.input_blocker is not None:
            recv_reqs = self.input_blocker.handle(recv_reqs)

        if self.server_args.enable_dp_attention:
            if self.attn_tp_rank == 0:
                work_reqs, control_reqs = self._split_work_and_control_reqs(recv_reqs)
            else:
                work_reqs = None
                control_reqs = None

            if self.attn_tp_size != 1:
                work_reqs = broadcast_pyobj(
                    work_reqs,
                    self.attn_tp_group.rank,
                    self.attn_tp_cpu_group,
                    src=self.attn_tp_group.ranks[0],
                )
            if self.tp_size != 1:
                control_reqs = broadcast_pyobj(
                    control_reqs,
                    self.tp_group.rank,
                    self.tp_cpu_group,
                    src=self.tp_group.ranks[0],
                )
            recv_reqs = work_reqs + control_reqs
        elif self.tp_size != 1:
            recv_reqs = broadcast_pyobj(
                recv_reqs,
                self.tp_group.rank,
                self.tp_cpu_group,
                src=self.tp_group.ranks[0],
            )

        # Process MM requests under EPD-disaggregation mode
        if (
            self.pp_rank == 0
            and self.server_args.language_only
            and self.server_args.encoder_transfer_backend == "zmq_to_scheduler"
        ):
            recv_reqs = self.mm_receiver.process_waiting_requests(recv_reqs)

        if self.enable_trace:
            for req in recv_reqs:
                if isinstance(
                    req, (TokenizedGenerateReqInput, TokenizedEmbeddingReqInput)
                ):
                    trace_set_proc_propagate_context(req.rid, req.trace_context)
                    trace_slice_start("", req.rid, anonymous=True)

        return recv_reqs

    def _split_work_and_control_reqs(self, recv_reqs: List):
        work_reqs = [
            req
            for req in recv_reqs
            if isinstance(
                req,
                (
                    TokenizedGenerateReqInput,
                    TokenizedEmbeddingReqInput,
                    BatchTokenizedGenerateReqInput,
                    BatchTokenizedEmbeddingReqInput,
                ),
            )
        ]
        control_reqs = [
            req
            for req in recv_reqs
            if not isinstance(
                req,
                (
                    TokenizedGenerateReqInput,
                    TokenizedEmbeddingReqInput,
                    BatchTokenizedGenerateReqInput,
                    BatchTokenizedEmbeddingReqInput,
                ),
            )
        ]
        return work_reqs, control_reqs

    def process_input_requests(self, recv_reqs: List):

        for recv_req in recv_reqs:
            # If it is a health check generation request and there are running requests, ignore it.
            if is_health_check_generate_req(recv_req) and (
                self.chunked_req is not None
                or not self.running_batch.is_empty()
                or len(self.offload_tags) > 0
            ):
                self.return_health_check_ct += 1
                continue

            output = self._request_dispatcher(recv_req)
            if output is not None:
                if not isinstance(output, RpcReqOutput):
                    self.send_to_tokenizer.send_output(output, recv_req)
                else:
                    if self.recv_from_rpc is not None:
                        self.recv_from_rpc.send_pyobj(output)

    def init_req_max_new_tokens(self, req):
        req.sampling_params.max_new_tokens = min(
            (
                req.sampling_params.max_new_tokens
                if req.sampling_params.max_new_tokens is not None
                else 1 << 30
            ),
            self.max_req_len - len(req.origin_input_ids) - 1,
        )

    def _process_and_broadcast_mm_inputs(
        self,
        raw_mm_inputs: Optional[dict],
    ):
        """Materialize MultimodalInputs once on the entry rank and broadcast to others.

        Entry rank:
        - constructs MultimodalInputs.from_dict(raw_mm_inputs) once
        - broadcasts to other ranks in self.cpu_group (if world_size > 1)

        Non-entry ranks:
        - receive the object via broadcast (if world_size > 1)
        - otherwise (single-rank / no group) fall back to local from_dict

        Returns:
            MultimodalInputs | None
        """
        if raw_mm_inputs is None:
            return None

        group_world_size = 1
        try:
            if (
                torch.distributed.is_available()
                and torch.distributed.is_initialized()
                and self.cpu_group is not None
            ):
                group_world_size = torch.distributed.get_world_size(
                    group=self.cpu_group
                )
        except Exception as e:
            logger.warning(
                f"Failed to get world size in mm_inputs handling with {e}, fallback to 1."
            )

        # In case tp size > 1, all the Scheduler TP ranks runs the duplicated computing
        # process in CPU which occupies the main thread CPU cycle. This computing logic
        # merely needs to be run on TP0 and be broadcast to other TP ranks.
        # Since the Scheduler is single-threaded, any large CPU cost will impact
        # handling of other messages. For example, CPU hits 99.9% can significantly
        # increase the CUDA kernel launch time.
        if self.is_entry_rank:
            # Only the entry rank materializes once from dict.
            image_inputs = MultimodalInputs.from_dict(raw_mm_inputs)
            # Broadcast to other TP ranks (use src=0 within the group).
            if group_world_size > 1:
                obj_list = [image_inputs]
                torch.distributed.broadcast_object_list(
                    obj_list, src=self.entry_rank, group=self.cpu_group
                )
                image_inputs = obj_list[0]
        else:
            # Non-entry ranks: receive if group size > 1; otherwise materialize locally.
            if group_world_size > 1:
                obj_list = [None]
                torch.distributed.broadcast_object_list(
                    obj_list, src=self.entry_rank, group=self.cpu_group
                )
                image_inputs = obj_list[0]
            else:
                image_inputs = MultimodalInputs.from_dict(raw_mm_inputs)

        return image_inputs

    def _get_multimodal_inputs(self, mm_inputs_dict: dict):
        if self.server_args.enable_broadcast_mm_inputs_process:
            return self._process_and_broadcast_mm_inputs(mm_inputs_dict)
        else:
            return MultimodalInputs.from_dict(mm_inputs_dict)

    def handle_generate_request(
        self,
        recv_req: TokenizedGenerateReqInput,
    ):
        # Create a new request
        if (
            recv_req.session_params is None
            or recv_req.session_params.id is None
            or recv_req.session_params.id not in self.sessions
        ):
            if recv_req.input_embeds is not None:
                # Generate fake input_ids based on the length of input_embeds
                seq_length = len(recv_req.input_embeds)
                fake_input_ids = [1] * seq_length
                recv_req.input_ids = fake_input_ids

            if recv_req.bootstrap_port is None:
                # Use default bootstrap port
                recv_req.bootstrap_port = self.server_args.disaggregation_bootstrap_port

            req = Req(
                recv_req.rid,
                recv_req.input_text,
                recv_req.input_ids,
                recv_req.sampling_params,
                return_logprob=recv_req.return_logprob,
                top_logprobs_num=recv_req.top_logprobs_num,
                token_ids_logprob=recv_req.token_ids_logprob,
                stream=recv_req.stream,
                lora_id=recv_req.lora_id,
                input_embeds=recv_req.input_embeds,
                custom_logit_processor=recv_req.custom_logit_processor,
                require_reasoning=recv_req.require_reasoning,
                return_hidden_states=recv_req.return_hidden_states,
                return_routed_experts=recv_req.return_routed_experts,
                eos_token_ids=self.model_config.hf_eos_token_id,
                bootstrap_host=recv_req.bootstrap_host,
                bootstrap_port=recv_req.bootstrap_port,
                bootstrap_room=recv_req.bootstrap_room,
                disagg_mode=self.disaggregation_mode,
                data_parallel_rank=recv_req.data_parallel_rank,
                vocab_size=self.model_config.vocab_size,
                priority=recv_req.priority,
                metrics_collector=(
                    self.metrics_collector if self.enable_metrics else None
                ),
                http_worker_ipc=recv_req.http_worker_ipc,
                dllm_config=self.dllm_config,
            )
            req.tokenizer = self.tokenizer

            if self.disaggregation_mode != DisaggregationMode.NULL:
                # Invalid request for disaggregated mode
                if recv_req.bootstrap_room is None:
                    error_msg = (
                        f"Invalid request: Disaggregated request received without "
                        f"boostrap room id. {req.rid=}"
                    )
                    logger.error(error_msg)
                    prepare_abort(req, error_msg, status_code=HTTPStatus.BAD_REQUEST)
                    self.stream_output([req], req.return_logprob)
                    return

            if (
                recv_req.session_params is not None
                and recv_req.session_params.id is not None
            ):
                req.set_finish_with_abort(
                    f"Invalid request: session id {recv_req.session_params.id} does not exist"
                )
                self.init_req_max_new_tokens(req)
                self._add_request_to_queue(req)
                return
        else:
            # Create a new request from a previous session
            session = self.sessions[recv_req.session_params.id]
            req = session.create_req(recv_req, self.tokenizer)
            if isinstance(req.finished_reason, FINISH_ABORT):
                self.init_req_max_new_tokens(req)
                self._add_request_to_queue(req)
                return

        # Handle multimodal inputs
        if recv_req.mm_inputs is not None:
            image_inputs = self._get_multimodal_inputs(recv_req.mm_inputs)

            # The following steps are already fast, execute locally on each rank.
            # Expand a single image token into multiple dummy tokens for receiving image embeddings
            req.origin_input_ids = self.pad_input_ids_func(
                req.origin_input_ids, image_inputs
            )
            req.extend_image_inputs(image_inputs)

            if len(req.origin_input_ids) >= self.max_req_input_len:
                req.set_finish_with_abort(
                    error_msg=(
                        "Multimodal prompt is too long after expanding multimodal tokens. "
                        f"After expanding {len(req.origin_input_ids_unpadded)=} => {len(req.origin_input_ids)} >= {self.max_req_input_len}."
                    )
                )
                self.init_req_max_new_tokens(req)
                self._add_request_to_queue(req)
                return

        # initialize before returning
        self.init_req_max_new_tokens(req)

        # Validate prompt length
        error_msg = validate_input_length(
            req,
            self.max_req_input_len,
            self.server_args.allow_auto_truncate,
        )
        if error_msg:
            req.set_finish_with_abort(error_msg)
            self._add_request_to_queue(req)
            return

        if recv_req.logprob_start_len == -1:
            if req.is_prefill_only:
                # For prefill-only requests with logprob_start_len == -1, set logprob_start_len
                # beyond input sequence to skip input logprob computation entirely
                req.logprob_start_len = len(req.origin_input_ids)
            elif recv_req.return_logprob:
                # If return_logprob is True, return the logprobs for output tokens by default
                req.logprob_start_len = len(req.origin_input_ids) - 1
            else:
                # If return_logprob is False, only the last token requires logprob computation
                req.logprob_start_len = -1
        else:
            req.logprob_start_len = recv_req.logprob_start_len

        if req.logprob_start_len > len(req.origin_input_ids):
            error_msg = f"{req.logprob_start_len=} is higher than the number of input tokens {len(req.origin_input_ids)=}. Please use a smaller logprob_start_len."
            req.logprob_start_len = -1
            req.set_finish_with_abort(error_msg)
            self._add_request_to_queue(req)
            return

        # Init grammar cache for this request
        add_to_grammar_queue = False
        if (
            req.sampling_params.json_schema is not None
            or req.sampling_params.regex is not None
            or req.sampling_params.ebnf is not None
            or req.sampling_params.structural_tag is not None
        ):
            if self.grammar_backend is None:
                error_msg = "Grammar-based generation (json_schema, regex, ebnf, structural_tag) is not supported when the server is launched with --grammar-backend none"
                req.set_finish_with_abort(error_msg)
            else:
                if req.sampling_params.json_schema is not None:
                    key = ("json", req.sampling_params.json_schema)
                elif req.sampling_params.regex is not None:
                    key = ("regex", req.sampling_params.regex)
                elif req.sampling_params.ebnf is not None:
                    key = ("ebnf", req.sampling_params.ebnf)
                elif req.sampling_params.structural_tag:
                    key = ("structural_tag", req.sampling_params.structural_tag)

                value, cache_hit = self.grammar_backend.get_cached_or_future_value(
                    key, req.require_reasoning
                )
                req.grammar = value

                if not cache_hit:
                    req.grammar_key = key
                    add_to_grammar_queue = True
                else:
                    if value is INVALID_GRAMMAR_OBJ:  # We hit a cached invalid grammar.
                        error_msg = f"Invalid grammar request with cache hit: {key=}"
                        req.set_finish_with_abort(error_msg)

        if add_to_grammar_queue:
            self.grammar_queue.append(req)
        else:
            self._add_request_to_queue(req)

    def handle_batch_generate_request(
        self,
        recv_req: BatchTokenizedGenerateReqInput,
    ):
        """Handle optimized batch generate request."""
        logger.debug(f"Processing batch generate request with {len(recv_req)} requests")

        # Process each request in the batch
        for tokenized_req in recv_req:
            self.handle_generate_request(tokenized_req)

    def _prefetch_kvcache(self, req: Req):
        if self.enable_hicache_storage:
            req.init_next_round_input(self.tree_cache)
            if req.last_node.backuped:
                # only to initiate the prefetch if the last node is backuped
                # otherwise, the allocated GPU memory must be locked for integrity
                last_hash = req.last_host_node.get_last_hash_value()
                matched_len = len(req.prefix_indices) + req.host_hit_length
                new_input_tokens = req.fill_ids[matched_len:]

                prefix_keys = (
                    req.last_node.get_prefix_hash_values(req.last_node.parent)
                    if self.tree_cache.hicache_storage_pass_prefix_keys
                    else None
                )
                self.tree_cache.prefetch_from_storage(
                    req.rid,
                    req.last_host_node,
                    new_input_tokens,
                    last_hash,
                    prefix_keys,
                )

    def _add_request_to_queue(self, req: Req, is_retracted: bool = False):
        if self.disaggregation_mode == DisaggregationMode.NULL:
            if not self._set_or_validate_priority(req):
                return
            if self._abort_on_queued_limit(req):
                return
            self._prefetch_kvcache(req)
            self.waiting_queue.append(req)
            req.time_stats.wait_queue_entry_time = time.perf_counter()
            trace_slice_end(RequestStage.REQUEST_PROCESS, req.rid, auto_next_anon=True)
        elif self.disaggregation_mode == DisaggregationMode.PREFILL:
            self._prefetch_kvcache(req)
            self.disagg_prefill_bootstrap_queue.add(
                req, self.model_config.num_key_value_heads
            )
            req.time_stats.prefill_bootstrap_queue_entry_time = time.perf_counter()
        elif self.disaggregation_mode == DisaggregationMode.DECODE:
            self.disagg_decode_prealloc_queue.add(req, is_retracted=is_retracted)
            if not is_retracted:
                req.time_stats.decode_prealloc_queue_entry_time = time.perf_counter()
        else:
            raise ValueError(f"Invalid {self.disaggregation_mode=}")

    def _set_or_validate_priority(self, req: Req) -> bool:
        """Set the default priority value, or abort the request based on the priority scheduling mode."""
        if self.enable_priority_scheduling and req.priority is None:
            if self.schedule_low_priority_values_first:
                req.priority = sys.maxsize
            else:
                req.priority = -sys.maxsize - 1
        elif (
            not self.enable_priority_scheduling
            and req.priority is not None
            and self.abort_on_priority_when_disabled
        ):
            abort_req = AbortReq(
                finished_reason={
                    "type": "abort",
                    "status_code": HTTPStatus.SERVICE_UNAVAILABLE,
                    "message": "Using priority is disabled for this server. Please send a new request without a priority.",
                },
                rid=req.rid,
            )
            self.send_to_tokenizer.send_output(abort_req, req)
            return False
        return True

    def _abort_on_queued_limit(self, recv_req: Req) -> bool:
        """Abort an incoming or existing request if the waiting queue is full. Returns True if the incoming request is aborted."""
        if (
            self.max_queued_requests is None
            or len(self.waiting_queue) + 1 <= self.max_queued_requests
        ):
            return False

        # Reject the incoming request by default.
        req_to_abort = recv_req
        message = "The request queue is full."
        if self.enable_priority_scheduling:
            # With priority scheduling, consider aboritng an existing request based on the priority.
            # direction = 1  => smaller number = higher priority; -1 => larger number = higher priority.
            # max(...) + (direction * priority, queue_time_start) picks the least-preferred request.
            # Tie: later queue_time_start (newer) is evicted first. Preempt only if strictly better.
            direction = 1 if self.schedule_low_priority_values_first else -1
            key_fn = lambda item: (
                direction * item[1].priority,
                item[1].time_stats.wait_queue_entry_time,
            )
            idx, candidate_req = max(enumerate(self.waiting_queue), key=key_fn)
            abort_existing_req = (
                direction * recv_req.priority < direction * candidate_req.priority
            )
            if abort_existing_req:
                self.waiting_queue.pop(idx)
                req_to_abort = candidate_req
                message = "The request is aborted by a higher priority request."

        self.send_to_tokenizer.send_output(
            AbortReq(
                finished_reason={
                    "type": "abort",
                    "status_code": HTTPStatus.SERVICE_UNAVAILABLE,
                    "message": message,
                },
                rid=req_to_abort.rid,
            ),
            req_to_abort,
        )
        return req_to_abort.rid == recv_req.rid

    def handle_embedding_request(
        self,
        recv_req: TokenizedEmbeddingReqInput,
    ):
        req = Req(
            recv_req.rid,
            recv_req.input_text,
            recv_req.input_ids,
            recv_req.sampling_params,
            token_type_ids=recv_req.token_type_ids,
            priority=recv_req.priority,
            dimensions=recv_req.dimensions,
            http_worker_ipc=recv_req.http_worker_ipc,
        )
        req.tokenizer = self.tokenizer

        # Handle multimodal inputs
        if recv_req.image_inputs is not None:
            image_inputs = self._get_multimodal_inputs(recv_req.image_inputs)
            # Expand a single image token into multiple dummy tokens for receiving image embeddings
            # The `pad_input_ids_func` is model-specific and may be None for
            # embedding models or models not requiring special padding.
            # If None, `req.origin_input_ids` is expected to be correctly populated already.
            if self.pad_input_ids_func:
                req.origin_input_ids = self.pad_input_ids_func(
                    req.origin_input_ids, image_inputs
                )

            req.extend_image_inputs(image_inputs)

            if len(req.origin_input_ids) >= self.max_req_input_len:
                req.set_finish_with_abort(
                    error_msg=(
                        "Multimodal prompt is too long after expanding multimodal tokens. "
                        f"After expanding {len(req.origin_input_ids_unpadded)=} => {len(req.origin_input_ids)} >= {self.max_req_input_len}."
                    )
                )
                self._add_request_to_queue(req)
                return

        # Validate prompts length
        error_msg = validate_input_length(
            req,
            self.max_req_input_len,
            self.server_args.allow_auto_truncate,
        )
        if error_msg:
            self._add_request_to_queue(req)
            return

        # Copy more attributes
        req.logprob_start_len = -1
        self._add_request_to_queue(req)

    def handle_batch_embedding_request(
        self,
        recv_req: BatchTokenizedEmbeddingReqInput,
    ):
        """Handle optimized batch embedding request."""
        logger.debug(
            f"Processing batch embedding request with {len(recv_req)} requests"
        )

        # Process each request in the batch
        for tokenized_req in recv_req:
            self.handle_embedding_request(tokenized_req)

    def get_next_batch_to_run(self) -> Optional[ScheduleBatch]:
        if self.dllm_config is not None:
            if self.chunked_req is not None and self.chunked_req.finished():
                self.chunked_req = None

        # Merge the prefill batch into the running batch
        chunked_req_to_exclude = set()
        if self.chunked_req:
            # Move the chunked request out of the batch so that we can merge
            # only finished requests to running_batch.
            chunked_req_to_exclude.add(self.chunked_req)
            self.tree_cache.cache_unfinished_req(self.chunked_req, chunked=True)

            # chunked request keeps its rid but will get a new req_pool_idx
            if self.tp_worker.model_runner.mambaish_config is not None:
                self.req_to_token_pool.free(
                    self.chunked_req.req_pool_idx, free_mamba_cache=False
                )
            else:
                self.req_to_token_pool.free(self.chunked_req.req_pool_idx)

        if self.last_batch and self.last_batch.forward_mode.is_extend():
            if self.last_batch.chunked_req is not None:
                # In the context pipeline parallelism, after the last chunk, the current microbatch still track outdated chunked_req.
                # We need to discard it.
                chunked_req_to_exclude.add(self.last_batch.chunked_req)

            # Filter batch
            last_bs = self.last_batch.batch_size()
            self.last_batch.filter_batch(
                chunked_req_to_exclude=list(chunked_req_to_exclude)
            )
            if self.last_batch.batch_size() < last_bs:
                self.running_batch.batch_is_full = False

            # Merge the new batch into the running batch.
            # For prefill-only batch, we can avoid going through decoding step.
            if not self.last_batch.is_empty() and not self.last_batch.is_prefill_only:
                if self.running_batch.is_empty():
                    self.running_batch = self.last_batch
                else:
                    # Merge running_batch with prefill batch
                    self.running_batch.merge_batch(self.last_batch)

        new_batch = self.get_new_batch_prefill()

        need_mlp_sync = self.require_mlp_sync
        if need_mlp_sync and not self.spec_algorithm.is_none():
            # NOTE: This branch makes sure prefill and decode batches will not be mixed when spec and dp-attn is enabled.
            # Before merging the new batch into running batch:
            # 1. All new batches are none -> need_mlp_sync remains true (sync is needed for decode batch).
            # 2. All new batches are some (prefill / idle) -> we do not need prepare mlp sync one more time.
            new_batch = self.prepare_mlp_sync_batch(new_batch)
            need_mlp_sync = new_batch is None

        if new_batch is not None:
            # Run prefill first if possible
            ret = new_batch
        else:
            # Run decode
            if not self.running_batch.is_empty():
                self.running_batch = self.update_running_batch(self.running_batch)
                ret = self.running_batch if not self.running_batch.is_empty() else None
            else:
                ret = None

        # Handle DP attention
        if need_mlp_sync:
            ret = self.prepare_mlp_sync_batch(ret)

        if ret:
            trace_event_batch("schedule", ret.reqs)

        self.log_prefill_stats_late(ret)

        return ret

    def get_num_allocatable_reqs(self, running_bs):
        res = get_global_server_args().pp_max_micro_batch_size - running_bs
        if self.pp_size > 1:
            res = min(res, self.req_to_token_pool.available_size())
        return res

    def get_new_batch_prefill(self) -> Optional[ScheduleBatch]:
        if self.schedule_enhancer and not self.schedule_enhancer.get_schedule_decision(
            self.running_batch
        ):
            # Decrease prefill idle as much as possible during high dp load.
            return None

        # Check if the grammar is ready in the grammar queue
        if self.grammar_queue:
            self.move_ready_grammar_requests()

        if self.try_preemption:
            # Reset batch_is_full to try preemption with a prefill adder.
            self.running_batch.batch_is_full = False

        # Handle the cases where prefill is not allowed
        if (
            self.running_batch.batch_is_full or len(self.waiting_queue) == 0
        ) and self.chunked_req is None:
            return None

        running_bs = len(self.running_batch.reqs)
        # Ignore the check if self.chunked_req is not None.
        # In the non-PP case, when self.chunked_req is not None, num_allocatable_reqs should always be greater than 0,
        # as the space for the chunked request has just been released.
        # In PP case, a chunked req can start in one microbatch and end in another microbatch, so the max_running_requests per microbatch should not be strict.
        # Instead, we should always allow chunked request to be added, otherwise, there will be a memory leak.
        if (
            self.get_num_allocatable_reqs(running_bs) <= 0
            and not self.chunked_req
            and not self.try_preemption
        ):
            self.running_batch.batch_is_full = True
            return None

        if self.enable_hierarchical_cache:
            self.tree_cache.check_hicache_events()

        # Get priority queue
        self.policy.calc_priority(self.waiting_queue)

        if TEST_RETRACT and running_bs > TEST_RETRACT_NO_PREFILL_BS:
            # If we are testing retraction and the running batch size exceeds
            # TEST_RETRACT_NO_PREFILL_BS, we skip the prefill to keep the requests
            # in the waiting queue.
            return None

        # Determine chunked_prefill_size for this batch
        chunked_prefill_size = self.chunked_prefill_size
        if self.chunked_req is not None and self.enable_dynamic_chunking:
            history_len = len(self.chunked_req.prefix_indices)
            dynamic_size = self.predict_next_chunk_size(history_len)
            if dynamic_size is not None:
                chunked_prefill_size = dynamic_size

        # Prefill policy
        adder = PrefillAdder(
            self.page_size,
            self.tree_cache,
            self.token_to_kv_pool_allocator,
            self.running_batch,
            self.new_token_ratio,
            self.max_prefill_tokens,
            chunked_prefill_size,
            running_bs if self.is_mixed_chunk else 0,
            self.priority_scheduling_preemption_threshold,
            prefill_max_requests=self.server_args.prefill_max_requests,
        )

        if self.chunked_req is not None:
            self.chunked_req.init_next_round_input()
            self.chunked_req = adder.add_chunked_req(self.chunked_req)

        if self.enable_lora:
            lora_set = set([req.lora_id for req in self.running_batch.reqs])

        # Get requests from the waiting queue to a new prefill batch
        for req in self.waiting_queue:

            if self.enable_lora:
                new_lora_set = (
                    lora_set
                    | set([req.lora_id for req in adder.can_run_list])
                    | set([req.lora_id])
                )
                if not self.tp_worker.can_run_lora_batch(new_lora_set):
                    # If this is a LoRA request that would exceed the LoRA slot limit,
                    # skip it and continue to try scheduling non-LoRA requests.
                    # Non-LoRA requests (lora_id=None) share a single reserved slot
                    # and should never cause this check to fail.
                    if req.lora_id is not None:
                        # Skip this LoRA request - it would trigger adapter eviction/loading
                        # which is slow. We'll try to schedule it in a future iteration.
                        continue

            running_bs = len(self.running_batch.reqs)
            if len(adder.can_run_list) >= self.get_num_allocatable_reqs(running_bs):
                self.running_batch.batch_is_full = True
            if self.disaggregation_mode == DisaggregationMode.PREFILL:
                # In prefill mode, prealloc queue and transfer queue can also take memory,
                # so we need to check if the available size for the actual available size.
                if len(adder.can_run_list) >= self.req_to_token_pool.available_size():
                    self.running_batch.batch_is_full = True

            if self.running_batch.batch_is_full:
                if not self.try_preemption or not adder.preempt_to_schedule(
                    req, self.server_args
                ):
                    break

            if self.enable_hicache_storage:
                prefetch_done = self.tree_cache.check_prefetch_progress(req.rid)
                if not prefetch_done:
                    # skip staging requests that are ongoing prefetch
                    continue

            req.init_next_round_input(self.tree_cache)
            res = adder.add_one_req(
                req,
                has_chunked_req=(self.chunked_req is not None),
                truncation_align_size=self.truncation_align_size,
            )

            if res != AddReqResult.CONTINUE:
                if res == AddReqResult.NO_TOKEN:
                    if self.enable_hierarchical_cache:
                        # Set batch_is_full after making sure there are requests that can be served
                        self.running_batch.batch_is_full = len(
                            adder.can_run_list
                        ) > 0 or (not self.running_batch.is_empty())
                    else:
                        self.running_batch.batch_is_full = True
                break

        # Update waiting queue
        can_run_list: List[Req] = adder.can_run_list
        if len(can_run_list) == 0:
            return None

        if self.enable_metrics:
            # only record queue time when enable_metrics is True to avoid overhead
            for req in can_run_list:
                req.add_latency(RequestStage.PREFILL_WAITING)

        self.waiting_queue = [
            x for x in self.waiting_queue if x not in set(can_run_list)
        ]
        if adder.preempt_list:
            for req in adder.preempt_list:
                self._add_request_to_queue(req)

        # Update chunked prefill
        if adder.new_chunked_req is not None:
            assert self.chunked_req is None
            self.chunked_req = adder.new_chunked_req

        if self.chunked_req:
            self.chunked_req.is_chunked += 1

        # Print stats
        if self.current_scheduler_metrics_enabled:
            self.log_prefill_stats(adder, can_run_list, running_bs, 0)

        # Record metrics
        for req in can_run_list:
            if req.time_stats.forward_entry_time == 0:
                req.time_stats.forward_entry_time = time.perf_counter()
                if self.enable_metrics:
                    self.metrics_collector.observe_queue_time(
                        req.time_stats.get_queueing_time(),
                    )

        # Create a new batch
        new_batch = ScheduleBatch.init_new(
            can_run_list,
            self.req_to_token_pool,
            self.token_to_kv_pool_allocator,
            self.tree_cache,
            self.model_config,
            self.enable_overlap,
            self.spec_algorithm,
            chunked_req=self.chunked_req,
            dllm_config=self.dllm_config,
        )
        if self.enable_hierarchical_cache:
            # todo (zhiqiang): disable cuda graph execution if hicache loading triggered
            new_batch.hicache_consumer_index = (
                self.tree_cache.ready_to_load_host_cache()
            )

        new_batch.prepare_for_extend()

        # Mixed-style chunked prefill
        if (
            self.is_mixed_chunk
            and not self.running_batch.is_empty()
            and not (new_batch.return_logprob or self.running_batch.return_logprob)
        ):
            # TODO (lianmin): support return_logprob + mixed chunked prefill
            self.running_batch.filter_batch(v1_spec_info_filtered=True)
            if not self.running_batch.is_empty():
                self.running_batch.prepare_for_decode()
                new_batch.mix_with_running(self.running_batch)
                new_batch.decoding_reqs = self.running_batch.reqs
            self.running_batch = ScheduleBatch(
                reqs=[], batch_is_full=self.running_batch.batch_is_full
            )
        else:
            new_batch.decoding_reqs = None

        return new_batch

    def update_running_batch(self, batch: ScheduleBatch) -> Optional[ScheduleBatch]:
        """Update the current running decoding batch."""
        initial_bs = batch.batch_size()

        batch.filter_batch(v1_spec_info_filtered=True)
        if batch.is_empty():
            batch.batch_is_full = False
            return batch

        # Check if decode out of memory
        if (
            kv_full_retract_flag := not batch.check_decode_mem(
                self.decode_mem_cache_buf_multiplier
            )
        ) or (TEST_RETRACT and self.forward_ct % TEST_RETRACT_INTERVAL == 0):
            if self.is_hybrid_swa:
                old_available_tokens = min(
                    self.token_to_kv_pool_allocator.full_available_size(),
                    self.token_to_kv_pool_allocator.swa_available_size(),
                )
            else:
                old_available_tokens = self.token_to_kv_pool_allocator.available_size()
            old_ratio = self.new_token_ratio
            retracted_reqs, new_token_ratio, reqs_to_abort = batch.retract_decode(
                self.server_args, self.decode_mem_cache_buf_multiplier
            )
            if self.is_hybrid_swa:
                new_available_tokens = min(
                    self.token_to_kv_pool_allocator.full_available_size(),
                    self.token_to_kv_pool_allocator.swa_available_size(),
                )
            else:
                new_available_tokens = self.token_to_kv_pool_allocator.available_size()
            new_token_gained = new_available_tokens - old_available_tokens

            self.num_retracted_reqs = len(retracted_reqs)
            if self.enable_metrics and len(retracted_reqs) > 0:
                self.metrics_collector.increment_retracted_reqs(
                    num_retracted_reqs=len(retracted_reqs),
                    num_retracted_input_tokens=sum(
                        len(r.origin_input_ids) for r in retracted_reqs
                    ),
                    num_retracted_output_tokens=sum(
                        len(r.output_ids) for r in retracted_reqs
                    ),
                )
            self.new_token_ratio = new_token_ratio
            for req in reqs_to_abort:
                abort_reason: FINISH_ABORT = req.to_finish
                self.send_to_tokenizer.send_output(
                    AbortReq(abort_message=abort_reason.message, rid=req.rid), req
                )

            msg_prefix = (
                "KV cache pool is full. Retract requests. "
                if kv_full_retract_flag
                else "Testing retraction. "
            )
            msg_details = f"#retracted_reqs: {len(retracted_reqs)}, #new_tokens_gained: {new_token_gained}"
            if kv_full_retract_flag:
                msg_details += (
                    f", #new_token_ratio: {old_ratio:.4f} -> {new_token_ratio:.4f}"
                )
            logger.warning(msg_prefix + msg_details)

            for req in retracted_reqs:
                self._add_request_to_queue(req, is_retracted=True)
        else:
            self.new_token_ratio = max(
                self.new_token_ratio - self.new_token_ratio_decay,
                self.min_new_token_ratio,
            )

        if batch.batch_size() < initial_bs:
            batch.batch_is_full = False

        # Update batch tensors
        batch.prepare_for_decode()
        return batch

    def record_batch_in_overlap(self, model_worker_batch: ModelWorkerBatch):
        # FIXME(lsyin): hacky way to keep a reference to avoid GPU tensors being freed by torch GC
        # NOTE: More Reliable: record all tensors into the forward stream
        # NOTE: - for all future tensors, we shall always read from future map
        #       - for all non-future tensors (produced only by schedule stream),
        #       we shall keep its reference not being release during all the forwarding pass
        self.batch_record_ct = (self.batch_record_ct + 1) % 2
        self.batch_record_buf[self.batch_record_ct] = model_worker_batch

    def run_batch(
        self,
        batch: ScheduleBatch,
        pp_proxy_tensors: Optional[PPProxyTensors] = None,
    ) -> Union[GenerationBatchResult, EmbeddingBatchResult]:
        """Run a batch."""
        self.forward_ct += 1

        # Whether to run the profiler
        self._profile_batch_predicate(batch)
        if self.forward_sleep_time is not None:
            logger.info(f"Scheduler.run_batch sleep {self.forward_sleep_time}s")
            time.sleep(self.forward_sleep_time)

        # Capture prefill start time for EXTEND mode
        if batch.forward_mode == ForwardMode.EXTEND:
            current_time = time.perf_counter()
            for req in batch.reqs:
                req.time_stats.prefill_start_time_host = current_time

        # Place holder handling for pd-disagg decode event loop
        if batch.forward_mode.is_prebuilt():
            return self._run_batch_prebuilt(batch)

        # Run forward
        if self.is_generation:
            if self.spec_algorithm.is_none() or self.enable_overlap:
                # In most cases, we use the model worker batch to run the forward.
                worker_batch_or_batch = batch.get_model_worker_batch()
            else:
                # In speculative decoding v1 (non-overlap) case, we use the batch directly.
                # TODO(lsyin): delete this branch after unifying the abstraction.
                worker_batch_or_batch = batch

            if self.enable_overlap:
                model_worker_batch = worker_batch_or_batch
                self.record_batch_in_overlap(model_worker_batch)

                # Sampling info will be modified during forward, so we store a copy.
                model_worker_batch.sampling_info = (
                    model_worker_batch.sampling_info.copy_for_forward()
                )

                bs = len(model_worker_batch.seq_lens)
                future_indices = self.future_map.alloc_future_indices(bs)

                with self.forward_stream_ctx:
                    self.forward_stream.wait_stream(self.default_stream)
                    self.future_map.resolve_future(model_worker_batch)
                    with self.record_forward_metrics(batch):
                        batch_result = self.model_worker.forward_batch_generation(
                            model_worker_batch
                            # here pp is not compatible with overlap
                        )
                    # FIXME(lsyin): maybe move this to forward_batch_generation
                    batch_result.copy_done = self.device_module.Event()
                    if batch_result.delay_sample_func is None:
                        self.future_map.store_to_map(future_indices, batch_result)
                        batch_result.copy_to_cpu(return_logprob=batch.return_logprob)
                    else:
                        batch_result.future_indices = future_indices

                # FIXME(lsyin): move this assignment elsewhere
                future_indices_or_next_token_ids = -future_indices.indices

                if batch.is_spec_v2:
                    # FIXME(lsyin): tmp code for spec v2
                    # We only keep future indices for next draft input

                    batch.spec_info = batch_result.next_draft_input
                    batch.spec_info.future_indices = future_indices

                    # batch.spec_info = EagleDraftInput(
                    #     future_indices=future_indices,
                    #     verify_done=batch_result.next_draft_input.verify_done,
                    # )

                    # The future value, usually for next batch preparation
                    # Current implementation strictly synchronizes the seq_lens
                    batch.seq_lens = batch_result.next_draft_input.new_seq_lens
            elif self.enable_pdmux and batch.forward_mode.is_split_prefill():
                batch_result = self.tp_worker.forward_batch_split_prefill(batch)
                future_indices_or_next_token_ids = batch_result.next_token_ids
            else:
                kwargs = (
                    {"pp_proxy_tensors": pp_proxy_tensors}
                    if self.spec_algorithm.is_none()
                    else {}
                )
                with self.record_forward_metrics(batch):
                    batch_result = self.model_worker.forward_batch_generation(
                        worker_batch_or_batch, **kwargs
                    )
                future_indices_or_next_token_ids = batch_result.next_token_ids
                self.update_cache_from_scheduler(batch, batch_result)

            # NOTE: future_indices_or_next_token_ids is used in ScheduleBatch,
            #       which can probably be replaced by future_indices later [TODO(lsyin)].
            #       we shall still keep the original outputs, e.g. next_token_ids
            #       in the GenerationBatchOutput for processing after copy_done.
            batch.output_ids = future_indices_or_next_token_ids

            # These 2 values are needed for processing the output, but the values can be
            # modified by overlap schedule. So we have to copy them here so that
            # we can use the correct values in output processing.
            if batch.return_logprob or self.spec_algorithm.is_eagle():
                batch_result.extend_input_len_per_req = [
                    req.extend_input_len for req in batch.reqs
                ]
                batch_result.extend_logprob_start_len_per_req = [
                    req.extend_logprob_start_len for req in batch.reqs
                ]
            else:
                batch_result.extend_input_len_per_req = None
                batch_result.extend_logprob_start_len_per_req = None

            ret = batch_result
        else:  # embedding or reward model
            model_worker_batch = batch.get_model_worker_batch()

            if self.enable_overlap:
                self.record_batch_in_overlap(model_worker_batch)
                with self.forward_stream_ctx:
                    self.forward_stream.wait_stream(self.default_stream)
                    embeddings = self.tp_worker.forward_batch_embedding(
                        model_worker_batch
                    )
                    ret = EmbeddingBatchResult(embeddings=embeddings)
                    ret.copy_to_cpu()
            else:
                embeddings = self.tp_worker.forward_batch_embedding(model_worker_batch)
                ret = EmbeddingBatchResult(embeddings=embeddings)

        # Capture prefill end time for EXTEND mode
        if batch.forward_mode == ForwardMode.EXTEND:
            current_time = time.perf_counter()
            for req in batch.reqs:
                req.time_stats.prefill_end_time_host = current_time

        return ret

    def launch_batch_sample_if_needed(
        self, batch_result: GenerationBatchResult
    ) -> Union[GenerationBatchResult]:
        # TODO(lsyin): make the delayed sample a default behavior after
        # unifying the forward_batch_generation interface (related to spec V2).
        if batch_result is None or batch_result.delay_sample_func is None:
            return

        with self.forward_stream_ctx:
            self.forward_stream.wait_stream(self.default_stream)
            _batch_result = batch_result.delay_sample_func()
            assert _batch_result is batch_result
            self.future_map.store_to_map(batch_result.future_indices, batch_result)
            batch_result.copy_to_cpu(return_logprob=self.cur_batch.return_logprob)

    def process_batch_result(
        self,
        batch: ScheduleBatch,
        result: Union[GenerationBatchResult, EmbeddingBatchResult],
    ):
        if batch.forward_mode.is_decode():
            self.process_batch_result_decode(batch, result)
            trace_slice_batch(RequestStage.DECODE_LOOP, batch.reqs)
        elif batch.forward_mode.is_extend():
            if batch.is_dllm():
                self.process_batch_result_dllm(batch, result)
            else:
                self.process_batch_result_prefill(batch, result)
        elif batch.forward_mode.is_prebuilt():
            self.process_batch_result_prebuilt(batch)
        elif batch.forward_mode.is_idle():
            self.process_batch_result_idle(batch, result)

        self.log_batch_result_stats(batch, result)
        self.maybe_send_health_check_signal()

    def maybe_send_health_check_signal(self):
        if self.return_health_check_ct:
            # Return some signal for the health check.
            # This is used to prevent the health check signal being blocked by long context prefill.
            # However, one minor issue is that this code path does not check the status of detokenizer manager.
            self.return_health_check_ct -= 1
            self.send_to_tokenizer.send_output(HealthCheckOutput())

    def move_ready_grammar_requests(self):
        """Move requests whose grammar objects are ready from grammar_queue to waiting_queue."""

        num_ready_reqs = 0
        num_timeout_reqs = 0
        for req in self.grammar_queue:
            try:
                if req.finished():  # It is aborted by AbortReq
                    num_ready_reqs += 1
                    continue

                req.grammar = req.grammar.result(timeout=0.03)
                self.grammar_backend.set_cache(req.grammar_key, req.grammar.copy())
                if req.grammar is INVALID_GRAMMAR_OBJ:
                    error_msg = f"Invalid grammar request: {req.grammar_key=}"
                    req.set_finish_with_abort(error_msg)

                num_ready_reqs += 1
            except futures._base.TimeoutError:
                req.grammar_wait_ct += 1
                # NOTE(lianmin): this timeout is the waiting time of the above line. It is
                # not the waiting time from it enters the grammar queue.
                if req.grammar_wait_ct > GRAMMAR_TIMEOUT / 0.03:
                    num_timeout_reqs = 1
                break

        if self.server_args.enable_dp_attention:
            tp_size = self.attn_tp_size
            tp_group = self.attn_tp_cpu_group
        else:
            tp_size = self.tp_size
            tp_group = self.tp_cpu_group

        if tp_size > 1:
            # Sync across TP ranks to make sure they have the same number of ready requests
            tensor = torch.tensor([num_ready_reqs, num_timeout_reqs], dtype=torch.int32)
            torch.distributed.all_reduce(
                tensor, op=torch.distributed.ReduceOp.MAX, group=tp_group
            )
            num_ready_reqs_max, num_timeout_reqs_max = tensor.tolist()

            for i in range(num_ready_reqs, num_ready_reqs_max):
                req = self.grammar_queue[i]
                if req.finished():  # It is aborted by AbortReq
                    continue
                req.grammar = req.grammar.result()
                self.grammar_backend.set_cache(req.grammar_key, req.grammar.copy())
                if req.grammar is INVALID_GRAMMAR_OBJ:
                    error_msg = f"Invalid grammar request: {req.grammar_key=}"
                    req.set_finish_with_abort(error_msg)
        else:
            num_ready_reqs_max = num_ready_reqs
            num_timeout_reqs_max = num_timeout_reqs

        for i in range(num_ready_reqs, num_ready_reqs + num_timeout_reqs_max):
            req = self.grammar_queue[i]
            req.grammar.cancel()
            self.grammar_backend.set_cache(req.grammar_key, INVALID_GRAMMAR_OBJ)
            error_msg = f"Grammar preprocessing timed out for {req.grammar_key=}"
            req.set_finish_with_abort(error_msg)

        num_ready_reqs = num_ready_reqs_max + num_timeout_reqs_max

        for req in self.grammar_queue[:num_ready_reqs]:
            self._add_request_to_queue(req)
        self.grammar_queue = self.grammar_queue[num_ready_reqs:]

    def flush_cache_wrapped(self, recv_req: FlushCacheReqInput):
        success = self.flush_cache()
        return FlushCacheReqOutput(success=success)

    def clear_hicache_storage_wrapped(self, recv_req: ClearHiCacheReqInput):
        if self.enable_hierarchical_cache:
            self.tree_cache.clear_storage_backend()
            logger.info("Hierarchical cache cleared successfully!")
            if_success = True
        else:
            logging.warning("Hierarchical cache is not enabled.")
            if_success = False
        return ClearHiCacheReqOutput(success=if_success)

    def _is_no_request(self):
        no_request = (
            self.running_batch.is_empty()
            and (self.last_batch is None or self.last_batch.is_empty())
            and (self.cur_batch is None or self.cur_batch.is_empty())
            and (not self.enable_overlap or len(self.result_queue) == 0)
            and (self.pp_size == 1 or all(x.is_empty() for x in self.running_mbs))
        )
        if self.disaggregation_mode == DisaggregationMode.PREFILL:
            no_request &= (
                len(self.disagg_prefill_bootstrap_queue.queue) == 0
                and len(self.disagg_prefill_inflight_queue) == 0
            )
        if self.disaggregation_mode == DisaggregationMode.DECODE:
            no_request &= (
                len(self.disagg_decode_prealloc_queue.queue) == 0
                and len(self.disagg_decode_transfer_queue.queue) == 0
            )
        return no_request

    def flush_cache(self):
        """Flush the memory pool and cache."""
        if self._is_no_request():
            self.cur_batch = None
            self.last_batch = None
            self.tree_cache.reset()
            self.req_to_token_pool.clear()
            self.token_to_kv_pool_allocator.clear()
            if self.grammar_backend:
                self.grammar_backend.reset()
            self.reset_metrics()

            if self.draft_worker:
                self.draft_worker.clear_cache_pool()

            # TODO: allow optional empty cache
            torch.cuda.empty_cache()
            logger.info("Cache flushed successfully!")
            success = True
        else:
            logging.warning(
                f"Cache not flushed because there are pending requests. "
                f"#queue-req: {len(self.waiting_queue)}, "
                f"#running-req: {len(self.running_batch.reqs)}"
            )
            success = False
        return success

    def get_internal_state(self, recv_req: GetInternalStateReq):
        ret = vars(get_global_server_args())
        ret["last_gen_throughput"] = self.last_gen_throughput
        ret["memory_usage"] = {
            "weight": round(self.tp_worker.model_runner.weight_load_mem_usage, 2),
            "kvcache": round(
                self.token_to_kv_pool_allocator.get_kvcache().mem_usage, 2
            ),
            "token_capacity": int(self.max_total_num_tokens),
            "graph": round(self.tp_worker.model_runner.graph_mem_usage, 2),
        }

        if not self.spec_algorithm.is_none() and self.spec_total_num_forward_ct > 0:
            ret["avg_spec_accept_length"] = (
                self.spec_total_num_accepted_tokens / self.spec_total_num_forward_ct
            )

        if RECORD_STEP_TIME:
            ret["step_time_dict"] = self.step_time_dict

        # This field is not serializable.
        ret.pop("model_config", None)

        return GetInternalStateReqOutput(internal_state=ret)

    def set_internal_state(self, recv_req: SetInternalStateReq):
        server_args_dict = recv_req.server_args
        args_allow_update = set(
            [
                "pp_max_micro_batch_size",
                "speculative_accept_threshold_single",
                "speculative_accept_threshold_acc",
            ]
        )

        if_success = True
        for k, v in server_args_dict.items():
            if k not in args_allow_update:
                logging.warning(f"Updating {k} is not supported.")
                if_success = False
                break
            elif k == "pp_max_micro_batch_size" and (
                v > self.max_running_requests // self.pp_size or v < 1
            ):
                logging.warning(
                    f"Updating {k} to {v} is rejected because it is out of the valid range [1, {self.max_running_requests // self.pp_size}]."
                )
                if_success = False
                break

        if if_success:
            if not self.spec_algorithm.is_none() and self.spec_total_num_forward_ct > 0:
                avg_spec_accept_length = (
                    self.spec_total_num_accepted_tokens / self.spec_total_num_forward_ct
                )
                logger.info(f"{avg_spec_accept_length=}")
            self.spec_total_num_accepted_tokens = self.spec_total_num_forward_ct = 0
            for k, v in server_args_dict.items():
                setattr(get_global_server_args(), k, v)
            logger.info(f"Global server args updated! {get_global_server_args()=}")
        return SetInternalStateReqOutput(
            updated=True,
            server_args=vars(get_global_server_args()),
        )

    def handle_rpc_request(self, recv_req: RpcReqInput):
        # Handle RPC requests
        logger.info(
            f"handle_rpc_request: {recv_req.method}, param: {recv_req.parameters}"
        )

        success = True
        exec = None
        try:
            func = getattr(self, recv_req.method)
            if recv_req.parameters is not None:
                func(**recv_req.parameters)
            else:
                func()
        except Exception as e:
            success = False
            exec = e
            logger.error(f"Failed to call rpc {recv_req.method}: {str(e)}")

        barrier()
        return RpcReqOutput(success, "" if not exec else str(exec))

    def abort_request(self, recv_req: AbortReq):
        # Delete requests in the waiting queue
        to_del = []
        for i, req in enumerate(self.waiting_queue):
            if recv_req.abort_all or req.rid.startswith(recv_req.rid):
                to_del.append(i)

        # Sort in reverse order to avoid index issues when deleting
        for i in reversed(to_del):
            # Abort method 1: directly pop from the queue
            # This only works for requests that have not started anything.
            # We still need to send something back to TokenizerManager to clean up the state.
            req = self.waiting_queue.pop(i)
            if self.enable_hicache_storage:
                # to release prefetch events associated with the request
                self.tree_cache.release_aborted_request(req.rid)
            self.send_to_tokenizer.send_output(AbortReq(rid=req.rid), req)
            # For disaggregation decode mode, the request in the waiting queue has KV cache allocated.
            if self.disaggregation_mode == DisaggregationMode.DECODE:
                release_kv_cache(req, self.tree_cache)

            # For mamba radix cache
            if (
                req.mamba_pool_idx is not None
                and self.disaggregation_mode != DisaggregationMode.DECODE
            ):
                release_kv_cache(req, self.tree_cache, is_insert=False)
            logger.debug(f"Abort queued request. {req.rid=}")

        # Delete the requests in the grammar queue
        for req in self.grammar_queue:
            # Abort method 2: call `set_finish_with_abort`
            # The request will still run one prefill forward pass.
            # In this case, we change the input_ids to be only one token to make this prefill cheap.
            if recv_req.abort_all or req.rid.startswith(recv_req.rid):
                logger.debug(f"Abort grammar queue request. {req.rid=}")
                if req.grammar:
                    req.grammar.cancel()
                req.set_finish_with_abort("Aborted by AbortReq.")

        # Delete requests not in the waiting queue when PD disaggregation is enabled
        if self.disaggregation_mode == DisaggregationMode.PREFILL:
            # Abort requests that have not yet been bootstrapped
            for req in self.disagg_prefill_bootstrap_queue.queue:
                if recv_req.abort_all or req.rid.startswith(recv_req.rid):
                    logger.debug(f"Abort bootstrap queue request. {req.rid=}")
                    if hasattr(req.disagg_kv_sender, "abort"):
                        req.disagg_kv_sender.abort()

            # Abort in-flight requests
            for req in self.disagg_prefill_inflight_queue:
                if recv_req.abort_all or req.rid.startswith(recv_req.rid):
                    logger.debug(f"Abort inflight queue request. {req.rid=}")
                    if hasattr(req.disagg_kv_sender, "abort"):
                        req.disagg_kv_sender.abort()

        elif self.disaggregation_mode == DisaggregationMode.DECODE:
            # Abort requests that have not yet finished preallocation
            for decode_req in self.disagg_decode_prealloc_queue.queue:
                if recv_req.abort_all or decode_req.req.rid.startswith(recv_req.rid):
                    logger.debug(f"Abort prealloc queue request. {decode_req.req.rid=}")
                    decode_req.kv_receiver.abort()

            # Abort requests waiting for kvcache to release tree cache
            for decode_req in self.disagg_decode_transfer_queue.queue:
                if recv_req.abort_all or decode_req.req.rid.startswith(recv_req.rid):
                    logger.debug(f"Abort transfer queue request. {decode_req.req.rid=}")
                    decode_req.kv_receiver.abort()

        # Delete requests in the running batch
        if self.cur_batch is self.running_batch or self.cur_batch is None:
            reqs = self.running_batch.reqs
        else:
            reqs = self.running_batch.reqs + self.cur_batch.reqs

        for req in reqs:
            if not req.finished() and (
                recv_req.abort_all or req.rid.startswith(recv_req.rid)
            ):
                # Abort method 3: set `to_finish`
                # The request will still run one decode forward pass.
                # Then we reuse all existing code to clean up the KV cache allocation.
                logger.debug(f"Abort running request. {req.rid=}")
                req.to_finish = FINISH_ABORT()

    def _pause_engine(self) -> Tuple[List[Req], int]:
        raise NotImplementedError()

    def pause_generation(self, recv_req: PauseGenerationReqInput):
        self._engine_paused = True

        if self.enable_overlap and self.last_batch:
            # Process the results of the last batch
            tmp_batch, tmp_result = self.result_queue.popleft()
            self.process_batch_result(tmp_batch, tmp_result)

        if self.last_batch and self.last_batch.forward_mode.is_extend():
            chunked_req_to_exclude = set()
            if recv_req.mode == "in_place":
                if self.chunked_req is not None:
                    chunked_req_to_exclude.add(self.chunked_req)
            self.last_batch.filter_batch(
                chunked_req_to_exclude=list(chunked_req_to_exclude)
            )
            self.running_batch.merge_batch(self.last_batch)

        self.last_batch = None
        self.cur_batch = None

        if recv_req.mode == "retract":
            self.running_batch.filter_batch(v1_spec_info_filtered=True)
            if len(self.running_batch.reqs) != 0:
                retracted_reqs = self.running_batch.retract_all(self.server_args)
                for req in retracted_reqs:
                    self._add_request_to_queue(req)

            self.running_batch.batch_is_full = False
            self.chunked_req = None

    def continue_generation(self, recv_req: ContinueGenerationReqInput):
        self._engine_paused = False

    def load_lora_adapter(
        self, recv_req: LoadLoRAAdapterReqInput
    ) -> LoadLoRAAdapterReqOutput:
        """In-place loading a new lora adapter from disk or huggingface."""

        result = self.tp_worker.load_lora_adapter(recv_req)
        return result

    def unload_lora_adapter(
        self, recv_req: UnloadLoRAAdapterReqInput
    ) -> UnloadLoRAAdapterReqOutput:
        """Unload the lora adapter."""

        result = self.tp_worker.unload_lora_adapter(recv_req)
        return result

    def init_weights_send_group_for_remote_instance(
        self, recv_req: InitWeightsSendGroupForRemoteInstanceReqInput
    ):
        """Init the seed and client instance communication group."""
        success, message = self.tp_worker.init_weights_send_group_for_remote_instance(
            recv_req
        )
        return InitWeightsSendGroupForRemoteInstanceReqOutput(success, message)

    def send_weights_to_remote_instance(
        self, recv_req: SendWeightsToRemoteInstanceReqInput
    ):
        """Send the seed instance weights to the destination instance."""
        success, message = self.tp_worker.send_weights_to_remote_instance(recv_req)
        return SendWeightsToRemoteInstanceReqOutput(success, message)

    def slow_down(self, recv_req: SlowDownReqInput):
        t = recv_req.forward_sleep_time
        if t is not None and t <= 0:
            t = None
        self.forward_sleep_time = t
        return SlowDownReqOutput()

    def expert_distribution_handle(self, recv_req: ExpertDistributionReq):
        action = recv_req.action
        if action == ExpertDistributionReqType.START_RECORD:
            get_global_expert_distribution_recorder().start_record()
        elif action == ExpertDistributionReqType.STOP_RECORD:
            get_global_expert_distribution_recorder().stop_record()
        elif action == ExpertDistributionReqType.DUMP_RECORD:
            get_global_expert_distribution_recorder().dump_record()
        else:
            raise ValueError(f"Unrecognized ExpertDistributionReq value: {recv_req=}")
        return ExpertDistributionReqOutput()

    def open_session(self, recv_req: OpenSessionReqInput):
        # handle error
        session_id = recv_req.session_id
        if session_id in self.sessions:
            logger.warning(f"session id {session_id} already exist, cannot open.")
            return OpenSessionReqOutput(session_id, False)
        elif session_id is None:
            logger.warning("session id is None, cannot open.")
            return OpenSessionReqOutput(session_id, False)
        else:
            self.sessions[session_id] = Session(
                recv_req.capacity_of_str_len, session_id
            )
            return OpenSessionReqOutput(session_id, True)

    def close_session(self, recv_req: CloseSessionReqInput):
        # handle error
        session_id = recv_req.session_id
        if session_id not in self.sessions:
            logger.warning(f"session id {session_id} does not exist, cannot delete.")
        else:
            del self.sessions[session_id]

    def maybe_sleep_on_idle(self):
        if self.idle_sleeper is not None:
            self.idle_sleeper.maybe_sleep()

    def handle_freeze_gc(self, recv_req: FreezeGCReq):
        """Handle freeze_gc request: freeze scheduler's GC and forward to detokenizer."""
        freeze_gc("Scheduler")
        self.send_to_detokenizer.send_output(recv_req, recv_req)
        return None

    # placeholder for override
    def update_cache_from_scheduler(
        self, schedule_batch: ScheduleBatch, batch_result: GenerationBatchResult
    ):
        pass

    def get_remote_instance_transfer_engine_info(self):
        return self.tp_worker.get_remote_instance_transfer_engine_info()


class IdleSleeper:
    """
    In setups which have long inactivity periods it is desirable to reduce
    system power consumption when sglang does nothing. This would lead not only
    to power savings, but also to more CPU thermal headroom when a request
    eventually comes. This is important in cases when multiple GPUs are connected
    as each GPU would otherwise pin one thread at 100% CPU usage.

    The simplest solution is to use zmq.Poller on all sockets that may receive
    data that needs handling immediately.
    """

    def __init__(self, sockets):
        self.poller = zmq.Poller()
        self.last_empty_time = time.time()
        for s in sockets:
            self.poller.register(s, zmq.POLLIN)

        self.empty_cache_interval = envs.SGLANG_EMPTY_CACHE_INTERVAL.get()

    def maybe_sleep(self):
        self.poller.poll(1000)
        if (
            self.empty_cache_interval > 0
            and time.time() - self.last_empty_time > self.empty_cache_interval
        ):
            self.last_empty_time = time.time()
            torch.cuda.empty_cache()


def is_health_check_generate_req(recv_req):
    rid = getattr(recv_req, "rid", None)
    return rid is not None and rid.startswith("HEALTH_CHECK")


def is_work_request(recv_req):
    return isinstance(
        recv_req,
        (
            TokenizedGenerateReqInput,
            TokenizedEmbeddingReqInput,
            BatchTokenizedGenerateReqInput,
            BatchTokenizedEmbeddingReqInput,
        ),
    )


class SenderWrapper:
    def __init__(self, socket: zmq.Socket):
        self.socket = socket

    def send_output(
        self,
        output: Union[BaseReq, BaseBatchReq],
        recv_obj: Optional[Union[BaseReq, BaseBatchReq]] = None,
    ):
        if self.socket is None:
            return

        if (
            isinstance(recv_obj, BaseReq)
            and recv_obj.http_worker_ipc is not None
            and output.http_worker_ipc is None
        ):
            # handle communicator reqs for multi-http worker case
            output.http_worker_ipc = recv_obj.http_worker_ipc

        self.socket.send_pyobj(output)


def run_scheduler_process(
    server_args: ServerArgs,
    port_args: PortArgs,
    gpu_id: int,
    tp_rank: int,
    moe_ep_rank: int,
    pp_rank: int,
    dp_rank: Optional[int],
    pipe_writer,
):
    # Generate the logger prefix
    prefix = ""
    if dp_rank is None and "SGLANG_DP_RANK" in os.environ:
        # [For Router] if env var "SGLANG_DP_RANK" exist, set dp_rank to the value of the env var
        dp_rank = int(os.environ["SGLANG_DP_RANK"])
    if dp_rank is not None:
        prefix += f" DP{dp_rank}"
    if server_args.pp_size > 1:
        prefix += f" PP{pp_rank}"
    if server_args.tp_size > 1:
        prefix += f" TP{tp_rank}"
    if server_args.ep_size > 1:
        prefix += f" EP{moe_ep_rank}"

    # Config the process
    setproctitle.setproctitle(f"sglang::scheduler{prefix.replace(' ', '_')}")
    faulthandler.enable()
    kill_itself_when_parent_died()
    parent_process = psutil.Process().parent()

    # Configure the logger
    configure_logger(server_args, prefix=prefix)
    suppress_other_loggers()

    # Set cpu affinity to this gpu process
    if get_bool_env_var("SGLANG_SET_CPU_AFFINITY"):
        set_gpu_proc_affinity(
            server_args.pp_size, server_args.tp_size, server_args.nnodes, gpu_id
        )
    if (
        numa_node := server_args.numa_node
    ) is not None and not envs.SGLANG_NUMA_BIND_V2.get():
        numa_bind_to_node(numa_node[gpu_id])

    # Set up tracing
    if server_args.enable_trace:
        process_tracing_init(server_args.otlp_traces_endpoint, "sglang")
        thread_label = "Scheduler"
        if server_args.disaggregation_mode == "prefill":
            thread_label = "Prefill Scheduler"
        elif server_args.disaggregation_mode == "decode":
            thread_label = "Decode Scheduler"
        trace_set_thread_info(thread_label, tp_rank, dp_rank)

    # Create a scheduler and run the event loop
    try:
        scheduler = Scheduler(
            server_args,
            port_args,
            gpu_id,
            tp_rank,
            moe_ep_rank,
            pp_rank,
            dp_rank,
        )
        result_dict = {
            "status": "ready",
            "max_total_num_tokens": scheduler.max_total_num_tokens,
            "max_req_input_len": scheduler.max_req_input_len,
        }
        if server_args.remote_instance_weight_loader_use_transfer_engine():
            (
                remote_instance_transfer_engine_session_id,
                remote_instance_transfer_engine_weights_info_dict,
            ) = scheduler.get_remote_instance_transfer_engine_info()
            result_dict.update(
                {
                    "tp_rank": tp_rank,
                    "remote_instance_transfer_engine_session_id": remote_instance_transfer_engine_session_id,
                    "remote_instance_transfer_engine_weights_info_dict": remote_instance_transfer_engine_weights_info_dict,
                }
            )

        pipe_writer.send(result_dict)

        # Dispatch to the appropriate event loop based on the disaggregation mode
        disaggregation_mode: DisaggregationMode = scheduler.disaggregation_mode
        if disaggregation_mode == DisaggregationMode.NULL:
            if scheduler.enable_pdmux:
                scheduler.event_loop_pdmux()
            elif server_args.pp_size > 1:
                scheduler.event_loop_pp()
            elif scheduler.enable_overlap:
                scheduler.event_loop_overlap()
            else:
                scheduler.event_loop_normal()
        elif disaggregation_mode == DisaggregationMode.PREFILL:
            if server_args.pp_size > 1:
                scheduler.event_loop_pp_disagg_prefill()
            elif scheduler.enable_overlap:
                scheduler.event_loop_overlap_disagg_prefill()
            else:
                scheduler.event_loop_normal_disagg_prefill()

        elif disaggregation_mode == DisaggregationMode.DECODE:
            if server_args.pp_size > 1:
                scheduler.event_loop_pp_disagg_decode()
            elif scheduler.enable_overlap:
                scheduler.event_loop_overlap_disagg_decode()
            else:
                scheduler.event_loop_normal_disagg_decode()

    except Exception:
        traceback = get_exception_traceback()
        logger.error(f"Scheduler hit an exception: {traceback}")
        parent_process.send_signal(signal.SIGQUIT)<|MERGE_RESOLUTION|>--- conflicted
+++ resolved
@@ -364,7 +364,664 @@
         self.init_deterministic_inference_config()
 
         # Init request dispatcher
-<<<<<<< HEAD
+        self.init_request_dispatcher()
+
+    def init_model_config(self):
+        self.model_config = ModelConfig.from_server_args(self.server_args)
+        self.dllm_config = (  # For diffusion LLM
+            DllmConfig.from_server_args(self.server_args)
+            if self.server_args.dllm_algorithm is not None
+            else None
+        )
+
+    def init_ipc_channels(self, port_args: PortArgs):
+        context = zmq.Context(2)
+        self.idle_sleeper = None
+
+        if self.pp_rank == 0 and self.attn_tp_rank == 0:
+            self.recv_from_tokenizer = get_zmq_socket(
+                context, zmq.PULL, port_args.scheduler_input_ipc_name, False
+            )
+            self.recv_from_rpc = get_zmq_socket(
+                context, zmq.DEALER, port_args.rpc_ipc_name, False
+            )
+
+            send_to_tokenizer = get_zmq_socket(
+                context, zmq.PUSH, port_args.tokenizer_ipc_name, False
+            )
+            if self.server_args.skip_tokenizer_init:
+                # Directly send to the TokenizerManager
+                send_to_detokenizer = get_zmq_socket(
+                    context, zmq.PUSH, port_args.tokenizer_ipc_name, False
+                )
+            else:
+                # Send to the DetokenizerManager
+                send_to_detokenizer = get_zmq_socket(
+                    context, zmq.PUSH, port_args.detokenizer_ipc_name, False
+                )
+
+            self.send_to_tokenizer = SenderWrapper(send_to_tokenizer)
+            self.send_to_detokenizer = SenderWrapper(send_to_detokenizer)
+
+            if self.server_args.sleep_on_idle:
+                self.idle_sleeper = IdleSleeper(
+                    [
+                        self.recv_from_tokenizer,
+                        self.recv_from_rpc,
+                    ]
+                )
+        else:
+            self.recv_from_tokenizer = None
+            self.recv_from_rpc = None
+            self.send_to_tokenizer = SenderWrapper(None)
+            self.send_to_detokenizer = SenderWrapper(None)
+
+        if self.current_scheduler_metrics_enabled:
+            self.send_metrics_from_scheduler = get_zmq_socket(
+                context, zmq.PUSH, port_args.metrics_ipc_name, False
+            )
+
+    def init_tokenizer(self):
+        server_args = self.server_args
+        self.is_generation = self.model_config.is_generation
+
+        if server_args.skip_tokenizer_init:
+            self.tokenizer = self.processor = None
+        else:
+            if self.model_config.is_multimodal:
+                self.processor = get_processor(
+                    server_args.tokenizer_path,
+                    tokenizer_mode=server_args.tokenizer_mode,
+                    trust_remote_code=server_args.trust_remote_code,
+                    revision=server_args.revision,
+                    use_fast=not server_args.disable_fast_image_processor,
+                )
+                self.tokenizer = get_tokenizer_from_processor(self.processor)
+            else:
+                self.tokenizer = get_tokenizer(
+                    server_args.tokenizer_path,
+                    tokenizer_mode=server_args.tokenizer_mode,
+                    trust_remote_code=server_args.trust_remote_code,
+                    revision=server_args.revision,
+                )
+
+        # Set reasoning_parser and think_end_id if --reasoning_parser is enabled
+        if self.server_args.reasoning_parser and self.tokenizer:
+            reasoning_parser = ReasoningParser(
+                model_type=self.server_args.reasoning_parser, stream_reasoning=False
+            )
+            self.tokenizer.think_end_id = self.tokenizer.encode(
+                reasoning_parser.detector.think_end_token, add_special_tokens=False
+            )[0]
+
+    def init_moe_gemm_config(self):
+        if hasattr(self.model_config.hf_config, "num_experts_per_tok"):
+            initialize_moe_config(self.server_args)
+
+        # Initialize GEMM-related configuration (currently FP8 Blockwise GEMM backend).
+        # Other GEMM backends (e.g. FP4, BF16, etc.) can be added here in the future.
+        # This is needed for FP8 quantization.
+        initialize_fp8_gemm_config(self.server_args)
+
+        # This must be called after initialize_moe_config
+        self.require_mlp_sync = require_mlp_sync(self.server_args)
+
+    def init_model_worker(self):
+        from sglang.srt.managers.tp_worker import TpModelWorker
+
+        self.tp_worker = TpModelWorker(
+            server_args=self.server_args,
+            gpu_id=self.gpu_id,
+            tp_rank=self.tp_rank,
+            moe_ep_rank=self.moe_ep_rank,
+            pp_rank=self.pp_rank,
+            dp_rank=self.dp_rank,
+            nccl_port=self.nccl_port,
+        )
+
+        # Launch a draft worker for speculative decoding
+        draft_worker_kwargs = dict(
+            server_args=self.server_args,
+            gpu_id=self.gpu_id,
+            tp_rank=self.tp_rank,
+            moe_ep_rank=self.moe_ep_rank,
+            nccl_port=self.nccl_port,
+            target_worker=self.tp_worker,
+            dp_rank=self.dp_rank,
+        )
+
+        if self.server_args.speculative_draft_load_format is not None:
+            self.server_args.load_format = (
+                self.server_args.speculative_draft_load_format
+            )
+            logger.info(
+                f"Using draft model load_format: '{self.server_args.speculative_draft_load_format}'"
+            )
+
+        # Draft workers are looked up via `SpeculativeAlgorithm` registry; new
+        # algorithms should register their factory instead of patching this code.
+        if self.spec_algorithm.is_eagle():
+            draft_worker_kwargs["enable_overlap"] = self.enable_overlap
+
+        # FIXME: refactor the draft worker registration logic
+        if self.server_args.enable_multi_layer_eagle:
+            if self.enable_overlap:
+                from sglang.srt.speculative.multi_layer_eagle_worker_v2 import (
+                    MultiLayerEagleWorkerV2,
+                )
+
+                self.draft_worker = MultiLayerEagleWorkerV2(
+                    gpu_id=self.gpu_id,
+                    tp_rank=self.tp_rank,
+                    moe_ep_rank=self.moe_ep_rank,
+                    server_args=self.server_args,
+                    nccl_port=self.nccl_port,
+                    target_worker=self.tp_worker,
+                    dp_rank=self.dp_rank,
+                )
+            else:
+                from sglang.srt.speculative.multi_layer_eagle_worker import (
+                    MultiLayerEagleWorker,
+                )
+
+                self.draft_worker = MultiLayerEagleWorker(
+                    gpu_id=self.gpu_id,
+                    tp_rank=self.tp_rank,
+                    moe_ep_rank=self.moe_ep_rank,
+                    server_args=self.server_args,
+                    nccl_port=self.nccl_port,
+                    target_worker=self.tp_worker,
+                    dp_rank=self.dp_rank,
+                )
+        else:
+            self.draft_worker = self.spec_algorithm.create_draft_worker(
+                **draft_worker_kwargs
+            )
+
+        # Dispatch the model worker
+        if self.spec_algorithm.is_none():
+            self.model_worker = self.tp_worker
+        else:
+            self.model_worker = self.draft_worker
+
+        # Get token and memory info from the model worker
+        (
+            self.max_total_num_tokens,
+            self.max_prefill_tokens,
+            self.max_running_requests,
+            self.max_queued_requests,
+            self.max_req_len,
+            self.max_req_input_len,
+            self.random_seed,
+            self.device,
+            _,
+            _,
+            _,
+        ) = self.tp_worker.get_worker_info()
+        if get_global_server_args().pp_max_micro_batch_size is None:
+            get_global_server_args().pp_max_micro_batch_size = max(
+                self.max_running_requests // self.pp_size, 1
+            )
+
+        self.tp_group = self.tp_worker.get_tp_group()
+        self.tp_cpu_group = self.tp_group.cpu_group
+        self.attn_tp_group = self.tp_worker.get_attention_tp_group()
+        self.attn_tp_cpu_group = self.tp_worker.get_attention_tp_cpu_group()
+        self.pp_group = get_pp_group()
+        self.world_group = get_world_group()
+
+        # With DP attention enabled, the entry rank is attn_tp_rank==0;
+        # otherwise the entry rank is TP group local rank 0.
+        # For #11910, use the CPU communication group to broadcast VLM Python objects,
+        # avoiding any coupling with CUDA streams/devices.
+        if self.server_args.enable_dp_attention:
+            self.cpu_group = self.attn_tp_cpu_group
+            self.entry_rank = self.attn_tp_group.first_rank
+            self.is_entry_rank = self.attn_tp_rank == 0
+        else:
+            self.cpu_group = self.tp_cpu_group
+            self.entry_rank = self.tp_group.first_rank
+            self.is_entry_rank = self.tp_group.rank_in_group == 0
+
+        self.pad_input_ids_func = self.tp_worker.get_pad_input_ids_func()
+        set_random_seed(self.random_seed)
+
+        # Print debug info
+        if self.tp_rank == 0:
+            avail_mem = get_available_gpu_memory(
+                self.device, self.gpu_id, empty_cache=False
+            )
+            logger.info(
+                f"max_total_num_tokens={self.max_total_num_tokens}, "
+                f"chunked_prefill_size={self.server_args.chunked_prefill_size}, "
+                f"max_prefill_tokens={self.max_prefill_tokens}, "
+                f"max_running_requests={self.max_running_requests}, "
+                f"context_len={self.model_config.context_len}, "
+                f"{'available_cpu_mem' if self.device == 'cpu' else 'available_gpu_mem'}={avail_mem:.2f} GB"
+            )
+
+    def init_cache_with_memory_pool(self):
+        server_args = self.server_args
+
+        # Hybrid memory pool
+        self.is_hybrid_swa = self.tp_worker.is_hybrid_swa
+        self.is_hybrid_ssm = (
+            self.tp_worker.model_runner.hybrid_gdn_config is not None
+            or self.tp_worker.model_runner.mamba2_config is not None
+        )
+
+        if self.is_hybrid_swa:
+            self.sliding_window_size = self.tp_worker.sliding_window_size
+            self.full_tokens_per_layer, self.swa_tokens_per_layer = (
+                self.tp_worker.get_tokens_per_layer_info()
+            )
+
+        self.req_to_token_pool, self.token_to_kv_pool_allocator = (
+            self.tp_worker.get_memory_pool()
+        )
+
+        # Create cache
+        params = CacheInitParams(
+            disable=server_args.disable_radix_cache,
+            req_to_token_pool=self.req_to_token_pool,
+            token_to_kv_pool_allocator=self.token_to_kv_pool_allocator,
+            page_size=self.page_size,
+            is_eagle=self.spec_algorithm.is_eagle(),
+            tp_cache_group=(
+                self.attn_tp_cpu_group
+                if self.server_args.enable_dp_attention
+                else self.tp_cpu_group
+            ),
+            eviction_policy=server_args.radix_eviction_policy,
+            enable_metrics=self.enable_metrics,
+            enable_kv_cache_events=self.enable_kv_cache_events,
+            enable_mamba_extra_buffer=server_args.enable_mamba_extra_buffer(),
+        )
+
+        if (
+            server_args.chunked_prefill_size is not None
+            and server_args.disable_radix_cache
+        ):
+            if not self.is_hybrid_swa:
+                from sglang.srt.mem_cache.chunk_cache import ChunkCache
+
+                self.tree_cache = ChunkCache(params)
+            else:
+                from sglang.srt.mem_cache.chunk_cache import SWAChunkCache
+
+                params.sliding_window_size = self.model_config.sliding_window_size
+                params.attention_chunk_size = self.model_config.attention_chunk_size
+
+                self.tree_cache = SWAChunkCache(params)
+        else:
+
+            if envs.SGLANG_EXPERIMENTAL_CPP_RADIX_TREE.get():
+                # lazy import to avoid JIT overhead
+                from sglang.srt.mem_cache.radix_cache_cpp import RadixCacheCpp
+
+                logger.info("Using experimental C++ radix tree implementation.")
+                self.tree_cache = RadixCacheCpp(params=params, server_args=server_args)
+            elif self.enable_hierarchical_cache:
+                from sglang.srt.mem_cache.hiradix_cache import HiRadixCache
+
+                self.tree_cache = HiRadixCache(params=params, server_args=server_args)
+                self.tp_worker.register_hicache_layer_transfer_counter(
+                    self.tree_cache.cache_controller.layer_done_counter
+                )
+            elif self.is_hybrid_swa:
+                from sglang.srt.mem_cache.swa_radix_cache import SWARadixCache
+
+                self.tree_cache = SWARadixCache(
+                    params=params, sliding_window_size=self.sliding_window_size
+                )
+            elif self.is_hybrid_ssm:
+                from sglang.srt.mem_cache.mamba_radix_cache import MambaRadixCache
+
+                self.tree_cache = MambaRadixCache(params)
+            elif server_args.enable_lmcache:
+                from sglang.srt.mem_cache.storage.lmcache.lmc_radix_cache import (
+                    LMCRadixCache,
+                )
+
+                self.tree_cache = LMCRadixCache(
+                    params=params,
+                    model_config=self.model_config,
+                    tp_size=self.tp_size,
+                    rank=self.tp_rank,
+                    tp_group=self.tp_group,
+                )
+            else:
+                self.tree_cache = RadixCache(params)
+
+        if (
+            server_args.disaggregation_mode == "decode"
+            and server_args.disaggregation_decode_enable_offload_kvcache
+        ):
+            self.decode_offload_manager = DecodeKVCacheOffloadManager(
+                req_to_token_pool=self.req_to_token_pool,
+                token_to_kv_pool_allocator=self.token_to_kv_pool_allocator,
+                tp_group=params.tp_cache_group,
+                tree_cache=self.tree_cache,
+                server_args=self.server_args,
+            )
+        else:
+            self.decode_offload_manager = None
+
+        self.decode_mem_cache_buf_multiplier = (
+            1
+            if self.spec_algorithm.is_none()
+            else (
+                server_args.speculative_num_draft_tokens
+                + (
+                    (server_args.speculative_eagle_topk or 1)
+                    * (server_args.speculative_num_steps or 1)
+                )
+            )
+        )
+
+        embedding_cache_size = envs.SGLANG_VLM_CACHE_SIZE_MB.get()
+        init_mm_embedding_cache(embedding_cache_size * 1024 * 1024)
+
+    def init_running_status(self):
+        self.waiting_queue: List[Req] = []
+        # The running decoding batch for continuous batching
+        self.running_batch: ScheduleBatch = ScheduleBatch(reqs=[], batch_is_full=False)
+        # The current forward batch
+        self.cur_batch: Optional[ScheduleBatch] = None
+        # The current split prefill batch
+        self.split_prefill_batch: Optional[ScheduleBatch] = None
+        # The last forward batch
+        self.last_batch: Optional[ScheduleBatch] = None
+        self.forward_ct = 0
+        self.return_health_check_ct = 0
+        self.num_retracted_reqs: int = 0
+        self.num_paused_reqs: int = 0
+        self.sessions: Dict[str, Session] = {}
+        self.forward_sleep_time = None
+        self._engine_paused = False
+
+    def init_chunked_prefill(self):
+        # Init chunked prefill
+        self.chunked_prefill_size = self.server_args.chunked_prefill_size
+        if self.dllm_config is not None:
+            # We currently leverage chunked prefill to implement block diffusion
+            # for diffusion LLM.
+            self.chunked_prefill_size = self.dllm_config.block_size
+        if self.chunked_prefill_size <= 0:  # -1 means disable
+            self.chunked_prefill_size = None
+        self.chunked_req = None
+        self.is_mixed_chunk = (
+            self.chunked_prefill_size is not None
+            and self.server_args.enable_mixed_chunk
+        )
+
+        # Init the dynamic chunking predictor for PP
+        self.enable_dynamic_chunking = (
+            self.server_args.enable_dynamic_chunking and self.pp_size > 1
+        )
+        if self.enable_dynamic_chunking:
+            try:
+                self.profile_and_init_predictor()
+            except Exception as e:
+                logger.warning(
+                    f"[PP Dynamic Chunk] Failed to profile prefill latency: {e}. "
+                    "Dynamic chunking will be disabled."
+                )
+                self.enable_dynamic_chunking = False
+
+    def init_grammar_backend(self):
+        self.grammar_queue: List[Req] = []
+        if not self.server_args.skip_tokenizer_init:
+            self.grammar_backend = create_grammar_backend(
+                self.server_args,
+                self.tokenizer,
+                self.model_config.vocab_size,
+                self.model_config.hf_eos_token_id,
+            )
+        else:
+            self.grammar_backend = None
+
+    def init_schedule_policy(self):
+        # Init schedule policy and new token estimation
+        self.policy = SchedulePolicy(
+            self.schedule_policy,
+            self.tree_cache,
+            self.enable_hierarchical_cache,
+            self.enable_priority_scheduling,
+            self.schedule_low_priority_values_first,
+        )
+        self.schedule_enhancer = None
+        if SCHEDULER_DECREASE_PREFILL_IDLE:
+            self.schedule_enhancer = SchedulerEnhancer(
+                self.dp_size,
+                self.attn_tp_size,
+                self.tp_worker,
+                self.max_running_requests,
+                self.server_args,
+            )
+        # Enable preemption for priority scheduling.
+        self.try_preemption = self.enable_priority_scheduling
+        self.init_new_token_ratio = min(
+            envs.SGLANG_INIT_NEW_TOKEN_RATIO.get()
+            * self.server_args.schedule_conservativeness,
+            1.0,
+        )
+        self.min_new_token_ratio = min(
+            self.init_new_token_ratio * envs.SGLANG_MIN_NEW_TOKEN_RATIO_FACTOR.get(),
+            1.0,
+        )
+        self.new_token_ratio_decay = (
+            self.init_new_token_ratio - self.min_new_token_ratio
+        ) / envs.SGLANG_NEW_TOKEN_RATIO_DECAY_STEPS.get()
+        self.new_token_ratio = self.init_new_token_ratio
+
+    def init_watch_dog_memory_saver_input_blocker(self):
+        # Start watchdog thread
+        self.watchdog = create_scheduler_watchdog(
+            self, watchdog_timeout=self.server_args.watchdog_timeout
+        )
+        if (x := self.server_args.soft_watchdog_timeout) is not None:
+            self.soft_watchdog = create_scheduler_watchdog(
+                self, watchdog_timeout=x, soft=True
+            )
+
+        # Init memory saver, profiler and metric stats
+        self.memory_saver_adapter = TorchMemorySaverAdapter.create(
+            enable=self.server_args.enable_memory_saver
+        )
+        self.offload_tags = set()
+
+        # Init recv skipper and input blocker
+        self.recv_skipper = SchedulerRecvSkipper.maybe_create(self.server_args)
+        self.input_blocker = (
+            SchedulerInputBlocker(noop=self.attn_tp_rank != 0)
+            if get_bool_env_var("SGLANG_ENABLE_COLOCATED_BATCH_GEN")
+            else None
+        )
+
+        # Configure GC logger
+        if envs.SGLANG_LOG_GC.get():
+            configure_gc_logger()
+
+    def init_disaggregation(self):
+        self.disaggregation_mode = DisaggregationMode(
+            self.server_args.disaggregation_mode
+        )
+        self.transfer_backend = TransferBackend(
+            self.server_args.disaggregation_transfer_backend
+        )
+
+        if self.draft_worker is None or self.spec_algorithm.is_ngram():
+            draft_token_to_kv_pool = None
+        elif self.spec_algorithm.is_eagle() and self.enable_overlap:
+            if self.server_args.enable_multi_layer_eagle:
+                draft_runner = self.draft_worker.draft_worker.draft_runner_list[0]
+            else:
+                draft_runner = self.draft_worker.draft_worker.draft_runner
+            draft_token_to_kv_pool = draft_runner.token_to_kv_pool
+            model_config = draft_runner.model_config
+        else:
+            # todo: should we fix this when enabling mtp or it doesn't matter since we only enable mtp in decode node thus we don't transfer draft kvs between P and D?
+            draft_token_to_kv_pool = self.draft_worker.model_runner.token_to_kv_pool
+            model_config = self.draft_worker.model_config
+
+        if (
+            self.disaggregation_mode == DisaggregationMode.DECODE
+        ):  # *2 for the headroom.
+            buffer_size = (self.req_to_token_pool.size) * 2
+            self.req_to_metadata_buffer_idx_allocator = ReqToMetadataIdxAllocator(
+                buffer_size
+            )
+            self.disagg_metadata_buffers = MetadataBuffers(
+                buffer_size,
+                hidden_size=(
+                    model_config.hidden_size
+                    if self.spec_algorithm.is_eagle()
+                    else 16  # minimal padding size for RDMA
+                ),
+                hidden_states_dtype=(
+                    model_config.dtype
+                    if self.spec_algorithm.is_eagle()
+                    else torch.float32
+                ),
+                custom_mem_pool=self.token_to_kv_pool_allocator.get_kvcache().maybe_get_custom_mem_pool(),
+            )
+
+            # The decode requests polling kv cache
+            self.disagg_decode_transfer_queue = DecodeTransferQueue(
+                gloo_group=self.attn_tp_cpu_group,
+                req_to_metadata_buffer_idx_allocator=self.req_to_metadata_buffer_idx_allocator,
+                tp_rank=self.tp_rank,
+                metadata_buffers=self.disagg_metadata_buffers,
+                scheduler=self,
+                tree_cache=self.tree_cache,
+            )
+
+            # The decode requests pending for pre-allocation
+            self.disagg_decode_prealloc_queue = DecodePreallocQueue(
+                req_to_token_pool=self.req_to_token_pool,
+                token_to_kv_pool_allocator=self.token_to_kv_pool_allocator,
+                draft_token_to_kv_pool=draft_token_to_kv_pool,
+                req_to_metadata_buffer_idx_allocator=self.req_to_metadata_buffer_idx_allocator,
+                metadata_buffers=self.disagg_metadata_buffers,
+                scheduler=self,
+                transfer_queue=self.disagg_decode_transfer_queue,
+                tree_cache=self.tree_cache,
+                gloo_group=self.attn_tp_cpu_group,
+                tp_rank=self.tp_rank,
+                tp_size=self.tp_size,
+                dp_size=self.server_args.dp_size,
+                gpu_id=self.gpu_id,
+                bootstrap_port=self.server_args.disaggregation_bootstrap_port,
+                max_total_num_tokens=self.max_total_num_tokens,
+                prefill_pp_size=self.server_args.disaggregation_prefill_pp,
+                pp_rank=self.pp_rank,
+                num_reserved_decode_tokens=self.server_args.num_reserved_decode_tokens,
+                transfer_backend=self.transfer_backend,
+            )
+
+        elif self.disaggregation_mode == DisaggregationMode.PREFILL:
+            # *2 for the headroom.
+            buffer_size = self.max_running_requests * 2
+            self.req_to_metadata_buffer_idx_allocator = ReqToMetadataIdxAllocator(
+                buffer_size
+            )
+            self.disagg_metadata_buffers = MetadataBuffers(
+                buffer_size,
+                hidden_size=(
+                    model_config.hidden_size
+                    if self.spec_algorithm.is_eagle()
+                    else 16  # minimal padding size for RDMA
+                ),
+                hidden_states_dtype=(
+                    model_config.dtype
+                    if self.spec_algorithm.is_eagle()
+                    else torch.float32
+                ),
+                custom_mem_pool=self.token_to_kv_pool_allocator.get_kvcache().maybe_get_custom_mem_pool(),
+            )
+
+            self.disagg_prefill_bootstrap_queue = PrefillBootstrapQueue(
+                token_to_kv_pool=self.token_to_kv_pool_allocator.get_kvcache(),
+                draft_token_to_kv_pool=draft_token_to_kv_pool,
+                req_to_metadata_buffer_idx_allocator=self.req_to_metadata_buffer_idx_allocator,
+                metadata_buffers=self.disagg_metadata_buffers,
+                tp_rank=self.tp_rank,
+                tp_size=self.tp_size,
+                gpu_id=self.gpu_id,
+                bootstrap_port=self.server_args.disaggregation_bootstrap_port,
+                gloo_group=self.attn_tp_cpu_group,
+                max_total_num_tokens=self.max_total_num_tokens,
+                decode_tp_size=self.server_args.disaggregation_decode_tp,
+                decode_dp_size=self.server_args.disaggregation_decode_dp,
+                scheduler=self,
+                pp_rank=self.pp_rank,
+                pp_size=self.pp_size,
+                transfer_backend=self.transfer_backend,
+            )
+            # The prefill requests that are in the middle of kv sending
+            self.disagg_prefill_inflight_queue: List[Req] = []
+
+        # Init mm receiver for EPD disaggregation mode
+        if (
+            self.server_args.language_only
+            and self.server_args.encoder_transfer_backend == "zmq_to_scheduler"
+        ):
+            self.mm_receiver = MMReceiver(
+                self.server_args,
+                hf_config=self.model_config.hf_config,
+                tp_rank=self.tp_rank,
+                pp_rank=self.pp_rank,
+                tp_group=self.tp_group,
+            )
+
+    def init_overlap(self):
+        self.device_module = torch.get_device_module(self.device)
+        self.default_stream: CudaStream = self.device_module.current_stream()
+        if self.device == "cpu":
+            self.default_stream.synchronize = lambda: None  # No-op for CPU
+
+        self.forward_stream: CudaStream = self.device_module.Stream()
+        self.forward_stream_ctx: CudaStreamContext = self.device_module.stream(
+            self.forward_stream
+        )
+        self.copy_stream: CudaStream = self.device_module.Stream()
+        self.copy_stream_ctx: CudaStreamContext = self.device_module.stream(
+            self.copy_stream
+        )
+
+        if not self.enable_overlap:
+            self.future_map = None
+            return
+
+        self.future_map = FutureMap(
+            self.max_running_requests,
+            self.chunked_prefill_size,
+            self.model_config.context_len,
+            self.device,
+            self.spec_algorithm,
+        )
+        self.batch_record_buf = [None] * 2
+        self.batch_record_ct = 0
+
+    def init_deterministic_inference_config(self):
+        """Initialize deterministic inference configuration for different attention backends."""
+        if not self.server_args.enable_deterministic_inference:
+            self.truncation_align_size = None
+            return
+
+        backend_sizes = {
+            "flashinfer": ("SGLANG_FLASHINFER_PREFILL_SPLIT_TILE_SIZE", 4096),
+            "triton": ("SGLANG_TRITON_PREFILL_TRUNCATION_ALIGN_SIZE", 4096),
+        }
+        env_var, default_size = backend_sizes.get(
+            self.server_args.attention_backend, (None, None)
+        )
+        self.truncation_align_size = (
+            get_int_env_var(env_var, default_size) if env_var else None
+        )
+
+    def init_request_dispatcher(self):
         self._request_dispatcher = TypeBasedDispatcher(
             [
                 (TokenizedGenerateReqInput, self.handle_generate_request),
@@ -411,711 +1068,6 @@
                 (PauseGenerationReqInput, self.pause_generation),
                 (ContinueGenerationReqInput, self.continue_generation),
             ]
-=======
-        self.init_request_dispatcher()
-
-    def init_model_config(self):
-        self.model_config = ModelConfig.from_server_args(self.server_args)
-        self.dllm_config = (  # For diffusion LLM
-            DllmConfig.from_server_args(self.server_args)
-            if self.server_args.dllm_algorithm is not None
-            else None
->>>>>>> de2799f3
-        )
-
-    def init_ipc_channels(self, port_args: PortArgs):
-        context = zmq.Context(2)
-        self.idle_sleeper = None
-
-        if self.pp_rank == 0 and self.attn_tp_rank == 0:
-            self.recv_from_tokenizer = get_zmq_socket(
-                context, zmq.PULL, port_args.scheduler_input_ipc_name, False
-            )
-            self.recv_from_rpc = get_zmq_socket(
-                context, zmq.DEALER, port_args.rpc_ipc_name, False
-            )
-
-            send_to_tokenizer = get_zmq_socket(
-                context, zmq.PUSH, port_args.tokenizer_ipc_name, False
-            )
-            if self.server_args.skip_tokenizer_init:
-                # Directly send to the TokenizerManager
-                send_to_detokenizer = get_zmq_socket(
-                    context, zmq.PUSH, port_args.tokenizer_ipc_name, False
-                )
-            else:
-                # Send to the DetokenizerManager
-                send_to_detokenizer = get_zmq_socket(
-                    context, zmq.PUSH, port_args.detokenizer_ipc_name, False
-                )
-
-            self.send_to_tokenizer = SenderWrapper(send_to_tokenizer)
-            self.send_to_detokenizer = SenderWrapper(send_to_detokenizer)
-
-            if self.server_args.sleep_on_idle:
-                self.idle_sleeper = IdleSleeper(
-                    [
-                        self.recv_from_tokenizer,
-                        self.recv_from_rpc,
-                    ]
-                )
-        else:
-            self.recv_from_tokenizer = None
-            self.recv_from_rpc = None
-            self.send_to_tokenizer = SenderWrapper(None)
-            self.send_to_detokenizer = SenderWrapper(None)
-
-        if self.current_scheduler_metrics_enabled:
-            self.send_metrics_from_scheduler = get_zmq_socket(
-                context, zmq.PUSH, port_args.metrics_ipc_name, False
-            )
-
-    def init_tokenizer(self):
-        server_args = self.server_args
-        self.is_generation = self.model_config.is_generation
-
-        if server_args.skip_tokenizer_init:
-            self.tokenizer = self.processor = None
-        else:
-            if self.model_config.is_multimodal:
-                self.processor = get_processor(
-                    server_args.tokenizer_path,
-                    tokenizer_mode=server_args.tokenizer_mode,
-                    trust_remote_code=server_args.trust_remote_code,
-                    revision=server_args.revision,
-                    use_fast=not server_args.disable_fast_image_processor,
-                )
-                self.tokenizer = get_tokenizer_from_processor(self.processor)
-            else:
-                self.tokenizer = get_tokenizer(
-                    server_args.tokenizer_path,
-                    tokenizer_mode=server_args.tokenizer_mode,
-                    trust_remote_code=server_args.trust_remote_code,
-                    revision=server_args.revision,
-                )
-
-        # Set reasoning_parser and think_end_id if --reasoning_parser is enabled
-        if self.server_args.reasoning_parser and self.tokenizer:
-            reasoning_parser = ReasoningParser(
-                model_type=self.server_args.reasoning_parser, stream_reasoning=False
-            )
-            self.tokenizer.think_end_id = self.tokenizer.encode(
-                reasoning_parser.detector.think_end_token, add_special_tokens=False
-            )[0]
-
-    def init_moe_gemm_config(self):
-        if hasattr(self.model_config.hf_config, "num_experts_per_tok"):
-            initialize_moe_config(self.server_args)
-
-        # Initialize GEMM-related configuration (currently FP8 Blockwise GEMM backend).
-        # Other GEMM backends (e.g. FP4, BF16, etc.) can be added here in the future.
-        # This is needed for FP8 quantization.
-        initialize_fp8_gemm_config(self.server_args)
-
-        # This must be called after initialize_moe_config
-        self.require_mlp_sync = require_mlp_sync(self.server_args)
-
-    def init_model_worker(self):
-        from sglang.srt.managers.tp_worker import TpModelWorker
-
-        self.tp_worker = TpModelWorker(
-            server_args=self.server_args,
-            gpu_id=self.gpu_id,
-            tp_rank=self.tp_rank,
-            moe_ep_rank=self.moe_ep_rank,
-            pp_rank=self.pp_rank,
-            dp_rank=self.dp_rank,
-            nccl_port=self.nccl_port,
-        )
-
-        # Launch a draft worker for speculative decoding
-        draft_worker_kwargs = dict(
-            server_args=self.server_args,
-            gpu_id=self.gpu_id,
-            tp_rank=self.tp_rank,
-            moe_ep_rank=self.moe_ep_rank,
-            nccl_port=self.nccl_port,
-            target_worker=self.tp_worker,
-            dp_rank=self.dp_rank,
-        )
-
-        if self.server_args.speculative_draft_load_format is not None:
-            self.server_args.load_format = (
-                self.server_args.speculative_draft_load_format
-            )
-            logger.info(
-                f"Using draft model load_format: '{self.server_args.speculative_draft_load_format}'"
-            )
-
-        # Draft workers are looked up via `SpeculativeAlgorithm` registry; new
-        # algorithms should register their factory instead of patching this code.
-        if self.spec_algorithm.is_eagle():
-            draft_worker_kwargs["enable_overlap"] = self.enable_overlap
-
-        # FIXME: refactor the draft worker registration logic
-        if self.server_args.enable_multi_layer_eagle:
-            if self.enable_overlap:
-                from sglang.srt.speculative.multi_layer_eagle_worker_v2 import (
-                    MultiLayerEagleWorkerV2,
-                )
-
-                self.draft_worker = MultiLayerEagleWorkerV2(
-                    gpu_id=self.gpu_id,
-                    tp_rank=self.tp_rank,
-                    moe_ep_rank=self.moe_ep_rank,
-                    server_args=self.server_args,
-                    nccl_port=self.nccl_port,
-                    target_worker=self.tp_worker,
-                    dp_rank=self.dp_rank,
-                )
-            else:
-                from sglang.srt.speculative.multi_layer_eagle_worker import (
-                    MultiLayerEagleWorker,
-                )
-
-                self.draft_worker = MultiLayerEagleWorker(
-                    gpu_id=self.gpu_id,
-                    tp_rank=self.tp_rank,
-                    moe_ep_rank=self.moe_ep_rank,
-                    server_args=self.server_args,
-                    nccl_port=self.nccl_port,
-                    target_worker=self.tp_worker,
-                    dp_rank=self.dp_rank,
-                )
-        else:
-            self.draft_worker = self.spec_algorithm.create_draft_worker(
-                **draft_worker_kwargs
-            )
-
-        # Dispatch the model worker
-        if self.spec_algorithm.is_none():
-            self.model_worker = self.tp_worker
-        else:
-            self.model_worker = self.draft_worker
-
-        # Get token and memory info from the model worker
-        (
-            self.max_total_num_tokens,
-            self.max_prefill_tokens,
-            self.max_running_requests,
-            self.max_queued_requests,
-            self.max_req_len,
-            self.max_req_input_len,
-            self.random_seed,
-            self.device,
-            _,
-            _,
-            _,
-        ) = self.tp_worker.get_worker_info()
-        if get_global_server_args().pp_max_micro_batch_size is None:
-            get_global_server_args().pp_max_micro_batch_size = max(
-                self.max_running_requests // self.pp_size, 1
-            )
-
-        self.tp_group = self.tp_worker.get_tp_group()
-        self.tp_cpu_group = self.tp_group.cpu_group
-        self.attn_tp_group = self.tp_worker.get_attention_tp_group()
-        self.attn_tp_cpu_group = self.tp_worker.get_attention_tp_cpu_group()
-        self.pp_group = get_pp_group()
-        self.world_group = get_world_group()
-
-        # With DP attention enabled, the entry rank is attn_tp_rank==0;
-        # otherwise the entry rank is TP group local rank 0.
-        # For #11910, use the CPU communication group to broadcast VLM Python objects,
-        # avoiding any coupling with CUDA streams/devices.
-        if self.server_args.enable_dp_attention:
-            self.cpu_group = self.attn_tp_cpu_group
-            self.entry_rank = self.attn_tp_group.first_rank
-            self.is_entry_rank = self.attn_tp_rank == 0
-        else:
-            self.cpu_group = self.tp_cpu_group
-            self.entry_rank = self.tp_group.first_rank
-            self.is_entry_rank = self.tp_group.rank_in_group == 0
-
-        self.pad_input_ids_func = self.tp_worker.get_pad_input_ids_func()
-        set_random_seed(self.random_seed)
-
-        # Print debug info
-        if self.tp_rank == 0:
-            avail_mem = get_available_gpu_memory(
-                self.device, self.gpu_id, empty_cache=False
-            )
-            logger.info(
-                f"max_total_num_tokens={self.max_total_num_tokens}, "
-                f"chunked_prefill_size={self.server_args.chunked_prefill_size}, "
-                f"max_prefill_tokens={self.max_prefill_tokens}, "
-                f"max_running_requests={self.max_running_requests}, "
-                f"context_len={self.model_config.context_len}, "
-                f"{'available_cpu_mem' if self.device == 'cpu' else 'available_gpu_mem'}={avail_mem:.2f} GB"
-            )
-
-    def init_cache_with_memory_pool(self):
-        server_args = self.server_args
-
-        # Hybrid memory pool
-        self.is_hybrid_swa = self.tp_worker.is_hybrid_swa
-        self.is_hybrid_ssm = (
-            self.tp_worker.model_runner.hybrid_gdn_config is not None
-            or self.tp_worker.model_runner.mamba2_config is not None
-        )
-
-        if self.is_hybrid_swa:
-            self.sliding_window_size = self.tp_worker.sliding_window_size
-            self.full_tokens_per_layer, self.swa_tokens_per_layer = (
-                self.tp_worker.get_tokens_per_layer_info()
-            )
-
-        self.req_to_token_pool, self.token_to_kv_pool_allocator = (
-            self.tp_worker.get_memory_pool()
-        )
-
-        # Create cache
-        params = CacheInitParams(
-            disable=server_args.disable_radix_cache,
-            req_to_token_pool=self.req_to_token_pool,
-            token_to_kv_pool_allocator=self.token_to_kv_pool_allocator,
-            page_size=self.page_size,
-            is_eagle=self.spec_algorithm.is_eagle(),
-            tp_cache_group=(
-                self.attn_tp_cpu_group
-                if self.server_args.enable_dp_attention
-                else self.tp_cpu_group
-            ),
-            eviction_policy=server_args.radix_eviction_policy,
-            enable_metrics=self.enable_metrics,
-            enable_kv_cache_events=self.enable_kv_cache_events,
-            enable_mamba_extra_buffer=server_args.enable_mamba_extra_buffer(),
-        )
-
-        if (
-            server_args.chunked_prefill_size is not None
-            and server_args.disable_radix_cache
-        ):
-            if not self.is_hybrid_swa:
-                from sglang.srt.mem_cache.chunk_cache import ChunkCache
-
-                self.tree_cache = ChunkCache(params)
-            else:
-                from sglang.srt.mem_cache.chunk_cache import SWAChunkCache
-
-                params.sliding_window_size = self.model_config.sliding_window_size
-                params.attention_chunk_size = self.model_config.attention_chunk_size
-
-                self.tree_cache = SWAChunkCache(params)
-        else:
-
-            if envs.SGLANG_EXPERIMENTAL_CPP_RADIX_TREE.get():
-                # lazy import to avoid JIT overhead
-                from sglang.srt.mem_cache.radix_cache_cpp import RadixCacheCpp
-
-                logger.info("Using experimental C++ radix tree implementation.")
-                self.tree_cache = RadixCacheCpp(params=params, server_args=server_args)
-            elif self.enable_hierarchical_cache:
-                from sglang.srt.mem_cache.hiradix_cache import HiRadixCache
-
-                self.tree_cache = HiRadixCache(params=params, server_args=server_args)
-                self.tp_worker.register_hicache_layer_transfer_counter(
-                    self.tree_cache.cache_controller.layer_done_counter
-                )
-            elif self.is_hybrid_swa:
-                from sglang.srt.mem_cache.swa_radix_cache import SWARadixCache
-
-                self.tree_cache = SWARadixCache(
-                    params=params, sliding_window_size=self.sliding_window_size
-                )
-            elif self.is_hybrid_ssm:
-                from sglang.srt.mem_cache.mamba_radix_cache import MambaRadixCache
-
-                self.tree_cache = MambaRadixCache(params)
-            elif server_args.enable_lmcache:
-                from sglang.srt.mem_cache.storage.lmcache.lmc_radix_cache import (
-                    LMCRadixCache,
-                )
-
-                self.tree_cache = LMCRadixCache(
-                    params=params,
-                    model_config=self.model_config,
-                    tp_size=self.tp_size,
-                    rank=self.tp_rank,
-                    tp_group=self.tp_group,
-                )
-            else:
-                self.tree_cache = RadixCache(params)
-
-        if (
-            server_args.disaggregation_mode == "decode"
-            and server_args.disaggregation_decode_enable_offload_kvcache
-        ):
-            self.decode_offload_manager = DecodeKVCacheOffloadManager(
-                req_to_token_pool=self.req_to_token_pool,
-                token_to_kv_pool_allocator=self.token_to_kv_pool_allocator,
-                tp_group=params.tp_cache_group,
-                tree_cache=self.tree_cache,
-                server_args=self.server_args,
-            )
-        else:
-            self.decode_offload_manager = None
-
-        self.decode_mem_cache_buf_multiplier = (
-            1
-            if self.spec_algorithm.is_none()
-            else (
-                server_args.speculative_num_draft_tokens
-                + (
-                    (server_args.speculative_eagle_topk or 1)
-                    * (server_args.speculative_num_steps or 1)
-                )
-            )
-        )
-
-        embedding_cache_size = envs.SGLANG_VLM_CACHE_SIZE_MB.get()
-        init_mm_embedding_cache(embedding_cache_size * 1024 * 1024)
-
-    def init_running_status(self):
-        self.waiting_queue: List[Req] = []
-        # The running decoding batch for continuous batching
-        self.running_batch: ScheduleBatch = ScheduleBatch(reqs=[], batch_is_full=False)
-        # The current forward batch
-        self.cur_batch: Optional[ScheduleBatch] = None
-        # The current split prefill batch
-        self.split_prefill_batch: Optional[ScheduleBatch] = None
-        # The last forward batch
-        self.last_batch: Optional[ScheduleBatch] = None
-        self.forward_ct = 0
-        self.return_health_check_ct = 0
-        self.num_retracted_reqs: int = 0
-        self.num_paused_reqs: int = 0
-        self.sessions: Dict[str, Session] = {}
-        self.forward_sleep_time = None
-        self._engine_paused = False
-
-    def init_chunked_prefill(self):
-        # Init chunked prefill
-        self.chunked_prefill_size = self.server_args.chunked_prefill_size
-        if self.dllm_config is not None:
-            # We currently leverage chunked prefill to implement block diffusion
-            # for diffusion LLM.
-            self.chunked_prefill_size = self.dllm_config.block_size
-        if self.chunked_prefill_size <= 0:  # -1 means disable
-            self.chunked_prefill_size = None
-        self.chunked_req = None
-        self.is_mixed_chunk = (
-            self.chunked_prefill_size is not None
-            and self.server_args.enable_mixed_chunk
-        )
-
-        # Init the dynamic chunking predictor for PP
-        self.enable_dynamic_chunking = (
-            self.server_args.enable_dynamic_chunking and self.pp_size > 1
-        )
-        if self.enable_dynamic_chunking:
-            try:
-                self.profile_and_init_predictor()
-            except Exception as e:
-                logger.warning(
-                    f"[PP Dynamic Chunk] Failed to profile prefill latency: {e}. "
-                    "Dynamic chunking will be disabled."
-                )
-                self.enable_dynamic_chunking = False
-
-    def init_grammar_backend(self):
-        self.grammar_queue: List[Req] = []
-        if not self.server_args.skip_tokenizer_init:
-            self.grammar_backend = create_grammar_backend(
-                self.server_args,
-                self.tokenizer,
-                self.model_config.vocab_size,
-                self.model_config.hf_eos_token_id,
-            )
-        else:
-            self.grammar_backend = None
-
-    def init_schedule_policy(self):
-        # Init schedule policy and new token estimation
-        self.policy = SchedulePolicy(
-            self.schedule_policy,
-            self.tree_cache,
-            self.enable_hierarchical_cache,
-            self.enable_priority_scheduling,
-            self.schedule_low_priority_values_first,
-        )
-        self.schedule_enhancer = None
-        if SCHEDULER_DECREASE_PREFILL_IDLE:
-            self.schedule_enhancer = SchedulerEnhancer(
-                self.dp_size,
-                self.attn_tp_size,
-                self.tp_worker,
-                self.max_running_requests,
-                self.server_args,
-            )
-        # Enable preemption for priority scheduling.
-        self.try_preemption = self.enable_priority_scheduling
-        self.init_new_token_ratio = min(
-            envs.SGLANG_INIT_NEW_TOKEN_RATIO.get()
-            * self.server_args.schedule_conservativeness,
-            1.0,
-        )
-        self.min_new_token_ratio = min(
-            self.init_new_token_ratio * envs.SGLANG_MIN_NEW_TOKEN_RATIO_FACTOR.get(),
-            1.0,
-        )
-        self.new_token_ratio_decay = (
-            self.init_new_token_ratio - self.min_new_token_ratio
-        ) / envs.SGLANG_NEW_TOKEN_RATIO_DECAY_STEPS.get()
-        self.new_token_ratio = self.init_new_token_ratio
-
-    def init_watch_dog_memory_saver_input_blocker(self):
-        # Start watchdog thread
-        self.watchdog = create_scheduler_watchdog(
-            self, watchdog_timeout=self.server_args.watchdog_timeout
-        )
-        if (x := self.server_args.soft_watchdog_timeout) is not None:
-            self.soft_watchdog = create_scheduler_watchdog(
-                self, watchdog_timeout=x, soft=True
-            )
-
-        # Init memory saver, profiler and metric stats
-        self.memory_saver_adapter = TorchMemorySaverAdapter.create(
-            enable=self.server_args.enable_memory_saver
-        )
-        self.offload_tags = set()
-
-        # Init recv skipper and input blocker
-        self.recv_skipper = SchedulerRecvSkipper.maybe_create(self.server_args)
-        self.input_blocker = (
-            SchedulerInputBlocker(noop=self.attn_tp_rank != 0)
-            if get_bool_env_var("SGLANG_ENABLE_COLOCATED_BATCH_GEN")
-            else None
-        )
-
-        # Configure GC logger
-        if envs.SGLANG_LOG_GC.get():
-            configure_gc_logger()
-
-    def init_disaggregation(self):
-        self.disaggregation_mode = DisaggregationMode(
-            self.server_args.disaggregation_mode
-        )
-        self.transfer_backend = TransferBackend(
-            self.server_args.disaggregation_transfer_backend
-        )
-
-        if self.draft_worker is None or self.spec_algorithm.is_ngram():
-            draft_token_to_kv_pool = None
-        elif self.spec_algorithm.is_eagle() and self.enable_overlap:
-            if self.server_args.enable_multi_layer_eagle:
-                draft_runner = self.draft_worker.draft_worker.draft_runner_list[0]
-            else:
-                draft_runner = self.draft_worker.draft_worker.draft_runner
-            draft_token_to_kv_pool = draft_runner.token_to_kv_pool
-            model_config = draft_runner.model_config
-        else:
-            # todo: should we fix this when enabling mtp or it doesn't matter since we only enable mtp in decode node thus we don't transfer draft kvs between P and D?
-            draft_token_to_kv_pool = self.draft_worker.model_runner.token_to_kv_pool
-            model_config = self.draft_worker.model_config
-
-        if (
-            self.disaggregation_mode == DisaggregationMode.DECODE
-        ):  # *2 for the headroom.
-            buffer_size = (self.req_to_token_pool.size) * 2
-            self.req_to_metadata_buffer_idx_allocator = ReqToMetadataIdxAllocator(
-                buffer_size
-            )
-            self.disagg_metadata_buffers = MetadataBuffers(
-                buffer_size,
-                hidden_size=(
-                    model_config.hidden_size
-                    if self.spec_algorithm.is_eagle()
-                    else 16  # minimal padding size for RDMA
-                ),
-                hidden_states_dtype=(
-                    model_config.dtype
-                    if self.spec_algorithm.is_eagle()
-                    else torch.float32
-                ),
-                custom_mem_pool=self.token_to_kv_pool_allocator.get_kvcache().maybe_get_custom_mem_pool(),
-            )
-
-            # The decode requests polling kv cache
-            self.disagg_decode_transfer_queue = DecodeTransferQueue(
-                gloo_group=self.attn_tp_cpu_group,
-                req_to_metadata_buffer_idx_allocator=self.req_to_metadata_buffer_idx_allocator,
-                tp_rank=self.tp_rank,
-                metadata_buffers=self.disagg_metadata_buffers,
-                scheduler=self,
-                tree_cache=self.tree_cache,
-            )
-
-            # The decode requests pending for pre-allocation
-            self.disagg_decode_prealloc_queue = DecodePreallocQueue(
-                req_to_token_pool=self.req_to_token_pool,
-                token_to_kv_pool_allocator=self.token_to_kv_pool_allocator,
-                draft_token_to_kv_pool=draft_token_to_kv_pool,
-                req_to_metadata_buffer_idx_allocator=self.req_to_metadata_buffer_idx_allocator,
-                metadata_buffers=self.disagg_metadata_buffers,
-                scheduler=self,
-                transfer_queue=self.disagg_decode_transfer_queue,
-                tree_cache=self.tree_cache,
-                gloo_group=self.attn_tp_cpu_group,
-                tp_rank=self.tp_rank,
-                tp_size=self.tp_size,
-                dp_size=self.server_args.dp_size,
-                gpu_id=self.gpu_id,
-                bootstrap_port=self.server_args.disaggregation_bootstrap_port,
-                max_total_num_tokens=self.max_total_num_tokens,
-                prefill_pp_size=self.server_args.disaggregation_prefill_pp,
-                pp_rank=self.pp_rank,
-                num_reserved_decode_tokens=self.server_args.num_reserved_decode_tokens,
-                transfer_backend=self.transfer_backend,
-            )
-
-        elif self.disaggregation_mode == DisaggregationMode.PREFILL:
-            # *2 for the headroom.
-            buffer_size = self.max_running_requests * 2
-            self.req_to_metadata_buffer_idx_allocator = ReqToMetadataIdxAllocator(
-                buffer_size
-            )
-            self.disagg_metadata_buffers = MetadataBuffers(
-                buffer_size,
-                hidden_size=(
-                    model_config.hidden_size
-                    if self.spec_algorithm.is_eagle()
-                    else 16  # minimal padding size for RDMA
-                ),
-                hidden_states_dtype=(
-                    model_config.dtype
-                    if self.spec_algorithm.is_eagle()
-                    else torch.float32
-                ),
-                custom_mem_pool=self.token_to_kv_pool_allocator.get_kvcache().maybe_get_custom_mem_pool(),
-            )
-
-            self.disagg_prefill_bootstrap_queue = PrefillBootstrapQueue(
-                token_to_kv_pool=self.token_to_kv_pool_allocator.get_kvcache(),
-                draft_token_to_kv_pool=draft_token_to_kv_pool,
-                req_to_metadata_buffer_idx_allocator=self.req_to_metadata_buffer_idx_allocator,
-                metadata_buffers=self.disagg_metadata_buffers,
-                tp_rank=self.tp_rank,
-                tp_size=self.tp_size,
-                gpu_id=self.gpu_id,
-                bootstrap_port=self.server_args.disaggregation_bootstrap_port,
-                gloo_group=self.attn_tp_cpu_group,
-                max_total_num_tokens=self.max_total_num_tokens,
-                decode_tp_size=self.server_args.disaggregation_decode_tp,
-                decode_dp_size=self.server_args.disaggregation_decode_dp,
-                scheduler=self,
-                pp_rank=self.pp_rank,
-                pp_size=self.pp_size,
-                transfer_backend=self.transfer_backend,
-            )
-            # The prefill requests that are in the middle of kv sending
-            self.disagg_prefill_inflight_queue: List[Req] = []
-
-        # Init mm receiver for EPD disaggregation mode
-        if (
-            self.server_args.language_only
-            and self.server_args.encoder_transfer_backend == "zmq_to_scheduler"
-        ):
-            self.mm_receiver = MMReceiver(
-                self.server_args,
-                hf_config=self.model_config.hf_config,
-                tp_rank=self.tp_rank,
-                pp_rank=self.pp_rank,
-                tp_group=self.tp_group,
-            )
-
-    def init_overlap(self):
-        self.device_module = torch.get_device_module(self.device)
-        self.default_stream: CudaStream = self.device_module.current_stream()
-        if self.device == "cpu":
-            self.default_stream.synchronize = lambda: None  # No-op for CPU
-
-        self.forward_stream: CudaStream = self.device_module.Stream()
-        self.forward_stream_ctx: CudaStreamContext = self.device_module.stream(
-            self.forward_stream
-        )
-        self.copy_stream: CudaStream = self.device_module.Stream()
-        self.copy_stream_ctx: CudaStreamContext = self.device_module.stream(
-            self.copy_stream
-        )
-
-        if not self.enable_overlap:
-            self.future_map = None
-            return
-
-        self.future_map = FutureMap(
-            self.max_running_requests,
-            self.chunked_prefill_size,
-            self.model_config.context_len,
-            self.device,
-            self.spec_algorithm,
-        )
-        self.batch_record_buf = [None] * 2
-        self.batch_record_ct = 0
-
-    def init_deterministic_inference_config(self):
-        """Initialize deterministic inference configuration for different attention backends."""
-        if not self.server_args.enable_deterministic_inference:
-            self.truncation_align_size = None
-            return
-
-        backend_sizes = {
-            "flashinfer": ("SGLANG_FLASHINFER_PREFILL_SPLIT_TILE_SIZE", 4096),
-            "triton": ("SGLANG_TRITON_PREFILL_TRUNCATION_ALIGN_SIZE", 4096),
-        }
-        env_var, default_size = backend_sizes.get(
-            self.server_args.attention_backend, (None, None)
-        )
-        self.truncation_align_size = (
-            get_int_env_var(env_var, default_size) if env_var else None
-        )
-
-    def init_request_dispatcher(self):
-        self._request_dispatcher = TypeBasedDispatcher(
-            [
-                (TokenizedGenerateReqInput, self.handle_generate_request),
-                (TokenizedEmbeddingReqInput, self.handle_embedding_request),
-                (BatchTokenizedGenerateReqInput, self.handle_batch_generate_request),
-                (BatchTokenizedEmbeddingReqInput, self.handle_batch_embedding_request),
-                (FlushCacheReqInput, self.flush_cache_wrapped),
-                (ClearHiCacheReqInput, self.clear_hicache_storage_wrapped),
-                (AbortReq, self.abort_request),
-                (OpenSessionReqInput, self.open_session),
-                (CloseSessionReqInput, self.close_session),
-                (UpdateWeightFromDiskReqInput, self.update_weights_from_disk),
-                (InitWeightsUpdateGroupReqInput, self.init_weights_update_group),
-                (DestroyWeightsUpdateGroupReqInput, self.destroy_weights_update_group),
-                (
-                    InitWeightsSendGroupForRemoteInstanceReqInput,
-                    self.init_weights_send_group_for_remote_instance,
-                ),
-                (
-                    SendWeightsToRemoteInstanceReqInput,
-                    self.send_weights_to_remote_instance,
-                ),
-                (
-                    UpdateWeightsFromDistributedReqInput,
-                    self.update_weights_from_distributed,
-                ),
-                (UpdateWeightsFromTensorReqInput, self.update_weights_from_tensor),
-                (UpdateWeightsFromIPCReqInput, self.update_weights_from_ipc),
-                (GetWeightsByNameReqInput, self.get_weights_by_name),
-                (ReleaseMemoryOccupationReqInput, self.release_memory_occupation),
-                (ResumeMemoryOccupationReqInput, self.resume_memory_occupation),
-                (CheckWeightsReqInput, self.check_weights),
-                (SlowDownReqInput, self.slow_down),
-                (ProfileReq, self.profile),
-                (FreezeGCReq, self.handle_freeze_gc),
-                (GetInternalStateReq, self.get_internal_state),
-                (SetInternalStateReq, self.set_internal_state),
-                (RpcReqInput, self.handle_rpc_request),
-                (ExpertDistributionReq, self.expert_distribution_handle),
-                (LoadLoRAAdapterReqInput, self.load_lora_adapter),
-                (UnloadLoRAAdapterReqInput, self.unload_lora_adapter),
-                (GetLoadReqInput, self.get_load),
-                (PauseGenerationReqInput, self.pause_generation),
-                (ContinueGenerationReqInput, self.continue_generation),
-            ]
         )
 
     @DynamicGradMode()
