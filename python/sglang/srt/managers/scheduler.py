# Copyright 2023-2024 SGLang Team
# Licensed under the Apache License, Version 2.0 (the "License");
# you may not use this file except in compliance with the License.
# You may obtain a copy of the License at
#
#     http://www.apache.org/licenses/LICENSE-2.0
#
# Unless required by applicable law or agreed to in writing, software
# distributed under the License is distributed on an "AS IS" BASIS,
# WITHOUT WARRANTIES OR CONDITIONS OF ANY KIND, either express or implied.
# See the License for the specific language governing permissions and
# limitations under the License.
# ==============================================================================
"""A scheduler that manages a tensor parallel GPU worker."""

import faulthandler
import logging
import os
import signal
import sys
import threading
import time
import warnings
from collections import defaultdict, deque
from concurrent import futures
from dataclasses import dataclass
from http import HTTPStatus
from types import SimpleNamespace
from typing import Dict, List, Optional, Tuple, Union

import psutil
import setproctitle
import torch
import zmq
from torch.distributed import barrier

from sglang.global_config import global_config
from sglang.srt.configs.model_config import ModelConfig
from sglang.srt.constrained.base_grammar_backend import create_grammar_backend
from sglang.srt.hf_transformers_utils import get_processor, get_tokenizer
from sglang.srt.layers.dp_attention import compute_dp_attention_world_info
from sglang.srt.layers.logits_processor import LogitsProcessorOutput
from sglang.srt.managers.io_struct import (
    AbortReq,
    CloseSessionReqInput,
    FlushCacheReq,
    GetInternalStateReq,
    GetInternalStateReqOutput,
    GetWeightsByNameReqInput,
    GetWeightsByNameReqOutput,
    HealthCheckOutput,
    InitWeightsUpdateGroupReqInput,
    InitWeightsUpdateGroupReqOutput,
    OpenSessionReqInput,
    OpenSessionReqOutput,
    ProfileReq,
    ProfileReqOutput,
    ProfileReqType,
    ReleaseMemoryOccupationReqInput,
    ReleaseMemoryOccupationReqOutput,
    ResumeMemoryOccupationReqInput,
    ResumeMemoryOccupationReqOutput,
    RpcReqInput,
    RpcReqOutput,
    SetInternalStateReq,
    SetInternalStateReqOutput,
    TokenizedEmbeddingReqInput,
    TokenizedGenerateReqInput,
    UpdateWeightFromDiskReqInput,
    UpdateWeightFromDiskReqOutput,
    UpdateWeightsFromDistributedReqInput,
    UpdateWeightsFromDistributedReqOutput,
    UpdateWeightsFromTensorReqInput,
    UpdateWeightsFromTensorReqOutput,
)
from sglang.srt.managers.schedule_batch import (
    FINISH_ABORT,
    ImageInputs,
    Req,
    ScheduleBatch,
    global_server_args_dict,
)
from sglang.srt.managers.schedule_policy import (
    AddReqResult,
    PrefillAdder,
    SchedulePolicy,
)
from sglang.srt.managers.scheduler_output_processor_mixin import (
    SchedulerOutputProcessorMixin,
)
from sglang.srt.managers.session_controller import Session
from sglang.srt.managers.tp_worker import TpModelWorker
from sglang.srt.managers.tp_worker_overlap_thread import TpModelWorkerClient
from sglang.srt.managers.utils import validate_input_length
from sglang.srt.mem_cache.chunk_cache import ChunkCache
from sglang.srt.mem_cache.hiradix_cache import HiRadixCache
from sglang.srt.mem_cache.radix_cache import RadixCache
from sglang.srt.metrics.collector import SchedulerMetricsCollector, SchedulerStats
from sglang.srt.model_executor.forward_batch_info import ForwardBatch, ForwardMode
from sglang.srt.server_args import PortArgs, ServerArgs
from sglang.srt.speculative.spec_info import SpeculativeAlgorithm
from sglang.srt.torch_memory_saver_adapter import TorchMemorySaverAdapter
from sglang.srt.utils import (
    DynamicGradMode,
    broadcast_pyobj,
    configure_logger,
    crash_on_warnings,
    get_bool_env_var,
    get_zmq_socket,
    kill_itself_when_parent_died,
    pyspy_dump_schedulers,
    set_gpu_proc_affinity,
    set_random_seed,
    suppress_other_loggers,
)
from sglang.utils import TypeBasedDispatcher, get_exception_traceback

logger = logging.getLogger(__name__)

# Test retract decode for debugging purposes
TEST_RETRACT = get_bool_env_var("SGLANG_TEST_RETRACT")
RECORD_STEP_TIME = get_bool_env_var("SGLANG_RECORD_STEP_TIME")


@dataclass
class GenerationBatchResult:
    logits_output: LogitsProcessorOutput
    next_token_ids: List[int]
    extend_input_len_per_req: List[int]
    extend_logprob_start_len_per_req: List[int]
    bid: int


@dataclass
class EmbeddingBatchResult:
    embeddings: torch.Tensor
    bid: int


class Scheduler(SchedulerOutputProcessorMixin):
    """A scheduler that manages a tensor parallel GPU worker."""

    def __init__(
        self,
        server_args: ServerArgs,
        port_args: PortArgs,
        gpu_id: int,
        tp_rank: int,
        dp_rank: Optional[int],
    ):
        # Parse args
        self.server_args = server_args
        self.tp_rank = tp_rank
        self.tp_size = server_args.tp_size
        self.schedule_policy = server_args.schedule_policy
        self.lora_paths = server_args.lora_paths
        self.max_loras_per_batch = server_args.max_loras_per_batch
        self.enable_overlap = not server_args.disable_overlap_schedule
        self.skip_tokenizer_init = server_args.skip_tokenizer_init
        self.enable_metrics = server_args.enable_metrics
        self.stream_interval = server_args.stream_interval
        self.spec_algorithm = SpeculativeAlgorithm.from_string(
            server_args.speculative_algorithm
        )
        self.gpu_id = gpu_id
        self.enable_hierarchical_cache = server_args.enable_hierarchical_cache
        self.page_size = server_args.page_size

        # Distributed rank info
        self.dp_size = server_args.dp_size
        self.attn_tp_rank, self.attn_tp_size, self.dp_rank = (
            compute_dp_attention_world_info(
                server_args.enable_dp_attention,
                self.tp_rank,
                self.tp_size,
                self.dp_size,
            )
        )

        # Init inter-process communication
        context = zmq.Context(2)
        if self.attn_tp_rank == 0:
            self.recv_from_tokenizer = get_zmq_socket(
                context, zmq.PULL, port_args.scheduler_input_ipc_name, False
            )
            self.send_to_tokenizer = get_zmq_socket(
                context, zmq.PUSH, port_args.tokenizer_ipc_name, False
            )

            if server_args.skip_tokenizer_init:
                # Directly send to the TokenizerManager
                self.send_to_detokenizer = get_zmq_socket(
                    context, zmq.PUSH, port_args.tokenizer_ipc_name, False
                )
            else:
                # Send to the DetokenizerManager
                self.send_to_detokenizer = get_zmq_socket(
                    context, zmq.PUSH, port_args.detokenizer_ipc_name, False
                )

            self.recv_from_rpc = get_zmq_socket(
                context, zmq.DEALER, port_args.rpc_ipc_name, False
            )
        else:
            self.recv_from_tokenizer = None
            self.recv_from_rpc = None
            self.send_to_tokenizer = SimpleNamespace(send_pyobj=lambda x: None)
            self.send_to_detokenizer = SimpleNamespace(send_pyobj=lambda x: None)

        # Init tokenizer
        self.init_tokenizer()

        # Check whether overlap can be enabled
        if not self.is_generation:
            self.enable_overlap = False
            logger.info("Overlap scheduler is disabled for embedding models.")
        if self.model_config.is_multimodal:
            self.enable_overlap = False
            logger.info("Overlap scheduler is disabled for multimodal models.")

        # Launch a tensor parallel worker
        if self.enable_overlap:
            TpWorkerClass = TpModelWorkerClient
        else:
            TpWorkerClass = TpModelWorker

        self.tp_worker = TpWorkerClass(
            server_args=server_args,
            gpu_id=gpu_id,
            tp_rank=tp_rank,
            dp_rank=dp_rank,
            nccl_port=port_args.nccl_port,
        )

        # Launch a draft worker for speculative decoding
        if self.spec_algorithm.is_eagle():
            from sglang.srt.speculative.eagle_worker import EAGLEWorker

            self.draft_worker = EAGLEWorker(
                gpu_id=gpu_id,
                tp_rank=tp_rank,
                server_args=server_args,
                nccl_port=port_args.nccl_port,
                target_worker=self.tp_worker,
                dp_rank=dp_rank,
            )
        else:
            self.draft_worker = None

        # Get token and memory info from the model worker
        (
            self.max_total_num_tokens,
            self.max_prefill_tokens,
            self.max_running_requests,
            self.max_req_len,
            self.max_req_input_len,
            self.random_seed,
            self.device,
            worker_global_server_args_dict,
            _,
            _,
            _,
        ) = self.tp_worker.get_worker_info()
        self.tp_cpu_group = self.tp_worker.get_tp_cpu_group()
        self.attn_tp_cpu_group = self.tp_worker.get_attention_tp_cpu_group()
        self.pad_input_ids_func = self.tp_worker.get_pad_input_ids_func()
        global_server_args_dict.update(worker_global_server_args_dict)
        set_random_seed(self.random_seed)

        # Print debug info
        logger.info(
            f"max_total_num_tokens={self.max_total_num_tokens}, "
            f"chunked_prefill_size={server_args.chunked_prefill_size}, "
            f"max_prefill_tokens={self.max_prefill_tokens}, "
            f"max_running_requests={self.max_running_requests}, "
            f"context_len={self.model_config.context_len}"
        )

        # Init memory pool and cache
        self.init_memory_pool_and_cache()

        # Init running status
        self.waiting_queue: List[Req] = []
        # The running decoding batch for continuous batching
        self.running_batch: ScheduleBatch = ScheduleBatch(reqs=[], batch_is_full=False)
        # The current forward batch
        self.cur_batch: Optional[ScheduleBatch] = None
        # The last forward batch
        self.last_batch: Optional[ScheduleBatch] = None
        self.forward_ct = 0
        self.forward_ct_decode = 0
        self.num_generated_tokens = 0
        self.num_prefill_tokens = 0
        self.last_decode_stats_tic = time.time()
        self.last_prefill_stats_tic = time.time()
        self.return_health_check_ct = 0
        self.current_stream = torch.get_device_module(self.device).current_stream()
        if self.device == "cpu":
            self.current_stream.synchronize = lambda: None  # No-op for CPU

        # Init session info
        self.sessions: Dict[str, Session] = {}

        # Init chunked prefill
        self.chunked_prefill_size = server_args.chunked_prefill_size
        if self.chunked_prefill_size <= 0:  # -1 means disable
            self.chunked_prefill_size = None
        self.chunked_req = None
        self.is_mixed_chunk = (
            self.chunked_prefill_size is not None and server_args.enable_mixed_chunk
        )

        # Init the grammar backend for constrained generation
        self.grammar_queue: List[Req] = []
        if not server_args.skip_tokenizer_init:
            self.grammar_backend = create_grammar_backend(
                server_args, self.tokenizer, self.model_config.vocab_size
            )
        else:
            self.grammar_backend = None

        # Init schedule policy and new token estimation
        self.policy = SchedulePolicy(
            self.schedule_policy,
            self.tree_cache,
            self.enable_hierarchical_cache,
        )
        assert (
            server_args.schedule_conservativeness >= 0
        ), "Invalid schedule_conservativeness"
        self.init_new_token_ratio = min(
            global_config.default_init_new_token_ratio
            * server_args.schedule_conservativeness,
            1.0,
        )
        self.min_new_token_ratio = min(
            self.init_new_token_ratio
            * global_config.default_min_new_token_ratio_factor,
            1.0,
        )
        self.new_token_ratio_decay = (
            self.init_new_token_ratio - self.min_new_token_ratio
        ) / global_config.default_new_token_ratio_decay_steps
        self.new_token_ratio = self.init_new_token_ratio

        # Init watchdog thread
        self.watchdog_timeout = server_args.watchdog_timeout
        t = threading.Thread(target=self.watchdog_thread, daemon=True)
        t.start()
        self.parent_process = psutil.Process().parent()

        # Init memory saver
        self.memory_saver_adapter = TorchMemorySaverAdapter.create(
            enable=server_args.enable_memory_saver
        )

        # Init profiler
        self.torch_profiler = None
        self.torch_profiler_output_dir: Optional[str] = None
        self.torch_profiler_activities: Optional[List[str]] = None
        self.profiler_target_forward_ct: Optional[int] = None

        # Init metrics stats
        self.init_metrics()

        # Init request dispatcher
        self._request_dispatcher = TypeBasedDispatcher(
            [
                (TokenizedGenerateReqInput, self.handle_generate_request),
                (TokenizedEmbeddingReqInput, self.handle_embedding_request),
                (FlushCacheReq, self.flush_cache_wrapped),
                (AbortReq, self.abort_request),
                (OpenSessionReqInput, self.open_session),
                (CloseSessionReqInput, self.close_session),
                (UpdateWeightFromDiskReqInput, self.update_weights_from_disk),
                (InitWeightsUpdateGroupReqInput, self.init_weights_update_group),
                (
                    UpdateWeightsFromDistributedReqInput,
                    self.update_weights_from_distributed,
                ),
                (UpdateWeightsFromTensorReqInput, self.update_weights_from_tensor),
                (GetWeightsByNameReqInput, self.get_weights_by_name),
                (ReleaseMemoryOccupationReqInput, self.release_memory_occupation),
                (ResumeMemoryOccupationReqInput, self.resume_memory_occupation),
                (ProfileReq, self.profile),
                (GetInternalStateReq, self.get_internal_state),
                (SetInternalStateReq, self.set_internal_state),
                (RpcReqInput, self.handle_rpc_request),
            ]
        )

    def init_tokenizer(self):
        server_args = self.server_args

        self.model_config = ModelConfig(
            server_args.model_path,
            trust_remote_code=server_args.trust_remote_code,
            revision=server_args.revision,
            context_length=server_args.context_length,
            model_override_args=server_args.json_model_override_args,
            is_embedding=server_args.is_embedding,
            dtype=server_args.dtype,
            quantization=server_args.quantization,
        )
        self.is_generation = self.model_config.is_generation

        if server_args.skip_tokenizer_init:
            self.tokenizer = self.processor = None
        else:
            if self.model_config.is_multimodal:
                self.processor = get_processor(
                    server_args.tokenizer_path,
                    tokenizer_mode=server_args.tokenizer_mode,
                    trust_remote_code=server_args.trust_remote_code,
                    revision=server_args.revision,
                )
                self.tokenizer = self.processor.tokenizer
            else:
                self.tokenizer = get_tokenizer(
                    server_args.tokenizer_path,
                    tokenizer_mode=server_args.tokenizer_mode,
                    trust_remote_code=server_args.trust_remote_code,
                    revision=server_args.revision,
                )

    def init_memory_pool_and_cache(self):
        server_args = self.server_args

        self.req_to_token_pool, self.token_to_kv_pool_allocator = (
            self.tp_worker.get_memory_pool()
        )

        if (
            server_args.chunked_prefill_size is not None
            and server_args.disable_radix_cache
        ):
            self.tree_cache = ChunkCache(
                req_to_token_pool=self.req_to_token_pool,
                token_to_kv_pool_allocator=self.token_to_kv_pool_allocator,
            )
        else:
            if self.enable_hierarchical_cache:
                self.tree_cache = HiRadixCache(
                    req_to_token_pool=self.req_to_token_pool,
                    token_to_kv_pool_allocator=self.token_to_kv_pool_allocator,
                    tp_cache_group=self.tp_worker.get_tp_cpu_group(),
                    page_size=self.page_size,
                    hicache_ratio=server_args.hicache_ratio,
                )
            else:
                self.tree_cache = RadixCache(
                    req_to_token_pool=self.req_to_token_pool,
                    token_to_kv_pool_allocator=self.token_to_kv_pool_allocator,
                    page_size=self.page_size,
                    disable=server_args.disable_radix_cache,
                )

        self.decode_mem_cache_buf_multiplier = (
            1
            if self.spec_algorithm.is_none()
            else (
                server_args.speculative_num_draft_tokens
                + (
                    server_args.speculative_eagle_topk
                    * server_args.speculative_num_steps
                )
            )
        )

    def init_metrics(self):
        # The largest prefill length of a single request
        self._largest_prefill_len: int = 0
        # The largest context length (prefill + generation) of a single request
        self._largest_prefill_decode_len: int = 0
        self.last_gen_throughput: float = 0.0
        self.last_input_throughput: float = 0.0
        self.step_time_dict = defaultdict(list)  # Dict[batch size -> step time]
        self.spec_num_total_accepted_tokens = 0
        self.spec_num_total_forward_ct = 0
        self.cum_spec_accept_length = 0
        self.cum_spec_accept_count = 0
        self.stats = SchedulerStats()
        if self.enable_metrics:
            engine_type = "unified"
            self.metrics_collector = SchedulerMetricsCollector(
                labels={
                    "model_name": self.server_args.served_model_name,
                    "engine_type": engine_type,
                },
            )

    @DynamicGradMode()
    def event_loop_normal(self):
        """A normal scheduler loop."""
        while True:
            recv_reqs = self.recv_requests()
            self.process_input_requests(recv_reqs)

            batch = self.get_next_batch_to_run()
            self.cur_batch = batch

            if batch:
                result = self.run_batch(batch)
                self.process_batch_result(batch, result)
            else:
                # When the server is idle, do self-check and re-init some states
                self.check_memory()
                self.new_token_ratio = self.init_new_token_ratio

            self.last_batch = batch

    @DynamicGradMode()
    def event_loop_overlap(self):
        """A scheduler loop that overlaps the CPU processing and GPU computation."""
        self.result_queue = deque()

        while True:
            recv_reqs = self.recv_requests()
            self.process_input_requests(recv_reqs)

            batch = self.get_next_batch_to_run()
            self.cur_batch = batch

            if batch:
                result = self.run_batch(batch)
                self.result_queue.append((batch.copy(), result))

                if self.last_batch is None:
                    # Create a dummy first batch to start the pipeline for overlap schedule.
                    # It is now used for triggering the sampling_info_done event.
                    tmp_batch = ScheduleBatch(
                        reqs=None,
                        forward_mode=ForwardMode.DUMMY_FIRST,
                        next_batch_sampling_info=self.tp_worker.cur_sampling_info,
                    )
                    self.process_batch_result(tmp_batch, None)

            if self.last_batch:
                # Process the results of the last batch
                tmp_batch, tmp_result = self.result_queue.popleft()
                tmp_batch.next_batch_sampling_info = (
                    self.tp_worker.cur_sampling_info if batch else None
                )
                self.process_batch_result(tmp_batch, tmp_result)
            elif batch is None:
                # When the server is idle, do self-check and re-init some states
                self.check_memory()
                self.new_token_ratio = self.init_new_token_ratio

            self.last_batch = batch

    def recv_requests(self) -> List[Req]:
        """Receive results at tp_rank = 0 and broadcast it to all other TP ranks."""
        if self.attn_tp_rank == 0:
            recv_reqs = []

            while True:
                try:
                    recv_req = self.recv_from_tokenizer.recv_pyobj(zmq.NOBLOCK)
                except zmq.ZMQError:
                    break
                recv_reqs.append(recv_req)

            while True:
                try:
                    recv_rpc = self.recv_from_rpc.recv_pyobj(zmq.NOBLOCK)
                except zmq.ZMQError:
                    break
                recv_reqs.append(recv_rpc)
        else:
            recv_reqs = None

        if self.server_args.enable_dp_attention:
            if self.attn_tp_rank == 0:
                work_reqs = [
                    req
                    for req in recv_reqs
                    if isinstance(
                        req, (TokenizedGenerateReqInput, TokenizedEmbeddingReqInput)
                    )
                ]
                control_reqs = [
                    req
                    for req in recv_reqs
                    if not isinstance(
                        req, (TokenizedGenerateReqInput, TokenizedEmbeddingReqInput)
                    )
                ]
            else:
                work_reqs = None
                control_reqs = None

            if self.attn_tp_size != 1:
                attn_tp_rank_0 = self.dp_rank * self.attn_tp_size
                work_reqs = broadcast_pyobj(
                    work_reqs,
                    self.attn_tp_rank,
                    self.attn_tp_cpu_group,
                    src=attn_tp_rank_0,
                )
            if self.tp_size != 1:
                control_reqs = broadcast_pyobj(
                    control_reqs, self.tp_rank, self.tp_cpu_group
                )
            recv_reqs = work_reqs + control_reqs
        elif self.tp_size != 1:
            recv_reqs = broadcast_pyobj(recv_reqs, self.tp_rank, self.tp_cpu_group)
        return recv_reqs

    def process_input_requests(self, recv_reqs: List):
        for recv_req in recv_reqs:
            # If it is a health check generation request and there are running requests, ignore it.
            if is_health_check_generate_req(recv_req) and (
                self.chunked_req is not None or not self.running_batch.is_empty()
            ):
                self.return_health_check_ct += 1
                continue

            output = self._request_dispatcher(recv_req)
            if output is not None:
                if isinstance(output, RpcReqOutput):
                    if self.recv_from_rpc is not None:
                        self.recv_from_rpc.send_pyobj(output)
                else:
                    self.send_to_tokenizer.send_pyobj(output)

    def handle_generate_request(
        self,
        recv_req: TokenizedGenerateReqInput,
    ):
        # Create a new request
        if (
            recv_req.session_params is None
            or recv_req.session_params.id is None
            or recv_req.session_params.id not in self.sessions
        ):
            if recv_req.input_embeds is not None:
                # Generate fake input_ids based on the length of input_embeds
                seq_length = len(recv_req.input_embeds)
                fake_input_ids = [1] * seq_length
                recv_req.input_ids = fake_input_ids

            # Handle custom logit processor passed to the request
            custom_logit_processor = recv_req.custom_logit_processor
            if (
                not self.server_args.enable_custom_logit_processor
                and custom_logit_processor is not None
            ):
                logger.warning(
                    "The SGLang server is not configured to enable custom logit processor."
                    "The custom logit processor passed in will be ignored."
                    "Please set --enable-custom-logits-processor to enable this feature."
                )
                custom_logit_processor = None

            req = Req(
                recv_req.rid,
                recv_req.input_text,
                recv_req.input_ids,
                recv_req.sampling_params,
                return_logprob=recv_req.return_logprob,
                top_logprobs_num=recv_req.top_logprobs_num,
                token_ids_logprob=recv_req.token_ids_logprob,
                stream=recv_req.stream,
                lora_path=recv_req.lora_path,
                input_embeds=recv_req.input_embeds,
                custom_logit_processor=custom_logit_processor,
                return_hidden_states=recv_req.return_hidden_states,
                eos_token_ids=self.model_config.hf_eos_token_id,
            )
            req.tokenizer = self.tokenizer

            if (
                recv_req.session_params is not None
                and recv_req.session_params.id is not None
            ):
                req.finished_reason = FINISH_ABORT(
                    f"Invalid request: session id {recv_req.session_params.id} does not exist"
                )
                self._add_request_to_queue(req)
                return
        else:
            # Create a new request from a previous session
            session = self.sessions[recv_req.session_params.id]
            req = session.create_req(recv_req, self.tokenizer)
            if isinstance(req.finished_reason, FINISH_ABORT):
                self._add_request_to_queue(req)
                return

        # Handle multimodal inputs
        if recv_req.image_inputs is not None:
            image_inputs = ImageInputs.from_dict(recv_req.image_inputs)
            # Expand a single image token into multiple dummy tokens for receiving image embeddings
            req.origin_input_ids = self.pad_input_ids_func(
                req.origin_input_ids, image_inputs
            )
            req.extend_image_inputs(image_inputs)

            if len(req.origin_input_ids) >= self.max_req_input_len:
                error_msg = (
                    "Multimodal prompt is too long after expanding multimodal tokens. "
                    f"After expanding {len(req.origin_input_ids_unpadded)=} => {len(req.origin_input_ids)} >= {self.max_req_input_len}."
                )
                logger.error(error_msg)
                req.origin_input_ids = [0]
                req.image_inputs = None
                req.sampling_params.max_new_tokens = 0
                req.finished_reason = FINISH_ABORT(
                    error_msg, HTTPStatus.BAD_REQUEST, "BadRequestError"
                )
                self._add_request_to_queue(req)
                return

        # Validate prompts length
        error_msg = validate_input_length(
            req,
            self.max_req_input_len,
            self.server_args.allow_auto_truncate,
        )
        if error_msg:
            req.origin_input_ids = [0]
            req.sampling_params.max_new_tokens = 0
            self._add_request_to_queue(req)
            return

        # Copy more attributes
        if recv_req.logprob_start_len == -1 or not recv_req.return_logprob:
            # By default, only return the logprobs for output tokens
            req.logprob_start_len = len(req.origin_input_ids) - 1
        else:
            req.logprob_start_len = recv_req.logprob_start_len

        if req.logprob_start_len >= len(req.origin_input_ids):
            req.finished_reason = FINISH_ABORT(
                f"logprob_start_len, ({req.logprob_start_len}) is higher than the number of input tokens ({len(req.origin_input_ids)}). Request with a lower logprob_start_len.",
                HTTPStatus.BAD_REQUEST,
                "BadRequestError",
            )
            req.logprob_start_len = len(req.origin_input_ids) - 1
            self._add_request_to_queue(req)
            return

        req.sampling_params.max_new_tokens = min(
            (
                req.sampling_params.max_new_tokens
                if req.sampling_params.max_new_tokens is not None
                else 1 << 30
            ),
            self.max_req_len - len(req.origin_input_ids) - 1,
        )

        # Init grammar cache for this request
        add_to_grammar_queue = False
        if (
            req.sampling_params.json_schema is not None
            or req.sampling_params.regex is not None
            or req.sampling_params.ebnf is not None
            or req.sampling_params.structural_tag is not None
        ):
            assert self.grammar_backend is not None
            if req.sampling_params.json_schema is not None:
                key = ("json", req.sampling_params.json_schema)
            elif req.sampling_params.regex is not None:
                key = ("regex", req.sampling_params.regex)
            elif req.sampling_params.ebnf is not None:
                key = ("ebnf", req.sampling_params.ebnf)
            elif req.sampling_params.structural_tag:
                key = ("structural_tag", req.sampling_params.structural_tag)

            req.grammar = self.grammar_backend.get_cached_value(key)
            if not req.grammar:
                req.grammar = self.grammar_backend.get_future_value(key)
                add_to_grammar_queue = True

        if add_to_grammar_queue:
            self.grammar_queue.append(req)
        else:
            self._add_request_to_queue(req)

    def _add_request_to_queue(self, req: Req):
        self.waiting_queue.append(req)

    def _extend_requests_to_queue(self, reqs: List[Req]):
        self.waiting_queue.extend(reqs)

    def handle_embedding_request(
        self,
        recv_req: TokenizedEmbeddingReqInput,
    ):
        req = Req(
            recv_req.rid,
            recv_req.input_text,
            recv_req.input_ids,
            recv_req.sampling_params,
        )
        req.tokenizer = self.tokenizer

        # Handle multimodal inputs
        if recv_req.image_inputs is not None:
            image_inputs = ImageInputs.from_dict(recv_req.image_inputs)
            # Expand a single image token into multiple dummy tokens for receiving image embeddings
            req.origin_input_ids = self.pad_input_ids_func(
                req.origin_input_ids, image_inputs
            )
            req.extend_image_inputs(image_inputs)

            if len(req.origin_input_ids) >= self.max_req_input_len:
                error_msg = (
                    "Multimodal prompt is too long after expanding multimodal tokens. "
                    f"After expanding {len(req.origin_input_ids_unpadded)=} => {len(req.origin_input_ids)} >= {self.max_req_input_len}."
                )
                logger.error(error_msg)
                req.origin_input_ids = [0]
                req.image_inputs = None
                req.sampling_params.max_new_tokens = 0
                req.finished_reason = FINISH_ABORT(
                    error_msg, HTTPStatus.BAD_REQUEST, "BadRequestError"
                )
                self.waiting_queue.append(req)
                return

        # Validate prompts length
        error_msg = validate_input_length(
            req,
            self.max_req_input_len,
            self.server_args.allow_auto_truncate,
        )
        if error_msg:
            self._add_request_to_queue(req)
            return

        # Copy more attributes
        req.logprob_start_len = len(req.origin_input_ids) - 1
        self._add_request_to_queue(req)

    def log_prefill_stats(
        self,
        adder: PrefillAdder,
        can_run_list: List[Req],
        running_bs: int,
    ):
        gap_latency = time.time() - self.last_prefill_stats_tic
        self.last_prefill_stats_tic = time.time()
        self.last_input_throughput = self.num_prefill_tokens / gap_latency
        self.num_prefill_tokens = 0

        num_used = self.max_total_num_tokens - (
            self.token_to_kv_pool_allocator.available_size()
            + self.tree_cache.evictable_size()
        )
        self._largest_prefill_len = max(
            self._largest_prefill_len, adder.log_input_tokens
        )

        f = (
            f"Prefill batch. "
            f"#new-seq: {len(can_run_list)}, "
            f"#new-token: {adder.log_input_tokens}, "
            f"#cached-token: {adder.log_hit_tokens}, "
            f"token usage: {num_used / self.max_total_num_tokens:.2f}, "
            f"#running-req: {running_bs}, "
            f"#queue-req: {len(self.waiting_queue)}, "
        )
        logger.info(f)

        if self.enable_metrics:
            cache_hit_rate = adder.log_hit_tokens / (
                adder.log_input_tokens + adder.log_hit_tokens
            )
            self.stats.num_running_reqs = running_bs
            self.stats.num_used_tokens = num_used
            self.stats.token_usage = round(num_used / self.max_total_num_tokens, 2)
            self.stats.num_queue_reqs = len(self.waiting_queue)
            self.stats.cache_hit_rate = cache_hit_rate
            self.metrics_collector.log_stats(self.stats)

    def log_decode_stats(self):
        gap_latency = time.time() - self.last_decode_stats_tic
        self.last_decode_stats_tic = time.time()
        self.last_gen_throughput = self.num_generated_tokens / gap_latency
        self.num_generated_tokens = 0
        num_running_reqs = len(self.running_batch.reqs)
        num_used = self.max_total_num_tokens - (
            self.token_to_kv_pool_allocator.available_size()
            + self.tree_cache.evictable_size()
        )

        if RECORD_STEP_TIME:
            self.step_time_dict[num_running_reqs].append(
                gap_latency / self.server_args.decode_log_interval
            )

        if self.spec_algorithm.is_none():
            msg = (
                f"Decode batch. "
                f"#running-req: {num_running_reqs}, "
                f"#token: {num_used}, "
                f"token usage: {num_used / self.max_total_num_tokens:.2f}, "
                f"gen throughput (token/s): {self.last_gen_throughput:.2f}, "
                f"#queue-req: {len(self.waiting_queue)}, "
            )
            spec_accept_length = 0
        else:
            spec_accept_length = (
                self.spec_num_total_accepted_tokens / self.spec_num_total_forward_ct
            )
            self.cum_spec_accept_length += self.spec_num_total_accepted_tokens
            self.cum_spec_accept_count += self.spec_num_total_forward_ct
            self.spec_num_total_accepted_tokens = self.spec_num_total_forward_ct = 0
            msg = (
                f"Decode batch. "
                f"#running-req: {num_running_reqs}, "
                f"#token: {num_used}, "
                f"token usage: {num_used / self.max_total_num_tokens:.2f}, "
                f"accept len: {spec_accept_length:.2f}, "
                f"gen throughput (token/s): {self.last_gen_throughput:.2f}, "
                f"#queue-req: {len(self.waiting_queue)}, "
            )

        logger.info(msg)
        if self.enable_metrics:
            self.stats.num_running_reqs = num_running_reqs
            self.stats.num_used_tokens = num_used
            self.stats.token_usage = num_used / self.max_total_num_tokens
            self.stats.cache_hit_rate = 0.0
            self.stats.gen_throughput = self.last_gen_throughput
            self.stats.num_queue_reqs = len(self.waiting_queue)
            self.stats.spec_accept_length = spec_accept_length
            self.metrics_collector.log_stats(self.stats)

    def check_memory(self):
        available_size = (
            self.token_to_kv_pool_allocator.available_size()
            + self.tree_cache.evictable_size()
        )
        protected_size = self.tree_cache.protected_size()
        memory_leak = available_size != (
            self.max_total_num_tokens
            if not self.enable_hierarchical_cache
            else self.max_total_num_tokens - protected_size
        )
        if memory_leak:
            msg = (
                "KV cache pool leak detected! "
                f"{available_size=}, {protected_size=}, {self.max_total_num_tokens=}\n"
                f"{self.token_to_kv_pool_allocator.available_size()=}\n"
                f"{self.tree_cache.evictable_size()=}\n"
            )
            warnings.warn(msg)
            if crash_on_warnings():
                raise ValueError(msg)

        if len(self.req_to_token_pool.free_slots) != self.req_to_token_pool.size:
            msg = (
                "Memory pool leak detected!"
                f"available_size={len(self.req_to_token_pool.free_slots)}, "
                f"total_size={self.req_to_token_pool.size}\n"
            )
            warnings.warn(msg)
            if crash_on_warnings():
                raise ValueError(msg)

        if (
            self.enable_metrics
            and self.attn_tp_rank == 0
            and time.time() > self.metrics_collector.last_log_time + 30
        ):
            # During idle time, also collect metrics every 30 seconds.
            num_used = self.max_total_num_tokens - (
                self.token_to_kv_pool_allocator.available_size()
                + self.tree_cache.evictable_size()
            )
            num_running_reqs = len(self.running_batch.reqs)
            self.stats.num_running_reqs = num_running_reqs
            self.stats.num_used_tokens = num_used
            self.stats.token_usage = num_used / self.max_total_num_tokens
            self.stats.gen_throughput = 0
            self.stats.num_queue_reqs = len(self.waiting_queue)
            self.metrics_collector.log_stats(self.stats)

    def get_next_batch_to_run(self) -> Optional[ScheduleBatch]:
        # Merge the prefill batch into the running batch
        if self.last_batch and self.last_batch.forward_mode.is_extend():
            if self.chunked_req:
                # Move the chunked request out of the batch so that we can merge
                # only finished requests to running_batch.
                self.last_batch.filter_batch(chunked_req_to_exclude=self.chunked_req)
                self.tree_cache.cache_unfinished_req(self.chunked_req)
                # chunked request keeps its rid but will get a new req_pool_idx
                self.req_to_token_pool.free(self.chunked_req.req_pool_idx)
                self.running_batch.batch_is_full = False

            # Filter batch
            last_bs = self.last_batch.batch_size()
            self.last_batch.filter_batch()
            if self.last_batch.batch_size() < last_bs:
                self.running_batch.batch_is_full = False

            # Merge the new batch into the running batch
            if not self.last_batch.is_empty():
                if self.running_batch.is_empty():
                    self.running_batch = self.last_batch
                else:
                    # Merge running_batch with prefill batch
                    self.running_batch.merge_batch(self.last_batch)

        new_batch = self.get_new_batch_prefill()
        if new_batch is not None:
            # Run prefill first if possible
            ret = new_batch
        else:
            # Run decode
            if not self.running_batch.is_empty():
                self.running_batch = self.update_running_batch(self.running_batch)
                ret = self.running_batch if not self.running_batch.is_empty() else None
            else:
                ret = None

        # Handle DP attention
        if self.server_args.enable_dp_attention:
            ret, _ = self.prepare_dp_attn_batch(ret)

        return ret

    def get_new_batch_prefill(self) -> Optional[ScheduleBatch]:
        # Check if the grammar is ready in the grammar queue
        if self.grammar_queue:
            self.move_ready_grammar_requests()

        # Handle the cases where prefill is not allowed
        if (
            self.running_batch.batch_is_full or len(self.waiting_queue) == 0
        ) and self.chunked_req is None:
            return None

        running_bs = len(self.running_batch.reqs)
        if running_bs >= self.max_running_requests:
            self.running_batch.batch_is_full = True
            return None

        if self.enable_hierarchical_cache:
            # check for completion of hierarchical cache activities to release memory
            self.tree_cache.writing_check()
            self.tree_cache.loading_check()

        # Get priority queue
        prefix_computed = self.policy.calc_priority(self.waiting_queue)

        # Prefill policy
        adder = PrefillAdder(
            self.tree_cache,
            self.token_to_kv_pool_allocator,
            self.running_batch,
            self.new_token_ratio,
            self.max_prefill_tokens,
            self.chunked_prefill_size,
            running_bs if self.is_mixed_chunk else 0,
        )

        if self.chunked_req is not None:
            self.chunked_req.init_next_round_input()
            self.chunked_req = adder.add_chunked_req(self.chunked_req)

        if self.lora_paths:
            lora_set = set([req.lora_path for req in self.running_batch.reqs])

        # Get requests from the waiting queue to a new prefill batch
        for req in self.waiting_queue:
            if (
                self.lora_paths
                and len(
                    lora_set
                    | set([req.lora_path for req in adder.can_run_list])
                    | set([req.lora_path])
                )
                > self.max_loras_per_batch
            ):
                self.running_batch.batch_is_full = True
                break

            if running_bs + len(adder.can_run_list) >= self.max_running_requests:
                self.running_batch.batch_is_full = True
                break

            req.init_next_round_input(
                None if prefix_computed else self.tree_cache,
                self.enable_hierarchical_cache,
            )

            res = adder.add_one_req(
                req, self.chunked_req, self.enable_hierarchical_cache
            )
            if res != AddReqResult.CONTINUE:
                if res == AddReqResult.NO_TOKEN:
                    if self.enable_hierarchical_cache:
                        # Set batch_is_full after making sure there are requests that can be served
                        self.running_batch.batch_is_full = len(
                            adder.can_run_list
                        ) > 0 or (
                            self.running_batch is not None
                            and not self.running_batch.is_empty()
                        )
                    else:
                        self.running_batch.batch_is_full = True
                break

        # Update waiting queue
        can_run_list: List[Req] = adder.can_run_list
        if len(can_run_list) == 0:
            return None
        self.waiting_queue = [
            x for x in self.waiting_queue if x not in set(can_run_list)
        ]

        if self.enable_hierarchical_cache:
            self.tree_cache.read_to_load_cache()

        if adder.new_chunked_req is not None:
            assert self.chunked_req is None
            self.chunked_req = adder.new_chunked_req

        if self.chunked_req:
            self.chunked_req.is_chunked += 1

        # Print stats
        if self.attn_tp_rank == 0:
            self.log_prefill_stats(adder, can_run_list, running_bs)

        # Create a new batch
        new_batch = ScheduleBatch.init_new(
            can_run_list,
            self.req_to_token_pool,
            self.token_to_kv_pool_allocator,
            self.tree_cache,
            self.model_config,
            self.enable_overlap,
            self.spec_algorithm,
            self.server_args.enable_custom_logit_processor,
        )
        new_batch.prepare_for_extend()

        # Mixed-style chunked prefill
        if (
            self.is_mixed_chunk
            and not self.running_batch.is_empty()
            and not (new_batch.return_logprob or self.running_batch.return_logprob)
        ):
            # TODO (lianmin): support return_logprob + mixed chunked prefill
            self.running_batch.filter_batch()
            if not self.running_batch.is_empty():
                self.running_batch.prepare_for_decode()
                new_batch.mix_with_running(self.running_batch)
                new_batch.decoding_reqs = self.running_batch.reqs
            self.running_batch = ScheduleBatch(
                reqs=[], batch_is_full=self.running_batch.batch_is_full
            )
        else:
            new_batch.decoding_reqs = None

        return new_batch

    def update_running_batch(self, batch: ScheduleBatch) -> Optional[ScheduleBatch]:
        """Update the current running decoding batch."""
        initial_bs = batch.batch_size()

        batch.filter_batch()
        if batch.is_empty():
            batch.batch_is_full = False
            return batch

        # Check if decode out of memory
        if not batch.check_decode_mem(self.decode_mem_cache_buf_multiplier) or (
            TEST_RETRACT and batch.batch_size() > 10
        ):
            old_ratio = self.new_token_ratio

            retracted_reqs, new_token_ratio = batch.retract_decode(self.server_args)
            self.new_token_ratio = new_token_ratio

            logger.info(
                "Decode out of memory happened. "
                f"#retracted_reqs: {len(retracted_reqs)}, "
                f"#new_token_ratio: {old_ratio:.4f} -> {self.new_token_ratio:.4f}"
            )
            self._extend_requests_to_queue(retracted_reqs)
        else:
            self.new_token_ratio = max(
                self.new_token_ratio - self.new_token_ratio_decay,
                self.min_new_token_ratio,
            )

        if batch.batch_size() < initial_bs:
            batch.batch_is_full = False

        # Update batch tensors
        batch.prepare_for_decode()
        return batch

    def run_batch(
        self, batch: ScheduleBatch
    ) -> Union[GenerationBatchResult, EmbeddingBatchResult]:
        """Run a batch."""
        self.forward_ct += 1

        # Check profiler
        if (
            self.profiler_target_forward_ct
            and self.profiler_target_forward_ct <= self.forward_ct
        ):
            self.stop_profile()

        # Run forward
        if self.is_generation:
            if self.spec_algorithm.is_none():
                model_worker_batch = batch.get_model_worker_batch()
                logits_output, next_token_ids = self.tp_worker.forward_batch_generation(
                    model_worker_batch
                )
                bid = model_worker_batch.bid
            else:
                (
                    logits_output,
                    next_token_ids,
                    bid,
                    num_accepted_tokens,
                ) = self.draft_worker.forward_batch_speculative_generation(batch)
                self.spec_num_total_accepted_tokens += (
                    num_accepted_tokens + batch.batch_size()
                )
                self.spec_num_total_forward_ct += batch.batch_size()
                self.num_generated_tokens += num_accepted_tokens
            batch.output_ids = next_token_ids

            # These 2 values are needed for processing the output, but the values can be
            # modified by overlap schedule. So we have to copy them here so that
            # we can use the correct values in output processing.
            if batch.return_logprob:
                extend_input_len_per_req = [req.extend_input_len for req in batch.reqs]
                extend_logprob_start_len_per_req = [
                    req.extend_logprob_start_len for req in batch.reqs
                ]
            else:
                extend_input_len_per_req = None
                extend_logprob_start_len_per_req = None

            ret = GenerationBatchResult(
                logits_output=logits_output,
                next_token_ids=next_token_ids,
                extend_input_len_per_req=extend_input_len_per_req,
                extend_logprob_start_len_per_req=extend_logprob_start_len_per_req,
                bid=bid,
            )
        else:  # embedding or reward model
            model_worker_batch = batch.get_model_worker_batch()
            embeddings = self.tp_worker.forward_batch_embedding(model_worker_batch)
            ret = EmbeddingBatchResult(
                embeddings=embeddings, bid=model_worker_batch.bid
            )
        return ret

    def process_batch_result(
        self,
        batch: ScheduleBatch,
        result: Union[GenerationBatchResult, EmbeddingBatchResult],
    ):
        if batch.forward_mode.is_decode():
            self.process_batch_result_decode(batch, result)
        elif batch.forward_mode.is_extend():
            self.process_batch_result_prefill(batch, result)
        elif batch.forward_mode.is_idle():
            if self.enable_overlap:
                self.tp_worker.resolve_batch_result(result.bid)
                if batch.next_batch_sampling_info:
                    batch.next_batch_sampling_info.update_regex_vocab_mask()
                    self.current_stream.synchronize()
                    batch.next_batch_sampling_info.sampling_info_done.set()
        elif batch.forward_mode.is_dummy_first():
            batch.next_batch_sampling_info.update_regex_vocab_mask()
            self.current_stream.synchronize()
            batch.next_batch_sampling_info.sampling_info_done.set()

        if self.return_health_check_ct:
            # Return some signal for the health check.
            # This is used to prevent the health check signal being blocked by long context prefill.
            # However, one minor issue is that this code path does not check the status of detokenizer manager.
            self.return_health_check_ct -= 1
            self.send_to_tokenizer.send_pyobj(HealthCheckOutput())

    def prepare_dp_attn_batch(self, local_batch: ScheduleBatch):
        return self.prepare_dp_attn_batch_raw(
            local_batch,
            tp_size=self.tp_size,
            tp_cpu_group=self.tp_cpu_group,
            get_idle_batch=self.get_idle_batch,
            disable_cuda_graph=self.server_args.disable_cuda_graph,
        )

    @staticmethod
    def prepare_dp_attn_batch_raw(
        local_batch: ScheduleBatch,
        tp_size: int,
        tp_cpu_group,
        get_idle_batch,
        disable_cuda_graph: bool,
    ):
        # Check if other DP workers have running batches
        if local_batch is None:
            num_tokens = 0
            global_num_tokens_for_logprob = 0
        elif local_batch.forward_mode.is_decode():
            num_tokens = local_batch.batch_size()
            if not self.spec_algorithm.is_none() and self.spec_algorithm.is_eagle():
                num_tokens = num_tokens * self.server_args.speculative_num_draft_tokens
            global_num_tokens_for_logprob = num_tokens
        else:
            num_tokens = local_batch.extend_num_tokens
            global_num_tokens_for_logprob = sum(
                [
                    # We should have at least 1 token for sample in every case.
                    max(extend_len - logprob_start_len, 1)
                    for logprob_start_len, extend_len in zip(
                        local_batch.extend_logprob_start_lens, local_batch.extend_lens
                    )
                ]
            )

<<<<<<< HEAD
        local_num_tokens = torch.tensor([num_tokens], dtype=torch.int64)
        global_num_tokens = torch.empty(tp_size, dtype=torch.int64)
        torch.distributed.all_gather_into_tensor(
            global_num_tokens,
            local_num_tokens,
            group=tp_cpu_group,
=======
        if local_batch is None or local_batch.forward_mode.is_decode_or_idle():
            can_cuda_graph = 1
        else:
            can_cuda_graph = 0

        if not self.spec_algorithm.is_none():
            # TODO(sang): Support cuda graph when idle batch is there.
            if local_batch is None or local_batch.forward_mode.is_idle():
                can_cuda_graph = 0

        is_extend_in_batch = (
            local_batch.forward_mode.is_extend() if local_batch else False
        )
        local_info = torch.tensor(
            [
                num_tokens,
                can_cuda_graph,
                global_num_tokens_for_logprob,
                is_extend_in_batch,
            ],
            dtype=torch.int64,
        )
        global_info = torch.empty(
            (self.server_args.dp_size, self.attn_tp_size, 4),
            dtype=torch.int64,
        )
        torch.distributed.all_gather_into_tensor(
            global_info.flatten(),
            local_info,
            group=self.tp_cpu_group,
>>>>>>> b36ab493
        )
        global_num_tokens = global_info[:, 0, 0].tolist()
        can_cuda_graph = min(global_info[:, 0, 1].tolist())
        global_num_tokens_for_logprob = global_info[:, 0, 2].tolist()
        is_extend_in_batch = global_info[:, 0, 3].tolist()

<<<<<<< HEAD
        if local_batch is None and global_num_tokens.max().item() > 0:
            local_batch = get_idle_batch()
=======
        if local_batch is None and max(global_num_tokens) > 0:
            local_batch = self.get_idle_batch()
>>>>>>> b36ab493

        if local_batch is not None:
            local_batch.global_num_tokens = global_num_tokens
            local_batch.global_num_tokens_for_logprob = global_num_tokens_for_logprob

            # Check forward mode for cuda graph
<<<<<<< HEAD
            if not disable_cuda_graph:
                forward_mode_state = torch.tensor(
                    (1 if local_batch.forward_mode.is_decode_or_idle() else 0),
                    dtype=torch.int32,
                )
                torch.distributed.all_reduce(
                    forward_mode_state,
                    op=torch.distributed.ReduceOp.MIN,
                    group=tp_cpu_group,
                )
                local_batch.can_run_dp_cuda_graph = forward_mode_state.item() == 1
=======
            if not self.server_args.disable_cuda_graph:
                local_batch.can_run_dp_cuda_graph = can_cuda_graph
>>>>>>> b36ab493

        return local_batch, any(is_extend_in_batch)

    def get_idle_batch(self):
        idle_batch = ScheduleBatch.init_new(
            [],
            self.req_to_token_pool,
            self.token_to_kv_pool_allocator,
            self.tree_cache,
            self.model_config,
            self.enable_overlap,
            self.spec_algorithm,
            self.server_args.enable_custom_logit_processor,
        )
        idle_batch.prepare_for_idle()
        return idle_batch

    def move_ready_grammar_requests(self):
        """Move requests whose grammar objects are ready from grammar_queue to waiting_queue."""
        num_ready_reqs = 0
        for req in self.grammar_queue:
            try:
                req.grammar = req.grammar.result(timeout=0.05)
                num_ready_reqs += 1
            except futures._base.TimeoutError:
                break

        if self.server_args.enable_dp_attention:
            tp_size = self.attn_tp_size
            tp_group = self.attn_tp_cpu_group
        else:
            tp_size = self.tp_size
            tp_group = self.tp_cpu_group

        if tp_size > 1:
            # Sync across TP ranks to make sure they have the same number of ready requests
            tensor = torch.tensor(num_ready_reqs, dtype=torch.int32)
            torch.distributed.all_reduce(
                tensor, op=torch.distributed.ReduceOp.MAX, group=tp_group
            )
            num_ready_reqs_max = tensor.item()
            for i in range(num_ready_reqs, num_ready_reqs_max):
                self.grammar_queue[i].grammar = self.grammar_queue[i].grammar.result()
            num_ready_reqs = num_ready_reqs_max

        self._extend_requests_to_queue(self.grammar_queue[:num_ready_reqs])
        self.grammar_queue = self.grammar_queue[num_ready_reqs:]

    def watchdog_thread(self):
        """A watch dog thread that will try to kill the server itself if one forward batch takes too long."""
        self.watchdog_last_forward_ct = 0
        self.watchdog_last_time = time.time()

        while True:
            current = time.time()
            if self.cur_batch is not None:
                if self.watchdog_last_forward_ct == self.forward_ct:
                    if current > self.watchdog_last_time + self.watchdog_timeout:
                        logger.error(f"Watchdog timeout ({self.watchdog_timeout=})")
                        break
                else:
                    self.watchdog_last_forward_ct = self.forward_ct
                    self.watchdog_last_time = current
            time.sleep(self.watchdog_timeout // 2)

        # Print batch size and memory pool info to check whether there are de-sync issues.
        logger.error(
            f"{self.cur_batch.batch_size()=}, "
            f"{self.cur_batch.reqs=}, "
            f"{self.token_to_kv_pool_allocator.available_size()=}, "
            f"{self.tree_cache.evictable_size()=}, "
        )
        # Wait for some time so that the parent process can print the error.
        pyspy_dump_schedulers()
        print(file=sys.stderr, flush=True)
        print(file=sys.stdout, flush=True)
        time.sleep(5)
        self.parent_process.send_signal(signal.SIGQUIT)

    def flush_cache_wrapped(self, recv_req: FlushCacheReq):
        self.flush_cache()

    def flush_cache(self):
        """Flush the memory pool and cache."""
        if len(self.waiting_queue) == 0 and self.running_batch.is_empty():
            self.cur_batch = None
            self.last_batch = None
            self.tree_cache.reset()
            if self.grammar_backend:
                self.grammar_backend.reset()
            self.req_to_token_pool.clear()
            self.token_to_kv_pool_allocator.clear()

            if not self.spec_algorithm.is_none():
                self.draft_worker.model_runner.req_to_token_pool.clear()
                self.draft_worker.model_runner.token_to_kv_pool_allocator.clear()

            self.num_generated_tokens = 0
            self.forward_ct_decode = 0
            self.spec_num_total_accepted_tokens = 0
            self.spec_num_total_forward_ct = 0
            self.cum_spec_accept_length = 0
            self.cum_spec_accept_count = 0
            torch.cuda.empty_cache()
            logger.info("Cache flushed successfully!")
            if_success = True
        else:
            logging.warning(
                f"Cache not flushed because there are pending requests. "
                f"#queue-req: {len(self.waiting_queue)}, "
                f"#running-req: {len(self.running_batch.reqs)}"
            )
            if_success = False
        return if_success

    def get_internal_state(self, recv_req: GetInternalStateReq):
        ret = dict(global_server_args_dict)
        ret["last_gen_throughput"] = self.last_gen_throughput
        if not self.spec_algorithm.is_none() and self.cum_spec_accept_count > 0:
            ret["avg_spec_accept_length"] = (
                self.cum_spec_accept_length / self.cum_spec_accept_count
            )

        if RECORD_STEP_TIME:
            ret["step_time_dict"] = self.step_time_dict
        return GetInternalStateReqOutput(
            internal_state=ret,
        )

    def set_internal_state(self, recv_req: SetInternalStateReq):
        server_args_dict = recv_req.server_args
        args_allow_update = set(
            [
                "speculative_accept_threshold_single",
                "speculative_accept_threshold_acc",
            ]
        )
        if_success = True
        for k, v in server_args_dict.items():
            if k not in args_allow_update:
                logging.warning(f"Updating {k} is not supported.")
                if_success = False
                break
        if if_success:
            if not self.spec_algorithm.is_none() and self.cum_spec_accept_count > 0:
                avg_spec_accept_length = (
                    self.cum_spec_accept_length / self.cum_spec_accept_count
                )
                logger.info(f"{avg_spec_accept_length=}")
            self.cum_spec_accept_length = self.cum_spec_accept_count = 0
            for k, v in server_args_dict.items():
                global_server_args_dict[k] = v
            logger.info(f"Global server args updated! " f"{global_server_args_dict=}")
        return SetInternalStateReqOutput(
            updated=True,
            server_args=global_server_args_dict,
        )

    def handle_rpc_request(self, recv_req: RpcReqInput):
        # Handle RPC requests
        logger.info(
            f"handle_rpc_request: {recv_req.method}, param: {recv_req.parameters}"
        )

        success = True
        exec = None
        try:
            func = getattr(self, recv_req.method)
            func(recv_req.parameters)
        except Exception as e:
            success = False
            exec = e
            logger.error(f"Failed to call rpc {recv_req.method}: {str(e)}")

        barrier()
        return RpcReqOutput(success, "" if not exec else str(exec))

    def save_remote_model(self, params):
        url = params["url"]

        if isinstance(self.tp_worker, TpModelWorkerClient):
            worker = self.tp_worker.worker
        else:
            worker = self.tp_worker

        worker.model_runner.save_remote_model(url)

    def save_sharded_model(self, params):
        if isinstance(self.tp_worker, TpModelWorkerClient):
            worker = self.tp_worker.worker
        else:
            worker = self.tp_worker

        worker.model_runner.save_sharded_model(
            path=params["path"],
            pattern=params["pattern"],
            max_size=params["max_size"],
        )

    def abort_request(self, recv_req: AbortReq):
        # Delete requests in the waiting queue
        to_del = []
        for i, req in enumerate(self.waiting_queue):
            if req.rid.startswith(recv_req.rid):
                to_del.append(i)
                break

        # Sort in reverse order to avoid index issues when deleting
        for i in sorted(to_del, reverse=True):
            req = self.waiting_queue.pop(i)
            logger.debug(f"Abort queued request. {req.rid=}")
            return

        # Delete requests in the running batch
        for req in self.running_batch.reqs:
            if req.rid.startswith(recv_req.rid) and not req.finished():
                logger.debug(f"Abort running request. {req.rid=}")
                req.to_abort = True
                return

    def _pause_engine(self) -> Tuple[List[Req], int]:
        raise NotImplementedError()

    def update_weights_from_disk(self, recv_req: UpdateWeightFromDiskReqInput):
        """In-place update of the weights from disk."""
        success, message = self.tp_worker.update_weights_from_disk(recv_req)
        if success:
            flash_cache_success = self.flush_cache()
            assert flash_cache_success, "Cache flush failed after updating weights"
        else:
            logger.error(message)
        return UpdateWeightFromDiskReqOutput(success, message, 0)

    def init_weights_update_group(self, recv_req: InitWeightsUpdateGroupReqInput):
        """Initialize the online model parameter update group."""
        success, message = self.tp_worker.init_weights_update_group(recv_req)
        return InitWeightsUpdateGroupReqOutput(success, message)

    def update_weights_from_distributed(
        self,
        recv_req: UpdateWeightsFromDistributedReqInput,
    ) -> Tuple[bool, str]:
        """Update the online model parameter."""
        success, message = self.tp_worker.update_weights_from_distributed(recv_req)
        if success:
            flash_cache_success = self.flush_cache()
            assert flash_cache_success, "Cache flush failed after updating weights"
        else:
            logger.error(message)
        return UpdateWeightsFromDistributedReqOutput(success, message)

    def update_weights_from_tensor(self, recv_req: UpdateWeightsFromTensorReqInput):
        """Update the online model parameter from tensors."""
        success, message = self.tp_worker.update_weights_from_tensor(recv_req)
        # TODO extract common code b/t update_weights_from_distributed and update_weights_from_tensor later
        if success:
            if recv_req.flush_cache:
                flash_cache_success = self.flush_cache()
                assert flash_cache_success, "Cache flush failed after updating weights"
        else:
            logger.error(message)
        return UpdateWeightsFromTensorReqOutput(success, message)

    def get_weights_by_name(self, recv_req: GetWeightsByNameReqInput):
        parameter = self.tp_worker.get_weights_by_name(recv_req)
        return GetWeightsByNameReqOutput(parameter)

    def release_memory_occupation(self, recv_req: ReleaseMemoryOccupationReqInput):
        self.stashed_model_static_state = _export_static_state(
            self.tp_worker.worker.model_runner.model
        )
        self.memory_saver_adapter.pause()
        self.flush_cache()
        return ReleaseMemoryOccupationReqOutput()

    def resume_memory_occupation(self, recv_req: ResumeMemoryOccupationReqInput):
        self.memory_saver_adapter.resume()
        _import_static_state(
            self.tp_worker.worker.model_runner.model, self.stashed_model_static_state
        )
        del self.stashed_model_static_state
        return ResumeMemoryOccupationReqOutput()

    def profile(self, recv_req: ProfileReq):
        if recv_req.type == ProfileReqType.START_PROFILE:
            return self.start_profile(
                recv_req.output_dir, recv_req.num_steps, recv_req.activities
            )
        else:
            return self.stop_profile()

    def start_profile(
        self,
        output_dir: Optional[str],
        num_steps: Optional[int],
        activities: Optional[List[str]],
    ) -> None:
        if self.torch_profiler_activities:
            return ProfileReqOutput(
                success=False,
                message="Profiling is already in progress. Call /stop_profile first.",
            )

        if output_dir is None:
            output_dir = os.getenv("SGLANG_TORCH_PROFILER_DIR", "/tmp")
        if activities is None:
            activities = ["CPU", "GPU"]

        self.torch_profiler_output_dir = output_dir
        self.torch_profiler_activities = activities
        logger.info(
            "Profiling starts. Traces will be saved to: %s",
            self.torch_profiler_output_dir,
        )

        activity_map = {
            "CPU": torch.profiler.ProfilerActivity.CPU,
            "GPU": torch.profiler.ProfilerActivity.CUDA,
        }
        torchprof_activities = [
            activity_map[a] for a in activities if a in activity_map
        ]

        if torchprof_activities:
            self.torch_profiler = torch.profiler.profile(
                activities=torchprof_activities,
                with_stack=True,
            )
            self.torch_profiler.start()

        if "MEM" in activities:
            torch.cuda.memory._record_memory_history(max_entries=100000)

        if num_steps:
            self.profiler_target_forward_ct = self.forward_ct + num_steps
            # The caller will be notified when reaching profiler_target_forward_ct
        else:
            self.profiler_target_forward_ct = None
            return ProfileReqOutput(success=True, message="Succeeded")

    def stop_profile(self) -> None:
        if self.torch_profiler_activities is None:
            return

        logger.info("Stop profiling...")
        if self.torch_profiler is not None:
            self.torch_profiler.stop()
            self.torch_profiler.export_chrome_trace(
                os.path.join(
                    self.torch_profiler_output_dir,
                    str(time.time()) + f"-TP-{self.tp_rank}" + ".trace.json.gz",
                )
            )

        if "MEM" in self.torch_profiler_activities:
            memory_profile_path = os.path.join(
                self.torch_profiler_trace_dir,
                str(time.time()) + f"-TP-{self.tp_rank}-memory" + ".pickle",
            )
            torch.cuda.memory._dump_snapshot(memory_profile_path)
            torch.cuda.memory._record_memory_history(enabled=None)

        logger.info(
            "Profiling done. Traces are saved to: %s",
            self.torch_profiler_output_dir,
        )
        self.torch_profiler = None
        self.torch_profiler_output_dir = None
        self.torch_profiler_activities = None

        if self.profiler_target_forward_ct:
            self.send_to_tokenizer.send_pyobj(
                ProfileReqOutput(success=True, message="Succeeded.")
            )

    def open_session(self, recv_req: OpenSessionReqInput):
        # handle error
        session_id = recv_req.session_id
        if session_id in self.sessions:
            logger.warning(f"session id {session_id} already exist, cannot open.")
            return OpenSessionReqOutput(session_id, False)
        elif session_id is None:
            logger.warning("session id is None, cannot open.")
            return OpenSessionReqOutput(session_id, False)
        else:
            self.sessions[session_id] = Session(
                recv_req.capacity_of_str_len, session_id
            )
            return OpenSessionReqOutput(session_id, True)

    def close_session(self, recv_req: CloseSessionReqInput):
        # handle error
        session_id = recv_req.session_id
        if session_id not in self.sessions:
            logger.warning(f"session id {session_id} does not exist, cannot delete.")
        else:
            del self.sessions[session_id]


def is_health_check_generate_req(recv_req):
    return getattr(recv_req, "rid", "").startswith("HEALTH_CHECK")


def _export_static_state(model):
    return dict(
        buffers=[
            (name, buffer.detach().clone()) for name, buffer in model.named_buffers()
        ]
    )


def _import_static_state(model, static_params):
    self_named_buffers = dict(model.named_buffers())
    for name, tensor in static_params["buffers"]:
        self_named_buffers[name][...] = tensor


def run_scheduler_process(
    server_args: ServerArgs,
    port_args: PortArgs,
    gpu_id: int,
    tp_rank: int,
    dp_rank: Optional[int],
    pipe_writer,
):

    # Generate the prefix
    if dp_rank is None:
        prefix = f" TP{tp_rank}"
    else:
        prefix = f" DP{dp_rank} TP{tp_rank}"

    # Config the process
    kill_itself_when_parent_died()
    setproctitle.setproctitle(f"sglang::scheduler{prefix.replace(' ', '_')}")
    faulthandler.enable()
    parent_process = psutil.Process().parent()

    # [For Router] if env var "SGLANG_DP_RANK" exist, set dp_rank to the value of the env var
    if dp_rank is None and "SGLANG_DP_RANK" in os.environ:
        dp_rank = int(os.environ["SGLANG_DP_RANK"])

    # Configure the logger
    configure_logger(server_args, prefix=prefix)
    suppress_other_loggers()

    # Set cpu affinity to this gpu process
    if get_bool_env_var("SGLANG_SET_CPU_AFFINITY"):
        set_gpu_proc_affinity(server_args.tp_size, server_args.nnodes, gpu_id)

    # Create a scheduler and run the event loop
    try:
        scheduler = Scheduler(server_args, port_args, gpu_id, tp_rank, dp_rank)
        pipe_writer.send(
            {
                "status": "ready",
                "max_total_num_tokens": scheduler.max_total_num_tokens,
                "max_req_input_len": scheduler.max_req_input_len,
            }
        )
        if scheduler.enable_overlap:
            scheduler.event_loop_overlap()
        else:
            scheduler.event_loop_normal()
    except Exception:
        traceback = get_exception_traceback()
        logger.error(f"Scheduler hit an exception: {traceback}")
        parent_process.send_signal(signal.SIGQUIT)<|MERGE_RESOLUTION|>--- conflicted
+++ resolved
@@ -1287,22 +1287,6 @@
             self.send_to_tokenizer.send_pyobj(HealthCheckOutput())
 
     def prepare_dp_attn_batch(self, local_batch: ScheduleBatch):
-        return self.prepare_dp_attn_batch_raw(
-            local_batch,
-            tp_size=self.tp_size,
-            tp_cpu_group=self.tp_cpu_group,
-            get_idle_batch=self.get_idle_batch,
-            disable_cuda_graph=self.server_args.disable_cuda_graph,
-        )
-
-    @staticmethod
-    def prepare_dp_attn_batch_raw(
-        local_batch: ScheduleBatch,
-        tp_size: int,
-        tp_cpu_group,
-        get_idle_batch,
-        disable_cuda_graph: bool,
-    ):
         # Check if other DP workers have running batches
         if local_batch is None:
             num_tokens = 0
@@ -1324,14 +1308,6 @@
                 ]
             )
 
-<<<<<<< HEAD
-        local_num_tokens = torch.tensor([num_tokens], dtype=torch.int64)
-        global_num_tokens = torch.empty(tp_size, dtype=torch.int64)
-        torch.distributed.all_gather_into_tensor(
-            global_num_tokens,
-            local_num_tokens,
-            group=tp_cpu_group,
-=======
         if local_batch is None or local_batch.forward_mode.is_decode_or_idle():
             can_cuda_graph = 1
         else:
@@ -1362,42 +1338,22 @@
             global_info.flatten(),
             local_info,
             group=self.tp_cpu_group,
->>>>>>> b36ab493
         )
         global_num_tokens = global_info[:, 0, 0].tolist()
         can_cuda_graph = min(global_info[:, 0, 1].tolist())
         global_num_tokens_for_logprob = global_info[:, 0, 2].tolist()
         is_extend_in_batch = global_info[:, 0, 3].tolist()
 
-<<<<<<< HEAD
-        if local_batch is None and global_num_tokens.max().item() > 0:
-            local_batch = get_idle_batch()
-=======
         if local_batch is None and max(global_num_tokens) > 0:
             local_batch = self.get_idle_batch()
->>>>>>> b36ab493
 
         if local_batch is not None:
             local_batch.global_num_tokens = global_num_tokens
             local_batch.global_num_tokens_for_logprob = global_num_tokens_for_logprob
 
             # Check forward mode for cuda graph
-<<<<<<< HEAD
-            if not disable_cuda_graph:
-                forward_mode_state = torch.tensor(
-                    (1 if local_batch.forward_mode.is_decode_or_idle() else 0),
-                    dtype=torch.int32,
-                )
-                torch.distributed.all_reduce(
-                    forward_mode_state,
-                    op=torch.distributed.ReduceOp.MIN,
-                    group=tp_cpu_group,
-                )
-                local_batch.can_run_dp_cuda_graph = forward_mode_state.item() == 1
-=======
             if not self.server_args.disable_cuda_graph:
                 local_batch.can_run_dp_cuda_graph = can_cuda_graph
->>>>>>> b36ab493
 
         return local_batch, any(is_extend_in_batch)
 
