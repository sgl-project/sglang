# Copyright 2023-2024 SGLang Team
# Licensed under the Apache License, Version 2.0 (the "License");
# you may not use this file except in compliance with the License.
# You may obtain a copy of the License at
#
#     http://www.apache.org/licenses/LICENSE-2.0
#
# Unless required by applicable law or agreed to in writing, software
# distributed under the License is distributed on an "AS IS" BASIS,
# WITHOUT WARRANTIES OR CONDITIONS OF ANY KIND, either express or implied.
# See the License for the specific language governing permissions and
# limitations under the License.
# ==============================================================================
"""A scheduler that manages a tensor parallel GPU worker."""

import faulthandler
import logging
import os
import signal
import sys
import time
from collections import deque
from concurrent import futures
from dataclasses import dataclass
from http import HTTPStatus
from typing import Any, Deque, Dict, List, Optional, Tuple, Union

import psutil
import setproctitle
import torch
import torch.distributed
import zmq
from torch.cuda import Stream as CudaStream
from torch.cuda import StreamContext as CudaStreamContext
from torch.distributed import barrier

from sglang.srt.configs.model_config import ModelConfig
from sglang.srt.constrained.base_grammar_backend import (
    INVALID_GRAMMAR_OBJ,
    create_grammar_backend,
)
from sglang.srt.disaggregation.decode import (
    DecodePreallocQueue,
    DecodeTransferQueue,
    SchedulerDisaggregationDecodeMixin,
)
from sglang.srt.disaggregation.decode_kvcache_offload_manager import (
    DecodeKVCacheOffloadManager,
)
from sglang.srt.disaggregation.encode_receiver import MMReceiver
from sglang.srt.disaggregation.prefill import (
    PrefillBootstrapQueue,
    SchedulerDisaggregationPrefillMixin,
)
from sglang.srt.disaggregation.utils import (
    DisaggregationMode,
    MetadataBuffers,
    ReqToMetadataIdxAllocator,
    TransferBackend,
    prepare_abort,
)
from sglang.srt.distributed import get_pp_group, get_world_group
from sglang.srt.dllm.config import DllmConfig
from sglang.srt.environ import envs
from sglang.srt.eplb.expert_distribution import get_global_expert_distribution_recorder
from sglang.srt.layers.dp_attention import compute_dp_attention_world_info
from sglang.srt.layers.moe import initialize_moe_config
from sglang.srt.layers.quantization.fp8_utils import initialize_fp8_gemm_config
from sglang.srt.managers.io_struct import (
    AbortReq,
    BaseBatchReq,
    BaseReq,
    BatchTokenizedEmbeddingReqInput,
    BatchTokenizedGenerateReqInput,
    CheckWeightsReqInput,
    ClearHiCacheReqInput,
    ClearHiCacheReqOutput,
    CloseSessionReqInput,
    ContinueGenerationReqInput,
    DestroyWeightsUpdateGroupReqInput,
    ExpertDistributionReq,
    ExpertDistributionReqOutput,
    ExpertDistributionReqType,
    FlushCacheReqInput,
    FlushCacheReqOutput,
    FreezeGCReq,
    GetInternalStateReq,
    GetInternalStateReqOutput,
    GetLoadReqInput,
    GetWeightsByNameReqInput,
    HealthCheckOutput,
    InitWeightsSendGroupForRemoteInstanceReqInput,
    InitWeightsSendGroupForRemoteInstanceReqOutput,
    InitWeightsUpdateGroupReqInput,
    LoadLoRAAdapterReqInput,
    LoadLoRAAdapterReqOutput,
    OpenSessionReqInput,
    OpenSessionReqOutput,
    PauseGenerationReqInput,
    ProfileReq,
    ReleaseMemoryOccupationReqInput,
    ResumeMemoryOccupationReqInput,
    RpcReqInput,
    RpcReqOutput,
    SendWeightsToRemoteInstanceReqInput,
    SendWeightsToRemoteInstanceReqOutput,
    SetInternalStateReq,
    SetInternalStateReqOutput,
    SlowDownReqInput,
    SlowDownReqOutput,
    TokenizedEmbeddingReqInput,
    TokenizedGenerateReqInput,
    UnloadLoRAAdapterReqInput,
    UnloadLoRAAdapterReqOutput,
    UpdateWeightFromDiskReqInput,
    UpdateWeightsFromDistributedReqInput,
    UpdateWeightsFromIPCReqInput,
    UpdateWeightsFromTensorReqInput,
)
from sglang.srt.managers.mm_utils import init_mm_embedding_cache
from sglang.srt.managers.overlap_utils import FutureMap
from sglang.srt.managers.schedule_batch import (
    FINISH_ABORT,
    ModelWorkerBatch,
    MultimodalInputs,
    Req,
    RequestStage,
    ScheduleBatch,
)
from sglang.srt.managers.schedule_policy import (
    AddReqResult,
    PrefillAdder,
    SchedulePolicy,
)
from sglang.srt.managers.scheduler_dp_attn_mixin import SchedulerDPAttnMixin
from sglang.srt.managers.scheduler_enhancer import SchedulerEnhancer
from sglang.srt.managers.scheduler_input_blocker import SchedulerInputBlocker
from sglang.srt.managers.scheduler_metrics_mixin import (
    RECORD_STEP_TIME,
    SchedulerMetricsMixin,
)
from sglang.srt.managers.scheduler_output_processor_mixin import (
    SchedulerOutputProcessorMixin,
)
from sglang.srt.managers.scheduler_pp_mixin import SchedulerPPMixin
from sglang.srt.managers.scheduler_profiler_mixin import SchedulerProfilerMixin
from sglang.srt.managers.scheduler_recv_skipper import SchedulerRecvSkipper
from sglang.srt.managers.scheduler_runtime_checker_mixin import (
    SchedulerRuntimeCheckerMixin,
    SchedulerWatchdog,
)
from sglang.srt.managers.scheduler_update_weights_mixin import (
    SchedulerUpdateWeightsMixin,
)
from sglang.srt.managers.session_controller import Session
from sglang.srt.managers.utils import GenerationBatchResult, validate_input_length
from sglang.srt.mem_cache.cache_init_params import CacheInitParams
from sglang.srt.mem_cache.common import release_kv_cache
from sglang.srt.mem_cache.radix_cache import RadixCache
from sglang.srt.model_executor.forward_batch_info import ForwardMode, PPProxyTensors
from sglang.srt.multiplex.multiplexing_mixin import SchedulerMultiplexMixin
from sglang.srt.parser.reasoning_parser import ReasoningParser
from sglang.srt.server_args import PortArgs, ServerArgs, get_global_server_args
from sglang.srt.speculative.spec_info import SpeculativeAlgorithm
from sglang.srt.tracing.trace import (
    process_tracing_init,
    trace_event_batch,
    trace_set_proc_propagate_context,
    trace_set_thread_info,
    trace_slice_batch,
    trace_slice_end,
    trace_slice_start,
)
from sglang.srt.utils import (
    DynamicGradMode,
    broadcast_pyobj,
    configure_gc_logger,
    configure_logger,
    freeze_gc,
    get_available_gpu_memory,
    get_bool_env_var,
    get_int_env_var,
    get_zmq_socket,
    kill_itself_when_parent_died,
    numa_bind_to_node,
    point_to_point_pyobj,
    require_mlp_sync,
    set_gpu_proc_affinity,
    set_random_seed,
    suppress_other_loggers,
)
from sglang.srt.utils.hf_transformers_utils import (
    get_processor,
    get_tokenizer,
    get_tokenizer_from_processor,
)
from sglang.srt.utils.torch_memory_saver_adapter import TorchMemorySaverAdapter
from sglang.utils import TypeBasedDispatcher, get_exception_traceback

logger = logging.getLogger(__name__)

# Test retract decode for debugging purposes
TEST_RETRACT = envs.SGLANG_TEST_RETRACT.get()
TEST_RETRACT_INTERVAL = envs.SGLANG_TEST_RETRACT_INTERVAL.get()
TEST_RETRACT_NO_PREFILL_BS = envs.SGLANG_TEST_RETRACT_NO_PREFILL_BS.get()
SCHEDULER_DECREASE_PREFILL_IDLE = envs.SGLANG_SCHEDULER_DECREASE_PREFILL_IDLE.get()
GRAMMAR_TIMEOUT = float(os.environ.get("SGLANG_GRAMMAR_TIMEOUT", 300))


@dataclass
class EmbeddingBatchResult:
    embeddings: torch.Tensor
    copy_done: Optional[torch.cuda.Event] = None

    def copy_to_cpu(self):
        """Copy embeddings tensor to CPU in overlap scheduling."""

        if isinstance(self.embeddings, torch.Tensor):
            self.copy_done = torch.get_device_module(self.embeddings.device).Event()
            self.embeddings = self.embeddings.to("cpu", non_blocking=True)
        else:
            assert isinstance(self.embeddings, list)
            if len(self.embeddings) == 0:
                return

            self.copy_done = torch.get_device_module(self.embeddings[0].device).Event()
            self.embeddings = [
                emb.to("cpu", non_blocking=True) for emb in self.embeddings
            ]

        self.copy_done.record()


class Scheduler(
    SchedulerOutputProcessorMixin,
    SchedulerUpdateWeightsMixin,
    SchedulerProfilerMixin,
    SchedulerMetricsMixin,
    SchedulerDisaggregationDecodeMixin,
    SchedulerDisaggregationPrefillMixin,
    SchedulerMultiplexMixin,
    SchedulerRuntimeCheckerMixin,
    SchedulerPPMixin,
    SchedulerDPAttnMixin,
):
    """A scheduler that manages a tensor parallel GPU worker."""

    def __init__(
        self,
        server_args: ServerArgs,
        port_args: PortArgs,
        gpu_id: int,
        tp_rank: int,
        moe_ep_rank: int,
        pp_rank: int,
        dp_rank: Optional[int],
    ):
        # Parse args
        self.server_args = server_args
        self.tp_rank = tp_rank
        self.moe_ep_rank = moe_ep_rank
        self.pp_rank = pp_rank
        self.dp_rank = dp_rank
        self.tp_size = server_args.tp_size
        self.moe_ep_size = server_args.ep_size
        self.pp_size = server_args.pp_size
        self.dp_size = server_args.dp_size
        self.schedule_policy = server_args.schedule_policy
        self.enable_priority_scheduling = server_args.enable_priority_scheduling
        self.abort_on_priority_when_disabled = (
            server_args.abort_on_priority_when_disabled
        )
        self.schedule_low_priority_values_first = (
            server_args.schedule_low_priority_values_first
        )
        self.priority_scheduling_preemption_threshold = (
            server_args.priority_scheduling_preemption_threshold
        )
        self.enable_lora = server_args.enable_lora
        self.max_loras_per_batch = server_args.max_loras_per_batch
        self.enable_overlap = not server_args.disable_overlap_schedule
        self.enable_pdmux = server_args.enable_pdmux
        self.skip_tokenizer_init = server_args.skip_tokenizer_init
        self.enable_metrics = server_args.enable_metrics
        self.enable_metrics_for_all_schedulers = (
            server_args.enable_metrics_for_all_schedulers
        )
        self.enable_kv_cache_events = bool(
            server_args.kv_events_config and tp_rank == 0
        )
        self.enable_trace = server_args.enable_trace
        self.stream_interval = server_args.stream_interval
        self.spec_algorithm = SpeculativeAlgorithm.from_string(
            server_args.speculative_algorithm
        )
        self.gpu_id = gpu_id
        self.page_size = server_args.page_size
        self.enable_hierarchical_cache = server_args.enable_hierarchical_cache
        self.enable_hicache_storage = server_args.hicache_storage_backend is not None
        self.max_recv_per_poll = envs.SGLANG_SCHEDULER_MAX_RECV_PER_POLL.get()

        # Distributed rank info
        self.attn_tp_rank, self.attn_tp_size, self.attn_dp_rank = (
            compute_dp_attention_world_info(
                server_args.enable_dp_attention,
                self.tp_rank,
                self.tp_size,
                self.dp_size,
            )
        )

        # Init model config
        self.model_config = ModelConfig.from_server_args(server_args)

        # Init diffusion LLM config
        self.dllm_config = DllmConfig.from_server_args(server_args)

        # Init metrics stats
        self.init_metrics(tp_rank, pp_rank, dp_rank)

        # Init inter-process communication
        self.init_sockets(server_args, port_args)

        # Init pdmux context
        if self.enable_pdmux:
            self.init_pdmux()

        # Init tokenizer
        self.init_tokenizer()

        # Init moe config
        self.init_moe_config()

        # Init GEMM config (FP8 GEMM, etc.)
        self.init_gemm_config()

        # Check whether overlap can be enabled
        if not self.is_generation:
            self.enable_overlap = (
                self.server_args.enable_non_generation_schedule_overlap
            )
            logger.info(
                f"Overlap scheduler is {'disabled' if not self.enable_overlap else 'enabled'} for non-generation models."
            )

        # Launch a tensor parallel worker
        from sglang.srt.managers.tp_worker import TpModelWorker

        self.tp_worker = TpModelWorker(
            server_args=server_args,
            gpu_id=gpu_id,
            tp_rank=tp_rank,
            moe_ep_rank=moe_ep_rank,
            pp_rank=pp_rank,
            dp_rank=dp_rank,
            nccl_port=port_args.nccl_port,
        )

        # Launch a draft worker for speculative decoding
        draft_worker_kwargs = dict(
            gpu_id=gpu_id,
            tp_rank=tp_rank,
            moe_ep_rank=moe_ep_rank,
            server_args=server_args,
            nccl_port=port_args.nccl_port,
            target_worker=self.tp_worker,
            dp_rank=dp_rank,
        )

        if server_args.speculative_draft_load_format is not None:
            server_args.load_format = server_args.speculative_draft_load_format
            logger.info(
                f"Using draft model load_format: '{server_args.speculative_draft_load_format}'"
            )

        # Draft workers are looked up via `SpeculativeAlgorithm` registry; new
        # algorithms should register their factory instead of patching this code.
        if self.spec_algorithm.is_eagle():
            draft_worker_kwargs["enable_overlap"] = self.enable_overlap
        self.draft_worker = self.spec_algorithm.create_draft_worker(
            **draft_worker_kwargs
        )

        # Dispatch the model worker
        if self.spec_algorithm.is_none():
            self.model_worker = self.tp_worker
        else:
            self.model_worker = self.draft_worker

        # Get token and memory info from the model worker
        (
            self.max_total_num_tokens,
            self.max_prefill_tokens,
            self.max_running_requests,
            self.max_queued_requests,
            self.max_req_len,
            self.max_req_input_len,
            self.random_seed,
            self.device,
            _,
            _,
            _,
        ) = self.tp_worker.get_worker_info()
        if get_global_server_args().pp_max_micro_batch_size is None:
            get_global_server_args().pp_max_micro_batch_size = max(
                self.max_running_requests // server_args.pp_size, 1
            )

        self.tp_group = self.tp_worker.get_tp_group()
        self.tp_cpu_group = self.tp_group.cpu_group
        self.attn_tp_group = self.tp_worker.get_attention_tp_group()
        self.attn_tp_cpu_group = self.tp_worker.get_attention_tp_cpu_group()
        self.pp_group = get_pp_group()
        self.world_group = get_world_group()

        # With DP attention enabled, the entry rank is attn_tp_rank==0;
        # otherwise the entry rank is TP group local rank 0.
        # For #11910, use the CPU communication group to broadcast VLM Python objects,
        # avoiding any coupling with CUDA streams/devices.
        if self.server_args.enable_dp_attention:
            self.cpu_group = self.attn_tp_cpu_group
            self.entry_rank = self.attn_tp_group.first_rank
            self.is_entry_rank = self.attn_tp_rank == 0
        else:
            self.cpu_group = self.tp_cpu_group
            self.entry_rank = self.tp_group.first_rank
            self.is_entry_rank = self.tp_group.rank_in_group == 0

        self.pad_input_ids_func = self.tp_worker.get_pad_input_ids_func()
        set_random_seed(self.random_seed)

        # Hybrid memory pool
        self.is_hybrid_swa = self.tp_worker.is_hybrid_swa
        self.is_hybrid_ssm = (
            self.tp_worker.model_runner.hybrid_gdn_config is not None
            or self.tp_worker.model_runner.mamba2_config is not None
        )

        if self.is_hybrid_swa:
            self.sliding_window_size = self.tp_worker.sliding_window_size
            self.full_tokens_per_layer, self.swa_tokens_per_layer = (
                self.tp_worker.get_tokens_per_layer_info()
            )

        # Print debug info
        if tp_rank == 0:
            avail_mem = get_available_gpu_memory(
                self.device, self.gpu_id, empty_cache=False
            )
            logger.info(
                f"max_total_num_tokens={self.max_total_num_tokens}, "
                f"chunked_prefill_size={server_args.chunked_prefill_size}, "
                f"max_prefill_tokens={self.max_prefill_tokens}, "
                f"max_running_requests={self.max_running_requests}, "
                f"context_len={self.model_config.context_len}, "
                f"{'available_cpu_mem' if self.device == 'cpu' else 'available_gpu_mem'}={avail_mem:.2f} GB"
            )

        # Init cache using the existing memory pool
        self.init_cache_with_memory_pool()

        # Init running status
        self.waiting_queue: List[Req] = []
        # The running decoding batch for continuous batching
        self.running_batch: ScheduleBatch = ScheduleBatch(reqs=[], batch_is_full=False)
        # The current forward batch
        self.cur_batch: Optional[ScheduleBatch] = None
        # The current split prefill batch
        self.split_prefill_batch: Optional[ScheduleBatch] = None
        # The last forward batch
        self.last_batch: Optional[ScheduleBatch] = None
        self.forward_ct = 0
        self.last_prefill_tokens = 0
        self.return_health_check_ct = 0
        self.num_retracted_reqs: int = 0
        self.num_paused_reqs: int = 0
        self.sessions: Dict[str, Session] = {}
        self.forward_sleep_time = None
        self._engine_paused = False

        # Init chunked prefill
        self.chunked_prefill_size = server_args.chunked_prefill_size
        if self.dllm_config is not None:
            # We currently leverage chunked prefill to implement block diffusion
            # for diffusion LLM.
            self.chunked_prefill_size = self.dllm_config.block_size
        if self.chunked_prefill_size <= 0:  # -1 means disable
            self.chunked_prefill_size = None
        self.chunked_req = None
        self.is_mixed_chunk = (
            self.chunked_prefill_size is not None and server_args.enable_mixed_chunk
        )

        self.enable_dynamic_chunking = (
            server_args.enable_dynamic_chunking and self.pp_size > 1
        )

        # Init the dynamic chunking predictor for PP
        if self.enable_dynamic_chunking:
            try:
                self.profile_and_init_predictor()
            except Exception as e:
                logger.warning(
                    f"[PP Dynamic Chunk] Failed to profile prefill latency: {e}. "
                    "Dynamic chunking will be disabled."
                )
                self.enable_dynamic_chunking = False

        # Init the grammar backend for constrained generation
        self.grammar_queue: List[Req] = []
        if not server_args.skip_tokenizer_init:
            self.grammar_backend = create_grammar_backend(
                server_args,
                self.tokenizer,
                self.model_config.vocab_size,
                self.model_config.hf_eos_token_id,
            )
        else:
            self.grammar_backend = None

        # Init schedule policy and new token estimation
        self.policy = SchedulePolicy(
            self.schedule_policy,
            self.tree_cache,
            self.enable_hierarchical_cache,
            self.enable_priority_scheduling,
            self.schedule_low_priority_values_first,
        )
        self.schedule_enhancer = None
        if SCHEDULER_DECREASE_PREFILL_IDLE:
            self.schedule_enhancer = SchedulerEnhancer(
                self.dp_size,
                self.attn_tp_size,
                self.tp_worker,
                self.max_running_requests,
                server_args,
            )
        # Enable preemption for priority scheduling.
        self.try_preemption = self.enable_priority_scheduling
        self.init_new_token_ratio = min(
            envs.SGLANG_INIT_NEW_TOKEN_RATIO.get()
            * server_args.schedule_conservativeness,
            1.0,
        )
        self.min_new_token_ratio = min(
            self.init_new_token_ratio * envs.SGLANG_MIN_NEW_TOKEN_RATIO_FACTOR.get(),
            1.0,
        )
        self.new_token_ratio_decay = (
            self.init_new_token_ratio - self.min_new_token_ratio
        ) / envs.SGLANG_NEW_TOKEN_RATIO_DECAY_STEPS.get()
        self.new_token_ratio = self.init_new_token_ratio

        # Init watchdog thread
        self.watchdog = SchedulerWatchdog(
            self, watchdog_timeout=server_args.watchdog_timeout
        )
        if (x := server_args.soft_watchdog_timeout) is not None:
            self.soft_watchdog = SchedulerWatchdog(self, watchdog_timeout=x, soft=True)

        # Init memory saver, profiler and metric stats
        self.memory_saver_adapter = TorchMemorySaverAdapter.create(
            enable=server_args.enable_memory_saver
        )
        self.offload_tags = set()
        self.init_profiler()
        self.recv_skipper = SchedulerRecvSkipper.maybe_create(server_args)
        self.input_blocker = (
            SchedulerInputBlocker(noop=self.attn_tp_rank != 0)
            if get_bool_env_var("SGLANG_ENABLE_COLOCATED_BATCH_GEN")
            else None
        )

        # Init disaggregation
        self.init_disaggregation()

        if self.enable_kv_cache_events:
            self.init_kv_events(server_args.kv_events_config)

        if envs.SGLANG_LOG_GC.get():
            configure_gc_logger()

        # Init prefill kv split size when deterministic inference is enabled with various attention backends
        self.init_deterministic_inference_config()

        # Init overlap
        self.init_overlap()

        # Init mlp sync flag
        self.require_mlp_sync = require_mlp_sync(server_args)

        if (
            self.server_args.language_only
            and self.server_args.encoder_transfer_backend == "zmq_to_scheduler"
        ):
            self.mm_receiver = MMReceiver(
                server_args,
                hf_config=self.model_config.hf_config,
                tp_rank=self.tp_rank,
                pp_rank=self.pp_rank,
            )

        # Init request dispatcher
        self._request_dispatcher = TypeBasedDispatcher(
            [
                (TokenizedGenerateReqInput, self.handle_generate_request),
                (TokenizedEmbeddingReqInput, self.handle_embedding_request),
                (BatchTokenizedGenerateReqInput, self.handle_batch_generate_request),
                (BatchTokenizedEmbeddingReqInput, self.handle_batch_embedding_request),
                (FlushCacheReqInput, self.flush_cache_wrapped),
                (ClearHiCacheReqInput, self.clear_hicache_storage_wrapped),
                (AbortReq, self.abort_request),
                (OpenSessionReqInput, self.open_session),
                (CloseSessionReqInput, self.close_session),
                (UpdateWeightFromDiskReqInput, self.update_weights_from_disk),
                (InitWeightsUpdateGroupReqInput, self.init_weights_update_group),
                (DestroyWeightsUpdateGroupReqInput, self.destroy_weights_update_group),
                (
                    InitWeightsSendGroupForRemoteInstanceReqInput,
                    self.init_weights_send_group_for_remote_instance,
                ),
                (
                    SendWeightsToRemoteInstanceReqInput,
                    self.send_weights_to_remote_instance,
                ),
                (
                    UpdateWeightsFromDistributedReqInput,
                    self.update_weights_from_distributed,
                ),
                (UpdateWeightsFromTensorReqInput, self.update_weights_from_tensor),
                (UpdateWeightsFromIPCReqInput, self.update_weights_from_ipc),
                (GetWeightsByNameReqInput, self.get_weights_by_name),
                (ReleaseMemoryOccupationReqInput, self.release_memory_occupation),
                (ResumeMemoryOccupationReqInput, self.resume_memory_occupation),
                (CheckWeightsReqInput, self.check_weights),
                (SlowDownReqInput, self.slow_down),
                (ProfileReq, self.profile),
                (FreezeGCReq, self.handle_freeze_gc),
                (GetInternalStateReq, self.get_internal_state),
                (SetInternalStateReq, self.set_internal_state),
                (RpcReqInput, self.handle_rpc_request),
                (ExpertDistributionReq, self.expert_distribution_handle),
                (LoadLoRAAdapterReqInput, self.load_lora_adapter),
                (UnloadLoRAAdapterReqInput, self.unload_lora_adapter),
                (GetLoadReqInput, self.get_load),
                (PauseGenerationReqInput, self.pause_generation),
                (ContinueGenerationReqInput, self.continue_generation),
            ]
        )

    def init_sockets(self, server_args: ServerArgs, port_args: PortArgs):
        context = zmq.Context(2)
        self.idle_sleeper = None

        class SenderWrapper:
            def __init__(self, socket: zmq.Socket):
                self.socket = socket

            def send_output(
                self,
                output: Union[BaseReq, BaseBatchReq],
                recv_obj: Optional[Union[BaseReq, BaseBatchReq]] = None,
            ):
                if self.socket is None:
                    return

                if (
                    isinstance(recv_obj, BaseReq)
                    and recv_obj.http_worker_ipc is not None
                    and output.http_worker_ipc is None
                ):
                    # handle communicator reqs for multi-http worker case
                    output.http_worker_ipc = recv_obj.http_worker_ipc

                self.socket.send_pyobj(output)

        if self.pp_rank == 0 and self.attn_tp_rank == 0:
            self.recv_from_tokenizer = get_zmq_socket(
                context, zmq.PULL, port_args.scheduler_input_ipc_name, False
            )
            self.recv_from_rpc = get_zmq_socket(
                context, zmq.DEALER, port_args.rpc_ipc_name, False
            )

            send_to_tokenizer = get_zmq_socket(
                context, zmq.PUSH, port_args.tokenizer_ipc_name, False
            )
            if server_args.skip_tokenizer_init:
                # Directly send to the TokenizerManager
                send_to_detokenizer = get_zmq_socket(
                    context, zmq.PUSH, port_args.tokenizer_ipc_name, False
                )
            else:
                # Send to the DetokenizerManager
                send_to_detokenizer = get_zmq_socket(
                    context, zmq.PUSH, port_args.detokenizer_ipc_name, False
                )

            self.send_to_tokenizer = SenderWrapper(send_to_tokenizer)
            self.send_to_detokenizer = SenderWrapper(send_to_detokenizer)

            if self.server_args.sleep_on_idle:
                self.idle_sleeper = IdleSleeper(
                    [
                        self.recv_from_tokenizer,
                        self.recv_from_rpc,
                    ]
                )
        else:
            self.recv_from_tokenizer = None
            self.recv_from_rpc = None
            self.send_to_tokenizer = SenderWrapper(None)
            self.send_to_detokenizer = SenderWrapper(None)

        if self.current_scheduler_metrics_enabled:
            self.send_metrics_from_scheduler = get_zmq_socket(
                context, zmq.PUSH, port_args.metrics_ipc_name, False
            )

    def init_deterministic_inference_config(self):
        """Initialize deterministic inference configuration for different attention backends."""
        if not self.server_args.enable_deterministic_inference:
            self.truncation_align_size = None
            return

        backend_sizes = {
            "flashinfer": ("SGLANG_FLASHINFER_PREFILL_SPLIT_TILE_SIZE", 4096),
            "triton": ("SGLANG_TRITON_PREFILL_TRUNCATION_ALIGN_SIZE", 4096),
        }
        env_var, default_size = backend_sizes.get(
            self.server_args.attention_backend, (None, None)
        )
        self.truncation_align_size = (
            get_int_env_var(env_var, default_size) if env_var else None
        )

    def init_tokenizer(self):
        server_args = self.server_args
        self.is_generation = self.model_config.is_generation

        if server_args.skip_tokenizer_init:
            self.tokenizer = self.processor = None
        else:
            if self.model_config.is_multimodal:
                self.processor = get_processor(
                    server_args.tokenizer_path,
                    tokenizer_mode=server_args.tokenizer_mode,
                    trust_remote_code=server_args.trust_remote_code,
                    revision=server_args.revision,
                    use_fast=not server_args.disable_fast_image_processor,
                )
                self.tokenizer = get_tokenizer_from_processor(self.processor)
            else:
                self.tokenizer = get_tokenizer(
                    server_args.tokenizer_path,
                    tokenizer_mode=server_args.tokenizer_mode,
                    trust_remote_code=server_args.trust_remote_code,
                    revision=server_args.revision,
                )

        # Set reasoning_parser and think_end_id if --reasoning_parser is enabled
        if self.server_args.reasoning_parser and self.tokenizer:
            reasoning_parser = ReasoningParser(
                model_type=self.server_args.reasoning_parser, stream_reasoning=False
            )
            self.tokenizer.think_end_id = self.tokenizer.encode(
                reasoning_parser.detector.think_end_token, add_special_tokens=False
            )[0]

    def init_cache_with_memory_pool(self):
        server_args = self.server_args

        self.req_to_token_pool, self.token_to_kv_pool_allocator = (
            self.tp_worker.get_memory_pool()
        )

        params = CacheInitParams(
            disable=server_args.disable_radix_cache,
            req_to_token_pool=self.req_to_token_pool,
            token_to_kv_pool_allocator=self.token_to_kv_pool_allocator,
            page_size=self.page_size,
            is_eagle=self.spec_algorithm.is_eagle(),
            tp_cache_group=(
                self.attn_tp_cpu_group
                if self.server_args.enable_dp_attention
                else self.tp_cpu_group
            ),
            eviction_policy=server_args.radix_eviction_policy,
            enable_metrics=self.enable_metrics,
            enable_kv_cache_events=self.enable_kv_cache_events,
            enable_mamba_extra_buffer=server_args.enable_mamba_extra_buffer(),
        )

        if (
            server_args.chunked_prefill_size is not None
            and server_args.disable_radix_cache
        ):
            if not self.is_hybrid_swa:
                from sglang.srt.mem_cache.chunk_cache import ChunkCache

                self.tree_cache = ChunkCache(params)
            else:

                from sglang.srt.mem_cache.chunk_cache import SWAChunkCache

                self.tree_cache = SWAChunkCache(params)
        else:

            if envs.SGLANG_EXPERIMENTAL_CPP_RADIX_TREE.get():
                # lazy import to avoid JIT overhead
                from sglang.srt.mem_cache.radix_cache_cpp import RadixCacheCpp

                logger.info("Using experimental C++ radix tree implementation.")
                self.tree_cache = RadixCacheCpp(params=params, server_args=server_args)
            elif self.enable_hierarchical_cache:
                from sglang.srt.mem_cache.hiradix_cache import HiRadixCache

                self.tree_cache = HiRadixCache(params=params, server_args=server_args)
                self.tp_worker.register_hicache_layer_transfer_counter(
                    self.tree_cache.cache_controller.layer_done_counter
                )
            elif self.is_hybrid_swa:
                from sglang.srt.mem_cache.swa_radix_cache import SWARadixCache

                self.tree_cache = SWARadixCache(
                    params=params, sliding_window_size=self.sliding_window_size
                )
            elif self.is_hybrid_ssm:
                from sglang.srt.mem_cache.mamba_radix_cache import MambaRadixCache

                self.tree_cache = MambaRadixCache(params)
            elif server_args.enable_lmcache:
                from sglang.srt.mem_cache.storage.lmcache.lmc_radix_cache import (
                    LMCRadixCache,
                )

                self.tree_cache = LMCRadixCache(
                    params=params,
                    model_config=self.model_config,
                    tp_size=self.tp_size,
                    rank=self.tp_rank,
                    tp_group=self.tp_group,
                )
            else:
                self.tree_cache = RadixCache(params)

        if (
            server_args.disaggregation_mode == "decode"
            and server_args.disaggregation_decode_enable_offload_kvcache
        ):
            self.decode_offload_manager = DecodeKVCacheOffloadManager(
                req_to_token_pool=self.req_to_token_pool,
                token_to_kv_pool_allocator=self.token_to_kv_pool_allocator,
                tp_group=params.tp_cache_group,
                tree_cache=self.tree_cache,
                server_args=self.server_args,
            )
        else:
            self.decode_offload_manager = None

        self.decode_mem_cache_buf_multiplier = (
            1
            if self.spec_algorithm.is_none()
            else (
                server_args.speculative_num_draft_tokens
                + (
                    (server_args.speculative_eagle_topk or 1)
                    * (server_args.speculative_num_steps or 1)
                )
            )
        )

        embedding_cache_size = envs.SGLANG_VLM_CACHE_SIZE_MB.get()
        init_mm_embedding_cache(embedding_cache_size * 1024 * 1024)

    def init_disaggregation(self):
        self.disaggregation_mode = DisaggregationMode(
            self.server_args.disaggregation_mode
        )
        self.transfer_backend = TransferBackend(
            self.server_args.disaggregation_transfer_backend
        )

        if self.draft_worker is None or self.spec_algorithm.is_ngram():
            draft_token_to_kv_pool = None
        elif self.spec_algorithm.is_eagle() and self.enable_overlap:
            draft_token_to_kv_pool = (
                self.draft_worker.draft_worker.draft_runner.token_to_kv_pool
            )
            model_config = self.draft_worker.draft_worker.draft_runner.model_config
        else:
            draft_token_to_kv_pool = self.draft_worker.model_runner.token_to_kv_pool
            model_config = self.draft_worker.model_config

        if (
            self.disaggregation_mode == DisaggregationMode.DECODE
        ):  # *2 for the headroom.
            buffer_size = (self.req_to_token_pool.size) * 2
            self.req_to_metadata_buffer_idx_allocator = ReqToMetadataIdxAllocator(
                buffer_size
            )
            self.disagg_metadata_buffers = MetadataBuffers(
                buffer_size,
                hidden_size=(
                    model_config.hidden_size
                    if self.spec_algorithm.is_eagle()
                    else 16  # minimal padding size for RDMA
                ),
                hidden_states_dtype=(
                    model_config.dtype
                    if self.spec_algorithm.is_eagle()
                    else torch.float32
                ),
                custom_mem_pool=self.token_to_kv_pool_allocator.get_kvcache().maybe_get_custom_mem_pool(),
            )

            # The decode requests polling kv cache
            self.disagg_decode_transfer_queue = DecodeTransferQueue(
                gloo_group=self.attn_tp_cpu_group,
                req_to_metadata_buffer_idx_allocator=self.req_to_metadata_buffer_idx_allocator,
                tp_rank=self.tp_rank,
                metadata_buffers=self.disagg_metadata_buffers,
                scheduler=self,
                tree_cache=self.tree_cache,
            )

            # The decode requests pending for pre-allocation
            self.disagg_decode_prealloc_queue = DecodePreallocQueue(
                req_to_token_pool=self.req_to_token_pool,
                token_to_kv_pool_allocator=self.token_to_kv_pool_allocator,
                draft_token_to_kv_pool=draft_token_to_kv_pool,
                req_to_metadata_buffer_idx_allocator=self.req_to_metadata_buffer_idx_allocator,
                metadata_buffers=self.disagg_metadata_buffers,
                scheduler=self,
                transfer_queue=self.disagg_decode_transfer_queue,
                tree_cache=self.tree_cache,
                gloo_group=self.attn_tp_cpu_group,
                tp_rank=self.tp_rank,
                tp_size=self.tp_size,
                dp_size=self.server_args.dp_size,
                gpu_id=self.gpu_id,
                bootstrap_port=self.server_args.disaggregation_bootstrap_port,
                max_total_num_tokens=self.max_total_num_tokens,
                prefill_pp_size=self.server_args.disaggregation_prefill_pp,
                pp_rank=self.pp_rank,
                num_reserved_decode_tokens=self.server_args.num_reserved_decode_tokens,
                transfer_backend=self.transfer_backend,
            )

        elif self.disaggregation_mode == DisaggregationMode.PREFILL:
            # *2 for the headroom.
            buffer_size = self.max_running_requests * 2
            self.req_to_metadata_buffer_idx_allocator = ReqToMetadataIdxAllocator(
                buffer_size
            )
            self.disagg_metadata_buffers = MetadataBuffers(
                buffer_size,
                hidden_size=(
                    model_config.hidden_size
                    if self.spec_algorithm.is_eagle()
                    else 16  # minimal padding size for RDMA
                ),
                hidden_states_dtype=(
                    model_config.dtype
                    if self.spec_algorithm.is_eagle()
                    else torch.float32
                ),
                custom_mem_pool=self.token_to_kv_pool_allocator.get_kvcache().maybe_get_custom_mem_pool(),
            )

            self.disagg_prefill_bootstrap_queue = PrefillBootstrapQueue(
                token_to_kv_pool=self.token_to_kv_pool_allocator.get_kvcache(),
                draft_token_to_kv_pool=draft_token_to_kv_pool,
                req_to_metadata_buffer_idx_allocator=self.req_to_metadata_buffer_idx_allocator,
                metadata_buffers=self.disagg_metadata_buffers,
                tp_rank=self.tp_rank,
                tp_size=self.tp_size,
                gpu_id=self.gpu_id,
                bootstrap_port=self.server_args.disaggregation_bootstrap_port,
                gloo_group=self.attn_tp_cpu_group,
                max_total_num_tokens=self.max_total_num_tokens,
                decode_tp_size=self.server_args.disaggregation_decode_tp,
                decode_dp_size=self.server_args.disaggregation_decode_dp,
                scheduler=self,
                pp_rank=self.pp_rank,
                pp_size=self.pp_size,
                transfer_backend=self.transfer_backend,
            )
            # The prefill requests that are in the middle of kv sending
            self.disagg_prefill_inflight_queue: List[Req] = []

    def init_overlap(self):
        self.device_module = torch.get_device_module(self.device)
        self.default_stream: CudaStream = self.device_module.current_stream()
        if self.device == "cpu":
            self.default_stream.synchronize = lambda: None  # No-op for CPU

        self.forward_stream: CudaStream = self.device_module.Stream()
        self.forward_stream_ctx: CudaStreamContext = self.device_module.stream(
            self.forward_stream
        )
        self.copy_stream: CudaStream = self.device_module.Stream()
        self.copy_stream_ctx: CudaStreamContext = self.device_module.stream(
            self.copy_stream
        )

        if not self.enable_overlap:
            self.future_map = None
            return

        self.future_map = FutureMap(
            self.max_running_requests,
            self.chunked_prefill_size,
            self.model_config.context_len,
            self.device,
            self.spec_algorithm,
        )
        self.batch_record_buf = [None] * 2
        self.batch_record_ct = 0

    def init_moe_config(self):
        if hasattr(self.model_config.hf_config, "num_experts_per_tok"):
            initialize_moe_config(self.server_args)

    def init_gemm_config(self):
        # Initialize GEMM-related configuration (currently FP8 Blockwise GEMM backend).
        # Other GEMM backends (e.g. FP4, BF16, etc.) can be added here in the future.
        # This is needed for FP8 quantization.
        initialize_fp8_gemm_config(self.server_args)

    @DynamicGradMode()
    def event_loop_normal(self):
        """A normal scheduler loop."""
        while True:
            # Receive requests
            recv_reqs = self.recv_requests()
            self.process_input_requests(recv_reqs)
            if self._engine_paused:
                continue

            # Get the next batch to run
            batch = self.get_next_batch_to_run()
            self.cur_batch = batch

            # Launch the current batch
            if batch:
                result = self.run_batch(batch)
                self.process_batch_result(batch, result)
            else:
                # When the server is idle, do self-check and re-init some states
                self.self_check_during_idle()

            # Update the last batch
            self.last_batch = batch
            if envs.SGLANG_ENABLE_STRICT_MEM_CHECK_DURING_BUSY.get():
                self.self_check_during_busy()

    @DynamicGradMode()
    def event_loop_overlap(self):
        """A scheduler loop that overlaps the CPU processing and GPU computation."""
<<<<<<< HEAD
        self.result_queue: Deque[
            Tuple[ScheduleBatch, Union[GenerationBatchResult, EmbeddingBatchResult]]
        ] = deque()
        disable_consecutive_prefill_overlap = (
            envs.SGLANG_DISABLE_CONSECUTIVE_PREFILL_OVERLAP.get()
        )
=======
        self.result_queue: Deque[Tuple[ScheduleBatch, GenerationBatchResult]] = deque()
>>>>>>> 9d4f066f

        def pop_and_process():
            # Process the results of the last batch
            tmp_batch, tmp_result = self.result_queue.popleft()
            self.process_batch_result(tmp_batch, tmp_result)

        while True:
            # Receive requests
            recv_reqs = self.recv_requests()
            self.process_input_requests(recv_reqs)
            if self._engine_paused:
                continue

            # Get the next batch to run
            batch = self.get_next_batch_to_run()
            self.cur_batch = batch
            disable_overlap_for_batch = self.is_disable_overlap_for_batch(batch)

            # If we do not need to overlap the current batch with the last batch,
            # we can process the last batch immediately.
            if disable_overlap_for_batch:
                pop_and_process()

            # Launch the current batch
            batch_result = None
            if batch:
                batch_result = self.run_batch(batch)
                self.result_queue.append((batch.copy(), batch_result))

            # Process the last batch
            if self.last_batch:
                if not disable_overlap_for_batch:
                    pop_and_process()
            elif batch is None:
                # When the server is idle, do self-check and re-init some states
                self.self_check_during_idle()

<<<<<<< HEAD
            if self.is_generation:
                self.launch_batch_sample_if_needed(batch_result)
            self.last_batch = batch
=======
            # Run sample of the current batch
            # It depends on the result of the last batch (e.g., grammar), so we run it after the last batch is processed.
            self.launch_batch_sample_if_needed(batch_result)
>>>>>>> 9d4f066f

            # Update the last batch
            self.last_batch = batch
            if envs.SGLANG_ENABLE_STRICT_MEM_CHECK_DURING_BUSY.get():
                self.self_check_during_busy()

    def is_disable_overlap_for_batch(self, batch: ScheduleBatch) -> bool:
        # For two consecutive prefill batches, we disable overlap to improve the TTFT of the first batch.
        # This might slightly hurt the throughput, so we use an environment variable to control it.
        disable_overlap_for_batch = (
            envs.SGLANG_DISABLE_CONSECUTIVE_PREFILL_OVERLAP.get()
            and batch
            and batch.forward_mode.is_extend()
            and self.last_batch
            and self.last_batch.forward_mode.is_extend()
        )

        # We do not support overlap + spec + grammar yet,
        # so we need to turn off overlap for this batch.
        # TODO(lsyin): support overlap + spec + grammar
        need_grammar_sync = (
            batch
            and batch.is_eagle_v2
            and batch.has_grammar
            and batch.forward_mode.is_decode()
            and len(self.result_queue) > 0
        )

        return disable_overlap_for_batch or need_grammar_sync

    def recv_limit_reached(self, num_recv_reqs: int) -> bool:
        if self.max_recv_per_poll < 0:
            return False
        return num_recv_reqs >= self.max_recv_per_poll

    def recv_requests(
        self,
    ) -> List[Union[TokenizedGenerateReqInput, TokenizedEmbeddingReqInput, Any]]:
        """Receive results at tp_rank = 0 and broadcast it to all other TP ranks."""

        if self.recv_skipper is not None:
            last_forward_mode = (
                self.last_batch.forward_mode if self.last_batch is not None else None
            )
            if not self.recv_skipper.handle(last_forward_mode):
                return []

        if self.pp_rank == 0:
            if self.attn_tp_rank == 0:
                recv_reqs = []

                while True:
                    try:
                        if self.recv_limit_reached(len(recv_reqs)):
                            break
                        recv_req = self.recv_from_tokenizer.recv_pyobj(zmq.NOBLOCK)
                    except zmq.ZMQError:
                        break
                    recv_reqs.append(recv_req)

                while True:
                    try:
                        if self.recv_limit_reached(len(recv_reqs)):
                            break
                        recv_rpc = self.recv_from_rpc.recv_pyobj(zmq.NOBLOCK)
                    except zmq.ZMQError:
                        break
                    recv_reqs.append(recv_rpc)
            else:
                recv_reqs = None
        else:
            if self.attn_tp_rank == 0:
                dp_offset = self.attn_dp_rank * self.attn_tp_size
                recv_reqs = point_to_point_pyobj(
                    [],
                    self.pp_rank * self.tp_size + dp_offset,
                    self.world_group.cpu_group,
                    (self.pp_rank - 1) * self.tp_size + dp_offset,
                    self.pp_rank * self.tp_size + dp_offset,
                )
            else:
                recv_reqs = None

        if self.input_blocker is not None:
            recv_reqs = self.input_blocker.handle(recv_reqs)

        if self.server_args.enable_dp_attention:
            if self.attn_tp_rank == 0:
                work_reqs, control_reqs = self._split_work_and_control_reqs(recv_reqs)
            else:
                work_reqs = None
                control_reqs = None

            if self.attn_tp_size != 1:
                work_reqs = broadcast_pyobj(
                    work_reqs,
                    self.attn_tp_group.rank,
                    self.attn_tp_cpu_group,
                    src=self.attn_tp_group.ranks[0],
                )
            if self.tp_size != 1:
                control_reqs = broadcast_pyobj(
                    control_reqs,
                    self.tp_group.rank,
                    self.tp_cpu_group,
                    src=self.tp_group.ranks[0],
                )
            recv_reqs = work_reqs + control_reqs
        elif self.tp_size != 1:
            recv_reqs = broadcast_pyobj(
                recv_reqs,
                self.tp_group.rank,
                self.tp_cpu_group,
                src=self.tp_group.ranks[0],
            )

        if self.enable_trace:
            for req in recv_reqs:
                if isinstance(
                    req, (TokenizedGenerateReqInput, TokenizedEmbeddingReqInput)
                ):
                    trace_set_proc_propagate_context(req.rid, req.trace_context)
                    trace_slice_start("", req.rid, anonymous=True)

        return recv_reqs

    def _split_work_and_control_reqs(self, recv_reqs: List):
        work_reqs = [
            req
            for req in recv_reqs
            if isinstance(
                req,
                (
                    TokenizedGenerateReqInput,
                    TokenizedEmbeddingReqInput,
                    BatchTokenizedGenerateReqInput,
                    BatchTokenizedEmbeddingReqInput,
                ),
            )
        ]
        control_reqs = [
            req
            for req in recv_reqs
            if not isinstance(
                req,
                (
                    TokenizedGenerateReqInput,
                    TokenizedEmbeddingReqInput,
                    BatchTokenizedGenerateReqInput,
                    BatchTokenizedEmbeddingReqInput,
                ),
            )
        ]
        return work_reqs, control_reqs

    def process_input_requests(self, recv_reqs: List):
        # Process MM requests under EPD-disaggregation mode
        if (
            self.server_args.language_only
            and self.server_args.encoder_transfer_backend == "zmq_to_scheduler"
        ):
            recv_reqs = self.mm_receiver.process_waiting_requests(recv_reqs)

        for recv_req in recv_reqs:
            # If it is a health check generation request and there are running requests, ignore it.
            if is_health_check_generate_req(recv_req) and (
                self.chunked_req is not None
                or not self.running_batch.is_empty()
                or len(self.offload_tags) > 0
            ):
                self.return_health_check_ct += 1
                continue

            output = self._request_dispatcher(recv_req)
            if output is not None:
                if not isinstance(output, RpcReqOutput):
                    self.send_to_tokenizer.send_output(output, recv_req)
                else:
                    if self.recv_from_rpc is not None:
                        self.recv_from_rpc.send_pyobj(output)

    def init_req_max_new_tokens(self, req):
        req.sampling_params.max_new_tokens = min(
            (
                req.sampling_params.max_new_tokens
                if req.sampling_params.max_new_tokens is not None
                else 1 << 30
            ),
            self.max_req_len - len(req.origin_input_ids) - 1,
        )

    def _process_and_broadcast_mm_inputs(
        self,
        raw_mm_inputs: Optional[dict],
    ):
        """Materialize MultimodalInputs once on the entry rank and broadcast to others.

        Entry rank:
        - constructs MultimodalInputs.from_dict(raw_mm_inputs) once
        - broadcasts to other ranks in self.cpu_group (if world_size > 1)

        Non-entry ranks:
        - receive the object via broadcast (if world_size > 1)
        - otherwise (single-rank / no group) fall back to local from_dict

        Returns:
            MultimodalInputs | None
        """
        if raw_mm_inputs is None:
            return None

        group_world_size = 1
        try:
            if (
                torch.distributed.is_available()
                and torch.distributed.is_initialized()
                and self.cpu_group is not None
            ):
                group_world_size = torch.distributed.get_world_size(
                    group=self.cpu_group
                )
        except Exception as e:
            logger.warning(
                f"Failed to get world size in mm_inputs handling with {e}, fallback to 1."
            )

        # In case tp size > 1, all the Scheduler TP ranks runs the duplicated computing
        # process in CPU which occupies the main thread CPU cycle. This computing logic
        # merely needs to be run on TP0 and be broadcast to other TP ranks.
        # Since the Scheduler is single-threaded, any large CPU cost will impact
        # handling of other messages. For example, CPU hits 99.9% can significantly
        # increase the CUDA kernel launch time.
        if self.is_entry_rank:
            # Only the entry rank materializes once from dict.
            image_inputs = MultimodalInputs.from_dict(raw_mm_inputs)
            # Broadcast to other TP ranks (use src=0 within the group).
            if group_world_size > 1:
                obj_list = [image_inputs]
                torch.distributed.broadcast_object_list(
                    obj_list, src=self.entry_rank, group=self.cpu_group
                )
                image_inputs = obj_list[0]
        else:
            # Non-entry ranks: receive if group size > 1; otherwise materialize locally.
            if group_world_size > 1:
                obj_list = [None]
                torch.distributed.broadcast_object_list(
                    obj_list, src=self.entry_rank, group=self.cpu_group
                )
                image_inputs = obj_list[0]
            else:
                image_inputs = MultimodalInputs.from_dict(raw_mm_inputs)

        return image_inputs

    def _get_multimodal_inputs(self, mm_inputs_dict: dict):
        if self.server_args.enable_broadcast_mm_inputs_process:
            return self._process_and_broadcast_mm_inputs(mm_inputs_dict)
        else:
            return MultimodalInputs.from_dict(mm_inputs_dict)

    def handle_generate_request(
        self,
        recv_req: TokenizedGenerateReqInput,
    ):
        # Create a new request
        if (
            recv_req.session_params is None
            or recv_req.session_params.id is None
            or recv_req.session_params.id not in self.sessions
        ):
            if recv_req.input_embeds is not None:
                # Generate fake input_ids based on the length of input_embeds
                seq_length = len(recv_req.input_embeds)
                fake_input_ids = [1] * seq_length
                recv_req.input_ids = fake_input_ids

            if recv_req.bootstrap_port is None:
                # Use default bootstrap port
                recv_req.bootstrap_port = self.server_args.disaggregation_bootstrap_port

            req = Req(
                recv_req.rid,
                recv_req.input_text,
                recv_req.input_ids,
                recv_req.sampling_params,
                return_logprob=recv_req.return_logprob,
                top_logprobs_num=recv_req.top_logprobs_num,
                token_ids_logprob=recv_req.token_ids_logprob,
                stream=recv_req.stream,
                lora_id=recv_req.lora_id,
                input_embeds=recv_req.input_embeds,
                custom_logit_processor=recv_req.custom_logit_processor,
                require_reasoning=recv_req.require_reasoning,
                return_hidden_states=recv_req.return_hidden_states,
                eos_token_ids=self.model_config.hf_eos_token_id,
                bootstrap_host=recv_req.bootstrap_host,
                bootstrap_port=recv_req.bootstrap_port,
                bootstrap_room=recv_req.bootstrap_room,
                disagg_mode=self.disaggregation_mode,
                data_parallel_rank=recv_req.data_parallel_rank,
                vocab_size=self.model_config.vocab_size,
                priority=recv_req.priority,
                metrics_collector=(
                    self.metrics_collector if self.enable_metrics else None
                ),
                http_worker_ipc=recv_req.http_worker_ipc,
                dllm_config=self.dllm_config,
            )
            req.tokenizer = self.tokenizer

            if self.disaggregation_mode != DisaggregationMode.NULL:
                # Invalid request for disaggregated mode
                if recv_req.bootstrap_room is None:
                    error_msg = (
                        f"Invalid request: Disaggregated request received without "
                        f"boostrap room id. {req.rid=}"
                    )
                    logger.error(error_msg)
                    prepare_abort(req, error_msg, status_code=HTTPStatus.BAD_REQUEST)
                    self.stream_output([req], req.return_logprob)
                    return

            if (
                recv_req.session_params is not None
                and recv_req.session_params.id is not None
            ):
                req.set_finish_with_abort(
                    f"Invalid request: session id {recv_req.session_params.id} does not exist"
                )
                self.init_req_max_new_tokens(req)
                self._add_request_to_queue(req)
                return
        else:
            # Create a new request from a previous session
            session = self.sessions[recv_req.session_params.id]
            req = session.create_req(recv_req, self.tokenizer)
            if isinstance(req.finished_reason, FINISH_ABORT):
                self.init_req_max_new_tokens(req)
                self._add_request_to_queue(req)
                return

        # Handle multimodal inputs
        if recv_req.mm_inputs is not None:
            image_inputs = self._get_multimodal_inputs(recv_req.mm_inputs)

            # The following steps are already fast, execute locally on each rank.
            # Expand a single image token into multiple dummy tokens for receiving image embeddings
            req.origin_input_ids = self.pad_input_ids_func(
                req.origin_input_ids, image_inputs
            )
            req.extend_image_inputs(image_inputs)

            if len(req.origin_input_ids) >= self.max_req_input_len:
                req.set_finish_with_abort(
                    error_msg=(
                        "Multimodal prompt is too long after expanding multimodal tokens. "
                        f"After expanding {len(req.origin_input_ids_unpadded)=} => {len(req.origin_input_ids)} >= {self.max_req_input_len}."
                    )
                )
                self.init_req_max_new_tokens(req)
                self._add_request_to_queue(req)
                return

        # initialize before returning
        self.init_req_max_new_tokens(req)

        # Validate prompt length
        error_msg = validate_input_length(
            req,
            self.max_req_input_len,
            self.server_args.allow_auto_truncate,
        )
        if error_msg:
            req.set_finish_with_abort(error_msg)
            self._add_request_to_queue(req)
            return

        # Copy more attributes
        if recv_req.logprob_start_len == -1 or not recv_req.return_logprob:
            # By default, only return the logprobs for output tokens
            # For prefill-only requests with logprob_start_len == -1, set logprob_start_len beyond input sequence
            # to skip input logprob computation entirely
            if req.is_prefill_only:
                req.logprob_start_len = len(req.origin_input_ids)
            else:
                # TODO: For text generation, evaluate setting logprob_start_len to len(req.origin_input_ids) as well
                req.logprob_start_len = len(req.origin_input_ids) - 1
        else:
            req.logprob_start_len = recv_req.logprob_start_len

        if not req.is_prefill_only and req.logprob_start_len >= len(
            req.origin_input_ids
        ):
            error_msg = f"{req.logprob_start_len=} is higher than the number of input tokens {len(req.origin_input_ids)=}. Please use a smaller logprob_start_len."
            req.logprob_start_len = len(req.origin_input_ids) - 1
            req.set_finish_with_abort(error_msg)
            self._add_request_to_queue(req)
            return

        # Init grammar cache for this request
        add_to_grammar_queue = False
        if (
            req.sampling_params.json_schema is not None
            or req.sampling_params.regex is not None
            or req.sampling_params.ebnf is not None
            or req.sampling_params.structural_tag is not None
        ):
            if self.grammar_backend is None:
                error_msg = "Grammar-based generation (json_schema, regex, ebnf, structural_tag) is not supported when the server is launched with --grammar-backend none"
                req.set_finish_with_abort(error_msg)
            else:
                if req.sampling_params.json_schema is not None:
                    key = ("json", req.sampling_params.json_schema)
                elif req.sampling_params.regex is not None:
                    key = ("regex", req.sampling_params.regex)
                elif req.sampling_params.ebnf is not None:
                    key = ("ebnf", req.sampling_params.ebnf)
                elif req.sampling_params.structural_tag:
                    key = ("structural_tag", req.sampling_params.structural_tag)

                value, cache_hit = self.grammar_backend.get_cached_or_future_value(
                    key, req.require_reasoning
                )
                req.grammar = value

                if not cache_hit:
                    req.grammar_key = key
                    add_to_grammar_queue = True
                else:
                    if value is INVALID_GRAMMAR_OBJ:  # We hit a cached invalid grammar.
                        error_msg = f"Invalid grammar request with cache hit: {key=}"
                        req.set_finish_with_abort(error_msg)

        if add_to_grammar_queue:
            self.grammar_queue.append(req)
        else:
            self._add_request_to_queue(req)

    def handle_batch_generate_request(
        self,
        recv_req: BatchTokenizedGenerateReqInput,
    ):
        """Handle optimized batch generate request."""
        logger.debug(f"Processing batch generate request with {len(recv_req)} requests")

        # Process each request in the batch
        for tokenized_req in recv_req:
            self.handle_generate_request(tokenized_req)

    def _prefetch_kvcache(self, req: Req):
        if self.enable_hicache_storage:
            req.init_next_round_input(self.tree_cache)
            if req.last_node.backuped:
                # only to initiate the prefetch if the last node is backuped
                # otherwise, the allocated GPU memory must be locked for integrity
                last_hash = req.last_host_node.get_last_hash_value()
                matched_len = len(req.prefix_indices) + req.host_hit_length
                new_input_tokens = req.fill_ids[matched_len:]

                prefix_keys = (
                    req.last_node.get_prefix_hash_values(req.last_node.parent)
                    if self.tree_cache.hicache_storage_pass_prefix_keys
                    else None
                )
                self.tree_cache.prefetch_from_storage(
                    req.rid,
                    req.last_host_node,
                    new_input_tokens,
                    last_hash,
                    prefix_keys,
                )

    def _add_request_to_queue(self, req: Req, is_retracted: bool = False):
        if self.disaggregation_mode == DisaggregationMode.NULL:
            if not self._set_or_validate_priority(req):
                return
            if self._abort_on_queued_limit(req):
                return
            self._prefetch_kvcache(req)
            self.waiting_queue.append(req)
            req.time_stats.wait_queue_entry_time = time.perf_counter()
            trace_slice_end(RequestStage.REQUEST_PROCESS, req.rid, auto_next_anon=True)
        elif self.disaggregation_mode == DisaggregationMode.PREFILL:
            self._prefetch_kvcache(req)
            self.disagg_prefill_bootstrap_queue.add(
                req, self.model_config.num_key_value_heads
            )
            req.time_stats.prefill_bootstrap_queue_entry_time = time.perf_counter()
        elif self.disaggregation_mode == DisaggregationMode.DECODE:
            self.disagg_decode_prealloc_queue.add(req, is_retracted=is_retracted)
            if not is_retracted:
                req.time_stats.decode_prealloc_queue_entry_time = time.perf_counter()
        else:
            raise ValueError(f"Invalid {self.disaggregation_mode=}")

    def _set_or_validate_priority(self, req: Req) -> bool:
        """Set the default priority value, or abort the request based on the priority scheduling mode."""
        if self.enable_priority_scheduling and req.priority is None:
            if self.schedule_low_priority_values_first:
                req.priority = sys.maxsize
            else:
                req.priority = -sys.maxsize - 1
        elif (
            not self.enable_priority_scheduling
            and req.priority is not None
            and self.abort_on_priority_when_disabled
        ):
            abort_req = AbortReq(
                finished_reason={
                    "type": "abort",
                    "status_code": HTTPStatus.SERVICE_UNAVAILABLE,
                    "message": "Using priority is disabled for this server. Please send a new request without a priority.",
                },
                rid=req.rid,
            )
            self.send_to_tokenizer.send_output(abort_req, req)
            return False
        return True

    def _abort_on_queued_limit(self, recv_req: Req) -> bool:
        """Abort an incoming or existing request if the waiting queue is full. Returns True if the incoming request is aborted."""
        if (
            self.max_queued_requests is None
            or len(self.waiting_queue) + 1 <= self.max_queued_requests
        ):
            return False

        # Reject the incoming request by default.
        req_to_abort = recv_req
        message = "The request queue is full."
        if self.enable_priority_scheduling:
            # With priority scheduling, consider aboritng an existing request based on the priority.
            # direction = 1  => smaller number = higher priority; -1 => larger number = higher priority.
            # max(...) + (direction * priority, queue_time_start) picks the least-preferred request.
            # Tie: later queue_time_start (newer) is evicted first. Preempt only if strictly better.
            direction = 1 if self.schedule_low_priority_values_first else -1
            key_fn = lambda item: (
                direction * item[1].priority,
                item[1].time_stats.wait_queue_entry_time,
            )
            idx, candidate_req = max(enumerate(self.waiting_queue), key=key_fn)
            abort_existing_req = (
                direction * recv_req.priority < direction * candidate_req.priority
            )
            if abort_existing_req:
                self.waiting_queue.pop(idx)
                req_to_abort = candidate_req
                message = "The request is aborted by a higher priority request."

        self.send_to_tokenizer.send_output(
            AbortReq(
                finished_reason={
                    "type": "abort",
                    "status_code": HTTPStatus.SERVICE_UNAVAILABLE,
                    "message": message,
                },
                rid=req_to_abort.rid,
            ),
            req_to_abort,
        )
        return req_to_abort.rid == recv_req.rid

    def handle_embedding_request(
        self,
        recv_req: TokenizedEmbeddingReqInput,
    ):
        req = Req(
            recv_req.rid,
            recv_req.input_text,
            recv_req.input_ids,
            recv_req.sampling_params,
            token_type_ids=recv_req.token_type_ids,
            priority=recv_req.priority,
            dimensions=recv_req.dimensions,
            http_worker_ipc=recv_req.http_worker_ipc,
        )
        req.tokenizer = self.tokenizer

        # Handle multimodal inputs
        if recv_req.image_inputs is not None:
            image_inputs = self._get_multimodal_inputs(recv_req.image_inputs)
            # Expand a single image token into multiple dummy tokens for receiving image embeddings
            req.origin_input_ids = self.pad_input_ids_func(
                req.origin_input_ids, image_inputs
            )
            req.extend_image_inputs(image_inputs)

            if len(req.origin_input_ids) >= self.max_req_input_len:
                req.set_finish_with_abort(
                    error_msg=(
                        "Multimodal prompt is too long after expanding multimodal tokens. "
                        f"After expanding {len(req.origin_input_ids_unpadded)=} => {len(req.origin_input_ids)} >= {self.max_req_input_len}."
                    )
                )
                self._add_request_to_queue(req)
                return

        # Validate prompts length
        error_msg = validate_input_length(
            req,
            self.max_req_input_len,
            self.server_args.allow_auto_truncate,
        )
        if error_msg:
            self._add_request_to_queue(req)
            return

        # Copy more attributes
        req.logprob_start_len = len(req.origin_input_ids) - 1
        self._add_request_to_queue(req)

    def handle_batch_embedding_request(
        self,
        recv_req: BatchTokenizedEmbeddingReqInput,
    ):
        """Handle optimized batch embedding request."""
        logger.debug(
            f"Processing batch embedding request with {len(recv_req)} requests"
        )

        # Process each request in the batch
        for tokenized_req in recv_req:
            self.handle_embedding_request(tokenized_req)

    def get_next_batch_to_run(self) -> Optional[ScheduleBatch]:
        if self.dllm_config is not None:
            if self.chunked_req is not None and self.chunked_req.finished():
                self.chunked_req = None

        # Merge the prefill batch into the running batch
        chunked_req_to_exclude = set()
        if self.chunked_req:
            # Move the chunked request out of the batch so that we can merge
            # only finished requests to running_batch.
            chunked_req_to_exclude.add(self.chunked_req)
            self.tree_cache.cache_unfinished_req(self.chunked_req, chunked=True)
            # chunked request keeps its rid but will get a new req_pool_idx
            if self.tp_worker.model_runner.mambaish_config is not None:
                self.req_to_token_pool.free(
                    self.chunked_req.req_pool_idx, free_mamba_cache=False
                )
            else:
                self.req_to_token_pool.free(self.chunked_req.req_pool_idx)
        if self.last_batch and self.last_batch.forward_mode.is_extend():
            if self.last_batch.chunked_req is not None:
                # In the context pipeline parallelism, after the last chunk, the current microbatch still track outdated chunked_req.
                # We need to discard it.
                chunked_req_to_exclude.add(self.last_batch.chunked_req)

            # Filter batch
            last_bs = self.last_batch.batch_size()
            self.last_batch.filter_batch(
                chunked_req_to_exclude=list(chunked_req_to_exclude)
            )
            if self.last_batch.batch_size() < last_bs:
                self.running_batch.batch_is_full = False

            # Merge the new batch into the running batch.
            # For prefill-only batch, we can avoid going through decoding step.
            if not self.last_batch.is_empty() and not self.last_batch.is_prefill_only:
                if self.running_batch.is_empty():
                    self.running_batch = self.last_batch
                else:
                    # Merge running_batch with prefill batch
                    self.running_batch.merge_batch(self.last_batch)

        new_batch = self.get_new_batch_prefill()

        need_mlp_sync = self.require_mlp_sync
        if need_mlp_sync and not self.spec_algorithm.is_none():
            # NOTE: This branch makes sure prefill and decode batches will not be mixed when spec and dp-attn is enabled.
            # Before merging the new batch into running batch:
            # 1. All new batches are none -> need_mlp_sync remains true (sync is needed for decode batch).
            # 2. All new batches are some (prefill / idle) -> we do not need prepare mlp sync one more time.
            new_batch = self.prepare_mlp_sync_batch(new_batch)
            need_mlp_sync = new_batch is None

        if new_batch is not None:
            # Run prefill first if possible
            ret = new_batch
        else:
            # Run decode
            if not self.running_batch.is_empty():
                self.running_batch = self.update_running_batch(self.running_batch)
                ret = self.running_batch if not self.running_batch.is_empty() else None
            else:
                ret = None

        # Handle DP attention
        if need_mlp_sync:
            ret = self.prepare_mlp_sync_batch(ret)

        if ret:
            trace_event_batch("schedule", ret.reqs)

        return ret

    def get_num_allocatable_reqs(self, running_bs):
        res = get_global_server_args().pp_max_micro_batch_size - running_bs
        if self.pp_size > 1:
            res = min(res, self.req_to_token_pool.available_size())
        return res

    def get_new_batch_prefill(self) -> Optional[ScheduleBatch]:
        if self.schedule_enhancer and not self.schedule_enhancer.get_schedule_decision(
            self.running_batch
        ):
            # Decrease prefill idle as much as possible during high dp load.
            return None

        # Check if the grammar is ready in the grammar queue
        if self.grammar_queue:
            self.move_ready_grammar_requests()

        if self.try_preemption:
            # Reset batch_is_full to try preemption with a prefill adder.
            self.running_batch.batch_is_full = False

        # Handle the cases where prefill is not allowed
        if (
            self.running_batch.batch_is_full or len(self.waiting_queue) == 0
        ) and self.chunked_req is None:
            return None

        running_bs = len(self.running_batch.reqs)
        # Ignore the check if self.chunked_req is not None.
        # In the non-PP case, when self.chunked_req is not None, num_allocatable_reqs should always be greater than 0,
        # as the space for the chunked request has just been released.
        # In PP case, a chunked req can start in one microbatch and end in another microbatch, so the max_running_requests per microbatch should not be strict.
        # Instead, we should always allow chunked request to be added, otherwise, there will be a memory leak.
        if (
            self.get_num_allocatable_reqs(running_bs) <= 0
            and not self.chunked_req
            and not self.try_preemption
        ):
            self.running_batch.batch_is_full = True
            return None

        if self.enable_hierarchical_cache:
            self.tree_cache.check_hicache_events()

        # Get priority queue
        self.policy.calc_priority(self.waiting_queue)

        if TEST_RETRACT and running_bs > TEST_RETRACT_NO_PREFILL_BS:
            # If we are testing retraction and the running batch size exceeds
            # TEST_RETRACT_NO_PREFILL_BS, we skip the prefill to keep the requests
            # in the waiting queue.
            return None

        # Determine chunked_prefill_size for this batch
        chunked_prefill_size = self.chunked_prefill_size
        if self.chunked_req is not None:
            self.chunked_req.init_next_round_input()
            if self.enable_dynamic_chunking:
                history_len = len(self.chunked_req.prefix_indices)
                dynamic_size = self.predict_next_chunk_size(history_len)
                if dynamic_size is not None:
                    chunked_prefill_size = dynamic_size

        # Prefill policy
        adder = PrefillAdder(
            self.page_size,
            self.tree_cache,
            self.token_to_kv_pool_allocator,
            self.running_batch,
            self.new_token_ratio,
            self.max_prefill_tokens,
            chunked_prefill_size,
            running_bs if self.is_mixed_chunk else 0,
            self.priority_scheduling_preemption_threshold,
            prefill_max_requests=self.server_args.prefill_max_requests,
        )

        if self.chunked_req is not None:
            self.chunked_req.init_next_round_input()
            self.chunked_req = adder.add_chunked_req(self.chunked_req)

        if self.enable_lora:
            lora_set = set([req.lora_id for req in self.running_batch.reqs])

        # Get requests from the waiting queue to a new prefill batch
        for req in self.waiting_queue:

            if self.enable_lora:
                new_lora_set = (
                    lora_set
                    | set([req.lora_id for req in adder.can_run_list])
                    | set([req.lora_id])
                )
                if not self.tp_worker.can_run_lora_batch(new_lora_set):
                    # If this is a LoRA request that would exceed the LoRA slot limit,
                    # skip it and continue to try scheduling non-LoRA requests.
                    # Non-LoRA requests (lora_id=None) share a single reserved slot
                    # and should never cause this check to fail.
                    if req.lora_id is not None:
                        # Skip this LoRA request - it would trigger adapter eviction/loading
                        # which is slow. We'll try to schedule it in a future iteration.
                        continue

            running_bs = len(self.running_batch.reqs)
            if len(adder.can_run_list) >= self.get_num_allocatable_reqs(running_bs):
                self.running_batch.batch_is_full = True
            if self.disaggregation_mode == DisaggregationMode.PREFILL:
                # In prefill mode, prealloc queue and transfer queue can also take memory,
                # so we need to check if the available size for the actual available size.
                if len(adder.can_run_list) >= self.req_to_token_pool.available_size():
                    self.running_batch.batch_is_full = True

            if self.running_batch.batch_is_full:
                if not self.try_preemption or not adder.preempt_to_schedule(
                    req, self.server_args
                ):
                    break

            if self.enable_hicache_storage:
                prefetch_done = self.tree_cache.check_prefetch_progress(req.rid)
                if not prefetch_done:
                    # skip staging requests that are ongoing prefetch
                    continue

            req.init_next_round_input(self.tree_cache)
            res = adder.add_one_req(
                req,
                has_chunked_req=(self.chunked_req is not None),
                truncation_align_size=self.truncation_align_size,
            )

            if res != AddReqResult.CONTINUE:
                if res == AddReqResult.NO_TOKEN:
                    if self.enable_hierarchical_cache:
                        # Set batch_is_full after making sure there are requests that can be served
                        self.running_batch.batch_is_full = len(
                            adder.can_run_list
                        ) > 0 or (not self.running_batch.is_empty())
                    else:
                        self.running_batch.batch_is_full = True
                break

        # Update waiting queue
        can_run_list: List[Req] = adder.can_run_list
        if len(can_run_list) == 0:
            return None

        if self.enable_metrics:
            # only record queue time when enable_metrics is True to avoid overhead
            for req in can_run_list:
                req.add_latency(RequestStage.PREFILL_WAITING)

        self.waiting_queue = [
            x for x in self.waiting_queue if x not in set(can_run_list)
        ]
        if adder.preempt_list:
            for req in adder.preempt_list:
                self._add_request_to_queue(req)

        # Update chunked prefill
        if adder.new_chunked_req is not None:
            assert self.chunked_req is None
            self.chunked_req = adder.new_chunked_req

        if self.chunked_req:
            self.chunked_req.is_chunked += 1

        # Print stats
        if self.current_scheduler_metrics_enabled:
            self.log_prefill_stats(adder, can_run_list, running_bs, 0)

        # Record metrics
        for req in can_run_list:
            if req.time_stats.forward_entry_time == 0:
                req.time_stats.forward_entry_time = time.perf_counter()
                if self.enable_metrics:
                    self.metrics_collector.observe_queue_time(
                        req.time_stats.get_queueing_time(),
                    )

        # Create a new batch
        new_batch = ScheduleBatch.init_new(
            can_run_list,
            self.req_to_token_pool,
            self.token_to_kv_pool_allocator,
            self.tree_cache,
            self.model_config,
            self.enable_overlap,
            self.spec_algorithm,
            chunked_req=self.chunked_req,
            dllm_config=self.dllm_config,
        )
        if self.enable_hierarchical_cache:
            # todo (zhiqiang): disable cuda graph execution if hicache loading triggered
            new_batch.hicache_consumer_index = (
                self.tree_cache.ready_to_load_host_cache()
            )

        new_batch.prepare_for_extend()

        # Mixed-style chunked prefill
        if (
            self.is_mixed_chunk
            and not self.running_batch.is_empty()
            and not (new_batch.return_logprob or self.running_batch.return_logprob)
        ):
            # TODO (lianmin): support return_logprob + mixed chunked prefill
            self.running_batch.filter_batch(v1_spec_info_filtered=True)
            if not self.running_batch.is_empty():
                self.running_batch.prepare_for_decode()
                new_batch.mix_with_running(self.running_batch)
                new_batch.decoding_reqs = self.running_batch.reqs
            self.running_batch = ScheduleBatch(
                reqs=[], batch_is_full=self.running_batch.batch_is_full
            )
        else:
            new_batch.decoding_reqs = None

        return new_batch

    def update_running_batch(self, batch: ScheduleBatch) -> Optional[ScheduleBatch]:
        """Update the current running decoding batch."""
        initial_bs = batch.batch_size()

        batch.filter_batch(v1_spec_info_filtered=True)
        if batch.is_empty():
            batch.batch_is_full = False
            return batch

        # Check if decode out of memory
        if not batch.check_decode_mem(self.decode_mem_cache_buf_multiplier) or (
            TEST_RETRACT and self.forward_ct % TEST_RETRACT_INTERVAL == 0
        ):
            old_ratio = self.new_token_ratio
            retracted_reqs, new_token_ratio, reqs_to_abort = batch.retract_decode(
                self.server_args, self.decode_mem_cache_buf_multiplier
            )
            self.num_retracted_reqs = len(retracted_reqs)
            if self.enable_metrics and (x := len(retracted_reqs)) > 0:
                self.metrics_collector.increment_num_retracted_reqs(x)
            self.new_token_ratio = new_token_ratio
            for req in reqs_to_abort:
                abort_reason: FINISH_ABORT = req.to_finish
                self.send_to_tokenizer.send_output(
                    AbortReq(abort_message=abort_reason.message, rid=req.rid), req
                )

            logger.info(
                "KV cache pool is full. Retract requests. "
                f"#retracted_reqs: {len(retracted_reqs)}, "
                f"#new_token_ratio: {old_ratio:.4f} -> {new_token_ratio:.4f}"
            )

            for req in retracted_reqs:
                self._add_request_to_queue(req, is_retracted=True)
        else:
            self.new_token_ratio = max(
                self.new_token_ratio - self.new_token_ratio_decay,
                self.min_new_token_ratio,
            )

        if batch.batch_size() < initial_bs:
            batch.batch_is_full = False

        # Update batch tensors
        batch.prepare_for_decode()
        return batch

    def record_batch_in_overlap(self, model_worker_batch: ModelWorkerBatch):
        # FIXME(lsyin): hacky way to keep a reference to avoid GPU tensors being freed by torch GC
        # NOTE: More Reliable: record all tensors into the forward stream
        # NOTE: - for all future tensors, we shall always read from future map
        #       - for all non-future tensors (produced only by schedule stream),
        #       we shall keep its reference not being release during all the forwarding pass
        self.batch_record_ct = (self.batch_record_ct + 1) % 2
        self.batch_record_buf[self.batch_record_ct] = model_worker_batch

    def run_batch(
        self,
        batch: ScheduleBatch,
        pp_proxy_tensors: Optional[PPProxyTensors] = None,
    ) -> Union[GenerationBatchResult, EmbeddingBatchResult]:
        """Run a batch."""
        self.forward_ct += 1

        # Whether to run the profiler
        self._profile_batch_predicate(batch)
        if self.forward_sleep_time is not None:
            logger.info(f"Scheduler.run_batch sleep {self.forward_sleep_time}s")
            time.sleep(self.forward_sleep_time)

        # Capture prefill start time for EXTEND mode
        if batch.forward_mode == ForwardMode.EXTEND:
            current_time = time.perf_counter()
            for req in batch.reqs:
                req.time_stats.prefill_start_time_host = current_time

        # Place holder handling for pd-disagg decode event loop
        if batch.forward_mode.is_prebuilt():
            return self._run_batch_prebuilt(batch)

        # Run forward
        if self.is_generation:
            if self.spec_algorithm.is_none() or self.enable_overlap:
                # In most cases, we use the model worker batch to run the forward.
                worker_batch_or_batch = batch.get_model_worker_batch()
            else:
                # In speculative decoding v1 (non-overlap) case, we use the batch directly.
                # TODO(lsyin): delete this branch after unifying the abstraction.
                worker_batch_or_batch = batch

            if self.enable_overlap:
                model_worker_batch = worker_batch_or_batch
                self.record_batch_in_overlap(model_worker_batch)

                # Sampling info will be modified during forward, so we store a copy.
                model_worker_batch.sampling_info = (
                    model_worker_batch.sampling_info.copy_for_forward()
                )

                bs = len(model_worker_batch.seq_lens)
                future_indices = self.future_map.alloc_future_indices(bs)

                with self.forward_stream_ctx:
                    self.forward_stream.wait_stream(self.default_stream)
                    self.future_map.resolve_future(model_worker_batch)
                    batch_result = self.model_worker.forward_batch_generation(
                        model_worker_batch
                        # here pp is not compatible with overlap
                    )
                    # FIXME(lsyin): maybe move this to forward_batch_generation
                    batch_result.copy_done = self.device_module.Event()
                    if batch_result.delay_sample_func is None:
                        self.future_map.store_to_map(future_indices, batch_result)
                        batch_result.copy_to_cpu(return_logprob=batch.return_logprob)
                    else:
                        batch_result.future_indices = future_indices

                # FIXME(lsyin): move this assignment elsewhere
                future_indices_or_next_token_ids = -future_indices.indices

                if batch.is_eagle_v2:
                    # FIXME(lsyin): tmp code for eagle v2
                    # We only keep future indices for next draft input

                    batch.spec_info = batch_result.next_draft_input
                    batch.spec_info.future_indices = future_indices

                    # batch.spec_info = EagleDraftInput(
                    #     future_indices=future_indices,
                    #     verify_done=batch_result.next_draft_input.verify_done,
                    # )

                    # The future value, usually for next batch preparation
                    # Current implementation strictly synchronizes the seq_lens
                    batch.seq_lens = batch_result.next_draft_input.new_seq_lens
            elif self.enable_pdmux and batch.forward_mode.is_split_prefill():
                batch_result = self.tp_worker.forward_batch_split_prefill(batch)
                future_indices_or_next_token_ids = batch_result.next_token_ids
            else:
                kwargs = (
                    {"pp_proxy_tensors": pp_proxy_tensors}
                    if self.spec_algorithm.is_none()
                    else {}
                )
                batch_result = self.model_worker.forward_batch_generation(
                    worker_batch_or_batch, **kwargs
                )
                future_indices_or_next_token_ids = batch_result.next_token_ids
                self.update_cache_from_scheduler(batch, batch_result)

            # NOTE: future_indices_or_next_token_ids is used in ScheduleBatch,
            #       which can probably be replaced by future_indices later [TODO(lsyin)].
            #       we shall still keep the original outputs, e.g. next_token_ids
            #       in the GenerationBatchOutput for processing after copy_done.
            batch.output_ids = future_indices_or_next_token_ids

            # These 2 values are needed for processing the output, but the values can be
            # modified by overlap schedule. So we have to copy them here so that
            # we can use the correct values in output processing.
            if batch.return_logprob or self.spec_algorithm.is_eagle():
                batch_result.extend_input_len_per_req = [
                    req.extend_input_len for req in batch.reqs
                ]
                batch_result.extend_logprob_start_len_per_req = [
                    req.extend_logprob_start_len for req in batch.reqs
                ]
            else:
                batch_result.extend_input_len_per_req = None
                batch_result.extend_logprob_start_len_per_req = None

            ret = batch_result
        else:  # embedding or reward model
            model_worker_batch = batch.get_model_worker_batch()

            if self.enable_overlap:
                self.record_batch_in_overlap(model_worker_batch)
                with self.forward_stream_ctx:
                    self.forward_stream.wait_stream(self.default_stream)
                    embeddings = self.tp_worker.forward_batch_embedding(
                        model_worker_batch
                    )
                    ret = EmbeddingBatchResult(embeddings=embeddings)
                    ret.copy_to_cpu()
            else:
                embeddings = self.tp_worker.forward_batch_embedding(model_worker_batch)
                ret = EmbeddingBatchResult(embeddings=embeddings)

        # Capture prefill end time for EXTEND mode
        if batch.forward_mode == ForwardMode.EXTEND:
            current_time = time.perf_counter()
            for req in batch.reqs:
                req.time_stats.prefill_end_time_host = current_time

        return ret

    def launch_batch_sample_if_needed(
        self, batch_result: GenerationBatchResult
    ) -> Union[GenerationBatchResult]:
        # TODO(lsyin): make the delayed sample a default behavior after
        # unifying the forward_batch_generation interface (related to spec V2).
        if batch_result is None or batch_result.delay_sample_func is None:
            return

        with self.forward_stream_ctx:
            self.forward_stream.wait_stream(self.default_stream)
            _batch_result = batch_result.delay_sample_func()
            assert _batch_result is batch_result
            self.future_map.store_to_map(batch_result.future_indices, batch_result)
            batch_result.copy_to_cpu(return_logprob=self.cur_batch.return_logprob)

    def process_batch_result(
        self,
        batch: ScheduleBatch,
        result: Union[GenerationBatchResult, EmbeddingBatchResult],
    ):
        if batch.forward_mode.is_decode():
            self.process_batch_result_decode(batch, result)
            trace_slice_batch(RequestStage.DECODE_LOOP, batch.reqs)
        elif batch.forward_mode.is_extend():
            if batch.is_dllm():
                self.process_batch_result_dllm(batch, result)
            else:
                self.process_batch_result_prefill(batch, result)
        elif batch.forward_mode.is_prebuilt():
            self.process_batch_result_prebuilt(batch)
        elif batch.forward_mode.is_idle():
            if self.enable_overlap:
                if result.copy_done is not None:
                    result.copy_done.synchronize()

        self.maybe_send_health_check_signal()

    def maybe_send_health_check_signal(self):
        if self.return_health_check_ct:
            # Return some signal for the health check.
            # This is used to prevent the health check signal being blocked by long context prefill.
            # However, one minor issue is that this code path does not check the status of detokenizer manager.
            self.return_health_check_ct -= 1
            self.send_to_tokenizer.send_output(HealthCheckOutput())

    def move_ready_grammar_requests(self):
        """Move requests whose grammar objects are ready from grammar_queue to waiting_queue."""

        num_ready_reqs = 0
        num_timeout_reqs = 0
        for req in self.grammar_queue:
            try:
                if req.finished():  # It is aborted by AbortReq
                    num_ready_reqs += 1
                    continue

                req.grammar = req.grammar.result(timeout=0.03)
                self.grammar_backend.set_cache(req.grammar_key, req.grammar.copy())
                if req.grammar is INVALID_GRAMMAR_OBJ:
                    error_msg = f"Invalid grammar request: {req.grammar_key=}"
                    req.set_finish_with_abort(error_msg)

                num_ready_reqs += 1
            except futures._base.TimeoutError:
                req.grammar_wait_ct += 1
                # NOTE(lianmin): this timeout is the waiting time of the above line. It is
                # not the waiting time from it enters the grammar queue.
                if req.grammar_wait_ct > GRAMMAR_TIMEOUT / 0.03:
                    num_timeout_reqs = 1
                break

        if self.server_args.enable_dp_attention:
            tp_size = self.attn_tp_size
            tp_group = self.attn_tp_cpu_group
        else:
            tp_size = self.tp_size
            tp_group = self.tp_cpu_group

        if tp_size > 1:
            # Sync across TP ranks to make sure they have the same number of ready requests
            tensor = torch.tensor([num_ready_reqs, num_timeout_reqs], dtype=torch.int32)
            torch.distributed.all_reduce(
                tensor, op=torch.distributed.ReduceOp.MAX, group=tp_group
            )
            num_ready_reqs_max, num_timeout_reqs_max = tensor.tolist()

            for i in range(num_ready_reqs, num_ready_reqs_max):
                req = self.grammar_queue[i]
                if req.finished():  # It is aborted by AbortReq
                    continue
                req.grammar = req.grammar.result()
                self.grammar_backend.set_cache(req.grammar_key, req.grammar.copy())
                if req.grammar is INVALID_GRAMMAR_OBJ:
                    error_msg = f"Invalid grammar request: {req.grammar_key=}"
                    req.set_finish_with_abort(error_msg)
        else:
            num_ready_reqs_max = num_ready_reqs
            num_timeout_reqs_max = num_timeout_reqs

        for i in range(num_ready_reqs, num_ready_reqs + num_timeout_reqs_max):
            req = self.grammar_queue[i]
            req.grammar.cancel()
            self.grammar_backend.set_cache(req.grammar_key, INVALID_GRAMMAR_OBJ)
            error_msg = f"Grammar preprocessing timed out for {req.grammar_key=}"
            req.set_finish_with_abort(error_msg)

        num_ready_reqs = num_ready_reqs_max + num_timeout_reqs_max

        for req in self.grammar_queue[:num_ready_reqs]:
            self._add_request_to_queue(req)
        self.grammar_queue = self.grammar_queue[num_ready_reqs:]

    def flush_cache_wrapped(self, recv_req: FlushCacheReqInput):
        success = self.flush_cache()
        return FlushCacheReqOutput(success=success)

    def clear_hicache_storage_wrapped(self, recv_req: ClearHiCacheReqInput):
        if self.enable_hierarchical_cache:
            self.tree_cache.clear_storage_backend()
            logger.info("Hierarchical cache cleared successfully!")
            if_success = True
        else:
            logging.warning("Hierarchical cache is not enabled.")
            if_success = False
        return ClearHiCacheReqOutput(success=if_success)

    def _is_no_request(self):
        no_request = (
            self.running_batch.is_empty()
            and (self.last_batch is None or self.last_batch.is_empty())
            and (self.cur_batch is None or self.cur_batch.is_empty())
            and (not self.enable_overlap or len(self.result_queue) == 0)
            and (self.pp_size == 1 or all(x.is_empty() for x in self.running_mbs))
        )
        if self.disaggregation_mode == DisaggregationMode.PREFILL:
            no_request &= (
                len(self.disagg_prefill_bootstrap_queue.queue) == 0
                and len(self.disagg_prefill_inflight_queue) == 0
            )
        if self.disaggregation_mode == DisaggregationMode.DECODE:
            no_request &= (
                len(self.disagg_decode_prealloc_queue.queue) == 0
                and len(self.disagg_decode_transfer_queue.queue) == 0
            )
        return no_request

    def flush_cache(self):
        """Flush the memory pool and cache."""
        if self._is_no_request():
            self.cur_batch = None
            self.last_batch = None
            self.tree_cache.reset()
            self.req_to_token_pool.clear()
            self.token_to_kv_pool_allocator.clear()
            if self.grammar_backend:
                self.grammar_backend.reset()
            self.reset_metrics()

            if self.draft_worker:
                self.draft_worker.clear_cache_pool()

            # TODO: allow optional empty cache
            torch.cuda.empty_cache()
            logger.info("Cache flushed successfully!")
            success = True
        else:
            logging.warning(
                f"Cache not flushed because there are pending requests. "
                f"#queue-req: {len(self.waiting_queue)}, "
                f"#running-req: {len(self.running_batch.reqs)}"
            )
            success = False
        return success

    def get_internal_state(self, recv_req: GetInternalStateReq):
        ret = vars(get_global_server_args())
        ret["last_gen_throughput"] = self.last_gen_throughput
        ret["memory_usage"] = {
            "weight": round(self.tp_worker.model_runner.weight_load_mem_usage, 2),
            "kvcache": round(
                self.token_to_kv_pool_allocator.get_kvcache().mem_usage, 2
            ),
            "token_capacity": int(self.max_total_num_tokens),
            "graph": round(self.tp_worker.model_runner.graph_mem_usage, 2),
        }

        if not self.spec_algorithm.is_none() and self.spec_total_num_forward_ct > 0:
            ret["avg_spec_accept_length"] = (
                self.spec_total_num_accepted_tokens / self.spec_total_num_forward_ct
            )

        if RECORD_STEP_TIME:
            ret["step_time_dict"] = self.step_time_dict

        # This field is not serializable.
        ret.pop("model_config", None)

        return GetInternalStateReqOutput(internal_state=ret)

    def set_internal_state(self, recv_req: SetInternalStateReq):
        server_args_dict = recv_req.server_args
        args_allow_update = set(
            [
                "pp_max_micro_batch_size",
                "speculative_accept_threshold_single",
                "speculative_accept_threshold_acc",
            ]
        )

        if_success = True
        for k, v in server_args_dict.items():
            if k not in args_allow_update:
                logging.warning(f"Updating {k} is not supported.")
                if_success = False
                break
            elif k == "pp_max_micro_batch_size" and (
                v > self.max_running_requests // self.pp_size or v < 1
            ):
                logging.warning(
                    f"Updating {k} to {v} is rejected because it is out of the valid range [1, {self.max_running_requests // self.pp_size}]."
                )
                if_success = False
                break

        if if_success:
            if not self.spec_algorithm.is_none() and self.spec_total_num_forward_ct > 0:
                avg_spec_accept_length = (
                    self.spec_total_num_accepted_tokens / self.spec_total_num_forward_ct
                )
                logger.info(f"{avg_spec_accept_length=}")
            self.spec_total_num_accepted_tokens = self.spec_total_num_forward_ct = 0
            for k, v in server_args_dict.items():
                setattr(get_global_server_args(), k, v)
            logger.info(f"Global server args updated! {get_global_server_args()=}")
        return SetInternalStateReqOutput(
            updated=True,
            server_args=vars(get_global_server_args()),
        )

    def handle_rpc_request(self, recv_req: RpcReqInput):
        # Handle RPC requests
        logger.info(
            f"handle_rpc_request: {recv_req.method}, param: {recv_req.parameters}"
        )

        success = True
        exec = None
        try:
            func = getattr(self, recv_req.method)
            if recv_req.parameters is not None:
                func(**recv_req.parameters)
            else:
                func()
        except Exception as e:
            success = False
            exec = e
            logger.error(f"Failed to call rpc {recv_req.method}: {str(e)}")

        barrier()
        return RpcReqOutput(success, "" if not exec else str(exec))

    def abort_request(self, recv_req: AbortReq):
        # Delete requests in the waiting queue
        to_del = []
        for i, req in enumerate(self.waiting_queue):
            if recv_req.abort_all or req.rid.startswith(recv_req.rid):
                to_del.append(i)

        # Sort in reverse order to avoid index issues when deleting
        for i in reversed(to_del):
            # Abort method 1: directly pop from the queue
            # This only works for requests that have not started anything.
            # We still need to send something back to TokenizerManager to clean up the state.
            req = self.waiting_queue.pop(i)
            if self.enable_hicache_storage:
                # to release prefetch events associated with the request
                self.tree_cache.release_aborted_request(req.rid)
            self.send_to_tokenizer.send_output(AbortReq(rid=req.rid), req)
            # For disaggregation decode mode, the request in the waiting queue has KV cache allocated.
            if self.disaggregation_mode == DisaggregationMode.DECODE:
                release_kv_cache(req, self.tree_cache)

            # For mamba radix cache
            if req.mamba_pool_idx is not None:
                release_kv_cache(req, self.tree_cache, is_insert=False)
            logger.debug(f"Abort queued request. {req.rid=}")

        # Delete the requests in the grammar queue
        for req in self.grammar_queue:
            # Abort method 2: call `set_finish_with_abort`
            # The request will still run one prefill forward pass.
            # In this case, we change the input_ids to be only one token to make this prefill cheap.
            if recv_req.abort_all or req.rid.startswith(recv_req.rid):
                logger.debug(f"Abort grammar queue request. {req.rid=}")
                if req.grammar:
                    req.grammar.cancel()
                req.set_finish_with_abort("Aborted by AbortReq.")

        # Delete requests not in the waiting queue when PD disaggregation is enabled
        if self.disaggregation_mode == DisaggregationMode.PREFILL:
            # Abort requests that have not yet been bootstrapped
            for req in self.disagg_prefill_bootstrap_queue.queue:
                if recv_req.abort_all or req.rid.startswith(recv_req.rid):
                    logger.debug(f"Abort bootstrap queue request. {req.rid=}")
                    if hasattr(req.disagg_kv_sender, "abort"):
                        req.disagg_kv_sender.abort()

            # Abort in-flight requests
            for req in self.disagg_prefill_inflight_queue:
                if recv_req.abort_all or req.rid.startswith(recv_req.rid):
                    logger.debug(f"Abort inflight queue request. {req.rid=}")
                    if hasattr(req.disagg_kv_sender, "abort"):
                        req.disagg_kv_sender.abort()

        elif self.disaggregation_mode == DisaggregationMode.DECODE:
            # Abort requests that have not yet finished preallocation
            for decode_req in self.disagg_decode_prealloc_queue.queue:
                if recv_req.abort_all or decode_req.req.rid.startswith(recv_req.rid):
                    logger.debug(f"Abort prealloc queue request. {decode_req.req.rid=}")
                    decode_req.kv_receiver.abort()

            # Abort requests waiting for kvcache to release tree cache
            for decode_req in self.disagg_decode_transfer_queue.queue:
                if recv_req.abort_all or decode_req.req.rid.startswith(recv_req.rid):
                    logger.debug(f"Abort transfer queue request. {decode_req.req.rid=}")
                    decode_req.kv_receiver.abort()

        # Delete requests in the running batch
        if self.cur_batch is self.running_batch or self.cur_batch is None:
            reqs = self.running_batch.reqs
        else:
            reqs = self.running_batch.reqs + self.cur_batch.reqs

        for req in reqs:
            if not req.finished() and (
                recv_req.abort_all or req.rid.startswith(recv_req.rid)
            ):
                # Abort method 3: set `to_finish`
                # The request will still run one decode forward pass.
                # Then we reuse all existing code to clean up the KV cache allocation.
                logger.debug(f"Abort running request. {req.rid=}")
                req.to_finish = FINISH_ABORT()

    def _pause_engine(self) -> Tuple[List[Req], int]:
        raise NotImplementedError()

    def pause_generation(self, recv_req: PauseGenerationReqInput):
        self._engine_paused = True

        if self.enable_overlap and self.last_batch:
            # Process the results of the last batch
            tmp_batch, tmp_result = self.result_queue.popleft()
            self.process_batch_result(tmp_batch, tmp_result)

        if self.last_batch and self.last_batch.forward_mode.is_extend():
            chunked_req_to_exclude = set()
            if recv_req.mode == "in_place":
                if self.chunked_req is not None:
                    chunked_req_to_exclude.add(self.chunked_req)
            self.last_batch.filter_batch(
                chunked_req_to_exclude=list(chunked_req_to_exclude)
            )
            self.running_batch.merge_batch(self.last_batch)

        self.last_batch = None
        self.cur_batch = None

        if recv_req.mode == "retract":
            self.running_batch.filter_batch(v1_spec_info_filtered=True)
            if len(self.running_batch.reqs) != 0:
                retracted_reqs = self.running_batch.retract_all(self.server_args)
                for req in retracted_reqs:
                    self._add_request_to_queue(req)

            self.running_batch.batch_is_full = False
            self.chunked_req = None

    def continue_generation(self, recv_req: ContinueGenerationReqInput):
        self._engine_paused = False

    def load_lora_adapter(
        self, recv_req: LoadLoRAAdapterReqInput
    ) -> LoadLoRAAdapterReqOutput:
        """In-place loading a new lora adapter from disk or huggingface."""

        result = self.tp_worker.load_lora_adapter(recv_req)
        return result

    def unload_lora_adapter(
        self, recv_req: UnloadLoRAAdapterReqInput
    ) -> UnloadLoRAAdapterReqOutput:
        """Unload the lora adapter."""

        result = self.tp_worker.unload_lora_adapter(recv_req)
        return result

    def init_weights_send_group_for_remote_instance(
        self, recv_req: InitWeightsSendGroupForRemoteInstanceReqInput
    ):
        """Init the seed and client instance communication group."""
        success, message = self.tp_worker.init_weights_send_group_for_remote_instance(
            recv_req
        )
        return InitWeightsSendGroupForRemoteInstanceReqOutput(success, message)

    def send_weights_to_remote_instance(
        self, recv_req: SendWeightsToRemoteInstanceReqInput
    ):
        """Send the seed instance weights to the destination instance."""
        success, message = self.tp_worker.send_weights_to_remote_instance(recv_req)
        return SendWeightsToRemoteInstanceReqOutput(success, message)

    def slow_down(self, recv_req: SlowDownReqInput):
        t = recv_req.forward_sleep_time
        if t is not None and t <= 0:
            t = None
        self.forward_sleep_time = t
        return SlowDownReqOutput()

    def expert_distribution_handle(self, recv_req: ExpertDistributionReq):
        action = recv_req.action
        if action == ExpertDistributionReqType.START_RECORD:
            get_global_expert_distribution_recorder().start_record()
        elif action == ExpertDistributionReqType.STOP_RECORD:
            get_global_expert_distribution_recorder().stop_record()
        elif action == ExpertDistributionReqType.DUMP_RECORD:
            get_global_expert_distribution_recorder().dump_record()
        else:
            raise ValueError(f"Unrecognized ExpertDistributionReq value: {recv_req=}")
        return ExpertDistributionReqOutput()

    def open_session(self, recv_req: OpenSessionReqInput):
        # handle error
        session_id = recv_req.session_id
        if session_id in self.sessions:
            logger.warning(f"session id {session_id} already exist, cannot open.")
            return OpenSessionReqOutput(session_id, False)
        elif session_id is None:
            logger.warning("session id is None, cannot open.")
            return OpenSessionReqOutput(session_id, False)
        else:
            self.sessions[session_id] = Session(
                recv_req.capacity_of_str_len, session_id
            )
            return OpenSessionReqOutput(session_id, True)

    def close_session(self, recv_req: CloseSessionReqInput):
        # handle error
        session_id = recv_req.session_id
        if session_id not in self.sessions:
            logger.warning(f"session id {session_id} does not exist, cannot delete.")
        else:
            del self.sessions[session_id]

    def maybe_sleep_on_idle(self):
        if self.idle_sleeper is not None:
            self.idle_sleeper.maybe_sleep()

    def handle_freeze_gc(self, recv_req: FreezeGCReq):
        """Handle freeze_gc request: freeze scheduler's GC and forward to detokenizer."""
        freeze_gc("Scheduler")
        self.send_to_detokenizer.send_output(recv_req, recv_req)
        return None

    # placeholder for override
    def update_cache_from_scheduler(
        self, schedule_batch: ScheduleBatch, batch_result: GenerationBatchResult
    ):
        pass

    def get_remote_instance_transfer_engine_info(self):
        return self.tp_worker.get_remote_instance_transfer_engine_info()


class IdleSleeper:
    """
    In setups which have long inactivity periods it is desirable to reduce
    system power consumption when sglang does nothing. This would lead not only
    to power savings, but also to more CPU thermal headroom when a request
    eventually comes. This is important in cases when multiple GPUs are connected
    as each GPU would otherwise pin one thread at 100% CPU usage.

    The simplest solution is to use zmq.Poller on all sockets that may receive
    data that needs handling immediately.
    """

    def __init__(self, sockets):
        self.poller = zmq.Poller()
        self.last_empty_time = time.time()
        for s in sockets:
            self.poller.register(s, zmq.POLLIN)

        self.empty_cache_interval = envs.SGLANG_EMPTY_CACHE_INTERVAL.get()

    def maybe_sleep(self):
        self.poller.poll(1000)
        if (
            self.empty_cache_interval > 0
            and time.time() - self.last_empty_time > self.empty_cache_interval
        ):
            self.last_empty_time = time.time()
            torch.cuda.empty_cache()


def is_health_check_generate_req(recv_req):
    rid = getattr(recv_req, "rid", None)
    return rid is not None and rid.startswith("HEALTH_CHECK")


def is_work_request(recv_req):
    return isinstance(
        recv_req,
        (
            TokenizedGenerateReqInput,
            TokenizedEmbeddingReqInput,
            BatchTokenizedGenerateReqInput,
            BatchTokenizedEmbeddingReqInput,
        ),
    )


def run_scheduler_process(
    server_args: ServerArgs,
    port_args: PortArgs,
    gpu_id: int,
    tp_rank: int,
    moe_ep_rank: int,
    pp_rank: int,
    dp_rank: Optional[int],
    pipe_writer,
):
    # Generate the logger prefix
    prefix = ""
    if dp_rank is None and "SGLANG_DP_RANK" in os.environ:
        # [For Router] if env var "SGLANG_DP_RANK" exist, set dp_rank to the value of the env var
        dp_rank = int(os.environ["SGLANG_DP_RANK"])
    if dp_rank is not None:
        prefix += f" DP{dp_rank}"
    if server_args.pp_size > 1:
        prefix += f" PP{pp_rank}"
    if server_args.tp_size > 1:
        prefix += f" TP{tp_rank}"
    if server_args.ep_size > 1:
        prefix += f" EP{moe_ep_rank}"

    # Config the process
    setproctitle.setproctitle(f"sglang::scheduler{prefix.replace(' ', '_')}")
    faulthandler.enable()
    kill_itself_when_parent_died()
    parent_process = psutil.Process().parent()

    # Configure the logger
    configure_logger(server_args, prefix=prefix)
    suppress_other_loggers()

    # Set cpu affinity to this gpu process
    if get_bool_env_var("SGLANG_SET_CPU_AFFINITY"):
        set_gpu_proc_affinity(
            server_args.pp_size, server_args.tp_size, server_args.nnodes, gpu_id
        )
    if (
        numa_node := server_args.numa_node
    ) is not None and not envs.SGLANG_NUMA_BIND_V2.get():
        numa_bind_to_node(numa_node[gpu_id])

    # Set up tracing
    if server_args.enable_trace:
        process_tracing_init(server_args.otlp_traces_endpoint, "sglang")
        thread_label = "Scheduler"
        if server_args.disaggregation_mode == "prefill":
            thread_label = "Prefill Scheduler"
        elif server_args.disaggregation_mode == "decode":
            thread_label = "Decode Scheduler"
        trace_set_thread_info(thread_label, tp_rank, dp_rank)

    # Create a scheduler and run the event loop
    try:
        scheduler = Scheduler(
            server_args,
            port_args,
            gpu_id,
            tp_rank,
            moe_ep_rank,
            pp_rank,
            dp_rank,
        )
        result_dict = {
            "status": "ready",
            "max_total_num_tokens": scheduler.max_total_num_tokens,
            "max_req_input_len": scheduler.max_req_input_len,
        }
        if server_args.remote_instance_weight_loader_use_transfer_engine():
            (
                remote_instance_transfer_engine_session_id,
                remote_instance_transfer_engine_weights_info_dict,
            ) = scheduler.get_remote_instance_transfer_engine_info()
            result_dict.update(
                {
                    "tp_rank": tp_rank,
                    "remote_instance_transfer_engine_session_id": remote_instance_transfer_engine_session_id,
                    "remote_instance_transfer_engine_weights_info_dict": remote_instance_transfer_engine_weights_info_dict,
                }
            )

        pipe_writer.send(result_dict)

        # Dispatch to the appropriate event loop based on the disaggregation mode
        disaggregation_mode: DisaggregationMode = scheduler.disaggregation_mode
        if disaggregation_mode == DisaggregationMode.NULL:
            if scheduler.enable_pdmux:
                scheduler.event_loop_pdmux()
            elif server_args.pp_size > 1:
                scheduler.event_loop_pp()
            elif scheduler.enable_overlap:
                scheduler.event_loop_overlap()
            else:
                scheduler.event_loop_normal()
        elif disaggregation_mode == DisaggregationMode.PREFILL:
            if server_args.pp_size > 1:
                scheduler.event_loop_pp_disagg_prefill()
            elif scheduler.enable_overlap:
                scheduler.event_loop_overlap_disagg_prefill()
            else:
                scheduler.event_loop_normal_disagg_prefill()

        elif disaggregation_mode == DisaggregationMode.DECODE:
            if server_args.pp_size > 1:
                scheduler.event_loop_pp_disagg_decode()
            elif scheduler.enable_overlap:
                scheduler.event_loop_overlap_disagg_decode()
            else:
                scheduler.event_loop_normal_disagg_decode()

    except Exception:
        traceback = get_exception_traceback()
        logger.error(f"Scheduler hit an exception: {traceback}")
        parent_process.send_signal(signal.SIGQUIT)<|MERGE_RESOLUTION|>--- conflicted
+++ resolved
@@ -1058,16 +1058,9 @@
     @DynamicGradMode()
     def event_loop_overlap(self):
         """A scheduler loop that overlaps the CPU processing and GPU computation."""
-<<<<<<< HEAD
         self.result_queue: Deque[
             Tuple[ScheduleBatch, Union[GenerationBatchResult, EmbeddingBatchResult]]
         ] = deque()
-        disable_consecutive_prefill_overlap = (
-            envs.SGLANG_DISABLE_CONSECUTIVE_PREFILL_OVERLAP.get()
-        )
-=======
-        self.result_queue: Deque[Tuple[ScheduleBatch, GenerationBatchResult]] = deque()
->>>>>>> 9d4f066f
 
         def pop_and_process():
             # Process the results of the last batch
@@ -1105,15 +1098,10 @@
                 # When the server is idle, do self-check and re-init some states
                 self.self_check_during_idle()
 
-<<<<<<< HEAD
+            # Run sample of the current batch
+            # It depends on the result of the last batch (e.g., grammar), so we run it after the last batch is processed.
             if self.is_generation:
                 self.launch_batch_sample_if_needed(batch_result)
-            self.last_batch = batch
-=======
-            # Run sample of the current batch
-            # It depends on the result of the last batch (e.g., grammar), so we run it after the last batch is processed.
-            self.launch_batch_sample_if_needed(batch_result)
->>>>>>> 9d4f066f
 
             # Update the last batch
             self.last_batch = batch
