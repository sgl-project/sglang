--- conflicted
+++ resolved
@@ -1071,7 +1071,8 @@
 
                 while True:
                     try:
-<<<<<<< HEAD
+                        if self.recv_limit_reached(len(recv_reqs)):
+                            break
                         parts = self.recv_from_tokenizer.recv_multipart(
                             flags=zmq.NOBLOCK, copy=False
                         )
@@ -1120,12 +1121,6 @@
                             logger.warning(f"Unknown message type: {msg_type}")
 
                     except zmq.ZMQError as e:
-=======
-                        if self.recv_limit_reached(len(recv_reqs)):
-                            break
-                        recv_req = self.recv_from_tokenizer.recv_pyobj(zmq.NOBLOCK)
-                    except zmq.ZMQError:
->>>>>>> 45cf5758
                         break
 
                 while True:
