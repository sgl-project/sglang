# Copyright 2023-2024 SGLang Team
# Licensed under the Apache License, Version 2.0 (the "License");
# you may not use this file except in compliance with the License.
# You may obtain a copy of the License at
#
#     http://www.apache.org/licenses/LICENSE-2.0
#
# Unless required by applicable law or agreed to in writing, software
# distributed under the License is distributed on an "AS IS" BASIS,
# WITHOUT WARRANTIES OR CONDITIONS OF ANY KIND, either express or implied.
# See the License for the specific language governing permissions and
# limitations under the License.
# ==============================================================================
"""A scheduler that manages a tensor parallel GPU worker."""

import faulthandler
import logging
import os
import signal
import sys
import threading
import time
from collections import deque
from concurrent import futures
from dataclasses import dataclass
from http import HTTPStatus
from types import SimpleNamespace
from typing import Dict, List, Optional, Tuple, Union

import psutil
import setproctitle
import torch
import zmq
from torch.distributed import barrier

from sglang.global_config import global_config
from sglang.srt.configs.model_config import ModelConfig
from sglang.srt.constrained.base_grammar_backend import (
    INVALID_GRAMMAR_OBJ,
    create_grammar_backend,
)
from sglang.srt.disaggregation.decode import (
    DecodePreallocQueue,
    DecodeTransferQueue,
    SchedulerDisaggregationDecodeMixin,
)
from sglang.srt.disaggregation.prefill import (
    PrefillBootstrapQueue,
    SchedulerDisaggregationPrefillMixin,
)
from sglang.srt.disaggregation.utils import (
    DisaggregationMode,
    MetadataBuffers,
    ReqToMetadataIdxAllocator,
    TransferBackend,
    prepare_abort,
)
from sglang.srt.distributed import get_pp_group, get_world_group
from sglang.srt.eplb.expert_distribution import get_global_expert_distribution_recorder
from sglang.srt.hf_transformers_utils import (
    get_processor,
    get_tokenizer,
    get_tokenizer_from_processor,
)
from sglang.srt.layers.dp_attention import compute_dp_attention_world_info
from sglang.srt.layers.logits_processor import LogitsProcessorOutput
from sglang.srt.layers.moe.utils import DeepEPMode, MoeA2ABackend
from sglang.srt.managers.io_struct import (
    AbortReq,
    CloseSessionReqInput,
    ExpertDistributionReq,
    ExpertDistributionReqOutput,
    FlushCacheReqInput,
    FlushCacheReqOutput,
    GetInternalStateReq,
    GetInternalStateReqOutput,
    GetWeightsByNameReqInput,
    HealthCheckOutput,
    InitWeightsUpdateGroupReqInput,
    LoadLoRAAdapterReqInput,
    LoadLoRAAdapterReqOutput,
    OpenSessionReqInput,
    OpenSessionReqOutput,
    ProfileReq,
    ReleaseMemoryOccupationReqInput,
    ResumeMemoryOccupationReqInput,
    RpcReqInput,
    RpcReqOutput,
    SetInternalStateReq,
    SetInternalStateReqOutput,
    SlowDownReqInput,
    SlowDownReqOutput,
    TokenizedEmbeddingReqInput,
    TokenizedGenerateReqInput,
    UnloadLoRAAdapterReqInput,
    UnloadLoRAAdapterReqOutput,
    UpdateWeightFromDiskReqInput,
    UpdateWeightsFromDistributedReqInput,
    UpdateWeightsFromTensorReqInput,
    ConvertDisaggregationRoleReqInput,
    ConvertDisaggregationRoleReqOutput,
)
from sglang.srt.managers.mm_utils import init_embedding_cache
from sglang.srt.managers.schedule_batch import (
    FINISH_ABORT,
    MultimodalInputs,
    Req,
    ScheduleBatch,
    global_server_args_dict,
)
from sglang.srt.managers.schedule_policy import (
    AddReqResult,
    PrefillAdder,
    SchedulePolicy,
)
from sglang.srt.managers.scheduler_input_blocker import SchedulerInputBlocker
from sglang.srt.managers.scheduler_metrics_mixin import (
    RECORD_STEP_TIME,
    SchedulerMetricsMixin,
)
from sglang.srt.managers.scheduler_output_processor_mixin import (
    SchedulerOutputProcessorMixin,
)
from sglang.srt.managers.scheduler_profiler_mixin import SchedulerProfilerMixin
from sglang.srt.managers.scheduler_update_weights_mixin import (
    SchedulerUpdateWeightsMixin,
)
from sglang.srt.managers.session_controller import Session
from sglang.srt.managers.tp_worker import TpModelWorker
from sglang.srt.managers.tp_worker_overlap_thread import TpModelWorkerClient
from sglang.srt.managers.utils import DPBalanceMeta, validate_input_length
from sglang.srt.mem_cache.chunk_cache import ChunkCache, SWAChunkCache
from sglang.srt.mem_cache.hiradix_cache import HiRadixCache
from sglang.srt.mem_cache.radix_cache import RadixCache
from sglang.srt.mem_cache.swa_radix_cache import SWARadixCache
from sglang.srt.model_executor.forward_batch_info import ForwardMode, PPProxyTensors
from sglang.srt.reasoning_parser import ReasoningParser
from sglang.srt.server_args import PortArgs, ServerArgs
from sglang.srt.speculative.spec_info import SpeculativeAlgorithm
from sglang.srt.torch_memory_saver_adapter import TorchMemorySaverAdapter
from sglang.srt.two_batch_overlap import TboDPAttentionPreparer
from sglang.srt.utils import (
    DynamicGradMode,
    broadcast_pyobj,
    configure_gc_logger,
    configure_logger,
    disable_request_logging,
    get_available_gpu_memory,
    get_bool_env_var,
    get_zmq_socket,
    is_cpu,
    kill_itself_when_parent_died,
    point_to_point_pyobj,
    pyspy_dump_schedulers,
    require_mlp_sync,
    require_mlp_tp_gather,
    set_gpu_proc_affinity,
    set_random_seed,
    suppress_other_loggers,
)
from sglang.utils import TypeBasedDispatcher, get_exception_traceback

logger = logging.getLogger(__name__)

# Test retract decode for debugging purposes
TEST_RETRACT = get_bool_env_var("SGLANG_TEST_RETRACT")
GRAMMAR_TIMEOUT = float(os.environ.get("SGLANG_GRAMMAR_TIMEOUT", 300))

_is_cpu = is_cpu()


@dataclass
class GenerationBatchResult:
    logits_output: Optional[LogitsProcessorOutput]
    pp_hidden_states_proxy_tensors: Optional[torch.Tensor]
    next_token_ids: Optional[List[int]]
    extend_input_len_per_req: List[int]
    extend_logprob_start_len_per_req: List[int]
    bid: int
    can_run_cuda_graph: bool


@dataclass
class EmbeddingBatchResult:
    embeddings: torch.Tensor
    bid: int


class Scheduler(
    SchedulerOutputProcessorMixin,
    SchedulerUpdateWeightsMixin,
    SchedulerProfilerMixin,
    SchedulerMetricsMixin,
    SchedulerDisaggregationDecodeMixin,
    SchedulerDisaggregationPrefillMixin,
):
    """A scheduler that manages a tensor parallel GPU worker."""

    def __init__(
        self,
        server_args: ServerArgs,
        port_args: PortArgs,
        gpu_id: int,
        tp_rank: int,
        moe_ep_rank: int,
        pp_rank: int,
        dp_rank: Optional[int],
        dp_balance_meta: Optional[DPBalanceMeta] = None,
    ):
        # Parse args
        self.server_args = server_args
        self.tp_rank = tp_rank
        self.moe_ep_rank = moe_ep_rank
        self.pp_rank = pp_rank
        self.dp_rank = dp_rank
        self.tp_size = server_args.tp_size
        self.moe_ep_size = server_args.ep_size
        self.pp_size = server_args.pp_size
        self.dp_size = server_args.dp_size
        self.schedule_policy = server_args.schedule_policy
        self.enable_lora = server_args.enable_lora
        self.max_loras_per_batch = server_args.max_loras_per_batch
        self.enable_overlap = not server_args.disable_overlap_schedule
        self.skip_tokenizer_init = server_args.skip_tokenizer_init
        self.enable_metrics = server_args.enable_metrics
        self.enable_metrics_for_all_schedulers = (
            server_args.enable_metrics_for_all_schedulers
        )
        self.enable_kv_cache_events = server_args.kv_events_config is not None
        self.stream_interval = server_args.stream_interval
        self.spec_algorithm = SpeculativeAlgorithm.from_string(
            server_args.speculative_algorithm
        )
        self.gpu_id = gpu_id
        self.enable_hierarchical_cache = server_args.enable_hierarchical_cache
        self.enable_hicache_storage = server_args.hicache_storage_backend is not None
        self.page_size = server_args.page_size

        self.attn_tp_rank, self.attn_tp_size, self.attn_dp_rank = (
            compute_dp_attention_world_info(
                server_args.enable_dp_attention,
                self.tp_rank,
                self.tp_size,
                self.dp_size,
            )
        )

        # Init inter-process communication
        context = zmq.Context(2)
        self.idle_sleeper = None

        if self.pp_rank == 0 and self.attn_tp_rank == 0:
            self.recv_from_tokenizer = get_zmq_socket(
                context, zmq.PULL, port_args.scheduler_input_ipc_name, False
            )
            self.recv_from_rpc = get_zmq_socket(
                context, zmq.DEALER, port_args.rpc_ipc_name, False
            )

            self.send_to_tokenizer = get_zmq_socket(
                context, zmq.PUSH, port_args.tokenizer_ipc_name, False
            )
            if server_args.skip_tokenizer_init:
                # Directly send to the TokenizerManager
                self.send_to_detokenizer = get_zmq_socket(
                    context, zmq.PUSH, port_args.tokenizer_ipc_name, False
                )
            else:
                # Send to the DetokenizerManager
                self.send_to_detokenizer = get_zmq_socket(
                    context, zmq.PUSH, port_args.detokenizer_ipc_name, False
                )

            if self.server_args.sleep_on_idle:
                self.idle_sleeper = IdleSleeper(
                    [
                        self.recv_from_tokenizer,
                        self.recv_from_rpc,
                    ]
                )
        else:
            self.recv_from_tokenizer = None
            self.recv_from_rpc = None
            self.send_to_tokenizer = SimpleNamespace(send_pyobj=lambda x: None)
            self.send_to_detokenizer = SimpleNamespace(send_pyobj=lambda x: None)

        if self.current_scheduler_metrics_enabled():
            self.send_metrics_from_scheduler = get_zmq_socket(
                context, zmq.PUSH, port_args.metrics_ipc_name, False
            )

        # Init tokenizer
        self.init_tokenizer()

        # Set reasoning_parser and think_end_id if --reasoning_parser is enabled
        if self.server_args.reasoning_parser and self.tokenizer:
            reasoning_parser = ReasoningParser(
                model_type=self.server_args.reasoning_parser, stream_reasoning=False
            )
            self.tokenizer.think_end_id = self.tokenizer.encode(
                reasoning_parser.detector.think_end_token, add_special_tokens=False
            )[0]

        # Check whether overlap can be enabled
        if not self.is_generation:
            self.enable_overlap = False
            logger.info("Overlap scheduler is disabled for embedding models.")

        # Launch a tensor parallel worker
        if self.enable_overlap:
            TpWorkerClass = TpModelWorkerClient
        else:
            TpWorkerClass = TpModelWorker

        self.tp_worker = TpWorkerClass(
            server_args=server_args,
            gpu_id=gpu_id,
            tp_rank=tp_rank,
            moe_ep_rank=moe_ep_rank,
            pp_rank=pp_rank,
            dp_rank=dp_rank,
            nccl_port=port_args.nccl_port,
        )
        self.port_args = port_args

        # Launch a draft worker for speculative decoding
        if self.spec_algorithm.is_eagle():
            from sglang.srt.speculative.eagle_worker import EAGLEWorker

            self.draft_worker = EAGLEWorker(
                gpu_id=gpu_id,
                tp_rank=tp_rank,
                moe_ep_rank=moe_ep_rank,
                server_args=server_args,
                nccl_port=port_args.nccl_port,
                target_worker=self.tp_worker,
                dp_rank=dp_rank,
            )
        else:
            self.draft_worker = None

        # Get token and memory info from the model worker
        (
            self.max_total_num_tokens,
            self.max_prefill_tokens,
            self.max_running_requests,
            self.max_queued_requests,
            self.max_req_len,
            self.max_req_input_len,
            self.random_seed,
            self.device,
            worker_global_server_args_dict,
            _,
            _,
            _,
        ) = self.tp_worker.get_worker_info()
        if global_server_args_dict["max_micro_batch_size"] is None:
            global_server_args_dict["max_micro_batch_size"] = max(
                self.max_running_requests // server_args.pp_size, 1
            )

        self.tp_group = self.tp_worker.get_tp_group()
        self.tp_cpu_group = self.tp_group.cpu_group
        self.attn_tp_group = self.tp_worker.get_attention_tp_group()
        self.attn_tp_cpu_group = self.tp_worker.get_attention_tp_cpu_group()
        self.pp_group = get_pp_group()
        self.world_group = get_world_group()

        self.pad_input_ids_func = self.tp_worker.get_pad_input_ids_func()
        global_server_args_dict.update(worker_global_server_args_dict)
        set_random_seed(self.random_seed)

        # Hybrid memory pool
        self.is_hybrid = self.tp_worker.is_hybrid
        if self.is_hybrid:
            self.sliding_window_size = self.tp_worker.sliding_window_size
            self.full_tokens_per_layer, self.swa_tokens_per_layer = (
                self.tp_worker.get_tokens_per_layer_info()
            )

        # Print debug info
        if tp_rank == 0:
            avail_mem = get_available_gpu_memory(
                self.device, self.gpu_id, empty_cache=False
            )
            logger.info(
                f"max_total_num_tokens={self.max_total_num_tokens}, "
                f"chunked_prefill_size={server_args.chunked_prefill_size}, "
                f"max_prefill_tokens={self.max_prefill_tokens}, "
                f"max_running_requests={self.max_running_requests}, "
                f"context_len={self.model_config.context_len}, "
                f"available_gpu_mem={avail_mem:.2f} GB"
            )

        # Init memory pool and cache
        self.init_memory_pool_and_cache()

        # Init running status
        self.waiting_queue: List[Req] = []
        # The running decoding batch for continuous batching
        self.running_batch: ScheduleBatch = ScheduleBatch(reqs=[], batch_is_full=False)
        # The current forward batch
        self.cur_batch: Optional[ScheduleBatch] = None
        # The last forward batch
        self.last_batch: Optional[ScheduleBatch] = None
        self.forward_ct = 0
        self.forward_ct_decode = 0
        self.num_generated_tokens = 0
        self.last_prefill_tokens = 0
        self.last_decode_stats_tic = time.perf_counter()
        self.last_prefill_stats_tic = time.perf_counter()
        self.return_health_check_ct = 0
        self.num_retracted_reqs: int = 0
        self.num_paused_reqs: int = 0
        self.kv_transfer_speed_gb_s: float = 0.0
        self.kv_transfer_latency_ms: float = 0.0
        self.sessions: Dict[str, Session] = {}
        self.current_stream = torch.get_device_module(self.device).current_stream()
        if self.device == "cpu":
            self.current_stream.synchronize = lambda: None  # No-op for CPU
        self.forward_sleep_time = None

        # Init chunked prefill
        self.chunked_prefill_size = server_args.chunked_prefill_size
        if self.chunked_prefill_size <= 0:  # -1 means disable
            self.chunked_prefill_size = None
        self.chunked_req = None
        self.is_mixed_chunk = (
            self.chunked_prefill_size is not None and server_args.enable_mixed_chunk
        )

        # Init the grammar backend for constrained generation
        self.grammar_queue: List[Req] = []
        if not server_args.skip_tokenizer_init:
            self.grammar_backend = create_grammar_backend(
                server_args,
                self.tokenizer,
                self.model_config.vocab_size,
                self.model_config.hf_eos_token_id,
            )
        else:
            self.grammar_backend = None

        # Init schedule policy and new token estimation
        self.policy = SchedulePolicy(
            self.schedule_policy,
            self.tree_cache,
            self.enable_hierarchical_cache,
        )
        assert (
            server_args.schedule_conservativeness >= 0
        ), "Invalid schedule_conservativeness"
        self.init_new_token_ratio = min(
            global_config.default_init_new_token_ratio
            * server_args.schedule_conservativeness,
            1.0,
        )
        self.min_new_token_ratio = min(
            self.init_new_token_ratio
            * global_config.default_min_new_token_ratio_factor,
            1.0,
        )
        self.new_token_ratio_decay = (
            self.init_new_token_ratio - self.min_new_token_ratio
        ) / global_config.default_new_token_ratio_decay_steps
        self.new_token_ratio = self.init_new_token_ratio

        # Init watchdog thread
        self.watchdog_timeout = server_args.watchdog_timeout
        t = threading.Thread(target=self.watchdog_thread, daemon=True)
        t.start()
        self.parent_process = psutil.Process().parent()

        # Init memory saver, profiler and metric stats
        self.memory_saver_adapter = TorchMemorySaverAdapter.create(
            enable=server_args.enable_memory_saver
        )
        self.init_profier()

        self.input_blocker = (
            SchedulerInputBlocker(noop=self.attn_tp_rank != 0)
            if get_bool_env_var("SGLANG_ENABLE_COLOCATED_BATCH_GEN")
            else None
        )

        # Init metrics stats
        self.init_metrics(tp_rank, pp_rank, dp_rank)
        self.init_kv_events(server_args.kv_events_config)

        # Init disaggregation
        self.disaggregation_mode = DisaggregationMode(
            self.server_args.disaggregation_mode
        )
        self.init_disaggregation()

        if get_bool_env_var("SGLANG_GC_LOG"):
            configure_gc_logger()

        # Init request dispatcher
        self._request_dispatcher = TypeBasedDispatcher(
            [
                (TokenizedGenerateReqInput, self.handle_generate_request),
                (TokenizedEmbeddingReqInput, self.handle_embedding_request),
                (FlushCacheReqInput, self.flush_cache_wrapped),
                (AbortReq, self.abort_request),
                (OpenSessionReqInput, self.open_session),
                (CloseSessionReqInput, self.close_session),
                (UpdateWeightFromDiskReqInput, self.update_weights_from_disk),
                (InitWeightsUpdateGroupReqInput, self.init_weights_update_group),
                (
                    UpdateWeightsFromDistributedReqInput,
                    self.update_weights_from_distributed,
                ),
                (UpdateWeightsFromTensorReqInput, self.update_weights_from_tensor),
                (GetWeightsByNameReqInput, self.get_weights_by_name),
                (ReleaseMemoryOccupationReqInput, self.release_memory_occupation),
                (ResumeMemoryOccupationReqInput, self.resume_memory_occupation),
                (SlowDownReqInput, self.slow_down),
                (ProfileReq, self.profile),
                (GetInternalStateReq, self.get_internal_state),
                (SetInternalStateReq, self.set_internal_state),
                (RpcReqInput, self.handle_rpc_request),
                (ExpertDistributionReq, self.expert_distribution_handle),
                (LoadLoRAAdapterReqInput, self.load_lora_adapter),
                (UnloadLoRAAdapterReqInput, self.unload_lora_adapter),
                (ConvertDisaggregationRoleReqInput, self.convert_disaggregation_role),
            ]
        )

<<<<<<< HEAD
        # Init disaggregation
        self.disaggregation_mode = DisaggregationMode(
            self.server_args.disaggregation_mode
        )
        self.init_disaggregation()

        if get_bool_env_var("SGLANG_GC_LOG"):
            configure_gc_logger()

    def current_scheduler_metrics_enabled(self):
        return self.attn_tp_rank == 0 or self.enable_metrics_for_all_schedulers

    def maybe_sleep_on_idle(self):
        if self.idle_sleeper is not None:
            self.idle_sleeper.maybe_sleep()
=======
        self.balance_meta = dp_balance_meta
        if (
            server_args.enable_dp_attention
            and server_args.load_balance_method == "minimum_tokens"
        ):
            assert dp_balance_meta is not None

        self.recv_dp_balance_id_this_term = []
>>>>>>> b102353f

    def init_tokenizer(self):
        server_args = self.server_args

        self.model_config = ModelConfig.from_server_args(server_args)
        self.is_generation = self.model_config.is_generation

        if server_args.skip_tokenizer_init:
            self.tokenizer = self.processor = None
        else:
            if self.model_config.is_multimodal:
                self.processor = get_processor(
                    server_args.tokenizer_path,
                    tokenizer_mode=server_args.tokenizer_mode,
                    trust_remote_code=server_args.trust_remote_code,
                    revision=server_args.revision,
                    use_fast=not server_args.disable_fast_image_processor,
                )
                self.tokenizer = get_tokenizer_from_processor(self.processor)
            else:
                self.tokenizer = get_tokenizer(
                    server_args.tokenizer_path,
                    tokenizer_mode=server_args.tokenizer_mode,
                    trust_remote_code=server_args.trust_remote_code,
                    revision=server_args.revision,
                )

    def init_memory_pool_and_cache(self):
        server_args = self.server_args

        self.req_to_token_pool, self.token_to_kv_pool_allocator = (
            self.tp_worker.get_memory_pool()
        )

        if (
            server_args.chunked_prefill_size is not None
            and server_args.disable_radix_cache
        ):
            if self.is_hybrid:
                ChunkCacheClass = SWAChunkCache
            else:
                ChunkCacheClass = ChunkCache
            self.tree_cache = ChunkCacheClass(
                req_to_token_pool=self.req_to_token_pool,
                token_to_kv_pool_allocator=self.token_to_kv_pool_allocator,
                page_size=self.page_size,
            )
        else:
            if os.environ.get("SGLANG_EXPERIMENTAL_CPP_RADIX_TREE") == "1":
                # lazy import to avoid JIT overhead
                from sglang.srt.mem_cache.radix_cache_cpp import RadixCacheCpp

                self.tree_cache = RadixCacheCpp(
                    disable=False,
                    use_hicache=self.enable_hierarchical_cache,
                    req_to_token_pool=self.req_to_token_pool,
                    token_to_kv_pool=self.token_to_kv_pool_allocator,
                    tp_cache_group=self.tp_cpu_group,
                    page_size=self.page_size,
                    hicache_ratio=server_args.hicache_ratio,
                    hicache_size=server_args.hicache_size,
                    hicache_write_policy=server_args.hicache_write_policy,
                    enable_kv_cache_events=self.enable_kv_cache_events,
                )
            elif self.enable_hierarchical_cache:
                self.tree_cache = HiRadixCache(
                    req_to_token_pool=self.req_to_token_pool,
                    token_to_kv_pool_allocator=self.token_to_kv_pool_allocator,
                    tp_cache_group=(
                        self.attn_tp_cpu_group
                        if self.server_args.enable_dp_attention
                        else self.tp_cpu_group
                    ),
                    page_size=self.page_size,
                    hicache_ratio=server_args.hicache_ratio,
                    hicache_size=server_args.hicache_size,
                    hicache_write_policy=server_args.hicache_write_policy,
                    hicache_io_backend=(
                        "direct"
                        if server_args.attention_backend
                        == "fa3"  # hot fix for incompatibility
                        else server_args.hicache_io_backend
                    ),
                    hicache_mem_layout=server_args.hicache_mem_layout,
                    hicache_storage_backend=server_args.hicache_storage_backend,
                )
                self.tp_worker.register_hicache_layer_transfer_counter(
                    self.tree_cache.cache_controller.layer_done_counter
                )
            elif self.is_hybrid:
                assert (
                    self.server_args.disaggregation_mode == "null"
                ), "Hybrid mode does not support disaggregation yet"
                self.tree_cache = SWARadixCache(
                    req_to_token_pool=self.req_to_token_pool,
                    token_to_kv_pool_allocator=self.token_to_kv_pool_allocator,
                    sliding_window_size=self.sliding_window_size,
                    page_size=self.page_size,
                    disable=server_args.disable_radix_cache,
                )

            else:
                self.tree_cache = RadixCache(
                    req_to_token_pool=self.req_to_token_pool,
                    token_to_kv_pool_allocator=self.token_to_kv_pool_allocator,
                    page_size=self.page_size,
                    disable=server_args.disable_radix_cache,
                    enable_kv_cache_events=self.enable_kv_cache_events,
                )

        self.decode_mem_cache_buf_multiplier = (
            1
            if self.spec_algorithm.is_none()
            else (
                server_args.speculative_num_draft_tokens
                + (
                    server_args.speculative_eagle_topk
                    * server_args.speculative_num_steps
                )
            )
        )

        embedding_cache_size = int(os.environ.get("SGLANG_VLM_CACHE_SIZE_MB", "100"))
        init_embedding_cache(embedding_cache_size * 1024 * 1024)

    def init_disaggregation(self):
        self.transfer_backend = TransferBackend(
            self.server_args.disaggregation_transfer_backend
        )

        if (
            self.disaggregation_mode == DisaggregationMode.DECODE
        ):  # *2 for the headroom.
            self.stop_decode_event = threading.Event()
            buffer_size = (self.req_to_token_pool.size) * 2
            self.req_to_metadata_buffer_idx_allocator = ReqToMetadataIdxAllocator(
                buffer_size
            )
            self.disagg_metadata_buffers = MetadataBuffers(
                buffer_size,
                hidden_size=self.model_config.hf_text_config.hidden_size,
                dtype=self.model_config.dtype,
                custom_mem_pool=self.token_to_kv_pool_allocator.get_kvcache().maybe_get_custom_mem_pool(),
            )

            # The decode requests polling kv cache
            self.disagg_decode_transfer_queue = DecodeTransferQueue(
                gloo_group=self.attn_tp_cpu_group,
                req_to_metadata_buffer_idx_allocator=self.req_to_metadata_buffer_idx_allocator,
                tp_rank=self.tp_rank,
                metadata_buffers=self.disagg_metadata_buffers,
                scheduler=self,
                tree_cache=self.tree_cache,
            )

            # The decode requests pending for pre-allocation
            self.disagg_decode_prealloc_queue = DecodePreallocQueue(
                req_to_token_pool=self.req_to_token_pool,
                token_to_kv_pool_allocator=self.token_to_kv_pool_allocator,
                draft_token_to_kv_pool=(
                    None
                    if self.draft_worker is None
                    else self.draft_worker.model_runner.token_to_kv_pool
                ),
                req_to_metadata_buffer_idx_allocator=self.req_to_metadata_buffer_idx_allocator,
                metadata_buffers=self.disagg_metadata_buffers,
                scheduler=self,
                transfer_queue=self.disagg_decode_transfer_queue,
                tree_cache=self.tree_cache,
                gloo_group=self.attn_tp_cpu_group,
                tp_rank=self.tp_rank,
                tp_size=self.tp_size,
                dp_size=self.server_args.dp_size,
                gpu_id=self.gpu_id,
                bootstrap_port=self.server_args.disaggregation_bootstrap_port,
                max_total_num_tokens=self.max_total_num_tokens,
                prefill_pp_size=self.server_args.disaggregation_prefill_pp,
                num_reserved_decode_tokens=self.server_args.num_reserved_decode_tokens,
                transfer_backend=self.transfer_backend,
            )

        elif self.disaggregation_mode == DisaggregationMode.PREFILL:
            # *2 for the headroom.
            self.stop_prefill_event = threading.Event()

            buffer_size = self.max_running_requests * 2
            self.req_to_metadata_buffer_idx_allocator = ReqToMetadataIdxAllocator(
                buffer_size
            )
            self.disagg_metadata_buffers = MetadataBuffers(
                buffer_size,
                hidden_size=self.model_config.hf_text_config.hidden_size,
                dtype=self.model_config.dtype,
                custom_mem_pool=self.token_to_kv_pool_allocator.get_kvcache().maybe_get_custom_mem_pool(),
            )

            self.disagg_prefill_bootstrap_queue = PrefillBootstrapQueue(
                token_to_kv_pool=self.token_to_kv_pool_allocator.get_kvcache(),
                draft_token_to_kv_pool=(
                    None
                    if self.draft_worker is None
                    else self.draft_worker.model_runner.token_to_kv_pool
                ),
                req_to_metadata_buffer_idx_allocator=self.req_to_metadata_buffer_idx_allocator,
                metadata_buffers=self.disagg_metadata_buffers,
                tp_rank=self.tp_rank,
                tp_size=self.tp_size,
                gpu_id=self.gpu_id,
                bootstrap_port=self.server_args.disaggregation_bootstrap_port,
                gloo_group=self.attn_tp_cpu_group,
                max_total_num_tokens=self.max_total_num_tokens,
                decode_tp_size=self.server_args.disaggregation_decode_tp,
                decode_dp_size=self.server_args.disaggregation_decode_dp,
                scheduler=self,
                pp_rank=self.pp_rank,
                pp_size=self.pp_size,
                transfer_backend=self.transfer_backend,
            )
            # The prefill requests that are in the middle of kv sending
            self.disagg_prefill_inflight_queue: List[Req] = []

    @DynamicGradMode()
    def event_loop_normal(self):
        """A normal scheduler loop."""
        while True:
            recv_reqs = self.recv_requests()
            self.process_input_requests(recv_reqs)

            batch = self.get_next_batch_to_run()
            self.cur_batch = batch

            if batch:
                result = self.run_batch(batch)
                self.process_batch_result(batch, result)
            else:
                # When the server is idle, do self-check and re-init some states
                self.self_check_during_idle()

            self.last_batch = batch

    @DynamicGradMode()
    def event_loop_overlap(self):
        """A scheduler loop that overlaps the CPU processing and GPU computation."""
        self.result_queue = deque()

        while True:
            recv_reqs = self.recv_requests()
            self.process_input_requests(recv_reqs)

            batch = self.get_next_batch_to_run()
            self.cur_batch = batch

            if batch:
                batch.launch_done = threading.Event()
                result = self.run_batch(batch)
                self.result_queue.append((batch.copy(), result))

                if self.last_batch is None:
                    # Create a dummy first batch to start the pipeline for overlap schedule.
                    # It is now used for triggering the sampling_info_done event.
                    tmp_batch = ScheduleBatch(
                        reqs=None,
                        forward_mode=ForwardMode.DUMMY_FIRST,
                        next_batch_sampling_info=self.tp_worker.cur_sampling_info,
                    )
                    self.process_batch_result(tmp_batch, None, batch.launch_done)

            if self.last_batch:
                # Process the results of the last batch
                tmp_batch, tmp_result = self.result_queue.popleft()
                tmp_batch.next_batch_sampling_info = (
                    self.tp_worker.cur_sampling_info if batch else None
                )
                # NOTE: we should use current launched batch's launch_done event Instead of the last batch's
                self.process_batch_result(
                    tmp_batch, tmp_result, batch.launch_done if batch else None
                )
            elif batch is None:
                # When the server is idle, do self-check and re-init some states
                self.self_check_during_idle()

            self.last_batch = batch

    @DynamicGradMode()
    def event_loop_pp(self):
        """A non-overlap scheduler loop for pipeline parallelism."""
        mbs = [None] * self.pp_size
        last_mbs = [None] * self.pp_size
        self.running_mbs = [
            ScheduleBatch(reqs=[], batch_is_full=False) for _ in range(self.pp_size)
        ]
        bids = [None] * self.pp_size
        pp_outputs: Optional[PPProxyTensors] = None
        while True:
            server_is_idle = True
            for mb_id in range(self.pp_size):
                self.running_batch = self.running_mbs[mb_id]
                self.last_batch = last_mbs[mb_id]

                recv_reqs = self.recv_requests()
                self.process_input_requests(recv_reqs)
                mbs[mb_id] = self.get_next_batch_to_run()
                self.running_mbs[mb_id] = self.running_batch

                self.cur_batch = mbs[mb_id]
                if self.cur_batch:
                    server_is_idle = False
                    result = self.run_batch(self.cur_batch)

                # (last rank) send the outputs to the next step
                if self.pp_group.is_last_rank:
                    if self.cur_batch:
                        next_token_ids, bids[mb_id] = (
                            result.next_token_ids,
                            result.bid,
                        )
                        if self.cur_batch.return_logprob:
                            pp_outputs = PPProxyTensors(
                                {
                                    "next_token_ids": next_token_ids,
                                    "extend_input_len_per_req": result.extend_input_len_per_req,
                                    "extend_logprob_start_len_per_req": result.extend_logprob_start_len_per_req,
                                }
                                | (
                                    {
                                        f"logits_output.{k}": v
                                        for k, v in result.logits_output.__dict__.items()
                                    }
                                    if result.logits_output is not None
                                    else {}
                                )
                            )
                        else:
                            pp_outputs = PPProxyTensors(
                                {
                                    "next_token_ids": next_token_ids,
                                }
                            )
                        # send the output from the last round to let the next stage worker run post processing
                        self.pp_group.send_tensor_dict(
                            pp_outputs.tensors,
                            all_gather_group=self.attn_tp_group,
                        )

                # receive outputs and post-process (filter finished reqs) the coming microbatch
                next_mb_id = (mb_id + 1) % self.pp_size
                next_pp_outputs = None
                if mbs[next_mb_id] is not None:
                    next_pp_outputs: Optional[PPProxyTensors] = PPProxyTensors(
                        self.pp_group.recv_tensor_dict(
                            all_gather_group=self.attn_tp_group
                        )
                    )
                    mbs[next_mb_id].output_ids = next_pp_outputs["next_token_ids"]
                    logits_output_args = {
                        k[len("logits_output.") :]: v
                        for k, v in next_pp_outputs.tensors.items()
                        if k.startswith("logits_output.")
                    }
                    if len(logits_output_args) > 0:
                        logits_output = LogitsProcessorOutput(**logits_output_args)
                    else:
                        logits_output = None
                    output_result = GenerationBatchResult(
                        logits_output=logits_output,
                        pp_hidden_states_proxy_tensors=None,
                        next_token_ids=next_pp_outputs["next_token_ids"],
                        extend_input_len_per_req=next_pp_outputs.tensors.get(
                            "extend_input_len_per_req", None
                        ),
                        extend_logprob_start_len_per_req=next_pp_outputs.tensors.get(
                            "extend_logprob_start_len_per_req", None
                        ),
                        bid=bids[next_mb_id],
                        can_run_cuda_graph=result.can_run_cuda_graph,
                    )
                    self.process_batch_result(mbs[next_mb_id], output_result)
                    last_mbs[next_mb_id] = mbs[next_mb_id]

                # (not last rank)
                if not self.pp_group.is_last_rank:
                    if self.cur_batch:
                        bids[mb_id] = result.bid
                    # carry the outputs to the next stage
                    # send the outputs from the last round to let the next stage worker run post processing
                    if pp_outputs:
                        self.pp_group.send_tensor_dict(
                            pp_outputs.tensors,
                            all_gather_group=self.attn_tp_group,
                        )

                    # send out reqs to the next stage
                    dp_offset = self.attn_dp_rank * self.attn_tp_size
                    if self.attn_tp_rank == 0:
                        point_to_point_pyobj(
                            recv_reqs,
                            self.pp_rank * self.tp_size + dp_offset,
                            self.world_group.device_group,
                            self.pp_rank * self.tp_size + dp_offset,
                            (self.pp_rank + 1) * self.tp_size + dp_offset,
                        )

                    # send out proxy tensors to the next stage
                    if self.cur_batch:
                        self.pp_group.send_tensor_dict(
                            result.pp_hidden_states_proxy_tensors,
                            all_gather_group=self.attn_tp_group,
                        )

                pp_outputs = next_pp_outputs

            # When the server is idle, self-check and re-init some states
            if server_is_idle:
                # When the server is idle, do self-check and re-init some states
                self.self_check_during_idle()

    def recv_requests(self) -> List[Req]:
        """Receive results at tp_rank = 0 and broadcast it to all other TP ranks."""
        if self.pp_rank == 0:
            if self.attn_tp_rank == 0:
                recv_reqs = []

                while True:
                    try:
                        recv_req = self.recv_from_tokenizer.recv_pyobj(zmq.NOBLOCK)
                    except zmq.ZMQError:
                        break
                    recv_reqs.append(recv_req)

                while True:
                    try:
                        recv_rpc = self.recv_from_rpc.recv_pyobj(zmq.NOBLOCK)
                    except zmq.ZMQError:
                        break
                    recv_reqs.append(recv_rpc)
            else:
                recv_reqs = None
        else:
            if self.attn_tp_rank == 0:
                dp_offset = self.attn_dp_rank * self.attn_tp_size
                recv_reqs = point_to_point_pyobj(
                    [],
                    self.pp_rank * self.tp_size + dp_offset,
                    self.world_group.device_group,
                    (self.pp_rank - 1) * self.tp_size + dp_offset,
                    self.pp_rank * self.tp_size + dp_offset,
                )
            else:
                recv_reqs = None

        if self.input_blocker is not None:
            recv_reqs = self.input_blocker.handle(recv_reqs)

        if self.server_args.enable_dp_attention:
            if self.attn_tp_rank == 0:
                work_reqs = [
                    req
                    for req in recv_reqs
                    if isinstance(
                        req, (TokenizedGenerateReqInput, TokenizedEmbeddingReqInput)
                    )
                ]
                control_reqs = [
                    req
                    for req in recv_reqs
                    if not isinstance(
                        req, (TokenizedGenerateReqInput, TokenizedEmbeddingReqInput)
                    )
                ]
            else:
                work_reqs = None
                control_reqs = None

            if self.attn_tp_size != 1:
                work_reqs = broadcast_pyobj(
                    work_reqs,
                    self.attn_tp_group.rank,
                    self.attn_tp_cpu_group,
                    src=self.attn_tp_group.ranks[0],
                )
            if self.tp_size != 1:
                control_reqs = broadcast_pyobj(
                    control_reqs,
                    self.tp_group.rank,
                    self.tp_cpu_group,
                    src=self.tp_group.ranks[0],
                )
            recv_reqs = work_reqs + control_reqs
        elif self.tp_size != 1:
            recv_reqs = broadcast_pyobj(
                recv_reqs,
                self.tp_group.rank,
                self.tp_cpu_group,
                src=self.tp_group.ranks[0],
            )
        return recv_reqs

    def process_input_requests(self, recv_reqs: List):
        for recv_req in recv_reqs:
            # If it is a health check generation request and there are running requests, ignore it.
            if is_health_check_generate_req(recv_req) and (
                self.chunked_req is not None or not self.running_batch.is_empty()
            ):
                self.return_health_check_ct += 1
                continue

            # If it is a work request, accept or reject the request based on the request queue size.
            if is_work_request(recv_req):
                if len(self.waiting_queue) + 1 > self.max_queued_requests:
                    abort_req = AbortReq(
                        recv_req.rid,
                        finished_reason={
                            "type": "abort",
                            "status_code": HTTPStatus.SERVICE_UNAVAILABLE,
                            "message": "The request queue is full.",
                        },
                    )
                    self.send_to_tokenizer.send_pyobj(abort_req)
                    continue
            output = self._request_dispatcher(recv_req)
            if output is not None:
                if isinstance(output, RpcReqOutput):
                    if self.recv_from_rpc is not None:
                        self.recv_from_rpc.send_pyobj(output)
                else:
                    self.send_to_tokenizer.send_pyobj(output)

    def handle_generate_request(
        self,
        recv_req: TokenizedGenerateReqInput,
    ):
        if (
            self.server_args.enable_dp_attention
            and self.server_args.load_balance_method == "minimum_tokens"
        ):
            self.recv_dp_balance_id_this_term.append(recv_req.dp_balance_id)

        # Create a new request
        if (
            recv_req.session_params is None
            or recv_req.session_params.id is None
            or recv_req.session_params.id not in self.sessions
        ):
            if recv_req.input_embeds is not None:
                # Generate fake input_ids based on the length of input_embeds
                seq_length = len(recv_req.input_embeds)
                fake_input_ids = [1] * seq_length
                recv_req.input_ids = fake_input_ids

            if recv_req.bootstrap_port is None:
                # Use default bootstrap port
                recv_req.bootstrap_port = self.server_args.disaggregation_bootstrap_port

            req = Req(
                recv_req.rid,
                recv_req.input_text,
                recv_req.input_ids,
                recv_req.sampling_params,
                return_logprob=recv_req.return_logprob,
                top_logprobs_num=recv_req.top_logprobs_num,
                token_ids_logprob=recv_req.token_ids_logprob,
                stream=recv_req.stream,
                lora_path=recv_req.lora_path,
                input_embeds=recv_req.input_embeds,
                custom_logit_processor=recv_req.custom_logit_processor,
                return_hidden_states=recv_req.return_hidden_states,
                eos_token_ids=self.model_config.hf_eos_token_id,
                bootstrap_host=recv_req.bootstrap_host,
                bootstrap_port=recv_req.bootstrap_port,
                bootstrap_room=recv_req.bootstrap_room,
                data_parallel_rank=recv_req.data_parallel_rank,
                vocab_size=self.model_config.vocab_size,
            )
            req.tokenizer = self.tokenizer

            if self.disaggregation_mode != DisaggregationMode.NULL:
                # Invalid request for disaggregated mode
                if recv_req.bootstrap_room is None:
                    error_msg = (
                        f"Invalid request: Disaggregated request received without "
                        f"boostrap room id. {req.rid=}"
                    )
                    logger.error(error_msg)
                    prepare_abort(req, error_msg)
                    self.stream_output([req], req.return_logprob)
                    return

            if (
                recv_req.session_params is not None
                and recv_req.session_params.id is not None
            ):
                req.set_finish_with_abort(
                    f"Invalid request: session id {recv_req.session_params.id} does not exist"
                )
                self._add_request_to_queue(req)
                return
        else:
            # Create a new request from a previous session
            session = self.sessions[recv_req.session_params.id]
            req = session.create_req(recv_req, self.tokenizer)
            if isinstance(req.finished_reason, FINISH_ABORT):
                self._add_request_to_queue(req)
                return

        # Handle multimodal inputs
        if recv_req.mm_inputs is not None:
            image_inputs = MultimodalInputs.from_dict(recv_req.mm_inputs)
            # Expand a single image token into multiple dummy tokens for receiving image embeddings
            req.origin_input_ids = self.pad_input_ids_func(
                req.origin_input_ids, image_inputs
            )
            req.extend_image_inputs(image_inputs)

            if len(req.origin_input_ids) >= self.max_req_input_len:
                req.set_finish_with_abort(
                    error_msg=(
                        "Multimodal prompt is too long after expanding multimodal tokens. "
                        f"After expanding {len(req.origin_input_ids_unpadded)=} => {len(req.origin_input_ids)} >= {self.max_req_input_len}."
                    )
                )
                self._add_request_to_queue(req)
                return

        # Validate prompt length
        error_msg = validate_input_length(
            req,
            self.max_req_input_len,
            self.server_args.allow_auto_truncate,
        )
        if error_msg:
            req.set_finish_with_abort(error_msg)
            self._add_request_to_queue(req)
            return

        # Copy more attributes
        if recv_req.logprob_start_len == -1 or not recv_req.return_logprob:
            # By default, only return the logprobs for output tokens
            req.logprob_start_len = len(req.origin_input_ids) - 1
        else:
            req.logprob_start_len = recv_req.logprob_start_len

        if req.logprob_start_len >= len(req.origin_input_ids):
            error_msg = f"{req.logprob_start_len=} is higher than the number of input tokens {len(req.origin_input_ids)=}. Please use a smaller logprob_start_len."
            req.logprob_start_len = len(req.origin_input_ids) - 1
            req.set_finish_with_abort(error_msg)
            self._add_request_to_queue(req)
            return

        req.sampling_params.max_new_tokens = min(
            (
                req.sampling_params.max_new_tokens
                if req.sampling_params.max_new_tokens is not None
                else 1 << 30
            ),
            self.max_req_len - len(req.origin_input_ids) - 1,
        )

        # Init grammar cache for this request
        add_to_grammar_queue = False
        if (
            req.sampling_params.json_schema is not None
            or req.sampling_params.regex is not None
            or req.sampling_params.ebnf is not None
            or req.sampling_params.structural_tag is not None
        ):
            assert self.grammar_backend is not None
            if req.sampling_params.json_schema is not None:
                key = ("json", req.sampling_params.json_schema)
            elif req.sampling_params.regex is not None:
                key = ("regex", req.sampling_params.regex)
            elif req.sampling_params.ebnf is not None:
                key = ("ebnf", req.sampling_params.ebnf)
            elif req.sampling_params.structural_tag:
                key = ("structural_tag", req.sampling_params.structural_tag)

            value, cache_hit = self.grammar_backend.get_cached_or_future_value(key)
            req.grammar = value

            if not cache_hit:
                req.grammar_key = key
                add_to_grammar_queue = True
            else:
                if value is INVALID_GRAMMAR_OBJ:  # We hit a cached invalid grammar.
                    error_msg = f"Invalid grammar request with cache hit: {key=}"
                    req.set_finish_with_abort(error_msg)

        if add_to_grammar_queue:
            req.queue_time_start = time.perf_counter()
            self.grammar_queue.append(req)
        else:
            self._add_request_to_queue(req)

    def _add_request_to_queue(self, req: Req):
        req.queue_time_start = time.perf_counter()
        if self.disaggregation_mode == DisaggregationMode.PREFILL:
            self._prefetch_kvcache(req)
            self.disagg_prefill_bootstrap_queue.add(
                req, self.model_config.num_key_value_heads
            )
        elif self.disaggregation_mode == DisaggregationMode.DECODE:
            self.disagg_decode_prealloc_queue.add(req)
        else:
            self._prefetch_kvcache(req)
            self.waiting_queue.append(req)

    def _prefetch_kvcache(self, req: Req):
        if self.enable_hicache_storage:
            req.init_next_round_input(self.tree_cache)
            last_hash = req.last_host_node.get_last_hash_value()
            matched_len = len(req.prefix_indices) + req.host_hit_length
            # todo, free-form fetching, calculating hash keys on the fly
            if (matched_len > 0 and last_hash is not None) or matched_len == 0:
                new_input_tokens = req.fill_ids[matched_len:]
                self.tree_cache.prefetch_from_storage(
                    req.rid, req.last_host_node, new_input_tokens, last_hash
                )

    def _extend_requests_to_queue(self, reqs: List[Req], is_retracted: bool = False):
        if self.disaggregation_mode == DisaggregationMode.PREFILL:
            self.disagg_prefill_bootstrap_queue.extend(
                reqs, self.model_config.num_key_value_heads
            )
        elif self.disaggregation_mode == DisaggregationMode.DECODE:
            # If this is a decode server, we put the request to the decode pending prealloc queue
            self.disagg_decode_prealloc_queue.extend(reqs, is_retracted)
        else:
            self.waiting_queue.extend(reqs)

    def handle_embedding_request(
        self,
        recv_req: TokenizedEmbeddingReqInput,
    ):
        req = Req(
            recv_req.rid,
            recv_req.input_text,
            recv_req.input_ids,
            recv_req.sampling_params,
            token_type_ids=recv_req.token_type_ids,
        )
        req.tokenizer = self.tokenizer

        # Handle multimodal inputs
        if recv_req.image_inputs is not None:
            image_inputs = MultimodalInputs.from_dict(recv_req.image_inputs)
            # Expand a single image token into multiple dummy tokens for receiving image embeddings
            req.origin_input_ids = self.pad_input_ids_func(
                req.origin_input_ids, image_inputs
            )
            req.extend_image_inputs(image_inputs)

            if len(req.origin_input_ids) >= self.max_req_input_len:
                req.set_finish_with_abort(
                    error_msg=(
                        "Multimodal prompt is too long after expanding multimodal tokens. "
                        f"After expanding {len(req.origin_input_ids_unpadded)=} => {len(req.origin_input_ids)} >= {self.max_req_input_len}."
                    )
                )
                self._add_request_to_queue(req)
                return

        # Validate prompts length
        error_msg = validate_input_length(
            req,
            self.max_req_input_len,
            self.server_args.allow_auto_truncate,
        )
        if error_msg:
            self._add_request_to_queue(req)
            return

        # Copy more attributes
        req.logprob_start_len = len(req.origin_input_ids) - 1
        self._add_request_to_queue(req)

    def self_check_during_idle(self):
        self.check_memory()
        self.check_tree_cache()
        self.new_token_ratio = self.init_new_token_ratio
        self.maybe_sleep_on_idle()

    def check_memory(self):
        if self.is_hybrid:
            (
                full_num_used,
                swa_num_used,
                _,
                _,
                full_available_size,
                full_evictable_size,
                swa_available_size,
                swa_evictable_size,
            ) = self._get_swa_token_info()
            memory_leak = full_num_used != 0 or swa_num_used != 0
            token_msg = (
                f"{self.full_tokens_per_layer=}, {full_available_size=}, {full_evictable_size=}, {self.tree_cache.full_protected_size()=}\n"
                f"{self.swa_tokens_per_layer=}, {swa_available_size=}, {swa_evictable_size=}, {self.tree_cache.swa_protected_size()=}\n"
            )
        else:
            _, _, available_size, evictable_size = self._get_token_info()
            protected_size = self.tree_cache.protected_size()
            memory_leak = (available_size + evictable_size) != (
                self.max_total_num_tokens
                if not self.enable_hierarchical_cache
                else self.max_total_num_tokens - protected_size
            )
            token_msg = f"{self.max_total_num_tokens=}, {available_size=}, {evictable_size=}, {protected_size=}\n"

        if memory_leak:
            msg = "token_to_kv_pool_allocator memory leak detected! " f"{token_msg}"
            raise ValueError(msg)

        if self.disaggregation_mode == DisaggregationMode.DECODE:
            req_total_size = (
                self.req_to_token_pool.size + self.req_to_token_pool.pre_alloc_size
            )
        else:
            req_total_size = self.req_to_token_pool.size

        if len(self.req_to_token_pool.free_slots) != req_total_size:
            msg = (
                "req_to_token_pool memory leak detected!"
                f"available_size={len(self.req_to_token_pool.free_slots)}, "
                f"total_size={self.req_to_token_pool.size}\n"
            )
            raise ValueError(msg)

        if (
            self.enable_metrics
            and self.current_scheduler_metrics_enabled()
            and time.perf_counter() > self.metrics_collector.last_log_time + 30
        ):
            # During idle time, also collect metrics every 30 seconds.
            if self.is_hybrid:
                (
                    full_num_used,
                    swa_num_used,
                    full_token_usage,
                    swa_token_usage,
                    _,
                    _,
                    _,
                    _,
                ) = self._get_swa_token_info()
                num_used = max(full_num_used, swa_num_used)
                token_usage = max(full_token_usage, swa_token_usage)
            else:
                num_used, token_usage, _, _ = self._get_token_info()
            num_running_reqs = len(self.running_batch.reqs)
            self.stats.num_running_reqs = num_running_reqs
            self.stats.num_used_tokens = num_used
            self.stats.token_usage = round(token_usage, 2)
            self.stats.gen_throughput = 0
            self.stats.num_queue_reqs = len(self.waiting_queue)
            self.stats.num_grammar_queue_reqs = len(self.grammar_queue)
            self.metrics_collector.log_stats(self.stats)
        self._publish_kv_events()

    def check_tree_cache(self):
        if self.is_hybrid and isinstance(self.tree_cache, SWARadixCache):
            self.tree_cache.sanity_check()

    def _get_token_info(self):
        available_size = self.token_to_kv_pool_allocator.available_size()
        evictable_size = self.tree_cache.evictable_size()
        num_used = self.max_total_num_tokens - (available_size + evictable_size)
        token_usage = num_used / self.max_total_num_tokens
        return num_used, token_usage, available_size, evictable_size

    def _get_swa_token_info(self):
        full_available_size = self.token_to_kv_pool_allocator.full_available_size()
        full_evictable_size = self.tree_cache.full_evictable_size()
        swa_available_size = self.token_to_kv_pool_allocator.swa_available_size()
        swa_evictable_size = self.tree_cache.swa_evictable_size()
        full_num_used = self.full_tokens_per_layer - (
            full_available_size + full_evictable_size
        )
        swa_num_used = self.swa_tokens_per_layer - (
            swa_available_size + swa_evictable_size
        )
        full_token_usage = full_num_used / self.full_tokens_per_layer
        swa_token_usage = swa_num_used / self.swa_tokens_per_layer
        return (
            full_num_used,
            swa_num_used,
            full_token_usage,
            swa_token_usage,
            full_available_size,
            full_evictable_size,
            swa_available_size,
            swa_evictable_size,
        )

    def get_next_batch_to_run(self) -> Optional[ScheduleBatch]:
        # Merge the prefill batch into the running batch
        chunked_req_to_exclude = set()
        if self.chunked_req:
            # Move the chunked request out of the batch so that we can merge
            # only finished requests to running_batch.
            chunked_req_to_exclude.add(self.chunked_req)
            self.tree_cache.cache_unfinished_req(self.chunked_req)
            # chunked request keeps its rid but will get a new req_pool_idx
            self.req_to_token_pool.free(self.chunked_req.req_pool_idx)
        if self.last_batch and self.last_batch.forward_mode.is_extend():
            if self.last_batch.chunked_req is not None:
                # In the context pipeline parallelism, after the last chunk, the current microbatch still track outdated chunked_req.
                # We need to discard it.
                chunked_req_to_exclude.add(self.last_batch.chunked_req)

            # Filter batch
            last_bs = self.last_batch.batch_size()
            self.last_batch.filter_batch(
                chunked_req_to_exclude=list(chunked_req_to_exclude)
            )
            if self.last_batch.batch_size() < last_bs:
                self.running_batch.batch_is_full = False

            # Merge the new batch into the running batch
            if not self.last_batch.is_empty():
                if self.running_batch.is_empty():
                    self.running_batch = self.last_batch
                else:
                    # Merge running_batch with prefill batch
                    self.running_batch.merge_batch(self.last_batch)

        new_batch = self.get_new_batch_prefill()

        need_dp_attn_preparation = require_mlp_sync(self.server_args)

        if need_dp_attn_preparation and not self.spec_algorithm.is_none():
            # In speculative decoding, prefill batches and decode batches cannot be processed in the same DP attention group.
            # We prepare idle batches in advance to skip preparing decode batches when there are prefill batches in the group.
            new_batch = self.prepare_mlp_sync_batch(new_batch)
            need_dp_attn_preparation = new_batch is None

        if new_batch is not None:
            # Run prefill first if possible
            ret = new_batch
        else:
            # Run decode
            if not self.running_batch.is_empty():
                self.running_batch = self.update_running_batch(self.running_batch)
                ret = self.running_batch if not self.running_batch.is_empty() else None
            else:
                ret = None

        # Handle DP attention
        if need_dp_attn_preparation:
            if (
                self.server_args.load_balance_method == "minimum_tokens"
                and self.forward_ct % 40 == 0
            ):
                self.handle_dp_balance_data(ret)
            ret = self.prepare_mlp_sync_batch(ret)

        return ret

    def get_num_allocatable_reqs(self, running_bs):
        res = global_server_args_dict["max_micro_batch_size"] - running_bs
        if self.pp_size > 1:
            res = min(res, self.req_to_token_pool.available_size())
        return res

    def get_new_batch_prefill(self) -> Optional[ScheduleBatch]:
        # Check if the grammar is ready in the grammar queue
        if self.grammar_queue:
            self.move_ready_grammar_requests()

        # Handle the cases where prefill is not allowed
        if (
            self.running_batch.batch_is_full or len(self.waiting_queue) == 0
        ) and self.chunked_req is None:
            return None

        running_bs = len(self.running_batch.reqs)
        # Ignore the check if self.chunked_req is not None.
        # In the non-PP case, when self.chunked_req is not None, num_allocatable_reqs should always be greater than 0,
        # as the space for the chunked request has just been released.
        # In PP case, a chunked req can start in one microbatch and end in another microbatch, so the max_running_requests per microbatch should not be strict.
        # Instead, we should always allow chunked request to be added, otherwise, there will be a memory leak.
        if self.get_num_allocatable_reqs(running_bs) <= 0 and not self.chunked_req:
            self.running_batch.batch_is_full = True
            return None

        if self.enable_hierarchical_cache:
            self.tree_cache.check_hicache_events()

        # Get priority queue
        self.policy.calc_priority(self.waiting_queue)

        # Prefill policy
        adder = PrefillAdder(
            self.page_size,
            self.tree_cache,
            self.token_to_kv_pool_allocator,
            self.running_batch,
            self.new_token_ratio,
            self.max_prefill_tokens,
            self.chunked_prefill_size,
            running_bs if self.is_mixed_chunk else 0,
        )

        if self.chunked_req is not None:
            self.chunked_req.init_next_round_input()
            self.chunked_req = adder.add_chunked_req(self.chunked_req)

        if self.enable_lora:
            lora_set = set([req.lora_path for req in self.running_batch.reqs])

        # Get requests from the waiting queue to a new prefill batch
        for req in self.waiting_queue:
            if (
                self.enable_lora
                and len(
                    lora_set
                    | set([req.lora_path for req in adder.can_run_list])
                    | set([req.lora_path])
                )
                > self.max_loras_per_batch
            ):
                self.running_batch.batch_is_full = True
                break

            if len(adder.can_run_list) >= self.get_num_allocatable_reqs(running_bs):
                self.running_batch.batch_is_full = True
                break

            if self.disaggregation_mode == DisaggregationMode.PREFILL:
                # In prefill mode, prealloc queue and transfer queue can also take memory,
                # so we need to check if the available size for the actual available size.
                if len(adder.can_run_list) >= self.req_to_token_pool.available_size():
                    self.running_batch.batch_is_full = True
                    break

            if self.enable_hicache_storage:
                self.tree_cache.check_prefetch_progress(req.rid)

            req.init_next_round_input(self.tree_cache)
            res = adder.add_one_req(req, has_chunked_req=(self.chunked_req is not None))

            if res != AddReqResult.CONTINUE:
                if res == AddReqResult.NO_TOKEN:
                    if self.enable_hierarchical_cache:
                        # Set batch_is_full after making sure there are requests that can be served
                        self.running_batch.batch_is_full = len(
                            adder.can_run_list
                        ) > 0 or (not self.running_batch.is_empty())
                    else:
                        self.running_batch.batch_is_full = True
                break

        # Update waiting queue
        can_run_list: List[Req] = adder.can_run_list
        if len(can_run_list) == 0:
            return None

        if self.enable_metrics:
            # only record queue time when enable_metrics is True to avoid overhead
            for req in can_run_list:
                req.queue_time_end = time.perf_counter()

        self.waiting_queue = [
            x for x in self.waiting_queue if x not in set(can_run_list)
        ]

        if adder.new_chunked_req is not None:
            assert self.chunked_req is None
            self.chunked_req = adder.new_chunked_req

        if self.chunked_req:
            self.chunked_req.is_chunked += 1

        # Print stats
        if self.current_scheduler_metrics_enabled():
            self.log_prefill_stats(adder, can_run_list, running_bs)

        # Create a new batch
        new_batch = ScheduleBatch.init_new(
            can_run_list,
            self.req_to_token_pool,
            self.token_to_kv_pool_allocator,
            self.tree_cache,
            self.model_config,
            self.enable_overlap,
            self.spec_algorithm,
            self.server_args.enable_custom_logit_processor,
            chunked_req=self.chunked_req,
        )
        if self.enable_hierarchical_cache:
            # todo (zhiqiang): disable cuda graph execution if hicache loading triggered
            new_batch.hicache_consumer_index = (
                self.tree_cache.ready_to_load_host_cache()
            )

        new_batch.prepare_for_extend()

        # Mixed-style chunked prefill
        if (
            self.is_mixed_chunk
            and not self.running_batch.is_empty()
            and not (new_batch.return_logprob or self.running_batch.return_logprob)
        ):
            # TODO (lianmin): support return_logprob + mixed chunked prefill
            self.running_batch.filter_batch()
            if not self.running_batch.is_empty():
                self.running_batch.prepare_for_decode()
                new_batch.mix_with_running(self.running_batch)
                new_batch.decoding_reqs = self.running_batch.reqs
            self.running_batch = ScheduleBatch(
                reqs=[], batch_is_full=self.running_batch.batch_is_full
            )
        else:
            new_batch.decoding_reqs = None

        return new_batch

    def update_running_batch(self, batch: ScheduleBatch) -> Optional[ScheduleBatch]:
        """Update the current running decoding batch."""
        initial_bs = batch.batch_size()

        batch.filter_batch()
        if batch.is_empty():
            batch.batch_is_full = False
            return batch

        # Check if decode out of memory
        if not batch.check_decode_mem(self.decode_mem_cache_buf_multiplier) or (
            TEST_RETRACT and batch.batch_size() > 10
        ):
            old_ratio = self.new_token_ratio

            retracted_reqs, new_token_ratio = batch.retract_decode(self.server_args)
            num_retracted_reqs = len(retracted_reqs)
            self.new_token_ratio = new_token_ratio

            logger.info(
                "KV cache pool is full. Retract requests. "
                f"#retracted_reqs: {num_retracted_reqs}, "
                f"#new_token_ratio: {old_ratio:.4f} -> {self.new_token_ratio:.4f}"
            )

            self._extend_requests_to_queue(retracted_reqs, is_retracted=True)
            self.total_retracted_reqs += num_retracted_reqs
        else:
            self.new_token_ratio = max(
                self.new_token_ratio - self.new_token_ratio_decay,
                self.min_new_token_ratio,
            )

        if batch.batch_size() < initial_bs:
            batch.batch_is_full = False

        # Update batch tensors
        batch.prepare_for_decode()
        return batch

    def run_batch(
        self, batch: ScheduleBatch
    ) -> Union[GenerationBatchResult, EmbeddingBatchResult]:
        """Run a batch."""
        self.forward_ct += 1

        # Whether to run the profiler
        self._profile_batch_predicate(batch)
        if self.forward_sleep_time is not None:
            logger.info(f"Scheduler.run_batch sleep {self.forward_sleep_time}s")
            time.sleep(self.forward_sleep_time)

        # Run forward
        if self.is_generation:
            if self.spec_algorithm.is_none():
                model_worker_batch = batch.get_model_worker_batch()

                # update the consumer index of hicache to the running batch
                self.tp_worker.set_hicache_consumer(
                    model_worker_batch.hicache_consumer_index
                )
                if self.pp_group.is_last_rank:
                    logits_output, next_token_ids, can_run_cuda_graph = (
                        self.tp_worker.forward_batch_generation(model_worker_batch)
                    )
                else:
                    pp_hidden_states_proxy_tensors, _, can_run_cuda_graph = (
                        self.tp_worker.forward_batch_generation(model_worker_batch)
                    )
                bid = model_worker_batch.bid
            else:
                (
                    logits_output,
                    next_token_ids,
                    bid,
                    num_accepted_tokens,
                    can_run_cuda_graph,
                ) = self.draft_worker.forward_batch_speculative_generation(batch)
                bs = batch.batch_size()
                self.spec_num_total_accepted_tokens += num_accepted_tokens + bs
                self.spec_num_total_forward_ct += bs
                self.num_generated_tokens += num_accepted_tokens

            if self.pp_group.is_last_rank:
                batch.output_ids = next_token_ids

            # These 2 values are needed for processing the output, but the values can be
            # modified by overlap schedule. So we have to copy them here so that
            # we can use the correct values in output processing.
            if batch.return_logprob or self.spec_algorithm.is_eagle():
                extend_input_len_per_req = [req.extend_input_len for req in batch.reqs]
            else:
                extend_input_len_per_req = None
            if batch.return_logprob:
                extend_logprob_start_len_per_req = [
                    req.extend_logprob_start_len for req in batch.reqs
                ]
            else:
                extend_logprob_start_len_per_req = None

            ret = GenerationBatchResult(
                logits_output=logits_output if self.pp_group.is_last_rank else None,
                pp_hidden_states_proxy_tensors=(
                    pp_hidden_states_proxy_tensors
                    if not self.pp_group.is_last_rank
                    else None
                ),
                next_token_ids=next_token_ids if self.pp_group.is_last_rank else None,
                extend_input_len_per_req=extend_input_len_per_req,
                extend_logprob_start_len_per_req=extend_logprob_start_len_per_req,
                bid=bid,
                can_run_cuda_graph=can_run_cuda_graph,
            )
        else:  # embedding or reward model
            model_worker_batch = batch.get_model_worker_batch()
            embeddings = self.tp_worker.forward_batch_embedding(model_worker_batch)
            ret = EmbeddingBatchResult(
                embeddings=embeddings, bid=model_worker_batch.bid
            )
        return ret

    def process_batch_result(
        self,
        batch: ScheduleBatch,
        result: Union[GenerationBatchResult, EmbeddingBatchResult],
        launch_done: Optional[threading.Event] = None,
    ):
        if batch.forward_mode.is_decode():
            self.process_batch_result_decode(batch, result, launch_done)
        elif batch.forward_mode.is_extend():
            self.process_batch_result_prefill(batch, result, launch_done)
        elif batch.forward_mode.is_idle():
            if self.enable_overlap:
                self.tp_worker.resolve_last_batch_result(launch_done)
                self.set_next_batch_sampling_info_done(batch)
        elif batch.forward_mode.is_dummy_first():
            self.set_next_batch_sampling_info_done(batch)

        self.maybe_send_health_check_signal()

    def maybe_send_health_check_signal(self):
        if self.return_health_check_ct:
            # Return some signal for the health check.
            # This is used to prevent the health check signal being blocked by long context prefill.
            # However, one minor issue is that this code path does not check the status of detokenizer manager.
            self.return_health_check_ct -= 1
            self.send_to_tokenizer.send_pyobj(HealthCheckOutput())

    def prepare_mlp_sync_batch(self, local_batch: ScheduleBatch):
        return self.prepare_mlp_sync_batch_raw(
            local_batch,
            dp_size=self.server_args.dp_size,
            attn_tp_size=self.attn_tp_size,
            tp_group=self.tp_group,
            get_idle_batch=self.get_idle_batch,
            disable_cuda_graph=self.server_args.disable_cuda_graph,
            spec_algorithm=self.spec_algorithm,
            speculative_num_draft_tokens=self.server_args.speculative_num_draft_tokens,
            enable_two_batch_overlap=self.server_args.enable_two_batch_overlap,
            enable_deepep_moe=MoeA2ABackend(
                self.server_args.moe_a2a_backend
            ).is_deepep(),
            deepep_mode=DeepEPMode(self.server_args.deepep_mode),
            require_mlp_tp_gather=require_mlp_tp_gather(self.server_args),
            disable_overlap_schedule=self.server_args.disable_overlap_schedule,
        )

    def handle_dp_balance_data(self, local_batch: ScheduleBatch):
        def gather_dp_balance_info(holding_tokens_list) -> Union[None, List[List[int]]]:
            """gather recv_dp_balance_id_this_term and holding tokens per worker for dp balance"""
            recv_list = self.recv_dp_balance_id_this_term
            assert len(recv_list) <= 511, (
                "The number of requests received this round is too large. "
                "Please increase gather_tensor_size and onfly_info_size."
            )
            # The maximum size of the tensor used for gathering data from all workers.
            gather_tensor_size = 512

            # recv_tensor: | holding_tokens | len(recv_dp_balance_id) | recv_dp_balance_ids
            recv_tensor = torch.zeros(gather_tensor_size, dtype=torch.int32)
            recv_tensor[0] = holding_tokens_list
            recv_tensor[1] = len(
                recv_list
            )  # The first element is the length of the list.
            recv_tensor[2 : len(recv_list) + 2] = torch.tensor(
                recv_list, dtype=torch.int32
            )

            if self.tp_rank == 0:
                gathered_list = [
                    torch.zeros(gather_tensor_size, dtype=torch.int32)
                    for _ in range(self.balance_meta.num_workers)
                ]
            else:
                gathered_list = None

            torch.distributed.gather(
                recv_tensor, gathered_list, group=self.tp_cpu_group
            )

            gathered_id_list_per_worker = None
            if self.tp_rank == 0:
                gathered_id_list_per_worker = []
                holding_tokens_list = []
                for tensor in gathered_list:
                    holding_tokens_list.append(tensor[0].item())
                    list_length = tensor[1].item()
                    gathered_id_list_per_worker.append(
                        tensor[2 : list_length + 2].tolist()
                    )

            return gathered_id_list_per_worker, holding_tokens_list

        def write_shared_dp_balance_info(new_recv_rid_lists, local_tokens):
            meta = self.balance_meta

            with meta.mutex:
                onfly_list: List[Dict[int, int]] = meta.get_shared_onfly()
                assert len(new_recv_rid_lists) == len(
                    onfly_list
                ), "num_worker not equal"
                # 1.Check if the rid received by each worker this round is present in onfly.
                #   If it is, remove the corresponding onfly item.
                worker_id = 0
                for new_recv_rids, on_fly_reqs in zip(new_recv_rid_lists, onfly_list):
                    for new_recv_rid in new_recv_rids:
                        assert (
                            new_recv_rid in on_fly_reqs
                        ), f"{new_recv_rid=} not in {worker_id=} {on_fly_reqs=}, data consistency is wrong"
                        del on_fly_reqs[new_recv_rid]
                    worker_id += 1
                # 2. Atomically write local_tokens and onfly into shm under the mutex
                meta.set_shared_onfly_info(onfly_list)
                meta.set_shared_local_tokens(local_tokens)

        holding_tokens = self.get_load()

        new_recv_dp_balance_id_list, holding_token_list = gather_dp_balance_info(
            holding_tokens
        )

        self.recv_dp_balance_id_this_term.clear()
        if self.tp_rank == 0:  # only first worker write info
            write_shared_dp_balance_info(
                new_recv_dp_balance_id_list, holding_token_list
            )

    @staticmethod
    def prepare_mlp_sync_batch_raw(
        local_batch: ScheduleBatch,
        dp_size,
        attn_tp_size: int,
        tp_group,
        get_idle_batch,
        disable_cuda_graph: bool,
        spec_algorithm,
        speculative_num_draft_tokens,
        enable_two_batch_overlap: bool,
        enable_deepep_moe: bool,
        deepep_mode: DeepEPMode,
        require_mlp_tp_gather: bool,
        disable_overlap_schedule: bool,
    ):
        # Check if other DP workers have running batches
        if local_batch is None:
            num_tokens = 0
            num_tokens_for_logprob = 0
        elif local_batch.forward_mode.is_decode():
            num_tokens = local_batch.batch_size()
            num_tokens_for_logprob = num_tokens
        else:
            num_tokens = local_batch.extend_num_tokens
            num_tokens_for_logprob = sum(
                [
                    # We should have at least 1 token for sample in every case.
                    max(extend_len - logprob_start_len, 1)
                    for logprob_start_len, extend_len in zip(
                        local_batch.extend_logprob_start_lens, local_batch.extend_lens
                    )
                ]
            )

        if local_batch is None or local_batch.forward_mode.is_decode_or_idle():
            can_cuda_graph = 1
        else:
            can_cuda_graph = 0

        is_extend_in_batch = (
            local_batch.forward_mode.is_extend() if local_batch else False
        )

        tbo_preparer = TboDPAttentionPreparer()
        if disable_overlap_schedule:
            group = tp_group.device_group
            device = tp_group.device
        else:
            group = tp_group.cpu_group
            device = "cpu"

        local_info = torch.tensor(
            [
                num_tokens,
                can_cuda_graph,
                num_tokens_for_logprob,
                is_extend_in_batch,
                *tbo_preparer.prepare_all_gather(
                    local_batch,
                    deepep_mode,
                    enable_deepep_moe,
                    enable_two_batch_overlap,
                ),
            ],
            dtype=torch.int64,
            device=device,
        )
        global_info = torch.empty(
            (dp_size, attn_tp_size, 6),
            dtype=torch.int64,
            device=device,
        )
        torch.distributed.all_gather_into_tensor(
            global_info.flatten(),
            local_info,
            group=group,
        )
        global_num_tokens = global_info[:, 0, 0].tolist()
        can_cuda_graph = min(global_info[:, 0, 1].tolist())
        global_num_tokens_for_logprob = global_info[:, 0, 2].tolist()
        is_extend_in_batch = global_info[:, 0, 3].tolist()

        tbo_split_seq_index, global_forward_mode = tbo_preparer.compute_output(
            global_info[:, :, 4:6]
        )

        if local_batch is None and max(global_num_tokens) > 0:
            local_batch = get_idle_batch()

        if local_batch is not None:
            # TODO: handle the case when moe_dense_tp_size != 1
            if not require_mlp_tp_gather:
                local_batch.global_num_tokens = [num_tokens]
                local_batch.global_num_tokens_for_logprob = [num_tokens_for_logprob]
            else:
                local_batch.global_num_tokens = global_num_tokens
                local_batch.global_num_tokens_for_logprob = (
                    global_num_tokens_for_logprob
                )
            local_batch.is_extend_in_batch = any(is_extend_in_batch)
            local_batch.tbo_split_seq_index = tbo_split_seq_index
            local_batch.global_forward_mode = global_forward_mode

            # Check forward mode for cuda graph
            if not disable_cuda_graph:
                local_batch.can_run_dp_cuda_graph = can_cuda_graph

        return local_batch

    def get_idle_batch(self):
        idle_batch = ScheduleBatch.init_new(
            [],
            self.req_to_token_pool,
            self.token_to_kv_pool_allocator,
            self.tree_cache,
            self.model_config,
            self.enable_overlap,
            self.spec_algorithm,
            self.server_args.enable_custom_logit_processor,
        )
        idle_batch.prepare_for_idle()
        return idle_batch

    def move_ready_grammar_requests(self):
        """Move requests whose grammar objects are ready from grammar_queue to waiting_queue."""

        num_ready_reqs = 0
        num_timeout_reqs = 0
        for req in self.grammar_queue:
            try:
                if req.finished():  # It is aborted by AbortReq
                    num_ready_reqs += 1
                    continue
                req.grammar = req.grammar.result(timeout=0.03)
                self.grammar_backend.set_cache(req.grammar_key, req.grammar.copy())
                if req.grammar is INVALID_GRAMMAR_OBJ:
                    req.set_finish_with_abort(
                        f"Invalid grammar request: {req.grammar_key=}"
                    )
                num_ready_reqs += 1
            except futures._base.TimeoutError:
                req.grammar_wait_ct += 1
                # NOTE(lianmin): this timeout is the waiting time of the above line. It is
                # not the waiting time from it enters the grammar queue.
                if req.grammar_wait_ct > GRAMMAR_TIMEOUT / 0.03:
                    num_timeout_reqs = 1
                break

        if self.server_args.enable_dp_attention:
            tp_size = self.attn_tp_size
            tp_group = self.attn_tp_cpu_group
        else:
            tp_size = self.tp_size
            tp_group = self.tp_cpu_group

        if tp_size > 1:
            # Sync across TP ranks to make sure they have the same number of ready requests
            tensor = torch.tensor([num_ready_reqs, num_timeout_reqs], dtype=torch.int32)
            torch.distributed.all_reduce(
                tensor, op=torch.distributed.ReduceOp.MAX, group=tp_group
            )
            num_ready_reqs_max, num_timeout_reqs_max = tensor.tolist()

            for i in range(num_ready_reqs, num_ready_reqs_max):
                req = self.grammar_queue[i]
                if req.finished():  # It is aborted by AbortReq
                    continue
                req.grammar = req.grammar.result()
                self.grammar_backend.set_cache(req.grammar_key, req.grammar.copy())
                if req.grammar is INVALID_GRAMMAR_OBJ:
                    req.set_finish_with_abort(
                        f"Invalid grammar request: {req.grammar_key=}"
                    )
        else:
            num_ready_reqs_max = num_ready_reqs
            num_timeout_reqs_max = num_timeout_reqs

        for i in range(num_ready_reqs, num_ready_reqs + num_timeout_reqs_max):
            req = self.grammar_queue[i]
            req.grammar.cancel()
            error_msg = f"Grammar preprocessing timed out for {req.grammar_key=}"
            req.set_finish_with_abort(error_msg)
            self.grammar_backend.set_cache(req.grammar_key, INVALID_GRAMMAR_OBJ)
        num_ready_reqs = num_ready_reqs_max + num_timeout_reqs_max

        self._extend_requests_to_queue(self.grammar_queue[:num_ready_reqs])
        self.grammar_queue = self.grammar_queue[num_ready_reqs:]

    def set_next_batch_sampling_info_done(self, batch: ScheduleBatch):
        if batch.next_batch_sampling_info:
            if batch.next_batch_sampling_info.grammars is not None:
                batch.next_batch_sampling_info.update_regex_vocab_mask()
                self.current_stream.synchronize()
            batch.next_batch_sampling_info.sampling_info_done.set()

    def watchdog_thread(self):
        """A watch dog thread that will try to kill the server itself if one forward batch takes too long."""
        self.watchdog_last_forward_ct = 0
        self.watchdog_last_time = time.perf_counter()

        while True:
            current = time.perf_counter()
            if self.cur_batch is not None:
                if self.watchdog_last_forward_ct == self.forward_ct:
                    if current > self.watchdog_last_time + self.watchdog_timeout:
                        break
                else:
                    self.watchdog_last_forward_ct = self.forward_ct
                    self.watchdog_last_time = current
            time.sleep(self.watchdog_timeout // 2)

        if not disable_request_logging():
            # Print batch size and memory pool info to check whether there are de-sync issues.
            if self.is_hybrid:
                (
                    _,
                    _,
                    _,
                    _,
                    full_available_size,
                    full_evictable_size,
                    swa_available_size,
                    swa_evictable_size,
                ) = self._get_swa_token_info()
                info_msg = (
                    f"{full_available_size=}, "
                    f"{full_evictable_size=}, "
                    f"{swa_available_size=}, "
                    f"{swa_evictable_size=}, "
                )
            else:
                _, _, available_size, evictable_size = self._get_token_info()
                info_msg = f"{available_size=}, " f"{evictable_size=}, "
            logger.error(
                f"{self.cur_batch.batch_size()=}, "
                f"{self.cur_batch.reqs=}, "
                f"{info_msg}"
            )

        pyspy_dump_schedulers()
        logger.error(f"Watchdog timeout ({self.watchdog_timeout=})")
        print(file=sys.stderr, flush=True)
        print(file=sys.stdout, flush=True)

        # Wait for some time so that the parent process can print the error.
        time.sleep(5)
        self.parent_process.send_signal(signal.SIGQUIT)

    def flush_cache_wrapped(self, recv_req: FlushCacheReqInput):
        success = self.flush_cache()
        return FlushCacheReqOutput(success=success)

    def flush_cache(self):
        """Flush the memory pool and cache."""
        if (
            len(self.waiting_queue) == 0
            and self.running_batch.is_empty()
            and (self.pp_size == 1 or all(x.is_empty() for x in self.running_mbs))
            and (not hasattr(self,"disagg_prefill_inflight_queue") or len(self.disagg_prefill_inflight_queue) == 0)
        ):
            self.cur_batch = None
            self.last_batch = None
            self.tree_cache.reset()
            if self.grammar_backend:
                self.grammar_backend.reset()
            self.req_to_token_pool.clear()
            self.token_to_kv_pool_allocator.clear()

            if not self.spec_algorithm.is_none():
                self.draft_worker.model_runner.req_to_token_pool.clear()
                self.draft_worker.model_runner.token_to_kv_pool_allocator.clear()

            self.num_generated_tokens = 0
            self.forward_ct_decode = 0
            self.spec_num_total_accepted_tokens = 0
            self.spec_num_total_forward_ct = 0
            self.cum_spec_accept_length = 0
            self.cum_spec_accept_count = 0
            torch.cuda.empty_cache()
            logger.info("Cache flushed successfully!")
            if_success = True
        else:
            logging.warning(
                f"Cache not flushed because there are pending requests. "
                f"#queue-req: {len(self.waiting_queue)}, "
                f"#running-req: {len(self.running_batch.reqs)}"
            )
            if_success = False
        return if_success

    def get_load(self):
        # TODO(lsyin): use dynamically maintained num_waiting_tokens
        if self.is_hybrid:
            load_full = (
                self.full_tokens_per_layer
                - self.token_to_kv_pool_allocator.full_available_size()
                - self.tree_cache.full_evictable_size()
            )
            load_swa = (
                self.swa_tokens_per_layer
                - self.token_to_kv_pool_allocator.swa_available_size()
                - self.tree_cache.swa_evictable_size()
            )
            load = max(load_full, load_swa)
        else:
            load = (
                self.max_total_num_tokens
                - self.token_to_kv_pool_allocator.available_size()
                - self.tree_cache.evictable_size()
            )
        load += sum(len(req.origin_input_ids) for req in self.waiting_queue)
        if self.disaggregation_mode == DisaggregationMode.PREFILL:
            load += sum(
                len(req.origin_input_ids)
                for req in self.disagg_prefill_bootstrap_queue.queue
            )
        elif self.disaggregation_mode == DisaggregationMode.DECODE:
            load += sum(
                len(req.req.origin_input_ids)
                for req in self.disagg_decode_prealloc_queue.queue
            )

        return load

    def get_internal_state(self, recv_req: GetInternalStateReq):
        ret = dict(global_server_args_dict)
        ret["last_gen_throughput"] = self.last_gen_throughput
        ret["memory_usage"] = {
            "weight": round(
                self.tp_worker.worker.model_runner.weight_load_mem_usage, 2
            ),
            "kvcache": round(
                self.token_to_kv_pool_allocator.get_kvcache().mem_usage, 2
            ),
            "token_capacity": int(self.max_total_num_tokens),
        }

        if not _is_cpu:
            ret["memory_usage"]["cuda_graph"] = round(
                self.tp_worker.worker.model_runner.cuda_graph_mem_usage, 2
            )

        if not self.spec_algorithm.is_none() and self.cum_spec_accept_count > 0:
            ret["avg_spec_accept_length"] = (
                self.cum_spec_accept_length / self.cum_spec_accept_count
            )
        if RECORD_STEP_TIME:
            ret["step_time_dict"] = self.step_time_dict

        ret["load"] = self.get_load()

        return GetInternalStateReqOutput(internal_state=ret)

    def set_internal_state(self, recv_req: SetInternalStateReq):
        server_args_dict = recv_req.server_args
        args_allow_update = set(
            [
                "max_micro_batch_size",
                "speculative_accept_threshold_single",
                "speculative_accept_threshold_acc",
            ]
        )
        if_success = True
        for k, v in server_args_dict.items():
            if k not in args_allow_update:
                logging.warning(f"Updating {k} is not supported.")
                if_success = False
                break
            elif k == "max_micro_batch_size" and (
                v > self.max_running_requests // self.pp_size or v < 1
            ):
                logging.warning(
                    f"Updating {k} to {v} is rejected because it is out of the valid range [1, {self.max_running_requests // self.pp_size}]."
                )
                if_success = False
                break
        if if_success:
            if not self.spec_algorithm.is_none() and self.cum_spec_accept_count > 0:
                avg_spec_accept_length = (
                    self.cum_spec_accept_length / self.cum_spec_accept_count
                )
                logger.info(f"{avg_spec_accept_length=}")
            self.cum_spec_accept_length = self.cum_spec_accept_count = 0
            for k, v in server_args_dict.items():
                global_server_args_dict[k] = v
            logger.info(f"Global server args updated! {global_server_args_dict=}")
        return SetInternalStateReqOutput(
            updated=True,
            server_args=global_server_args_dict,
        )

    def handle_rpc_request(self, recv_req: RpcReqInput):
        # Handle RPC requests
        logger.info(
            f"handle_rpc_request: {recv_req.method}, param: {recv_req.parameters}"
        )

        success = True
        exec = None
        try:
            func = getattr(self, recv_req.method)
            func(recv_req.parameters)
        except Exception as e:
            success = False
            exec = e
            logger.error(f"Failed to call rpc {recv_req.method}: {str(e)}")

        barrier()
        return RpcReqOutput(success, "" if not exec else str(exec))

    def abort_request(self, recv_req: AbortReq):
        # Delete requests in the waiting queue
        to_del = []
        for i, req in enumerate(self.waiting_queue):
            if recv_req.abort_all or req.rid.startswith(recv_req.rid):
                to_del.append(i)

        # Sort in reverse order to avoid index issues when deleting
        for i in reversed(to_del):
            # Abort method 1: directly pop from the queue
            # This only works for requests that have not started anything.
            # We still need to send something back to TokenizerManager to clean up the state.
            req = self.waiting_queue.pop(i)
            self.send_to_tokenizer.send_pyobj(AbortReq(req.rid))
            logger.debug(f"Abort queued request. {req.rid=}")

        # Delete the requests in the grammar queue
        for req in self.grammar_queue:
            # Abort method 2: call `set_finish_with_abort`
            # The request will still run one prefill forward pass.
            # In this case, we change the input_ids to be only one token to make this prefill cheap.
            if recv_req.abort_all or req.rid.startswith(recv_req.rid):
                logger.debug(f"Abort grammar queue request. {req.rid=}")
                if req.grammar:
                    req.grammar.cancel()
                req.set_finish_with_abort("Aborted by AbortReq.")

        # Delete requests not in the waiting queue when PD disaggregation is enabled
        if self.disaggregation_mode == DisaggregationMode.PREFILL:
            # Abort requests that have not yet been bootstrapped
            for i, req in enumerate(self.disagg_prefill_bootstrap_queue.queue):
                logger.debug(f"Abort bootstrap queue request. {req.rid=}")
                if recv_req.abort_all or req.rid.startswith(recv_req.rid):
                    if hasattr(req.disagg_kv_sender, "abort"):
                        req.disagg_kv_sender.abort()

            # Abort in-flight requests
            for i, req in enumerate(self.disagg_prefill_inflight_queue):
                logger.debug(f"Abort inflight queue request. {req.rid=}")
                if recv_req.abort_all or req.rid.startswith(recv_req.rid):
                    if hasattr(req.disagg_kv_sender, "abort"):
                        req.disagg_kv_sender.abort()

        elif self.disaggregation_mode == DisaggregationMode.DECODE:
            # Abort requests that have not yet finished preallocation
            for i, decode_req in enumerate(self.disagg_decode_prealloc_queue.queue):
                logger.debug(f"Abort prealloc queue request. {decode_req.req.rid=}")
                if recv_req.abort_all or decode_req.req.rid.startswith(recv_req.rid):
                    if hasattr(decode_req.kv_receiver, "abort"):
                        decode_req.kv_receiver.abort()

            # Abort requests waiting for kvcache to release tree cache
            for i, decode_req in enumerate(self.disagg_decode_transfer_queue.queue):
                logger.debug(f"Abort transfer queue request. {decode_req.req.rid=}")
                if recv_req.abort_all or decode_req.req.rid.startswith(recv_req.rid):
                    if hasattr(decode_req.kv_receiver, "abort"):
                        decode_req.kv_receiver.abort()

        # Delete requests in the running batch
        if self.cur_batch is self.running_batch or self.cur_batch is None:
            reqs = self.running_batch.reqs
        else:
            reqs = self.running_batch.reqs + self.cur_batch.reqs

        for req in reqs:
            if not req.finished() and (
                recv_req.abort_all or req.rid.startswith(recv_req.rid)
            ):
                # Abort method 3: set `to_abort=True`
                # The request will still run one decode forward pass.
                # Then we reuse all existing code to clean up the KV cache allocation.
                logger.debug(f"Abort running request. {req.rid=}")
                req.to_abort = True

    def _pause_engine(self) -> Tuple[List[Req], int]:
        raise NotImplementedError()

    def load_lora_adapter(
        self, recv_req: LoadLoRAAdapterReqInput
    ) -> LoadLoRAAdapterReqOutput:
        """In-place loading a new lora adapter from disk or huggingface."""

        result = self.tp_worker.load_lora_adapter(recv_req)
        return result

    def unload_lora_adapter(
        self, recv_req: UnloadLoRAAdapterReqInput
    ) -> UnloadLoRAAdapterReqOutput:
        """Unload the lora adapter."""

        result = self.tp_worker.unload_lora_adapter(recv_req)
        return result

    def slow_down(self, recv_req: SlowDownReqInput):
        t = recv_req.forward_sleep_time
        if t is not None and t <= 0:
            t = None
        self.forward_sleep_time = t
        return SlowDownReqOutput()

    def expert_distribution_handle(self, recv_req: ExpertDistributionReq):
        if recv_req == ExpertDistributionReq.START_RECORD:
            get_global_expert_distribution_recorder().start_record()
        elif recv_req == ExpertDistributionReq.STOP_RECORD:
            get_global_expert_distribution_recorder().stop_record()
        elif recv_req == ExpertDistributionReq.DUMP_RECORD:
            get_global_expert_distribution_recorder().dump_record()
        else:
            raise ValueError(f"Unrecognized ExpertDistributionReq value: {recv_req=}")
        return ExpertDistributionReqOutput()

    def open_session(self, recv_req: OpenSessionReqInput):
        # handle error
        session_id = recv_req.session_id
        if session_id in self.sessions:
            logger.warning(f"session id {session_id} already exist, cannot open.")
            return OpenSessionReqOutput(session_id, False)
        elif session_id is None:
            logger.warning("session id is None, cannot open.")
            return OpenSessionReqOutput(session_id, False)
        else:
            self.sessions[session_id] = Session(
                recv_req.capacity_of_str_len, session_id
            )
            return OpenSessionReqOutput(session_id, True)

    def close_session(self, recv_req: CloseSessionReqInput):
        # handle error
        session_id = recv_req.session_id
        if session_id not in self.sessions:
            logger.warning(f"session id {session_id} does not exist, cannot delete.")
        else:
            del self.sessions[session_id]

    def convert_disaggregation_role(self, recv_req: ConvertDisaggregationRoleReqInput):
        """Convert the disaggregation role of the scheduler."""
        if self.disaggregation_mode == DisaggregationMode.PREFILL:
            # disaggregation
            self.server_args.disaggregation_bootstrap_port = None
            self.server_args.disaggregation_decode_dp = None
            self.server_args.disaggregation_decode_tp = None
            self.server_args.disaggregation_prefill_pp = 1
            # tree cache
            self.server_args.disable_radix_cache = True
            self.enable_hierarchical_cache = False
            # cuda graph
            self.server_args.disable_cuda_graph = recv_req.disable_cuda_graph
            if recv_req.cuda_graph_max_bs:
                # ServerArgs init will set cuda_graph_max_bs to a num.
                self.server_args.cuda_graph_max_bs = recv_req.cuda_graph_max_bs
            self.server_args.cuda_graph_bs = recv_req.cuda_graph_bs
            self.server_args.disable_cuda_graph_padding = recv_req.disable_cuda_graph_padding
            self.server_args.enable_profile_cuda_graph = recv_req.enable_profile_cuda_graph
            #stop prefill event loop
            self.stop_prefill_event.set()
            return ConvertDisaggregationRoleReqOutput(
                success=True,
                message="The role of this server is now DECODE.",
            )   
        else:
            # disaggregation
            self.server_args.disaggregation_bootstrap_port = recv_req.bootstrap_port
            self.server_args.disaggregation_decode_dp = recv_req.disaggregation_decode_dp
            self.server_args.disaggregation_decode_tp = recv_req.disaggregation_decode_tp
            self.server_args.disaggregation_prefill_pp = recv_req.disaggregation_prefill_pp
            # tree cache
            self.server_args.disable_radix_cache = recv_req.disable_radix_cache
            self.enable_hierarchical_cache = recv_req.enable_hierarchical_cache
            if self.enable_hierarchical_cache:
                self.server_args.hicache_ratio = recv_req.hicache_ratio
                self.server_args.hicache_size = recv_req.hicache_size
                self.server_args.hicache_write_policy = recv_req.hicache_write_policy
                self.server_args.hicache_io_backend = recv_req.hicache_io_backend
                self.server_args.hicache_write_policy = recv_req.hicache_write_policy
            # cuda graph
            self.server_args.disable_cuda_graph = True 
            # stop decode event loop
            self.stop_decode_event.set()
            return ConvertDisaggregationRoleReqOutput(
                success=True,
                message="The role of this server is now PREFILL.",
            )

    def get_print_prefix(self):
        prefix = ""
        if self.attn_dp_rank is not None:
            prefix += f" DP{self.attn_dp_rank}"
        if self.server_args.tp_size > 1:
            prefix += f" TP{self.tp_rank}"
        if self.pp_size > 1:
            prefix += f" PP{self.pp_rank}"
        return prefix

    def current_scheduler_metrics_enabled(self):
        return self.attn_tp_rank == 0 or self.enable_metrics_for_all_schedulers

    def maybe_sleep_on_idle(self):
        if self.idle_sleeper is not None:
            self.idle_sleeper.maybe_sleep()


class IdleSleeper:
    """
    In setups which have long inactivity periods it is desirable to reduce
    system power consumption when sglang does nothing. This would lead not only
    to power savings, but also to more CPU thermal headroom when a request
    eventually comes. This is important in cases when multiple GPUs are connected
    as each GPU would otherwise pin one thread at 100% CPU usage.

    The simplest solution is to use zmq.Poller on all sockets that may receive
    data that needs handling immediately.
    """

    def __init__(self, sockets):
        self.poller = zmq.Poller()
        self.last_empty_time = time.time()
        for s in sockets:
            self.poller.register(s, zmq.POLLIN)

    def maybe_sleep(self):
        self.poller.poll(1000)
        if (
            global_config.torch_empty_cache_interval > 0
            and time.time() - self.last_empty_time
            > global_config.torch_empty_cache_interval
        ):
            self.last_empty_time = time.time()
            torch.cuda.empty_cache()


def is_health_check_generate_req(recv_req):
    return getattr(recv_req, "rid", "").startswith("HEALTH_CHECK")


def is_work_request(recv_req):
    return isinstance(recv_req, (TokenizedGenerateReqInput, TokenizedEmbeddingReqInput))


def run_scheduler_process(
    server_args: ServerArgs,
    port_args: PortArgs,
    gpu_id: int,
    tp_rank: int,
    moe_ep_rank: int,
    pp_rank: int,
    dp_rank: Optional[int],
    pipe_writer,
    balance_meta: Optional[DPBalanceMeta] = None,
):
    # Generate the prefix
    prefix = ""
    if dp_rank is not None:
        prefix += f" DP{dp_rank}"
    if server_args.tp_size > 1:
        prefix += f" TP{tp_rank}"
    if server_args.ep_size > 1:
        prefix += f" EP{moe_ep_rank}"
    if server_args.pp_size > 1:
        prefix += f" PP{pp_rank}"

    # Config the process
    setproctitle.setproctitle(f"sglang::scheduler{prefix.replace(' ', '_')}")
    faulthandler.enable()
    kill_itself_when_parent_died()
    parent_process = psutil.Process().parent()

    # [For Router] if env var "SGLANG_DP_RANK" exist, set dp_rank to the value of the env var
    if dp_rank is None and "SGLANG_DP_RANK" in os.environ:
        dp_rank = int(os.environ["SGLANG_DP_RANK"])

    # Configure the logger
    configure_logger(server_args, prefix=prefix)
    suppress_other_loggers()

    # Set cpu affinity to this gpu process
    if get_bool_env_var("SGLANG_SET_CPU_AFFINITY"):
        set_gpu_proc_affinity(server_args.tp_size, server_args.nnodes, gpu_id)

    # Create a scheduler and run the event loop
    try:
        scheduler = Scheduler(
            server_args,
            port_args,
            gpu_id,
            tp_rank,
            moe_ep_rank,
            pp_rank,
            dp_rank,
            dp_balance_meta=balance_meta,
        )
        pipe_writer.send(
            {
                "status": "ready",
                "max_total_num_tokens": scheduler.max_total_num_tokens,
                "max_req_input_len": scheduler.max_req_input_len,
            }
        )
        while True:
            disaggregation_mode: DisaggregationMode = scheduler.disaggregation_mode

            if disaggregation_mode == DisaggregationMode.NULL:
                if server_args.pp_size > 1:
                    scheduler.event_loop_pp()
                elif scheduler.enable_overlap:
                    scheduler.event_loop_overlap()
                else:
                    scheduler.event_loop_normal()
            elif disaggregation_mode == DisaggregationMode.PREFILL:
                if scheduler.enable_overlap:
                    scheduler.event_loop_overlap_disagg_prefill()
                else:
                    scheduler.event_loop_normal_disagg_prefill()

            elif disaggregation_mode == DisaggregationMode.DECODE:
                if scheduler.enable_overlap:
                    scheduler.event_loop_overlap_disagg_decode()
                else:
                    scheduler.event_loop_normal_disagg_decode()

    except Exception:
        traceback = get_exception_traceback()
        logger.error(f"Scheduler hit an exception: {traceback}")
        parent_process.send_signal(signal.SIGQUIT)<|MERGE_RESOLUTION|>--- conflicted
+++ resolved
@@ -527,23 +527,6 @@
             ]
         )
 
-<<<<<<< HEAD
-        # Init disaggregation
-        self.disaggregation_mode = DisaggregationMode(
-            self.server_args.disaggregation_mode
-        )
-        self.init_disaggregation()
-
-        if get_bool_env_var("SGLANG_GC_LOG"):
-            configure_gc_logger()
-
-    def current_scheduler_metrics_enabled(self):
-        return self.attn_tp_rank == 0 or self.enable_metrics_for_all_schedulers
-
-    def maybe_sleep_on_idle(self):
-        if self.idle_sleeper is not None:
-            self.idle_sleeper.maybe_sleep()
-=======
         self.balance_meta = dp_balance_meta
         if (
             server_args.enable_dp_attention
@@ -552,7 +535,6 @@
             assert dp_balance_meta is not None
 
         self.recv_dp_balance_id_this_term = []
->>>>>>> b102353f
 
     def init_tokenizer(self):
         server_args = self.server_args
