--- conflicted
+++ resolved
@@ -317,34 +317,163 @@
         self.init_moe_gemm_config()
 
         # Launch a tensor parallel worker
-<<<<<<< HEAD
+        self.init_model_worker()
+
+        # Init cache using the existing memory pool
+        self.init_cache_with_memory_pool()
+
+        # Init running status
+        self.init_running_status()
+
+        # Init chunked prefill
+        self.init_chunked_prefill()
+
+        # Init the grammar backend for constrained generation
+        self.init_grammar_backend()
+
+        # Init schedule policy and new token estimation
+        self.init_schedule_policy()
+
+        # Init watchdog, memory saver, input blocker and recv skipper
+        self.init_watch_dog_memory_saver_input_blocker()
+
+        # Init profiler
+        self.init_profiler()
+
+        # Init disaggregation
+        self.init_disaggregation()
+
+        # Init overlap
+        self.init_overlap()
+
+        # Init prefill kv split size when deterministic inference is enabled with various attention backends
+        self.init_deterministic_inference_config()
+
+        # Init request dispatcher
+        self.init_request_dispatcher()
+
+    def init_sockets(self, server_args: ServerArgs, port_args: PortArgs):
+        context = zmq.Context(2)
+        self.idle_sleeper = None
+
+        if self.pp_rank == 0 and self.attn_tp_rank == 0:
+            self.recv_from_tokenizer = get_zmq_socket(
+                context, zmq.PULL, port_args.scheduler_input_ipc_name, False
+            )
+            self.recv_from_rpc = get_zmq_socket(
+                context, zmq.DEALER, port_args.rpc_ipc_name, False
+            )
+
+            send_to_tokenizer = get_zmq_socket(
+                context, zmq.PUSH, port_args.tokenizer_ipc_name, False
+            )
+            if server_args.skip_tokenizer_init:
+                # Directly send to the TokenizerManager
+                send_to_detokenizer = get_zmq_socket(
+                    context, zmq.PUSH, port_args.tokenizer_ipc_name, False
+                )
+            else:
+                # Send to the DetokenizerManager
+                send_to_detokenizer = get_zmq_socket(
+                    context, zmq.PUSH, port_args.detokenizer_ipc_name, False
+                )
+
+            self.send_to_tokenizer = SenderWrapper(send_to_tokenizer)
+            self.send_to_detokenizer = SenderWrapper(send_to_detokenizer)
+
+            if self.server_args.sleep_on_idle:
+                self.idle_sleeper = IdleSleeper(
+                    [
+                        self.recv_from_tokenizer,
+                        self.recv_from_rpc,
+                    ]
+                )
+        else:
+            self.recv_from_tokenizer = None
+            self.recv_from_rpc = None
+            self.send_to_tokenizer = SenderWrapper(None)
+            self.send_to_detokenizer = SenderWrapper(None)
+
+        if self.current_scheduler_metrics_enabled:
+            self.send_metrics_from_scheduler = get_zmq_socket(
+                context, zmq.PUSH, port_args.metrics_ipc_name, False
+            )
+
+    def init_tokenizer(self):
+        server_args = self.server_args
+        self.is_generation = self.model_config.is_generation
+
+        if server_args.skip_tokenizer_init:
+            self.tokenizer = self.processor = None
+        else:
+            if self.model_config.is_multimodal:
+                self.processor = get_processor(
+                    server_args.tokenizer_path,
+                    tokenizer_mode=server_args.tokenizer_mode,
+                    trust_remote_code=server_args.trust_remote_code,
+                    revision=server_args.revision,
+                    use_fast=not server_args.disable_fast_image_processor,
+                )
+                self.tokenizer = get_tokenizer_from_processor(self.processor)
+            else:
+                self.tokenizer = get_tokenizer(
+                    server_args.tokenizer_path,
+                    tokenizer_mode=server_args.tokenizer_mode,
+                    trust_remote_code=server_args.trust_remote_code,
+                    revision=server_args.revision,
+                )
+
+        # Set reasoning_parser and think_end_id if --reasoning_parser is enabled
+        if self.server_args.reasoning_parser and self.tokenizer:
+            reasoning_parser = ReasoningParser(
+                model_type=self.server_args.reasoning_parser, stream_reasoning=False
+            )
+            self.tokenizer.think_end_id = self.tokenizer.encode(
+                reasoning_parser.detector.think_end_token, add_special_tokens=False
+            )[0]
+
+    def init_moe_gemm_config(self):
+        if hasattr(self.model_config.hf_config, "num_experts_per_tok"):
+            initialize_moe_config(self.server_args)
+
+        # Initialize GEMM-related configuration (currently FP8 Blockwise GEMM backend).
+        # Other GEMM backends (e.g. FP4, BF16, etc.) can be added here in the future.
+        # This is needed for FP8 quantization.
+        initialize_fp8_gemm_config(self.server_args)
+
+        # This must be called after initialize_moe_config
+        self.require_mlp_sync = require_mlp_sync(self.server_args)
+
+    def init_model_worker(self):
         from sglang.srt.managers.tp_worker import TpModelWorker
 
         self.tp_worker = TpModelWorker(
-            server_args=server_args,
-            gpu_id=gpu_id,
-            tp_rank=tp_rank,
-            moe_ep_rank=moe_ep_rank,
-            pp_rank=pp_rank,
-            dp_rank=dp_rank,
-            nccl_port=port_args.nccl_port,
+            server_args=self.server_args,
+            gpu_id=self.gpu_id,
+            tp_rank=self.tp_rank,
+            moe_ep_rank=self.moe_ep_rank,
+            pp_rank=self.pp_rank,
+            dp_rank=self.dp_rank,
+            nccl_port=self.port_args.nccl_port,
         )
 
         # Launch a draft worker for speculative decoding
         draft_worker_kwargs = dict(
-            gpu_id=gpu_id,
-            tp_rank=tp_rank,
-            moe_ep_rank=moe_ep_rank,
-            server_args=server_args,
-            nccl_port=port_args.nccl_port,
+            gpu_id=self.gpu_id,
+            tp_rank=self.tp_rank,
+            moe_ep_rank=self.moe_ep_rank,
+            server_args=self.server_args,
+            nccl_port=self.port_args.nccl_port,
             target_worker=self.tp_worker,
-            dp_rank=dp_rank,
-        )
-
-        if server_args.speculative_draft_load_format is not None:
-            server_args.load_format = server_args.speculative_draft_load_format
+            dp_rank=self.dp_rank,
+        )
+
+        if self.server_args.speculative_draft_load_format is not None:
+            self.server_args.load_format = (
+                self.server_args.speculative_draft_load_format
+            )
             logger.info(
-                f"Using draft model load_format: '{server_args.speculative_draft_load_format}'"
+                f"Using draft model load_format: '{self.server_args.speculative_draft_load_format}'"
             )
 
         # Draft workers are looked up via `SpeculativeAlgorithm` registry; new
@@ -358,25 +487,25 @@
                 from sglang.srt.speculative.mtp_worker_v2 import MTPWorkerV2
 
                 self.draft_worker = MTPWorkerV2(
-                    gpu_id=gpu_id,
-                    tp_rank=tp_rank,
-                    moe_ep_rank=moe_ep_rank,
-                    server_args=server_args,
-                    nccl_port=port_args.nccl_port,
+                    gpu_id=self.gpu_id,
+                    tp_rank=self.tp_rank,
+                    moe_ep_rank=self.moe_ep_rank,
+                    server_args=self.server_args,
+                    nccl_port=self.port_args.nccl_port,
                     target_worker=self.tp_worker,
-                    dp_rank=dp_rank,
+                    dp_rank=self.dp_rank,
                 )
             else:
                 from sglang.srt.speculative.mtp_worker import MTPWorker
 
                 self.draft_worker = MTPWorker(
-                    gpu_id=gpu_id,
-                    tp_rank=tp_rank,
-                    moe_ep_rank=moe_ep_rank,
-                    server_args=server_args,
-                    nccl_port=port_args.nccl_port,
+                    gpu_id=self.gpu_id,
+                    tp_rank=self.tp_rank,
+                    moe_ep_rank=self.moe_ep_rank,
+                    server_args=self.server_args,
+                    nccl_port=self.port_args.nccl_port,
                     target_worker=self.tp_worker,
-                    dp_rank=dp_rank,
+                    dp_rank=self.dp_rank,
                 )
         else:
             self.draft_worker = self.spec_algorithm.create_draft_worker(
@@ -405,7 +534,7 @@
         ) = self.tp_worker.get_worker_info()
         if get_global_server_args().pp_max_micro_batch_size is None:
             get_global_server_args().pp_max_micro_batch_size = max(
-                self.max_running_requests // server_args.pp_size, 1
+                self.max_running_requests // self.server_args.pp_size, 1
             )
 
         self.tp_group = self.tp_worker.get_tp_group()
@@ -431,249 +560,6 @@
         self.pad_input_ids_func = self.tp_worker.get_pad_input_ids_func()
         set_random_seed(self.random_seed)
 
-        # Hybrid memory pool
-        self.is_hybrid_swa = self.tp_worker.is_hybrid_swa
-        self.is_hybrid_ssm = (
-            self.tp_worker.model_runner.hybrid_gdn_config is not None
-            or self.tp_worker.model_runner.mamba2_config is not None
-        )
-
-        if self.is_hybrid_swa:
-            self.sliding_window_size = self.tp_worker.sliding_window_size
-            self.full_tokens_per_layer, self.swa_tokens_per_layer = (
-                self.tp_worker.get_tokens_per_layer_info()
-            )
-
-        # Print debug info
-        if tp_rank == 0:
-            avail_mem = get_available_gpu_memory(
-                self.device, self.gpu_id, empty_cache=False
-            )
-            logger.info(
-                f"max_total_num_tokens={self.max_total_num_tokens}, "
-                f"chunked_prefill_size={server_args.chunked_prefill_size}, "
-                f"max_prefill_tokens={self.max_prefill_tokens}, "
-                f"max_running_requests={self.max_running_requests}, "
-                f"context_len={self.model_config.context_len}, "
-                f"{'available_cpu_mem' if self.device == 'cpu' else 'available_gpu_mem'}={avail_mem:.2f} GB"
-            )
-=======
-        self.init_model_worker()
->>>>>>> 9a7641d7
-
-        # Init cache using the existing memory pool
-        self.init_cache_with_memory_pool()
-
-        # Init running status
-        self.init_running_status()
-
-        # Init chunked prefill
-        self.init_chunked_prefill()
-
-        # Init the grammar backend for constrained generation
-        self.init_grammar_backend()
-
-        # Init schedule policy and new token estimation
-        self.init_schedule_policy()
-
-        # Init watchdog, memory saver, input blocker and recv skipper
-        self.init_watch_dog_memory_saver_input_blocker()
-
-        # Init profiler
-        self.init_profiler()
-
-        # Init disaggregation
-        self.init_disaggregation()
-
-        # Init overlap
-        self.init_overlap()
-
-        # Init prefill kv split size when deterministic inference is enabled with various attention backends
-        self.init_deterministic_inference_config()
-
-        # Init request dispatcher
-        self.init_request_dispatcher()
-
-    def init_sockets(self, server_args: ServerArgs, port_args: PortArgs):
-        context = zmq.Context(2)
-        self.idle_sleeper = None
-
-        if self.pp_rank == 0 and self.attn_tp_rank == 0:
-            self.recv_from_tokenizer = get_zmq_socket(
-                context, zmq.PULL, port_args.scheduler_input_ipc_name, False
-            )
-            self.recv_from_rpc = get_zmq_socket(
-                context, zmq.DEALER, port_args.rpc_ipc_name, False
-            )
-
-            send_to_tokenizer = get_zmq_socket(
-                context, zmq.PUSH, port_args.tokenizer_ipc_name, False
-            )
-            if server_args.skip_tokenizer_init:
-                # Directly send to the TokenizerManager
-                send_to_detokenizer = get_zmq_socket(
-                    context, zmq.PUSH, port_args.tokenizer_ipc_name, False
-                )
-            else:
-                # Send to the DetokenizerManager
-                send_to_detokenizer = get_zmq_socket(
-                    context, zmq.PUSH, port_args.detokenizer_ipc_name, False
-                )
-
-            self.send_to_tokenizer = SenderWrapper(send_to_tokenizer)
-            self.send_to_detokenizer = SenderWrapper(send_to_detokenizer)
-
-            if self.server_args.sleep_on_idle:
-                self.idle_sleeper = IdleSleeper(
-                    [
-                        self.recv_from_tokenizer,
-                        self.recv_from_rpc,
-                    ]
-                )
-        else:
-            self.recv_from_tokenizer = None
-            self.recv_from_rpc = None
-            self.send_to_tokenizer = SenderWrapper(None)
-            self.send_to_detokenizer = SenderWrapper(None)
-
-        if self.current_scheduler_metrics_enabled:
-            self.send_metrics_from_scheduler = get_zmq_socket(
-                context, zmq.PUSH, port_args.metrics_ipc_name, False
-            )
-
-    def init_tokenizer(self):
-        server_args = self.server_args
-        self.is_generation = self.model_config.is_generation
-
-        if server_args.skip_tokenizer_init:
-            self.tokenizer = self.processor = None
-        else:
-            if self.model_config.is_multimodal:
-                self.processor = get_processor(
-                    server_args.tokenizer_path,
-                    tokenizer_mode=server_args.tokenizer_mode,
-                    trust_remote_code=server_args.trust_remote_code,
-                    revision=server_args.revision,
-                    use_fast=not server_args.disable_fast_image_processor,
-                )
-                self.tokenizer = get_tokenizer_from_processor(self.processor)
-            else:
-                self.tokenizer = get_tokenizer(
-                    server_args.tokenizer_path,
-                    tokenizer_mode=server_args.tokenizer_mode,
-                    trust_remote_code=server_args.trust_remote_code,
-                    revision=server_args.revision,
-                )
-
-        # Set reasoning_parser and think_end_id if --reasoning_parser is enabled
-        if self.server_args.reasoning_parser and self.tokenizer:
-            reasoning_parser = ReasoningParser(
-                model_type=self.server_args.reasoning_parser, stream_reasoning=False
-            )
-            self.tokenizer.think_end_id = self.tokenizer.encode(
-                reasoning_parser.detector.think_end_token, add_special_tokens=False
-            )[0]
-
-    def init_moe_gemm_config(self):
-        if hasattr(self.model_config.hf_config, "num_experts_per_tok"):
-            initialize_moe_config(self.server_args)
-
-        # Initialize GEMM-related configuration (currently FP8 Blockwise GEMM backend).
-        # Other GEMM backends (e.g. FP4, BF16, etc.) can be added here in the future.
-        # This is needed for FP8 quantization.
-        initialize_fp8_gemm_config(self.server_args)
-
-        # This must be called after initialize_moe_config
-        self.require_mlp_sync = require_mlp_sync(self.server_args)
-
-    def init_model_worker(self):
-        from sglang.srt.managers.tp_worker import TpModelWorker
-
-        self.tp_worker = TpModelWorker(
-            server_args=self.server_args,
-            gpu_id=self.gpu_id,
-            tp_rank=self.tp_rank,
-            moe_ep_rank=self.moe_ep_rank,
-            pp_rank=self.pp_rank,
-            dp_rank=self.dp_rank,
-            nccl_port=self.nccl_port,
-        )
-
-        # Launch a draft worker for speculative decoding
-        draft_worker_kwargs = dict(
-            server_args=self.server_args,
-            gpu_id=self.gpu_id,
-            tp_rank=self.tp_rank,
-            moe_ep_rank=self.moe_ep_rank,
-            nccl_port=self.nccl_port,
-            target_worker=self.tp_worker,
-            dp_rank=self.dp_rank,
-        )
-
-        if self.server_args.speculative_draft_load_format is not None:
-            self.server_args.load_format = (
-                self.server_args.speculative_draft_load_format
-            )
-            logger.info(
-                f"Using draft model load_format: '{self.server_args.speculative_draft_load_format}'"
-            )
-
-        # Draft workers are looked up via `SpeculativeAlgorithm` registry; new
-        # algorithms should register their factory instead of patching this code.
-        if self.spec_algorithm.is_eagle():
-            draft_worker_kwargs["enable_overlap"] = self.enable_overlap
-        self.draft_worker = self.spec_algorithm.create_draft_worker(
-            **draft_worker_kwargs
-        )
-
-        # Dispatch the model worker
-        if self.spec_algorithm.is_none():
-            self.model_worker = self.tp_worker
-        else:
-            self.model_worker = self.draft_worker
-
-        # Get token and memory info from the model worker
-        (
-            self.max_total_num_tokens,
-            self.max_prefill_tokens,
-            self.max_running_requests,
-            self.max_queued_requests,
-            self.max_req_len,
-            self.max_req_input_len,
-            self.random_seed,
-            self.device,
-            _,
-            _,
-            _,
-        ) = self.tp_worker.get_worker_info()
-        if get_global_server_args().pp_max_micro_batch_size is None:
-            get_global_server_args().pp_max_micro_batch_size = max(
-                self.max_running_requests // self.pp_size, 1
-            )
-
-        self.tp_group = self.tp_worker.get_tp_group()
-        self.tp_cpu_group = self.tp_group.cpu_group
-        self.attn_tp_group = self.tp_worker.get_attention_tp_group()
-        self.attn_tp_cpu_group = self.tp_worker.get_attention_tp_cpu_group()
-        self.pp_group = get_pp_group()
-        self.world_group = get_world_group()
-
-        # With DP attention enabled, the entry rank is attn_tp_rank==0;
-        # otherwise the entry rank is TP group local rank 0.
-        # For #11910, use the CPU communication group to broadcast VLM Python objects,
-        # avoiding any coupling with CUDA streams/devices.
-        if self.server_args.enable_dp_attention:
-            self.cpu_group = self.attn_tp_cpu_group
-            self.entry_rank = self.attn_tp_group.first_rank
-            self.is_entry_rank = self.attn_tp_rank == 0
-        else:
-            self.cpu_group = self.tp_cpu_group
-            self.entry_rank = self.tp_group.first_rank
-            self.is_entry_rank = self.tp_group.rank_in_group == 0
-
-        self.pad_input_ids_func = self.tp_worker.get_pad_input_ids_func()
-        set_random_seed(self.random_seed)
-
         # Print debug info
         if self.tp_rank == 0:
             avail_mem = get_available_gpu_memory(
@@ -691,7 +577,7 @@
     def init_cache_with_memory_pool(self):
         server_args = self.server_args
 
-        # Hybrid memory pool configs
+        # Hybrid memory pool
         self.is_hybrid_swa = self.tp_worker.is_hybrid_swa
         self.is_hybrid_ssm = (
             self.tp_worker.model_runner.hybrid_gdn_config is not None
