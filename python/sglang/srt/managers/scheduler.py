# Copyright 2023-2024 SGLang Team
# Licensed under the Apache License, Version 2.0 (the "License");
# you may not use this file except in compliance with the License.
# You may obtain a copy of the License at
#
#     http://www.apache.org/licenses/LICENSE-2.0
#
# Unless required by applicable law or agreed to in writing, software
# distributed under the License is distributed on an "AS IS" BASIS,
# WITHOUT WARRANTIES OR CONDITIONS OF ANY KIND, either express or implied.
# See the License for the specific language governing permissions and
# limitations under the License.
# ==============================================================================
"""A scheduler that manages a tensor parallel GPU worker."""

import faulthandler
import logging
import os
import signal
import sys
import threading
import time
from collections import deque
from concurrent import futures
from dataclasses import dataclass
from http import HTTPStatus
from types import SimpleNamespace
from typing import Deque, Dict, List, Optional, Tuple, Union

import psutil
import setproctitle
import torch
import zmq
from torch.cuda import Stream as CudaStream
from torch.cuda import StreamContext as CudaStreamContext
from torch.distributed import barrier

from sglang.global_config import global_config
from sglang.srt.configs.model_config import ModelConfig
from sglang.srt.constrained.base_grammar_backend import (
    INVALID_GRAMMAR_OBJ,
    create_grammar_backend,
)
from sglang.srt.disaggregation.decode import (
    DecodePreallocQueue,
    DecodeTransferQueue,
    SchedulerDisaggregationDecodeMixin,
)
from sglang.srt.disaggregation.decode_kvcache_offload_manager import (
    DecodeKVCacheOffloadManager,
)
from sglang.srt.disaggregation.prefill import (
    PrefillBootstrapQueue,
    SchedulerDisaggregationPrefillMixin,
)
from sglang.srt.disaggregation.utils import (
    DisaggregationMode,
    MetadataBuffers,
    ReqToMetadataIdxAllocator,
    TransferBackend,
    prepare_abort,
)
from sglang.srt.distributed import get_pp_group, get_world_group
from sglang.srt.eplb.expert_distribution import get_global_expert_distribution_recorder
from sglang.srt.layers.dp_attention import compute_dp_attention_world_info
from sglang.srt.layers.logits_processor import LogitsProcessorOutput
from sglang.srt.layers.moe import initialize_moe_config
from sglang.srt.managers.io_struct import (
    AbortReq,
    BatchTokenizedEmbeddingReqInput,
    BatchTokenizedGenerateReqInput,
    ClearHiCacheReqInput,
    ClearHiCacheReqOutput,
    CloseSessionReqInput,
    DestroyWeightsUpdateGroupReqInput,
    ExpertDistributionReq,
    ExpertDistributionReqOutput,
    ExpertDistributionReqType,
    FlushCacheReqInput,
    FlushCacheReqOutput,
    FreezeGCReq,
    GetInternalStateReq,
    GetInternalStateReqOutput,
    GetLoadReqInput,
    GetLoadReqOutput,
    GetWeightsByNameReqInput,
    HealthCheckOutput,
    InitWeightsSendGroupForRemoteInstanceReqInput,
    InitWeightsSendGroupForRemoteInstanceReqOutput,
    InitWeightsUpdateGroupReqInput,
    LoadLoRAAdapterReqInput,
    LoadLoRAAdapterReqOutput,
    MultiTokenizerRegisterReq,
    MultiTokenizerWrapper,
    OpenSessionReqInput,
    OpenSessionReqOutput,
    ProfileReq,
    ReleaseMemoryOccupationReqInput,
    ResumeMemoryOccupationReqInput,
    RpcReqInput,
    RpcReqOutput,
    SendWeightsToRemoteInstanceReqInput,
    SendWeightsToRemoteInstanceReqOutput,
    SetInternalStateReq,
    SetInternalStateReqOutput,
    SlowDownReqInput,
    SlowDownReqOutput,
    TokenizedEmbeddingReqInput,
    TokenizedGenerateReqInput,
    UnloadLoRAAdapterReqInput,
    UnloadLoRAAdapterReqOutput,
    UpdateWeightFromDiskReqInput,
    UpdateWeightsFromDistributedReqInput,
    UpdateWeightsFromTensorReqInput,
)
from sglang.srt.managers.mm_utils import init_embedding_cache
from sglang.srt.managers.overlap_utils import FutureIndices, FutureMap
from sglang.srt.managers.schedule_batch import (
    FINISH_ABORT,
    ModelWorkerBatch,
    MultimodalInputs,
    Req,
    RequestStage,
    ScheduleBatch,
    global_server_args_dict,
)
from sglang.srt.managers.schedule_policy import (
    AddReqResult,
    PrefillAdder,
    SchedulePolicy,
)
from sglang.srt.managers.scheduler_input_blocker import SchedulerInputBlocker
from sglang.srt.managers.scheduler_metrics_mixin import (
    RECORD_STEP_TIME,
    SchedulerMetricsMixin,
)
from sglang.srt.managers.scheduler_output_processor_mixin import (
    SchedulerOutputProcessorMixin,
)
from sglang.srt.managers.scheduler_profiler_mixin import SchedulerProfilerMixin
from sglang.srt.managers.scheduler_recv_skipper import SchedulerRecvSkipper
from sglang.srt.managers.scheduler_update_weights_mixin import (
    SchedulerUpdateWeightsMixin,
)
from sglang.srt.managers.session_controller import Session
from sglang.srt.managers.utils import validate_input_length
from sglang.srt.mem_cache.chunk_cache import ChunkCache, SWAChunkCache
from sglang.srt.mem_cache.hiradix_cache import HiRadixCache
from sglang.srt.mem_cache.radix_cache import RadixCache
from sglang.srt.mem_cache.swa_radix_cache import SWARadixCache
from sglang.srt.model_executor.forward_batch_info import ForwardBatch, PPProxyTensors
from sglang.srt.parser.reasoning_parser import ReasoningParser
from sglang.srt.server_args import PortArgs, ServerArgs
from sglang.srt.speculative.eagle_info import EagleDraftInput
from sglang.srt.speculative.spec_info import SpeculativeAlgorithm
from sglang.srt.tracing.trace import (
    process_tracing_init,
    trace_set_proc_propagate_context,
    trace_set_thread_info,
    trace_slice_batch,
    trace_slice_end,
    trace_slice_start,
)
from sglang.srt.two_batch_overlap import TboDPAttentionPreparer
from sglang.srt.utils import (
    DynamicGradMode,
    broadcast_pyobj,
    configure_gc_logger,
    configure_logger,
    disable_request_logging,
    freeze_gc,
    get_available_gpu_memory,
    get_bool_env_var,
    get_int_env_var,
    get_zmq_socket,
    kill_itself_when_parent_died,
    numa_bind_to_node,
    point_to_point_pyobj,
    pyspy_dump_schedulers,
    require_mlp_sync,
    require_mlp_tp_gather,
    set_gpu_proc_affinity,
    set_random_seed,
    suppress_other_loggers,
)
from sglang.srt.utils.hf_transformers_utils import (
    get_processor,
    get_tokenizer,
    get_tokenizer_from_processor,
)
from sglang.srt.utils.torch_memory_saver_adapter import TorchMemorySaverAdapter
from sglang.utils import TypeBasedDispatcher, get_exception_traceback

logger = logging.getLogger(__name__)

# Test retract decode for debugging purposes
TEST_RETRACT = get_bool_env_var("SGLANG_TEST_RETRACT")
GRAMMAR_TIMEOUT = float(os.environ.get("SGLANG_GRAMMAR_TIMEOUT", 300))


@dataclass
class GenerationBatchResult:
    logits_output: Optional[LogitsProcessorOutput] = None
    pp_hidden_states_proxy_tensors: Optional[PPProxyTensors] = None
    next_token_ids: Optional[torch.Tensor] = None
    num_accepted_tokens: Optional[int] = None
    can_run_cuda_graph: bool = False

    # For output processing
    extend_input_len_per_req: Optional[List[int]] = None
    extend_logprob_start_len_per_req: Optional[List[int]] = None

    # For overlap scheduling
    copy_done: Optional[torch.cuda.Event] = None
    delay_sample_launch: bool = False
    forward_batch: Optional[ForwardBatch] = None
    future_indices: Optional[FutureIndices] = None

    # FIXME(lsyin): maybe move to <BetterPlace> ?
    # sync path: forward stream -> output processor
    accept_lens: Optional[torch.Tensor] = None
    last_batch_allocate_lens: Optional[torch.Tensor] = None

    # relay path: forward stream -> next step forward
    next_draft_input: Optional[EagleDraftInput] = None

    def copy_to_cpu(self, return_logprob: bool = False):
        """Copy tensors to CPU in overlap scheduling.
        Only the tensors which are needed for processing results are copied,
        e.g., next_token_ids, logits outputs
        """
        if return_logprob:
            if self.logits_output.next_token_logits is not None:
                self.logits_output.next_token_logits = (
                    self.logits_output.next_token_logits.to("cpu", non_blocking=True)
                )
            if self.logits_output.input_token_logprobs is not None:
                self.logits_output.input_token_logprobs = (
                    self.logits_output.input_token_logprobs.to("cpu", non_blocking=True)
                )
        if self.logits_output.hidden_states is not None:
            self.logits_output.hidden_states = self.logits_output.hidden_states.to(
                "cpu", non_blocking=True
            )
        self.next_token_ids = self.next_token_ids.to("cpu", non_blocking=True)

        if self.accept_lens is not None:
            self.accept_lens = self.accept_lens.to("cpu", non_blocking=True)

        if self.last_batch_allocate_lens is not None:
            self.last_batch_allocate_lens = self.last_batch_allocate_lens.to(
                "cpu", non_blocking=True
            )

        self.copy_done.record()

    @classmethod
    def from_pp_proxy(
        cls, logits_output, next_pp_outputs: PPProxyTensors, can_run_cuda_graph
    ):
        # TODO(lsyin): refactor PP and avoid using dict
        proxy_dict = next_pp_outputs.tensors
        return cls(
            logits_output=logits_output,
            pp_hidden_states_proxy_tensors=None,
            next_token_ids=next_pp_outputs["next_token_ids"],
            extend_input_len_per_req=proxy_dict.get("extend_input_len_per_req", None),
            extend_logprob_start_len_per_req=proxy_dict.get(
                "extend_logprob_start_len_per_req", None
            ),
            can_run_cuda_graph=can_run_cuda_graph,
        )


@dataclass
class EmbeddingBatchResult:
    embeddings: torch.Tensor


class Scheduler(
    SchedulerOutputProcessorMixin,
    SchedulerUpdateWeightsMixin,
    SchedulerProfilerMixin,
    SchedulerMetricsMixin,
    SchedulerDisaggregationDecodeMixin,
    SchedulerDisaggregationPrefillMixin,
):
    """A scheduler that manages a tensor parallel GPU worker."""

    def launch_draft_worker(
        self, gpu_id, tp_rank, moe_ep_rank, server_args, port_args, dp_rank
    ):
        if self.spec_algorithm.is_eagle():
            from sglang.srt.speculative.eagle_worker import EAGLEWorker

            self.draft_worker = EAGLEWorker(
                gpu_id=gpu_id,
                tp_rank=tp_rank,
                moe_ep_rank=moe_ep_rank,
                server_args=server_args,
                nccl_port=port_args.nccl_port,
                target_worker=self.tp_worker,
                dp_rank=dp_rank,
            )
        elif self.spec_algorithm.is_standalone():
            from sglang.srt.speculative.standalone_worker import StandaloneWorker

            self.draft_worker = StandaloneWorker(
                gpu_id=gpu_id,
                tp_rank=tp_rank,
                moe_ep_rank=moe_ep_rank,
                server_args=server_args,
                nccl_port=port_args.nccl_port,
                target_worker=self.tp_worker,
                dp_rank=dp_rank,
            )
        elif self.spec_algorithm.is_ngram():
            from sglang.srt.speculative.ngram_worker import NGRAMWorker

            self.draft_worker = NGRAMWorker(
                gpu_id=gpu_id,
                tp_rank=tp_rank,
                moe_ep_rank=moe_ep_rank,
                server_args=server_args,
                nccl_port=port_args.nccl_port,
                target_worker=self.tp_worker,
                dp_rank=dp_rank,
            )
        else:
            self.draft_worker = None

    def __init__(
        self,
        server_args: ServerArgs,
        port_args: PortArgs,
        gpu_id: int,
        tp_rank: int,
        moe_ep_rank: int,
        pp_rank: int,
        dp_rank: Optional[int],
    ):
        # Parse args
        self.server_args = server_args
        self.tp_rank = tp_rank
        self.moe_ep_rank = moe_ep_rank
        self.pp_rank = pp_rank
        self.dp_rank = dp_rank
        self.tp_size = server_args.tp_size
        self.moe_ep_size = server_args.ep_size
        self.pp_size = server_args.pp_size
        self.dp_size = server_args.dp_size
        self.schedule_policy = server_args.schedule_policy
        self.enable_priority_scheduling = server_args.enable_priority_scheduling
        self.schedule_low_priority_values_first = (
            server_args.schedule_low_priority_values_first
        )
        self.priority_scheduling_preemption_threshold = (
            server_args.priority_scheduling_preemption_threshold
        )
        self.enable_lora = server_args.enable_lora
        self.max_loras_per_batch = server_args.max_loras_per_batch
        self.enable_overlap = not server_args.disable_overlap_schedule
        self.skip_tokenizer_init = server_args.skip_tokenizer_init
        self.enable_metrics = server_args.enable_metrics
        self.enable_metrics_for_all_schedulers = (
            server_args.enable_metrics_for_all_schedulers
        )
        self.enable_kv_cache_events = bool(
            server_args.kv_events_config and tp_rank == 0
        )
        self.enable_trace = server_args.enable_trace
        self.stream_interval = server_args.stream_interval
        self.spec_algorithm = SpeculativeAlgorithm.from_string(
            server_args.speculative_algorithm
        )
        self.gpu_id = gpu_id
        self.enable_hierarchical_cache = server_args.enable_hierarchical_cache
        self.enable_hicache_storage = server_args.hicache_storage_backend is not None
        self.page_size = server_args.page_size

        self.attn_tp_rank, self.attn_tp_size, self.attn_dp_rank = (
            compute_dp_attention_world_info(
                server_args.enable_dp_attention,
                self.tp_rank,
                self.tp_size,
                self.dp_size,
            )
        )

        # Init model config
        self.model_config = ModelConfig.from_server_args(server_args)

        # Init inter-process communication
        context = zmq.Context(2)
        self.idle_sleeper = None
        if self.pp_rank == 0 and self.attn_tp_rank == 0:
            self.recv_from_tokenizer = get_zmq_socket(
                context, zmq.PULL, port_args.scheduler_input_ipc_name, False
            )
            self.recv_from_rpc = get_zmq_socket(
                context, zmq.DEALER, port_args.rpc_ipc_name, False
            )

            self.send_to_tokenizer = get_zmq_socket(
                context, zmq.PUSH, port_args.tokenizer_ipc_name, False
            )
            if server_args.skip_tokenizer_init:
                # Directly send to the TokenizerManager
                self.send_to_detokenizer = get_zmq_socket(
                    context, zmq.PUSH, port_args.tokenizer_ipc_name, False
                )
            else:
                # Send to the DetokenizerManager
                self.send_to_detokenizer = get_zmq_socket(
                    context, zmq.PUSH, port_args.detokenizer_ipc_name, False
                )

            if self.server_args.sleep_on_idle:
                self.idle_sleeper = IdleSleeper(
                    [
                        self.recv_from_tokenizer,
                        self.recv_from_rpc,
                    ]
                )
        else:
            self.recv_from_tokenizer = None
            self.recv_from_rpc = None
            self.send_to_tokenizer = SimpleNamespace(send_pyobj=lambda x: None)
            self.send_to_detokenizer = SimpleNamespace(send_pyobj=lambda x: None)

        if self.current_scheduler_metrics_enabled():
            self.send_metrics_from_scheduler = get_zmq_socket(
                context, zmq.PUSH, port_args.metrics_ipc_name, False
            )

        # Init tokenizer
        self.init_tokenizer()

        # Init moe config
        self.init_moe_config()

        # Set reasoning_parser and think_end_id if --reasoning_parser is enabled
        if self.server_args.reasoning_parser and self.tokenizer:
            reasoning_parser = ReasoningParser(
                model_type=self.server_args.reasoning_parser, stream_reasoning=False
            )
            self.tokenizer.think_end_id = self.tokenizer.encode(
                reasoning_parser.detector.think_end_token, add_special_tokens=False
            )[0]

        # Check whether overlap can be enabled
        if not self.is_generation:
            self.enable_overlap = False
            logger.info("Overlap scheduler is disabled for embedding models.")

        # Launch a tensor parallel worker

        from sglang.srt.managers.tp_worker import TpModelWorker

        self.tp_worker = TpModelWorker(
            server_args=server_args,
            gpu_id=gpu_id,
            tp_rank=tp_rank,
            moe_ep_rank=moe_ep_rank,
            pp_rank=pp_rank,
            dp_rank=dp_rank,
            nccl_port=port_args.nccl_port,
        )

        # Launch a draft worker for speculative decoding
<<<<<<< HEAD
        if self.spec_algorithm.is_eagle():
            from sglang.srt.speculative.eagle_worker import EAGLEWorker
            from sglang.srt.speculative.eagle_worker_v2 import EAGLEWorkerV2

            WorkerClass = EAGLEWorkerV2 if self.enable_overlap else EAGLEWorker

            self.draft_worker = WorkerClass(
                gpu_id=gpu_id,
                tp_rank=tp_rank,
                moe_ep_rank=moe_ep_rank,
                server_args=server_args,
                nccl_port=port_args.nccl_port,
                target_worker=self.tp_worker,
                dp_rank=dp_rank,
            )
        elif self.spec_algorithm.is_standalone():
            from sglang.srt.speculative.standalone_worker import StandaloneWorker

            self.draft_worker = StandaloneWorker(
                gpu_id=gpu_id,
                tp_rank=tp_rank,
                moe_ep_rank=moe_ep_rank,
                server_args=server_args,
                nccl_port=port_args.nccl_port,
                target_worker=self.tp_worker,
                dp_rank=dp_rank,
            )
        elif self.spec_algorithm.is_ngram():
            from sglang.srt.speculative.ngram_worker import NGRAMWorker

            self.draft_worker = NGRAMWorker(
                gpu_id=gpu_id,
                tp_rank=tp_rank,
                moe_ep_rank=moe_ep_rank,
                server_args=server_args,
                nccl_port=port_args.nccl_port,
                target_worker=self.tp_worker,
                dp_rank=dp_rank,
            )
        else:
            self.draft_worker = None
=======
        self.launch_draft_worker(
            gpu_id, tp_rank, moe_ep_rank, server_args, port_args, dp_rank
        )
>>>>>>> 70fbb3ad

        # Dispatch the model worker
        if self.spec_algorithm.is_none():
            self.model_worker = self.tp_worker
        else:
            self.model_worker = self.draft_worker

        # Get token and memory info from the model worker
        (
            self.max_total_num_tokens,
            self.max_prefill_tokens,
            self.max_running_requests,
            self.max_queued_requests,
            self.max_req_len,
            self.max_req_input_len,
            self.random_seed,
            self.device,
            worker_global_server_args_dict,
            _,
            _,
            _,
        ) = self.tp_worker.get_worker_info()
        if global_server_args_dict["pp_max_micro_batch_size"] is None:
            global_server_args_dict["pp_max_micro_batch_size"] = max(
                self.max_running_requests // server_args.pp_size, 1
            )

        self.tp_group = self.tp_worker.get_tp_group()
        self.tp_cpu_group = self.tp_group.cpu_group
        self.attn_tp_group = self.tp_worker.get_attention_tp_group()
        self.attn_tp_cpu_group = self.tp_worker.get_attention_tp_cpu_group()
        self.pp_group = get_pp_group()
        self.world_group = get_world_group()

        self.pad_input_ids_func = self.tp_worker.get_pad_input_ids_func()
        global_server_args_dict.update(worker_global_server_args_dict)
        set_random_seed(self.random_seed)

        # Hybrid memory pool
        self.is_hybrid = self.tp_worker.is_hybrid
        if self.is_hybrid:
            self.sliding_window_size = self.tp_worker.sliding_window_size
            self.full_tokens_per_layer, self.swa_tokens_per_layer = (
                self.tp_worker.get_tokens_per_layer_info()
            )

        # Print debug info
        if tp_rank == 0:
            avail_mem = get_available_gpu_memory(
                self.device, self.gpu_id, empty_cache=False
            )
            logger.info(
                f"max_total_num_tokens={self.max_total_num_tokens}, "
                f"chunked_prefill_size={server_args.chunked_prefill_size}, "
                f"max_prefill_tokens={self.max_prefill_tokens}, "
                f"max_running_requests={self.max_running_requests}, "
                f"context_len={self.model_config.context_len}, "
                f"{'available_cpu_mem' if self.device == 'cpu' else 'available_gpu_mem'}={avail_mem:.2f} GB"
            )

        # Init memory pool and cache
        self.init_memory_pool_and_cache()

        # Init running status
        self.waiting_queue: List[Req] = []
        # The running decoding batch for continuous batching
        self.running_batch: ScheduleBatch = ScheduleBatch(reqs=[], batch_is_full=False)
        # The current forward batch
        self.cur_batch: Optional[ScheduleBatch] = None
        # The last forward batch
        self.last_batch: Optional[ScheduleBatch] = None
        self.forward_ct = 0
        self.forward_ct_decode = 0
        self.num_generated_tokens = 0
        self.last_prefill_tokens = 0
        self.last_decode_stats_tic = time.perf_counter()
        self.last_prefill_stats_tic = time.perf_counter()
        self.return_health_check_ct = 0
        self.num_retracted_reqs: int = 0
        self.num_paused_reqs: int = 0
        self.kv_transfer_speed_gb_s: float = 0.0
        self.kv_transfer_latency_ms: float = 0.0
        self.sessions: Dict[str, Session] = {}
        self.default_stream: CudaStream = torch.get_device_module(
            self.device
        ).current_stream()
        if self.device == "cpu":
            self.default_stream.synchronize = lambda: None  # No-op for CPU
        self.forward_sleep_time = None

        # Init chunked prefill
        self.chunked_prefill_size = server_args.chunked_prefill_size
        if self.chunked_prefill_size <= 0:  # -1 means disable
            self.chunked_prefill_size = None
        self.chunked_req = None
        self.is_mixed_chunk = (
            self.chunked_prefill_size is not None and server_args.enable_mixed_chunk
        )

        # Init the grammar backend for constrained generation
        self.grammar_queue: List[Req] = []
        if not server_args.skip_tokenizer_init:
            self.grammar_backend = create_grammar_backend(
                server_args,
                self.tokenizer,
                self.model_config.vocab_size,
                self.model_config.hf_eos_token_id,
            )
        else:
            self.grammar_backend = None

        # Init schedule policy and new token estimation
        self.policy = SchedulePolicy(
            self.schedule_policy,
            self.tree_cache,
            self.enable_hierarchical_cache,
            self.enable_priority_scheduling,
            self.schedule_low_priority_values_first,
        )
        # Enable preemption for priority scheduling.
        self.try_preemption = self.enable_priority_scheduling

        assert (
            server_args.schedule_conservativeness >= 0
        ), "Invalid schedule_conservativeness"
        self.init_new_token_ratio = min(
            global_config.default_init_new_token_ratio
            * server_args.schedule_conservativeness,
            1.0,
        )
        self.min_new_token_ratio = min(
            self.init_new_token_ratio
            * global_config.default_min_new_token_ratio_factor,
            1.0,
        )
        self.new_token_ratio_decay = (
            self.init_new_token_ratio - self.min_new_token_ratio
        ) / global_config.default_new_token_ratio_decay_steps
        self.new_token_ratio = self.init_new_token_ratio

        # Init watchdog thread
        self.watchdog_timeout = server_args.watchdog_timeout
        t = threading.Thread(target=self.watchdog_thread, daemon=True)
        t.start()
        self.parent_process = psutil.Process().parent()

        # Init memory saver, profiler and metric stats
        self.memory_saver_adapter = TorchMemorySaverAdapter.create(
            enable=server_args.enable_memory_saver
        )
        self.offload_tags = set()
        self.init_profiler()

        self.recv_skipper = SchedulerRecvSkipper.maybe_create(server_args)
        self.input_blocker = (
            SchedulerInputBlocker(noop=self.attn_tp_rank != 0)
            if get_bool_env_var("SGLANG_ENABLE_COLOCATED_BATCH_GEN")
            else None
        )

        # Init metrics stats
        self.init_metrics(tp_rank, pp_rank, dp_rank)

        if self.enable_kv_cache_events:
            self.init_kv_events(server_args.kv_events_config)

        # Init disaggregation
        self.disaggregation_mode = DisaggregationMode(
            self.server_args.disaggregation_mode
        )
        self.init_disaggregation()

        if get_bool_env_var("SGLANG_GC_LOG"):
            configure_gc_logger()

        # Init prefill kv split size when deterministic inference is enabled with various attention backends
        self.init_deterministic_inference_config()

        # Init overlap
        self.init_overlap()

        # Init request dispatcher
        self._request_dispatcher = TypeBasedDispatcher(
            [
                (TokenizedGenerateReqInput, self.handle_generate_request),
                (TokenizedEmbeddingReqInput, self.handle_embedding_request),
                (BatchTokenizedGenerateReqInput, self.handle_batch_generate_request),
                (BatchTokenizedEmbeddingReqInput, self.handle_batch_embedding_request),
                (FlushCacheReqInput, self.flush_cache_wrapped),
                (ClearHiCacheReqInput, self.clear_hicache_storage_wrapped),
                (AbortReq, self.abort_request),
                (OpenSessionReqInput, self.open_session),
                (CloseSessionReqInput, self.close_session),
                (UpdateWeightFromDiskReqInput, self.update_weights_from_disk),
                (InitWeightsUpdateGroupReqInput, self.init_weights_update_group),
                (DestroyWeightsUpdateGroupReqInput, self.destroy_weights_update_group),
                (
                    InitWeightsSendGroupForRemoteInstanceReqInput,
                    self.init_weights_send_group_for_remote_instance,
                ),
                (
                    SendWeightsToRemoteInstanceReqInput,
                    self.send_weights_to_remote_instance,
                ),
                (
                    UpdateWeightsFromDistributedReqInput,
                    self.update_weights_from_distributed,
                ),
                (UpdateWeightsFromTensorReqInput, self.update_weights_from_tensor),
                (GetWeightsByNameReqInput, self.get_weights_by_name),
                (ReleaseMemoryOccupationReqInput, self.release_memory_occupation),
                (ResumeMemoryOccupationReqInput, self.resume_memory_occupation),
                (SlowDownReqInput, self.slow_down),
                (ProfileReq, self.profile),
                (FreezeGCReq, self.handle_freeze_gc),
                (GetInternalStateReq, self.get_internal_state),
                (SetInternalStateReq, self.set_internal_state),
                (RpcReqInput, self.handle_rpc_request),
                (ExpertDistributionReq, self.expert_distribution_handle),
                (LoadLoRAAdapterReqInput, self.load_lora_adapter),
                (UnloadLoRAAdapterReqInput, self.unload_lora_adapter),
                (MultiTokenizerRegisterReq, self.register_multi_tokenizer),
                (GetLoadReqInput, self.get_load),
            ]
        )

    def init_deterministic_inference_config(self):
        """Initialize deterministic inference configuration for different attention backends."""
        if not self.server_args.enable_deterministic_inference:
            self.truncation_align_size = None
            return

        backend_sizes = {
            "flashinfer": ("SGLANG_FLASHINFER_PREFILL_SPLIT_TILE_SIZE", 4096),
            "triton": ("SGLANG_TRITON_PREFILL_TRUNCATION_ALIGN_SIZE", 4096),
        }
        env_var, default_size = backend_sizes.get(
            self.server_args.attention_backend, (None, None)
        )
        self.truncation_align_size = (
            get_int_env_var(env_var, default_size) if env_var else None
        )

    def init_tokenizer(self):
        server_args = self.server_args
        self.is_generation = self.model_config.is_generation

        if server_args.skip_tokenizer_init:
            self.tokenizer = self.processor = None
        else:
            if self.model_config.is_multimodal:
                self.processor = get_processor(
                    server_args.tokenizer_path,
                    tokenizer_mode=server_args.tokenizer_mode,
                    trust_remote_code=server_args.trust_remote_code,
                    revision=server_args.revision,
                    use_fast=not server_args.disable_fast_image_processor,
                )
                self.tokenizer = get_tokenizer_from_processor(self.processor)
            else:
                self.tokenizer = get_tokenizer(
                    server_args.tokenizer_path,
                    tokenizer_mode=server_args.tokenizer_mode,
                    trust_remote_code=server_args.trust_remote_code,
                    revision=server_args.revision,
                )

    def init_memory_pool_and_cache(self):
        server_args = self.server_args

        self.req_to_token_pool, self.token_to_kv_pool_allocator = (
            self.tp_worker.get_memory_pool()
        )

        if (
            server_args.chunked_prefill_size is not None
            and server_args.disable_radix_cache
        ):
            if self.is_hybrid:
                ChunkCacheClass = SWAChunkCache
            else:
                ChunkCacheClass = ChunkCache
            self.tree_cache = ChunkCacheClass(
                req_to_token_pool=self.req_to_token_pool,
                token_to_kv_pool_allocator=self.token_to_kv_pool_allocator,
                page_size=self.page_size,
            )
        else:
            if os.environ.get("SGLANG_EXPERIMENTAL_CPP_RADIX_TREE") == "1":
                # lazy import to avoid JIT overhead
                from sglang.srt.mem_cache.radix_cache_cpp import RadixCacheCpp

                self.tree_cache = RadixCacheCpp(
                    disable=False,
                    use_hicache=self.enable_hierarchical_cache,
                    req_to_token_pool=self.req_to_token_pool,
                    token_to_kv_pool=self.token_to_kv_pool_allocator,
                    tp_cache_group=self.tp_cpu_group,
                    page_size=self.page_size,
                    hicache_ratio=server_args.hicache_ratio,
                    hicache_size=server_args.hicache_size,
                    hicache_write_policy=server_args.hicache_write_policy,
                    enable_kv_cache_events=self.enable_kv_cache_events,
                )
            elif self.enable_hierarchical_cache:
                self.tree_cache = HiRadixCache(
                    req_to_token_pool=self.req_to_token_pool,
                    token_to_kv_pool_allocator=self.token_to_kv_pool_allocator,
                    tp_cache_group=(
                        self.attn_tp_cpu_group
                        if self.server_args.enable_dp_attention
                        else self.tp_cpu_group
                    ),
                    page_size=self.page_size,
                    eviction_policy=server_args.radix_eviction_policy,
                    hicache_ratio=server_args.hicache_ratio,
                    hicache_size=server_args.hicache_size,
                    hicache_write_policy=server_args.hicache_write_policy,
                    hicache_io_backend=server_args.hicache_io_backend,
                    hicache_mem_layout=server_args.hicache_mem_layout,
                    enable_metrics=self.enable_metrics,
                    hicache_storage_backend=server_args.hicache_storage_backend,
                    hicache_storage_prefetch_policy=server_args.hicache_storage_prefetch_policy,
                    model_name=server_args.served_model_name,
                    storage_backend_extra_config=server_args.hicache_storage_backend_extra_config,
                    is_eagle=self.spec_algorithm.is_eagle(),
                )
                self.tp_worker.register_hicache_layer_transfer_counter(
                    self.tree_cache.cache_controller.layer_done_counter
                )
            elif self.is_hybrid:
                assert (
                    self.server_args.disaggregation_mode == "null"
                ), "Hybrid mode does not support disaggregation yet"
                self.tree_cache = SWARadixCache(
                    req_to_token_pool=self.req_to_token_pool,
                    token_to_kv_pool_allocator=self.token_to_kv_pool_allocator,
                    sliding_window_size=self.sliding_window_size,
                    page_size=self.page_size,
                    disable=server_args.disable_radix_cache,
                    is_eagle=self.spec_algorithm.is_eagle(),
                )
            elif server_args.enable_lmcache:
                from sglang.srt.mem_cache.storage.lmcache.lmc_radix_cache import (
                    LMCRadixCache,
                )

                self.tree_cache = LMCRadixCache(
                    req_to_token_pool=self.req_to_token_pool,
                    token_to_kv_pool_allocator=self.token_to_kv_pool_allocator,
                    page_size=self.page_size,
                    disable=server_args.disable_radix_cache,
                    model_config=self.model_config,
                    tp_size=self.tp_size,
                    rank=self.tp_rank,
                    tp_group=self.tp_group,
                    eviction_policy=server_args.radix_eviction_policy,
                )
            else:
                self.tree_cache = RadixCache(
                    req_to_token_pool=self.req_to_token_pool,
                    token_to_kv_pool_allocator=self.token_to_kv_pool_allocator,
                    page_size=self.page_size,
                    disable=server_args.disable_radix_cache,
                    enable_kv_cache_events=self.enable_kv_cache_events,
                    eviction_policy=server_args.radix_eviction_policy,
                    is_eagle=self.spec_algorithm.is_eagle(),
                )

        if (
            server_args.disaggregation_mode == "decode"
            and server_args.disaggregation_decode_enable_offload_kvcache
        ):
            self.decode_offload_manager = DecodeKVCacheOffloadManager(
                req_to_token_pool=self.req_to_token_pool,
                token_to_kv_pool_allocator=self.token_to_kv_pool_allocator,
                tp_group=(
                    self.attn_tp_cpu_group
                    if self.server_args.enable_dp_attention
                    else self.tp_cpu_group
                ),
                tree_cache=self.tree_cache,
                server_args=self.server_args,
            )
        else:
            self.decode_offload_manager = None

        self.decode_mem_cache_buf_multiplier = (
            1
            if self.spec_algorithm.is_none()
            else (
                server_args.speculative_num_draft_tokens
                + (
                    (server_args.speculative_eagle_topk or 1)
                    * (server_args.speculative_num_steps or 1)
                )
            )
        )

        embedding_cache_size = int(os.environ.get("SGLANG_VLM_CACHE_SIZE_MB", "100"))
        init_embedding_cache(embedding_cache_size * 1024 * 1024)

    def init_disaggregation(self):
        self.transfer_backend = TransferBackend(
            self.server_args.disaggregation_transfer_backend
        )

        if (
            self.disaggregation_mode == DisaggregationMode.DECODE
        ):  # *2 for the headroom.
            buffer_size = (self.req_to_token_pool.size) * 2
            self.req_to_metadata_buffer_idx_allocator = ReqToMetadataIdxAllocator(
                buffer_size
            )
            self.disagg_metadata_buffers = MetadataBuffers(
                buffer_size,
                hidden_size=self.model_config.hf_text_config.hidden_size,
                hidden_states_dtype=self.model_config.dtype,
                custom_mem_pool=self.token_to_kv_pool_allocator.get_kvcache().maybe_get_custom_mem_pool(),
            )

            # The decode requests polling kv cache
            self.disagg_decode_transfer_queue = DecodeTransferQueue(
                gloo_group=self.attn_tp_cpu_group,
                req_to_metadata_buffer_idx_allocator=self.req_to_metadata_buffer_idx_allocator,
                tp_rank=self.tp_rank,
                metadata_buffers=self.disagg_metadata_buffers,
                scheduler=self,
                tree_cache=self.tree_cache,
            )

            # The decode requests pending for pre-allocation
            self.disagg_decode_prealloc_queue = DecodePreallocQueue(
                req_to_token_pool=self.req_to_token_pool,
                token_to_kv_pool_allocator=self.token_to_kv_pool_allocator,
                draft_token_to_kv_pool=(
                    None
                    if self.draft_worker is None or self.spec_algorithm.is_ngram()
                    else self.draft_worker.model_runner.token_to_kv_pool
                ),
                req_to_metadata_buffer_idx_allocator=self.req_to_metadata_buffer_idx_allocator,
                metadata_buffers=self.disagg_metadata_buffers,
                scheduler=self,
                transfer_queue=self.disagg_decode_transfer_queue,
                tree_cache=self.tree_cache,
                gloo_group=self.attn_tp_cpu_group,
                tp_rank=self.tp_rank,
                tp_size=self.tp_size,
                dp_size=self.server_args.dp_size,
                gpu_id=self.gpu_id,
                bootstrap_port=self.server_args.disaggregation_bootstrap_port,
                max_total_num_tokens=self.max_total_num_tokens,
                prefill_pp_size=self.server_args.disaggregation_prefill_pp,
                num_reserved_decode_tokens=self.server_args.num_reserved_decode_tokens,
                transfer_backend=self.transfer_backend,
            )

        elif self.disaggregation_mode == DisaggregationMode.PREFILL:
            # *2 for the headroom.
            buffer_size = self.max_running_requests * 2
            self.req_to_metadata_buffer_idx_allocator = ReqToMetadataIdxAllocator(
                buffer_size
            )
            self.disagg_metadata_buffers = MetadataBuffers(
                buffer_size,
                hidden_size=self.model_config.hf_text_config.hidden_size,
                hidden_states_dtype=self.model_config.dtype,
                custom_mem_pool=self.token_to_kv_pool_allocator.get_kvcache().maybe_get_custom_mem_pool(),
            )

            self.disagg_prefill_bootstrap_queue = PrefillBootstrapQueue(
                token_to_kv_pool=self.token_to_kv_pool_allocator.get_kvcache(),
                draft_token_to_kv_pool=(
                    None
                    if self.draft_worker is None or self.spec_algorithm.is_ngram()
                    else self.draft_worker.model_runner.token_to_kv_pool
                ),
                req_to_metadata_buffer_idx_allocator=self.req_to_metadata_buffer_idx_allocator,
                metadata_buffers=self.disagg_metadata_buffers,
                tp_rank=self.tp_rank,
                tp_size=self.tp_size,
                gpu_id=self.gpu_id,
                bootstrap_port=self.server_args.disaggregation_bootstrap_port,
                gloo_group=self.attn_tp_cpu_group,
                max_total_num_tokens=self.max_total_num_tokens,
                decode_tp_size=self.server_args.disaggregation_decode_tp,
                decode_dp_size=self.server_args.disaggregation_decode_dp,
                scheduler=self,
                pp_rank=self.pp_rank,
                pp_size=self.pp_size,
                transfer_backend=self.transfer_backend,
            )
            # The prefill requests that are in the middle of kv sending
            self.disagg_prefill_inflight_queue: List[Req] = []

    def init_overlap(self):
        if not self.enable_overlap:
            return

        self.forward_stream: CudaStream = torch.get_device_module(self.device).Stream()
        self.forward_stream_ctx: CudaStreamContext = torch.get_device_module(
            self.device
        ).stream(self.forward_stream)
        self.copy_stream: CudaStream = torch.get_device_module(self.device).Stream()
        self.copy_stream_ctx: CudaStreamContext = torch.get_device_module(
            self.device
        ).stream(self.copy_stream)

        self.future_map = FutureMap(
            self.max_running_requests, self.device, self.spec_algorithm
        )
        self.batch_record_buf = [None] * 2
        self.batch_record_ct = 0

    def record_batch_in_overlap(self, model_worker_batch: ModelWorkerBatch):
        # FIXME(lsyin): hacky way to keep a reference to avoid GPU tensors being freed by torch GC
        # NOTE: More Reliable: record all tensors into the forward stream
        # NOTE: - for all future tensors, we shall always read from future map
        #       - for all non-future tensors (produced only by schedule stream),
        #       we shall keep its reference not being release during all the forwarding pass
        self.batch_record_ct = (self.batch_record_ct + 1) % 2
        self.batch_record_buf[self.batch_record_ct] = model_worker_batch

    def init_moe_config(self):
        if hasattr(self.model_config.hf_config, "num_experts_per_tok"):
            initialize_moe_config(self.server_args)

    @DynamicGradMode()
    def event_loop_normal(self):
        """A normal scheduler loop."""
        while True:
            recv_reqs = self.recv_requests()
            self.process_input_requests(recv_reqs)

            batch = self.get_next_batch_to_run()
            self.cur_batch = batch

            if batch:
                result = self.run_batch(batch)
                self.process_batch_result(batch, result)
            else:
                # When the server is idle, do self-check and re-init some states
                self.self_check_during_idle()

            self.last_batch = batch

    @DynamicGradMode()
    def event_loop_overlap(self):
        """A scheduler loop that overlaps the CPU processing and GPU computation."""
        self.result_queue: Deque[Tuple[ScheduleBatch, GenerationBatchResult]] = deque()

        while True:
            self.launch_last_batch_sample_if_needed()

            recv_reqs = self.recv_requests()
            self.process_input_requests(recv_reqs)

            batch = self.get_next_batch_to_run()
            self.cur_batch = batch

            if batch:
                result = self.run_batch(batch)
                self.result_queue.append((batch.copy(), result))

            if self.last_batch:
                # Process the results of the last batch
                tmp_batch, tmp_result = self.result_queue.popleft()
                self.process_batch_result(tmp_batch, tmp_result)
            elif batch is None:
                # When the server is idle, do self-check and re-init some states
                self.self_check_during_idle()

            self.last_batch = batch

    @DynamicGradMode()
    def event_loop_pp(self):
        """A non-overlap scheduler loop for pipeline parallelism."""
        mbs = [None] * self.pp_size
        last_mbs = [None] * self.pp_size
        self.running_mbs = [
            ScheduleBatch(reqs=[], batch_is_full=False) for _ in range(self.pp_size)
        ]
        pp_outputs: Optional[PPProxyTensors] = None
        while True:
            server_is_idle = True
            for mb_id in range(self.pp_size):
                self.running_batch = self.running_mbs[mb_id]
                self.last_batch = last_mbs[mb_id]

                recv_reqs = self.recv_requests()
                self.process_input_requests(recv_reqs)
                mbs[mb_id] = self.get_next_batch_to_run()
                self.running_mbs[mb_id] = self.running_batch

                self.cur_batch = mbs[mb_id]
                if self.cur_batch:
                    server_is_idle = False
                    result = self.run_batch(self.cur_batch)

                # (last rank) send the outputs to the next step
                if self.pp_group.is_last_rank:
                    if self.cur_batch:
                        next_token_ids = result.next_token_ids
                        if self.cur_batch.return_logprob:
                            pp_outputs = PPProxyTensors(
                                {
                                    "next_token_ids": next_token_ids,
                                    "extend_input_len_per_req": result.extend_input_len_per_req,
                                    "extend_logprob_start_len_per_req": result.extend_logprob_start_len_per_req,
                                }
                                | (
                                    {
                                        f"logits_output.{k}": v
                                        for k, v in result.logits_output.__dict__.items()
                                    }
                                    if result.logits_output is not None
                                    else {}
                                )
                            )
                        else:
                            pp_outputs = PPProxyTensors(
                                {
                                    "next_token_ids": next_token_ids,
                                }
                            )
                        # send the output from the last round to let the next stage worker run post processing
                        self.pp_group.send_tensor_dict(
                            pp_outputs.tensors,
                            all_gather_group=self.attn_tp_group,
                        )

                # receive outputs and post-process (filter finished reqs) the coming microbatch
                next_mb_id = (mb_id + 1) % self.pp_size
                next_pp_outputs = None
                if mbs[next_mb_id] is not None:
                    next_pp_outputs: Optional[PPProxyTensors] = PPProxyTensors(
                        self.pp_group.recv_tensor_dict(
                            all_gather_group=self.attn_tp_group
                        )
                    )
                    mbs[next_mb_id].output_ids = next_pp_outputs["next_token_ids"]
                    logits_output_args = {
                        k[len("logits_output.") :]: v
                        for k, v in next_pp_outputs.tensors.items()
                        if k.startswith("logits_output.")
                    }
                    if len(logits_output_args) > 0:
                        logits_output = LogitsProcessorOutput(**logits_output_args)
                    else:
                        logits_output = None

                    output_result = GenerationBatchResult.from_pp_proxy(
                        logits_output=logits_output,
                        next_pp_outputs=next_pp_outputs,
                        can_run_cuda_graph=result.can_run_cuda_graph,
                    )
                    self.process_batch_result(mbs[next_mb_id], output_result)
                    last_mbs[next_mb_id] = mbs[next_mb_id]

                # (not last rank)
                if not self.pp_group.is_last_rank:
                    # carry the outputs to the next stage
                    # send the outputs from the last round to let the next stage worker run post processing
                    if pp_outputs:
                        self.pp_group.send_tensor_dict(
                            pp_outputs.tensors,
                            all_gather_group=self.attn_tp_group,
                        )

                    # send out reqs to the next stage
                    dp_offset = self.attn_dp_rank * self.attn_tp_size
                    if self.attn_tp_rank == 0:
                        point_to_point_pyobj(
                            recv_reqs,
                            self.pp_rank * self.tp_size + dp_offset,
                            self.world_group.device_group,
                            self.pp_rank * self.tp_size + dp_offset,
                            (self.pp_rank + 1) * self.tp_size + dp_offset,
                        )

                    # send out proxy tensors to the next stage
                    if self.cur_batch:
                        # FIXME(lsyin): remove this assert
                        assert result.pp_hidden_states_proxy_tensors.tensors is not None
                        self.pp_group.send_tensor_dict(
                            result.pp_hidden_states_proxy_tensors.tensors,
                            all_gather_group=self.attn_tp_group,
                        )

                pp_outputs = next_pp_outputs

            # When the server is idle, self-check and re-init some states
            if server_is_idle:
                # When the server is idle, do self-check and re-init some states
                self.self_check_during_idle()

    def recv_requests(self) -> List[Req]:
        """Receive results at tp_rank = 0 and broadcast it to all other TP ranks."""

        if self.recv_skipper is not None:
            last_forward_mode = (
                self.last_batch.forward_mode if self.last_batch is not None else None
            )
            if not self.recv_skipper.handle(last_forward_mode):
                return []

        if self.pp_rank == 0:
            if self.attn_tp_rank == 0:
                recv_reqs = []

                while True:
                    try:
                        recv_req = self.recv_from_tokenizer.recv_pyobj(zmq.NOBLOCK)
                    except zmq.ZMQError:
                        break
                    recv_reqs.append(recv_req)

                while True:
                    try:
                        recv_rpc = self.recv_from_rpc.recv_pyobj(zmq.NOBLOCK)
                    except zmq.ZMQError:
                        break
                    recv_reqs.append(recv_rpc)
            else:
                recv_reqs = None
        else:
            if self.attn_tp_rank == 0:
                dp_offset = self.attn_dp_rank * self.attn_tp_size
                recv_reqs = point_to_point_pyobj(
                    [],
                    self.pp_rank * self.tp_size + dp_offset,
                    self.world_group.device_group,
                    (self.pp_rank - 1) * self.tp_size + dp_offset,
                    self.pp_rank * self.tp_size + dp_offset,
                )
            else:
                recv_reqs = None

        if self.input_blocker is not None:
            recv_reqs = self.input_blocker.handle(recv_reqs)

        if self.server_args.enable_dp_attention:
            if self.attn_tp_rank == 0:
                work_reqs = [
                    req
                    for req in recv_reqs
                    if isinstance(
                        req,
                        (
                            TokenizedGenerateReqInput,
                            TokenizedEmbeddingReqInput,
                            BatchTokenizedGenerateReqInput,
                            BatchTokenizedEmbeddingReqInput,
                        ),
                    )
                ]
                control_reqs = [
                    req
                    for req in recv_reqs
                    if not isinstance(
                        req,
                        (
                            TokenizedGenerateReqInput,
                            TokenizedEmbeddingReqInput,
                            BatchTokenizedGenerateReqInput,
                            BatchTokenizedEmbeddingReqInput,
                        ),
                    )
                ]
            else:
                work_reqs = None
                control_reqs = None

            if self.attn_tp_size != 1:
                work_reqs = broadcast_pyobj(
                    work_reqs,
                    self.attn_tp_group.rank,
                    self.attn_tp_cpu_group,
                    src=self.attn_tp_group.ranks[0],
                )
            if self.tp_size != 1:
                control_reqs = broadcast_pyobj(
                    control_reqs,
                    self.tp_group.rank,
                    self.tp_cpu_group,
                    src=self.tp_group.ranks[0],
                )
            recv_reqs = work_reqs + control_reqs
        elif self.tp_size != 1:
            recv_reqs = broadcast_pyobj(
                recv_reqs,
                self.tp_group.rank,
                self.tp_cpu_group,
                src=self.tp_group.ranks[0],
            )

        if self.enable_trace:
            for req in recv_reqs:
                if isinstance(
                    req, (TokenizedGenerateReqInput, TokenizedEmbeddingReqInput)
                ):
                    trace_set_proc_propagate_context(req.rid, req.trace_context)
                    trace_slice_start("", req.rid, anonymous=True)

        return recv_reqs

    def process_input_requests(self, recv_reqs: List):
        for recv_req in recv_reqs:
            # If it is a health check generation request and there are running requests, ignore it.
            if is_health_check_generate_req(recv_req) and (
                self.chunked_req is not None
                or not self.running_batch.is_empty()
                or len(self.offload_tags) > 0
            ):
                self.return_health_check_ct += 1
                continue

            # If it is a MultiTokenizerWrapper, unwrap it and handle the inner request.
            if isinstance(recv_req, MultiTokenizerWrapper):
                worker_id = recv_req.worker_id
                recv_req = recv_req.obj
                output = self._request_dispatcher(recv_req)
                if output is not None:
                    output = MultiTokenizerWrapper(worker_id, output)
                    self.send_to_tokenizer.send_pyobj(output)
                continue

            output = self._request_dispatcher(recv_req)
            if output is not None:
                if isinstance(output, RpcReqOutput):
                    if self.recv_from_rpc is not None:
                        self.recv_from_rpc.send_pyobj(output)
                else:
                    self.send_to_tokenizer.send_pyobj(output)

    def init_req_max_new_tokens(self, req):
        req.sampling_params.max_new_tokens = min(
            (
                req.sampling_params.max_new_tokens
                if req.sampling_params.max_new_tokens is not None
                else 1 << 30
            ),
            self.max_req_len - len(req.origin_input_ids) - 1,
        )

    def handle_generate_request(
        self,
        recv_req: TokenizedGenerateReqInput,
    ):
        # Create a new request
        if (
            recv_req.session_params is None
            or recv_req.session_params.id is None
            or recv_req.session_params.id not in self.sessions
        ):
            if recv_req.input_embeds is not None:
                # Generate fake input_ids based on the length of input_embeds
                seq_length = len(recv_req.input_embeds)
                fake_input_ids = [1] * seq_length
                recv_req.input_ids = fake_input_ids

            if recv_req.bootstrap_port is None:
                # Use default bootstrap port
                recv_req.bootstrap_port = self.server_args.disaggregation_bootstrap_port

            req = Req(
                recv_req.rid,
                recv_req.input_text,
                recv_req.input_ids,
                recv_req.sampling_params,
                return_logprob=recv_req.return_logprob,
                top_logprobs_num=recv_req.top_logprobs_num,
                token_ids_logprob=recv_req.token_ids_logprob,
                stream=recv_req.stream,
                lora_id=recv_req.lora_id,
                input_embeds=recv_req.input_embeds,
                custom_logit_processor=recv_req.custom_logit_processor,
                return_hidden_states=recv_req.return_hidden_states,
                eos_token_ids=self.model_config.hf_eos_token_id,
                bootstrap_host=recv_req.bootstrap_host,
                bootstrap_port=recv_req.bootstrap_port,
                bootstrap_room=recv_req.bootstrap_room,
                disagg_mode=self.disaggregation_mode,
                data_parallel_rank=recv_req.data_parallel_rank,
                vocab_size=self.model_config.vocab_size,
                priority=recv_req.priority,
                metrics_collector=(
                    self.metrics_collector if self.enable_metrics else None
                ),
            )
            req.tokenizer = self.tokenizer

            if self.disaggregation_mode != DisaggregationMode.NULL:
                # Invalid request for disaggregated mode
                if recv_req.bootstrap_room is None:
                    error_msg = (
                        f"Invalid request: Disaggregated request received without "
                        f"boostrap room id. {req.rid=}"
                    )
                    logger.error(error_msg)
                    prepare_abort(req, error_msg, status_code=HTTPStatus.BAD_REQUEST)
                    self.stream_output([req], req.return_logprob)
                    return

            if (
                recv_req.session_params is not None
                and recv_req.session_params.id is not None
            ):
                req.set_finish_with_abort(
                    f"Invalid request: session id {recv_req.session_params.id} does not exist"
                )
                self.init_req_max_new_tokens(req)
                self._add_request_to_queue(req)
                return
        else:
            # Create a new request from a previous session
            session = self.sessions[recv_req.session_params.id]
            req = session.create_req(recv_req, self.tokenizer)
            if isinstance(req.finished_reason, FINISH_ABORT):
                self.init_req_max_new_tokens(req)
                self._add_request_to_queue(req)
                return

        # Handle multimodal inputs
        if recv_req.mm_inputs is not None:
            image_inputs = MultimodalInputs.from_dict(recv_req.mm_inputs)
            # Expand a single image token into multiple dummy tokens for receiving image embeddings
            req.origin_input_ids = self.pad_input_ids_func(
                req.origin_input_ids, image_inputs
            )
            req.extend_image_inputs(image_inputs)

            if len(req.origin_input_ids) >= self.max_req_input_len:
                req.set_finish_with_abort(
                    error_msg=(
                        "Multimodal prompt is too long after expanding multimodal tokens. "
                        f"After expanding {len(req.origin_input_ids_unpadded)=} => {len(req.origin_input_ids)} >= {self.max_req_input_len}."
                    )
                )
                self.init_req_max_new_tokens(req)
                self._add_request_to_queue(req)
                return

        # initialize before returning
        self.init_req_max_new_tokens(req)

        # Validate prompt length
        error_msg = validate_input_length(
            req,
            self.max_req_input_len,
            self.server_args.allow_auto_truncate,
        )
        if error_msg:
            req.set_finish_with_abort(error_msg)
            self._add_request_to_queue(req)
            return

        # Copy more attributes
        if recv_req.logprob_start_len == -1 or not recv_req.return_logprob:
            # By default, only return the logprobs for output tokens
            # For prefill-only requests with logprob_start_len == -1, set logprob_start_len beyond input sequence
            # to skip input logprob computation entirely
            if req.is_prefill_only:
                req.logprob_start_len = len(req.origin_input_ids)
            else:
                # TODO: For text generation, evaluate setting logprob_start_len to len(req.origin_input_ids) as well
                req.logprob_start_len = len(req.origin_input_ids) - 1
        else:
            req.logprob_start_len = recv_req.logprob_start_len

        if not req.is_prefill_only and req.logprob_start_len >= len(
            req.origin_input_ids
        ):
            error_msg = f"{req.logprob_start_len=} is higher than the number of input tokens {len(req.origin_input_ids)=}. Please use a smaller logprob_start_len."
            req.logprob_start_len = len(req.origin_input_ids) - 1
            req.set_finish_with_abort(error_msg)
            self._add_request_to_queue(req)
            return

        # Init grammar cache for this request
        add_to_grammar_queue = False
        if (
            req.sampling_params.json_schema is not None
            or req.sampling_params.regex is not None
            or req.sampling_params.ebnf is not None
            or req.sampling_params.structural_tag is not None
        ):
            if self.grammar_backend is None:
                error_msg = "Grammar-based generation (json_schema, regex, ebnf, structural_tag) is not supported when the server is launched with --grammar-backend none"
                req.set_finish_with_abort(error_msg)
            else:
                if req.sampling_params.json_schema is not None:
                    key = ("json", req.sampling_params.json_schema)
                elif req.sampling_params.regex is not None:
                    key = ("regex", req.sampling_params.regex)
                elif req.sampling_params.ebnf is not None:
                    key = ("ebnf", req.sampling_params.ebnf)
                elif req.sampling_params.structural_tag:
                    key = ("structural_tag", req.sampling_params.structural_tag)

                value, cache_hit = self.grammar_backend.get_cached_or_future_value(key)
                req.grammar = value

                if not cache_hit:
                    req.grammar_key = key
                    add_to_grammar_queue = True
                else:
                    if value is INVALID_GRAMMAR_OBJ:  # We hit a cached invalid grammar.
                        error_msg = f"Invalid grammar request with cache hit: {key=}"
                        req.set_finish_with_abort(error_msg)

        if add_to_grammar_queue:
            self.grammar_queue.append(req)
        else:
            self._add_request_to_queue(req)

    def handle_batch_generate_request(
        self,
        recv_req: BatchTokenizedGenerateReqInput,
    ):
        """Handle optimized batch generate request."""
        logger.debug(f"Processing batch generate request with {len(recv_req)} requests")

        # Process each request in the batch
        for tokenized_req in recv_req:
            self.handle_generate_request(tokenized_req)

    def _prefetch_kvcache(self, req: Req):
        if self.enable_hicache_storage:
            req.init_next_round_input(self.tree_cache)
            if req.last_node.backuped:
                # only to initiate the prefetch if the last node is backuped
                # otherwise, the allocated GPU memory must be locked for integrity
                last_hash = req.last_host_node.get_last_hash_value()
                matched_len = len(req.prefix_indices) + req.host_hit_length
                new_input_tokens = req.fill_ids[matched_len:]
                self.tree_cache.prefetch_from_storage(
                    req.rid, req.last_host_node, new_input_tokens, last_hash
                )

    def _add_request_to_queue(self, req: Req, is_retracted: bool = False):
        if self.disaggregation_mode == DisaggregationMode.NULL:
            self._set_or_validate_priority(req)
            if self._abort_on_queued_limit(req):
                return
            self._prefetch_kvcache(req)
            self.waiting_queue.append(req)
            req.time_stats.wait_queue_entry_time = time.perf_counter()
            trace_slice_end("process req", req.rid, auto_next_anon=True)
        elif self.disaggregation_mode == DisaggregationMode.PREFILL:
            self._prefetch_kvcache(req)
            self.disagg_prefill_bootstrap_queue.add(
                req, self.model_config.num_key_value_heads
            )
            req.time_stats.prefill_bootstrap_queue_entry_time = time.perf_counter()
        elif self.disaggregation_mode == DisaggregationMode.DECODE:
            self.disagg_decode_prealloc_queue.add(req, is_retracted=is_retracted)
            if not is_retracted:
                req.time_stats.decode_prealloc_queue_entry_time = time.perf_counter()
        else:
            raise ValueError(f"Invalid {self.disaggregation_mode=}")

    def _set_or_validate_priority(self, req: Req):
        """Set the default priority value, or abort the request based on the priority scheduling mode."""
        if self.enable_priority_scheduling and req.priority is None:
            if self.schedule_low_priority_values_first:
                req.priority = sys.maxsize
            else:
                req.priority = -sys.maxsize - 1
        elif not self.enable_priority_scheduling and req.priority is not None:
            abort_req = AbortReq(
                finished_reason={
                    "type": "abort",
                    "status_code": HTTPStatus.SERVICE_UNAVAILABLE,
                    "message": "Using priority is disabled for this server. Please send a new request without a priority.",
                },
                rid=req.rid,
            )
            self.send_to_tokenizer.send_pyobj(abort_req)

    def _abort_on_queued_limit(self, recv_req: Req) -> bool:
        """Abort an incoming or existing request if the waiting queue is full. Returns True if the incoming request is aborted."""
        if (
            self.max_queued_requests is None
            or len(self.waiting_queue) + 1 <= self.max_queued_requests
        ):
            return False

        # Reject the incoming request by default.
        req_to_abort = recv_req
        message = "The request queue is full."
        if self.enable_priority_scheduling:
            # With priority scheduling, consider aboritng an existing request based on the priority.
            # direction = 1  => smaller number = higher priority; -1 => larger number = higher priority.
            # max(...) + (direction * priority, queue_time_start) picks the least-preferred request.
            # Tie: later queue_time_start (newer) is evicted first. Preempt only if strictly better.
            direction = 1 if self.schedule_low_priority_values_first else -1
            key_fn = lambda item: (
                direction * item[1].priority,
                item[1].time_stats.wait_queue_entry_time,
            )
            idx, candidate_req = max(enumerate(self.waiting_queue), key=key_fn)
            abort_existing_req = (
                direction * recv_req.priority < direction * candidate_req.priority
            )
            if abort_existing_req:
                self.waiting_queue.pop(idx)
                req_to_abort = candidate_req
                message = "The request is aborted by a higher priority request."

        self.send_to_tokenizer.send_pyobj(
            AbortReq(
                finished_reason={
                    "type": "abort",
                    "status_code": HTTPStatus.SERVICE_UNAVAILABLE,
                    "message": message,
                },
                rid=req_to_abort.rid,
            )
        )
        return req_to_abort.rid == recv_req.rid

    def handle_embedding_request(
        self,
        recv_req: TokenizedEmbeddingReqInput,
    ):
        req = Req(
            recv_req.rid,
            recv_req.input_text,
            recv_req.input_ids,
            recv_req.sampling_params,
            token_type_ids=recv_req.token_type_ids,
            priority=recv_req.priority,
        )
        req.tokenizer = self.tokenizer

        # Handle multimodal inputs
        if recv_req.image_inputs is not None:
            image_inputs = MultimodalInputs.from_dict(recv_req.image_inputs)
            # Expand a single image token into multiple dummy tokens for receiving image embeddings
            req.origin_input_ids = self.pad_input_ids_func(
                req.origin_input_ids, image_inputs
            )
            req.extend_image_inputs(image_inputs)

            if len(req.origin_input_ids) >= self.max_req_input_len:
                req.set_finish_with_abort(
                    error_msg=(
                        "Multimodal prompt is too long after expanding multimodal tokens. "
                        f"After expanding {len(req.origin_input_ids_unpadded)=} => {len(req.origin_input_ids)} >= {self.max_req_input_len}."
                    )
                )
                self._add_request_to_queue(req)
                return

        # Validate prompts length
        error_msg = validate_input_length(
            req,
            self.max_req_input_len,
            self.server_args.allow_auto_truncate,
        )
        if error_msg:
            self._add_request_to_queue(req)
            return

        # Copy more attributes
        req.logprob_start_len = len(req.origin_input_ids) - 1
        self._add_request_to_queue(req)

    def handle_batch_embedding_request(
        self,
        recv_req: BatchTokenizedEmbeddingReqInput,
    ):
        """Handle optimized batch embedding request."""
        logger.debug(
            f"Processing batch embedding request with {len(recv_req)} requests"
        )

        # Process each request in the batch
        for tokenized_req in recv_req:
            self.handle_embedding_request(tokenized_req)

    def self_check_during_idle(self):
        self.check_memory()
        self.check_tree_cache()
        self.new_token_ratio = self.init_new_token_ratio
        self.maybe_sleep_on_idle()

    def check_memory(self):
        if self.is_hybrid:
            (
                full_num_used,
                swa_num_used,
                _,
                _,
                full_available_size,
                full_evictable_size,
                swa_available_size,
                swa_evictable_size,
            ) = self._get_swa_token_info()
            memory_leak = full_num_used != 0 or swa_num_used != 0
            token_msg = (
                f"{self.full_tokens_per_layer=}, {full_available_size=}, {full_evictable_size=}, {self.tree_cache.full_protected_size()=}\n"
                f"{self.swa_tokens_per_layer=}, {swa_available_size=}, {swa_evictable_size=}, {self.tree_cache.swa_protected_size()=}\n"
            )
        else:
            _, _, available_size, evictable_size = self._get_token_info()
            protected_size = self.tree_cache.protected_size()
            memory_leak = (available_size + evictable_size) != (
                # self.max_total_num_tokens
                # if not self.enable_hierarchical_cache
                # else self.max_total_num_tokens - protected_size
                self.max_total_num_tokens
                - protected_size
            )
            token_msg = f"{self.max_total_num_tokens=}, {available_size=}, {evictable_size=}, {protected_size=}\n"

        if memory_leak:
            msg = "token_to_kv_pool_allocator memory leak detected! " f"{token_msg}"
            raise ValueError(msg)

        if self.disaggregation_mode == DisaggregationMode.DECODE:
            req_total_size = (
                self.req_to_token_pool.size + self.req_to_token_pool.pre_alloc_size
            )
        else:
            req_total_size = self.req_to_token_pool.size

        if len(self.req_to_token_pool.free_slots) != req_total_size:
            msg = (
                "req_to_token_pool memory leak detected!"
                f"available_size={len(self.req_to_token_pool.free_slots)}, "
                f"total_size={self.req_to_token_pool.size}\n"
            )
            raise ValueError(msg)

        if (
            self.enable_metrics
            and self.current_scheduler_metrics_enabled()
            and time.perf_counter() > self.metrics_collector.last_log_time + 30
        ):
            # During idle time, also collect metrics every 30 seconds.
            if self.is_hybrid:
                (
                    full_num_used,
                    swa_num_used,
                    full_token_usage,
                    swa_token_usage,
                    _,
                    _,
                    _,
                    _,
                ) = self._get_swa_token_info()
                num_used = max(full_num_used, swa_num_used)
                token_usage = max(full_token_usage, swa_token_usage)
            else:
                num_used, token_usage, _, _ = self._get_token_info()
            num_running_reqs = len(self.running_batch.reqs)
            self.stats.num_running_reqs = num_running_reqs
            self.stats.num_used_tokens = num_used
            self.stats.token_usage = round(token_usage, 2)
            self.stats.gen_throughput = 0
            self.stats.num_queue_reqs = len(self.waiting_queue)
            self.stats.num_grammar_queue_reqs = len(self.grammar_queue)
            if self.disaggregation_mode == DisaggregationMode.PREFILL:
                self.stats.num_prefill_prealloc_queue_reqs = len(
                    self.disagg_prefill_bootstrap_queue.queue
                )
                self.stats.num_prefill_inflight_queue_reqs = len(
                    self.disagg_prefill_inflight_queue
                )
            if self.disaggregation_mode == DisaggregationMode.DECODE:
                self.stats.num_decode_prealloc_queue_reqs = len(
                    self.disagg_decode_prealloc_queue.queue
                )
                self.stats.num_decode_transfer_queue_reqs = len(
                    self.disagg_decode_transfer_queue.queue
                )
            self.metrics_collector.log_stats(self.stats)
        self._publish_kv_events()

    def check_tree_cache(self):
        if self.is_hybrid and isinstance(self.tree_cache, SWARadixCache):
            self.tree_cache.sanity_check()

    def _get_token_info(self):
        available_size = self.token_to_kv_pool_allocator.available_size()
        evictable_size = self.tree_cache.evictable_size()
        num_used = self.max_total_num_tokens - (available_size + evictable_size)
        token_usage = num_used / self.max_total_num_tokens
        return num_used, token_usage, available_size, evictable_size

    def _get_swa_token_info(self):
        full_available_size = self.token_to_kv_pool_allocator.full_available_size()
        full_evictable_size = self.tree_cache.full_evictable_size()
        swa_available_size = self.token_to_kv_pool_allocator.swa_available_size()
        swa_evictable_size = self.tree_cache.swa_evictable_size()
        full_num_used = self.full_tokens_per_layer - (
            full_available_size + full_evictable_size
        )
        swa_num_used = self.swa_tokens_per_layer - (
            swa_available_size + swa_evictable_size
        )
        full_token_usage = full_num_used / self.full_tokens_per_layer
        swa_token_usage = swa_num_used / self.swa_tokens_per_layer
        return (
            full_num_used,
            swa_num_used,
            full_token_usage,
            swa_token_usage,
            full_available_size,
            full_evictable_size,
            swa_available_size,
            swa_evictable_size,
        )

    def get_next_batch_to_run(self) -> Optional[ScheduleBatch]:
        # Merge the prefill batch into the running batch
        chunked_req_to_exclude = set()
        if self.chunked_req:
            # Move the chunked request out of the batch so that we can merge
            # only finished requests to running_batch.
            chunked_req_to_exclude.add(self.chunked_req)
            self.tree_cache.cache_unfinished_req(self.chunked_req, chunked=True)
            # chunked request keeps its rid but will get a new req_pool_idx
            if self.tp_worker.worker.model_runner.mambaish_config is not None:
                self.req_to_token_pool.free(
                    self.chunked_req.req_pool_idx, free_mamba_cache=False
                )
            else:
                self.req_to_token_pool.free(self.chunked_req.req_pool_idx)
        if self.last_batch and self.last_batch.forward_mode.is_extend():
            if self.last_batch.chunked_req is not None:
                # In the context pipeline parallelism, after the last chunk, the current microbatch still track outdated chunked_req.
                # We need to discard it.
                chunked_req_to_exclude.add(self.last_batch.chunked_req)

            # Filter batch
            last_bs = self.last_batch.batch_size()
            self.last_batch.filter_batch(
                chunked_req_to_exclude=list(chunked_req_to_exclude)
            )
            if self.last_batch.batch_size() < last_bs:
                self.running_batch.batch_is_full = False

            # Merge the new batch into the running batch.
            # For prefill-only batch, we can avoid going through decoding step.
            if not self.last_batch.is_empty() and not self.last_batch.is_prefill_only:
                if self.running_batch.is_empty():
                    self.running_batch = self.last_batch
                else:
                    # Merge running_batch with prefill batch
                    self.running_batch.merge_batch(self.last_batch)

        new_batch = self.get_new_batch_prefill()

        need_dp_attn_preparation = require_mlp_sync(self.server_args)

        if need_dp_attn_preparation and not self.spec_algorithm.is_none():
            # In speculative decoding, prefill batches and decode batches cannot be processed in the same DP attention group.
            # We prepare idle batches in advance to skip preparing decode batches when there are prefill batches in the group.
            new_batch = self.prepare_mlp_sync_batch(new_batch)
            need_dp_attn_preparation = new_batch is None

        if new_batch is not None:
            # Run prefill first if possible
            ret = new_batch
        else:
            # Run decode
            if not self.running_batch.is_empty():
                self.running_batch = self.update_running_batch(self.running_batch)
                ret = self.running_batch if not self.running_batch.is_empty() else None
            else:
                ret = None

        # Handle DP attention
        if need_dp_attn_preparation:
            ret = self.prepare_mlp_sync_batch(ret)

        return ret

    def get_num_allocatable_reqs(self, running_bs):
        res = global_server_args_dict["pp_max_micro_batch_size"] - running_bs
        if self.pp_size > 1:
            res = min(res, self.req_to_token_pool.available_size())
        return res

    def get_new_batch_prefill(self) -> Optional[ScheduleBatch]:
        # Check if the grammar is ready in the grammar queue
        if self.grammar_queue:
            self.move_ready_grammar_requests()

        if self.try_preemption:
            # Reset batch_is_full to try preemption with a prefill adder.
            self.running_batch.batch_is_full = False

        # Handle the cases where prefill is not allowed
        if (
            self.running_batch.batch_is_full or len(self.waiting_queue) == 0
        ) and self.chunked_req is None:
            return None

        running_bs = len(self.running_batch.reqs)
        # Ignore the check if self.chunked_req is not None.
        # In the non-PP case, when self.chunked_req is not None, num_allocatable_reqs should always be greater than 0,
        # as the space for the chunked request has just been released.
        # In PP case, a chunked req can start in one microbatch and end in another microbatch, so the max_running_requests per microbatch should not be strict.
        # Instead, we should always allow chunked request to be added, otherwise, there will be a memory leak.
        if (
            self.get_num_allocatable_reqs(running_bs) <= 0
            and not self.chunked_req
            and not self.try_preemption
        ):
            self.running_batch.batch_is_full = True
            return None

        if self.enable_hierarchical_cache:
            self.tree_cache.check_hicache_events()

        # Get priority queue
        self.policy.calc_priority(self.waiting_queue)

        # Prefill policy
        adder = PrefillAdder(
            self.page_size,
            self.tree_cache,
            self.token_to_kv_pool_allocator,
            self.running_batch,
            self.new_token_ratio,
            self.max_prefill_tokens,
            self.chunked_prefill_size,
            running_bs if self.is_mixed_chunk else 0,
            self.priority_scheduling_preemption_threshold,
        )

        if self.chunked_req is not None:
            self.chunked_req.init_next_round_input()
            self.chunked_req = adder.add_chunked_req(self.chunked_req)

        if self.enable_lora:
            lora_set = set([req.lora_id for req in self.running_batch.reqs])

        # Get requests from the waiting queue to a new prefill batch
        for req in self.waiting_queue:

            if self.enable_lora and not self.tp_worker.can_run_lora_batch(
                lora_set
                | set([req.lora_id for req in adder.can_run_list])
                | set([req.lora_id])
            ):
                self.running_batch.batch_is_full = True
                break

            running_bs = len(self.running_batch.reqs) - len(adder.preempt_list)
            if len(adder.can_run_list) >= self.get_num_allocatable_reqs(running_bs):
                self.running_batch.batch_is_full = True
            if self.disaggregation_mode == DisaggregationMode.PREFILL:
                # In prefill mode, prealloc queue and transfer queue can also take memory,
                # so we need to check if the available size for the actual available size.
                if len(adder.can_run_list) >= self.req_to_token_pool.available_size():
                    self.running_batch.batch_is_full = True

            if self.running_batch.batch_is_full:
                if not self.try_preemption:
                    break
                if not adder.preempt_to_schedule(req, self.server_args):
                    break

            if self.enable_hicache_storage:
                prefetch_done = self.tree_cache.check_prefetch_progress(req.rid)
                if not prefetch_done:
                    # skip staging requests that are ongoing prefetch
                    continue

            req.init_next_round_input(self.tree_cache)
            res = adder.add_one_req(
                req,
                has_chunked_req=(self.chunked_req is not None),
                truncation_align_size=self.truncation_align_size,
            )

            if res != AddReqResult.CONTINUE:
                if res == AddReqResult.NO_TOKEN:
                    if self.enable_hierarchical_cache:
                        # Set batch_is_full after making sure there are requests that can be served
                        self.running_batch.batch_is_full = len(
                            adder.can_run_list
                        ) > 0 or (not self.running_batch.is_empty())
                    else:
                        self.running_batch.batch_is_full = True
                break

        # Update waiting queue
        can_run_list: List[Req] = adder.can_run_list
        if len(can_run_list) == 0:
            return None

        if self.enable_metrics:
            # only record queue time when enable_metrics is True to avoid overhead
            for req in can_run_list:
                req.add_latency(RequestStage.PREFILL_WAITING)

        self.waiting_queue = [
            x for x in self.waiting_queue if x not in set(can_run_list)
        ]
        if adder.preempt_list:
            for req in adder.preempt_list:
                self._add_request_to_queue(req)

        if adder.new_chunked_req is not None:
            assert self.chunked_req is None
            self.chunked_req = adder.new_chunked_req

        if self.chunked_req:
            self.chunked_req.is_chunked += 1

        # Print stats
        if self.current_scheduler_metrics_enabled():
            self.log_prefill_stats(adder, can_run_list, running_bs, 0)

        for req in can_run_list:
            if req.time_stats.forward_entry_time == 0:
                # Avoid update chunked request many times
                req.time_stats.forward_entry_time = time.perf_counter()
                if self.enable_metrics:
                    self.metrics_collector.observe_queue_time(
                        req.time_stats.get_queueing_time(),
                    )

        # Create a new batch
        new_batch = ScheduleBatch.init_new(
            can_run_list,
            self.req_to_token_pool,
            self.token_to_kv_pool_allocator,
            self.tree_cache,
            self.model_config,
            self.enable_overlap,
            self.spec_algorithm,
            chunked_req=self.chunked_req,
        )
        if self.enable_hierarchical_cache:
            # todo (zhiqiang): disable cuda graph execution if hicache loading triggered
            new_batch.hicache_consumer_index = (
                self.tree_cache.ready_to_load_host_cache()
            )

        new_batch.prepare_for_extend()

        # Mixed-style chunked prefill
        if (
            self.is_mixed_chunk
            and not self.running_batch.is_empty()
            and not (new_batch.return_logprob or self.running_batch.return_logprob)
        ):
            # TODO (lianmin): support return_logprob + mixed chunked prefill
            self.running_batch.filter_batch()
            if not self.running_batch.is_empty():
                self.running_batch.prepare_for_decode()
                new_batch.mix_with_running(self.running_batch)
                new_batch.decoding_reqs = self.running_batch.reqs
            self.running_batch = ScheduleBatch(
                reqs=[], batch_is_full=self.running_batch.batch_is_full
            )
        else:
            new_batch.decoding_reqs = None

        return new_batch

    def update_running_batch(self, batch: ScheduleBatch) -> Optional[ScheduleBatch]:
        """Update the current running decoding batch."""
        initial_bs = batch.batch_size()

        batch.filter_batch()
        if batch.is_empty():
            batch.batch_is_full = False
            return batch

        # Check if decode out of memory
        if not batch.check_decode_mem(self.decode_mem_cache_buf_multiplier) or (
            TEST_RETRACT and batch.batch_size() > 10
        ):
            old_ratio = self.new_token_ratio
            retracted_reqs, new_token_ratio, reqs_to_abort = batch.retract_decode(
                self.server_args
            )
            self.num_retracted_reqs = len(retracted_reqs)
            self.new_token_ratio = new_token_ratio
            for req in reqs_to_abort:
                self.send_to_tokenizer.send_pyobj(
                    AbortReq(abort_reason=req.to_abort_message, rid=req.rid)
                )

            logger.info(
                "KV cache pool is full. Retract requests. "
                f"#retracted_reqs: {len(retracted_reqs)}, "
                f"#aborted_retracted_reqs: {len(reqs_to_abort)}, "
                f"#new_token_ratio: {old_ratio:.4f} -> {new_token_ratio:.4f}"
            )

            for req in retracted_reqs:
                self._add_request_to_queue(req, is_retracted=True)
        else:
            self.new_token_ratio = max(
                self.new_token_ratio - self.new_token_ratio_decay,
                self.min_new_token_ratio,
            )

        if batch.batch_size() < initial_bs:
            batch.batch_is_full = False

        # Update batch tensors
        batch.prepare_for_decode()
        return batch

    def run_batch(
        self, batch: ScheduleBatch
    ) -> Union[GenerationBatchResult, EmbeddingBatchResult]:
        """Run a batch."""
        self.forward_ct += 1

        # Whether to run the profiler
        self._profile_batch_predicate(batch)
        if self.forward_sleep_time is not None:
            logger.info(f"Scheduler.run_batch sleep {self.forward_sleep_time}s")
            time.sleep(self.forward_sleep_time)

        # Run forward
        if self.is_generation:

            batch_or_worker_batch = batch

            if self.enable_overlap or self.spec_algorithm.is_none():
                # FIXME(lsyin): remove this if and finally unify the abstraction
                batch_or_worker_batch = batch.get_model_worker_batch()

            if self.enable_overlap:
                # FIXME: remove this assert
                assert isinstance(batch_or_worker_batch, ModelWorkerBatch)
                model_worker_batch = batch_or_worker_batch
                self.record_batch_in_overlap(model_worker_batch)

                # Sampling info will be modified during forward
                model_worker_batch.sampling_info = (
                    model_worker_batch.sampling_info.copy_for_forward()
                )

                bs = len(model_worker_batch.seq_lens)
                future_indices = self.future_map.alloc_future_indices(bs)

                with self.forward_stream_ctx:
                    self.forward_stream.wait_stream(self.default_stream)
                    self.future_map.resolve_future(model_worker_batch)
                    if batch.sampling_info.grammars is not None:
                        model_worker_batch.delay_sample_launch = True
                    batch_result = self.model_worker.forward_batch_generation(
                        model_worker_batch
                    )
                    # FIXME(lsyin): maybe move this to forward_batch_generation
                    batch_result.copy_done = torch.get_device_module(
                        self.device
                    ).Event()
                    if not model_worker_batch.delay_sample_launch:
                        self.future_map.store_to_map(future_indices, batch_result)
                        batch_result.copy_to_cpu()
                    else:
                        batch_result.future_indices = future_indices

                # FIXME(lsyin): move this assignment elsewhere
                future_indices_or_next_token_ids = -future_indices.indices

                if batch.is_v2_eagle:
                    # FIXME(lsyin): tmp code for eagle v2
                    batch.spec_info = batch_result.next_draft_input
                    batch.spec_info.future_indices = future_indices
            else:
                batch_result = self.model_worker.forward_batch_generation(
                    batch_or_worker_batch
                )
                future_indices_or_next_token_ids = batch_result.next_token_ids

            # NOTE: future_indices_or_next_token_ids is used in ScheduleBatch,
            #       which can probably be replaced by future_indices later [TODO(lsyin)].
            #       we shall still keep the original outputs, e.g. next_token_ids
            #       in the GenerationBatchOutput for processing after copy_done.
            batch.output_ids = future_indices_or_next_token_ids

            # These 2 values are needed for processing the output, but the values can be
            # modified by overlap schedule. So we have to copy them here so that
            # we can use the correct values in output processing.
            if batch.return_logprob or self.spec_algorithm.is_eagle():
                extend_input_len_per_req = [req.extend_input_len for req in batch.reqs]
            else:
                extend_input_len_per_req = None

            if batch.return_logprob:
                extend_logprob_start_len_per_req = [
                    req.extend_logprob_start_len for req in batch.reqs
                ]
            else:
                extend_logprob_start_len_per_req = None

            batch_result.extend_input_len_per_req = extend_input_len_per_req
            batch_result.extend_logprob_start_len_per_req = (
                extend_logprob_start_len_per_req
            )
            return batch_result
        else:  # embedding or reward model
            model_worker_batch = batch.get_model_worker_batch()
            embeddings = self.tp_worker.forward_batch_embedding(model_worker_batch)
            ret = EmbeddingBatchResult(embeddings=embeddings)
        return ret

    def launch_last_batch_sample_if_needed(
        self,
    ) -> Union[GenerationBatchResult, EmbeddingBatchResult]:
        if len(self.result_queue) == 0:
            return

        tmp_batch, tmp_result = self.result_queue.popleft()

        tmp_result: GenerationBatchResult
        if not tmp_result.delay_sample_launch:
            self.result_queue.appendleft((tmp_batch, tmp_result))
            return

        with self.forward_stream_ctx:
            self.forward_stream.wait_stream(self.default_stream)
            tmp_result.next_token_ids = self.model_worker.model_runner.sample(
                tmp_result.logits_output,
                tmp_result.forward_batch,
            )
            future_indices = tmp_result.future_indices
            self.future_map.store_to_map(future_indices, tmp_result)
            tmp_result.copy_to_cpu()
            self.result_queue.appendleft((tmp_batch, tmp_result))

    def process_batch_result(
        self,
        batch: ScheduleBatch,
        result: Union[GenerationBatchResult, EmbeddingBatchResult],
    ):
        if batch.forward_mode.is_decode():
            self.process_batch_result_decode(batch, result)
            if self.enable_trace:
                trace_slice_batch("decode loop", batch.reqs)

        elif batch.forward_mode.is_extend():
            self.process_batch_result_prefill(batch, result)
            if self.enable_trace:
                trace_slice_batch("prefill", batch.reqs)

        elif batch.forward_mode.is_idle():
            if self.enable_overlap:
                if result.copy_done is not None:
                    result.copy_done.synchronize()

        self.maybe_send_health_check_signal()

    def maybe_send_health_check_signal(self):
        if self.return_health_check_ct:
            # Return some signal for the health check.
            # This is used to prevent the health check signal being blocked by long context prefill.
            # However, one minor issue is that this code path does not check the status of detokenizer manager.
            self.return_health_check_ct -= 1
            self.send_to_tokenizer.send_pyobj(HealthCheckOutput())

    def prepare_mlp_sync_batch(self, local_batch: ScheduleBatch):
        return self.prepare_mlp_sync_batch_raw(
            local_batch,
            dp_size=self.server_args.dp_size,
            attn_tp_size=self.attn_tp_size,
            tp_group=self.tp_group,
            get_idle_batch=self.get_idle_batch,
            disable_cuda_graph=self.server_args.disable_cuda_graph,
            spec_algorithm=self.spec_algorithm,
            speculative_num_draft_tokens=self.server_args.speculative_num_draft_tokens,
            require_mlp_tp_gather=require_mlp_tp_gather(self.server_args),
            disable_overlap_schedule=self.server_args.disable_overlap_schedule,
        )

    @staticmethod
    def prepare_mlp_sync_batch_raw(
        local_batch: ScheduleBatch,
        dp_size,
        attn_tp_size: int,
        tp_group,
        get_idle_batch,
        disable_cuda_graph: bool,
        spec_algorithm,
        speculative_num_draft_tokens,
        require_mlp_tp_gather: bool,
        disable_overlap_schedule: bool,
    ):
        # Check if other DP workers have running batches
        if local_batch is None:
            num_tokens = 0
            num_tokens_for_logprob = 0
        elif local_batch.forward_mode.is_decode():
            num_tokens = local_batch.batch_size()
            num_tokens_for_logprob = num_tokens
        else:
            num_tokens = local_batch.extend_num_tokens
            num_tokens_for_logprob = sum(
                [
                    # We should have at least 1 token for sample in every case.
                    max(extend_len - logprob_start_len, 1)
                    for logprob_start_len, extend_len in zip(
                        local_batch.extend_logprob_start_lens, local_batch.extend_lens
                    )
                ]
            )

        if local_batch is None or local_batch.forward_mode.is_decode_or_idle():
            can_cuda_graph = 1
        else:
            can_cuda_graph = 0

        is_extend_in_batch = (
            local_batch.forward_mode.is_extend() if local_batch else False
        )

        tbo_preparer = TboDPAttentionPreparer()
        if disable_overlap_schedule:
            group = tp_group.device_group
            device = tp_group.device
        else:
            group = tp_group.cpu_group
            device = "cpu"

        local_info = torch.tensor(
            [
                num_tokens,
                can_cuda_graph,
                num_tokens_for_logprob,
                is_extend_in_batch,
                *tbo_preparer.prepare_all_gather(
                    local_batch,
                ),
            ],
            dtype=torch.int64,
            device=device,
        )
        global_info = torch.empty(
            (dp_size, attn_tp_size, 6),
            dtype=torch.int64,
            device=device,
        )
        torch.distributed.all_gather_into_tensor(
            global_info.flatten(),
            local_info,
            group=group,
        )
        global_num_tokens = global_info[:, 0, 0].tolist()
        can_cuda_graph = min(global_info[:, 0, 1].tolist())
        global_num_tokens_for_logprob = global_info[:, 0, 2].tolist()
        is_extend_in_batch = global_info[:, 0, 3].tolist()

        tbo_split_seq_index, global_forward_mode = tbo_preparer.compute_output(
            global_info[:, :, 4:6]
        )

        if local_batch is None and max(global_num_tokens) > 0:
            local_batch = get_idle_batch()

        if local_batch is not None:
            # TODO: handle the case when moe_dense_tp_size != 1
            if not require_mlp_tp_gather:
                local_batch.global_num_tokens = [num_tokens]
                local_batch.global_num_tokens_for_logprob = [num_tokens_for_logprob]
            else:
                local_batch.global_num_tokens = global_num_tokens
                local_batch.global_num_tokens_for_logprob = (
                    global_num_tokens_for_logprob
                )
            local_batch.is_extend_in_batch = any(is_extend_in_batch)
            local_batch.tbo_split_seq_index = tbo_split_seq_index
            local_batch.global_forward_mode = global_forward_mode

            # Check forward mode for cuda graph
            if not disable_cuda_graph:
                local_batch.can_run_dp_cuda_graph = can_cuda_graph

        return local_batch

    def get_idle_batch(self):
        idle_batch = ScheduleBatch.init_new(
            [],
            self.req_to_token_pool,
            self.token_to_kv_pool_allocator,
            self.tree_cache,
            self.model_config,
            self.enable_overlap,
            self.spec_algorithm,
        )
        idle_batch.prepare_for_idle()
        return idle_batch

    def move_ready_grammar_requests(self):
        """Move requests whose grammar objects are ready from grammar_queue to waiting_queue."""

        num_ready_reqs = 0
        num_timeout_reqs = 0
        for req in self.grammar_queue:
            try:
                if req.finished():  # It is aborted by AbortReq
                    num_ready_reqs += 1
                    continue

                req.grammar = req.grammar.result(timeout=0.03)
                self.grammar_backend.set_cache(req.grammar_key, req.grammar.copy())
                if req.grammar is INVALID_GRAMMAR_OBJ:
                    error_msg = f"Invalid grammar request: {req.grammar_key=}"
                    req.set_finish_with_abort(error_msg)

                num_ready_reqs += 1
            except futures._base.TimeoutError:
                req.grammar_wait_ct += 1
                # NOTE(lianmin): this timeout is the waiting time of the above line. It is
                # not the waiting time from it enters the grammar queue.
                if req.grammar_wait_ct > GRAMMAR_TIMEOUT / 0.03:
                    num_timeout_reqs = 1
                break

        if self.server_args.enable_dp_attention:
            tp_size = self.attn_tp_size
            tp_group = self.attn_tp_cpu_group
        else:
            tp_size = self.tp_size
            tp_group = self.tp_cpu_group

        if tp_size > 1:
            # Sync across TP ranks to make sure they have the same number of ready requests
            tensor = torch.tensor([num_ready_reqs, num_timeout_reqs], dtype=torch.int32)
            torch.distributed.all_reduce(
                tensor, op=torch.distributed.ReduceOp.MAX, group=tp_group
            )
            num_ready_reqs_max, num_timeout_reqs_max = tensor.tolist()

            for i in range(num_ready_reqs, num_ready_reqs_max):
                req = self.grammar_queue[i]
                if req.finished():  # It is aborted by AbortReq
                    continue
                req.grammar = req.grammar.result()
                self.grammar_backend.set_cache(req.grammar_key, req.grammar.copy())
                if req.grammar is INVALID_GRAMMAR_OBJ:
                    error_msg = f"Invalid grammar request: {req.grammar_key=}"
                    req.set_finish_with_abort(error_msg)
        else:
            num_ready_reqs_max = num_ready_reqs
            num_timeout_reqs_max = num_timeout_reqs

        for i in range(num_ready_reqs, num_ready_reqs + num_timeout_reqs_max):
            req = self.grammar_queue[i]
            req.grammar.cancel()
            self.grammar_backend.set_cache(req.grammar_key, INVALID_GRAMMAR_OBJ)
            error_msg = f"Grammar preprocessing timed out for {req.grammar_key=}"
            req.set_finish_with_abort(error_msg)

        num_ready_reqs = num_ready_reqs_max + num_timeout_reqs_max

        for req in self.grammar_queue[:num_ready_reqs]:
            self._add_request_to_queue(req)
        self.grammar_queue = self.grammar_queue[num_ready_reqs:]

    def watchdog_thread(self):
        """A watch dog thread that will try to kill the server itself if one forward batch takes too long."""
        self.watchdog_last_forward_ct = 0
        self.watchdog_last_time = time.perf_counter()

        while True:
            current = time.perf_counter()
            if self.cur_batch is not None:
                if self.watchdog_last_forward_ct == self.forward_ct:
                    if current > self.watchdog_last_time + self.watchdog_timeout:
                        break
                else:
                    self.watchdog_last_forward_ct = self.forward_ct
                    self.watchdog_last_time = current
            time.sleep(self.watchdog_timeout // 2)

        if not disable_request_logging():
            # Print batch size and memory pool info to check whether there are de-sync issues.
            if self.is_hybrid:
                (
                    _,
                    _,
                    _,
                    _,
                    full_available_size,
                    full_evictable_size,
                    swa_available_size,
                    swa_evictable_size,
                ) = self._get_swa_token_info()
                info_msg = (
                    f"{full_available_size=}, "
                    f"{full_evictable_size=}, "
                    f"{swa_available_size=}, "
                    f"{swa_evictable_size=}, "
                )
            else:
                _, _, available_size, evictable_size = self._get_token_info()
                info_msg = f"{available_size=}, " f"{evictable_size=}, "
            logger.error(
                f"{self.cur_batch.batch_size()=}, "
                f"{self.cur_batch.reqs=}, "
                f"{info_msg}"
            )

        pyspy_dump_schedulers()
        logger.error(f"Watchdog timeout ({self.watchdog_timeout=})")
        print(file=sys.stderr, flush=True)
        print(file=sys.stdout, flush=True)

        # Wait for some time so that the parent process can print the error.
        time.sleep(5)
        self.parent_process.send_signal(signal.SIGQUIT)

    def flush_cache_wrapped(self, recv_req: FlushCacheReqInput):
        success = self.flush_cache()
        return FlushCacheReqOutput(success=success)

    def clear_hicache_storage_wrapped(self, recv_req: ClearHiCacheReqInput):
        if self.enable_hierarchical_cache:
            self.tree_cache.clear_storage_backend()
            logger.info("Hierarchical cache cleared successfully!")
            if_success = True
        else:
            logging.warning("Hierarchical cache is not enabled.")
            if_success = False
        return ClearHiCacheReqOutput(success=if_success)

    def flush_cache(self):
        """Flush the memory pool and cache."""
        if (
            len(self.waiting_queue) == 0
            and self.running_batch.is_empty()
            and (self.pp_size == 1 or all(x.is_empty() for x in self.running_mbs))
        ):
            self.cur_batch = None
            self.last_batch = None
            self.tree_cache.reset()
            if self.grammar_backend:
                self.grammar_backend.reset()
            self.req_to_token_pool.clear()
            self.token_to_kv_pool_allocator.clear()

            if self.draft_worker:
                self.draft_worker.clear_cache_pool()

            self.num_generated_tokens = 0
            self.forward_ct_decode = 0
            self.spec_num_total_accepted_tokens = 0
            self.spec_num_total_forward_ct = 0
            self.cum_spec_accept_length = 0
            self.cum_spec_accept_count = 0
            torch.cuda.empty_cache()
            logger.info("Cache flushed successfully!")
            if_success = True
        else:
            logging.warning(
                f"Cache not flushed because there are pending requests. "
                f"#queue-req: {len(self.waiting_queue)}, "
                f"#running-req: {len(self.running_batch.reqs)}"
            )
            if_success = False
        return if_success

    def get_load(self, recv_req: GetLoadReqInput = None) -> GetLoadReqOutput:
        # TODO(lsyin): use dynamically maintained num_waiting_tokens

        if self.is_hybrid:
            num_tokens_full = (
                self.full_tokens_per_layer
                - self.token_to_kv_pool_allocator.full_available_size()
                - self.tree_cache.full_evictable_size()
            )
            num_tokens_swa = (
                self.swa_tokens_per_layer
                - self.token_to_kv_pool_allocator.swa_available_size()
                - self.tree_cache.swa_evictable_size()
            )
            num_tokens = max(num_tokens_full, num_tokens_swa)
        else:
            num_tokens = (
                self.max_total_num_tokens
                - self.token_to_kv_pool_allocator.available_size()
                - self.tree_cache.evictable_size()
            )

        # Tokens in waiting queue, bootstrap queue, prealloc queue
        num_tokens += sum(len(req.origin_input_ids) for req in self.waiting_queue)
        num_waiting_reqs = len(self.waiting_queue)
        if self.disaggregation_mode == DisaggregationMode.PREFILL:
            num_tokens += sum(
                len(req.origin_input_ids)
                for req in self.disagg_prefill_bootstrap_queue.queue
            )
            num_waiting_reqs += len(self.disagg_prefill_bootstrap_queue.queue)
        elif self.disaggregation_mode == DisaggregationMode.DECODE:
            num_tokens += sum(
                len(req.req.origin_input_ids)
                for req in self.disagg_decode_prealloc_queue.queue
            )
            num_waiting_reqs += len(self.disagg_decode_prealloc_queue.queue)

        return GetLoadReqOutput(
            dp_rank=self.dp_rank,
            num_reqs=len(self.running_batch.reqs) + num_waiting_reqs,
            num_waiting_reqs=num_waiting_reqs,
            num_tokens=num_tokens,
        )

    def get_internal_state(self, recv_req: GetInternalStateReq):
        ret = dict(global_server_args_dict)
        ret["last_gen_throughput"] = self.last_gen_throughput
        ret["memory_usage"] = {
            "weight": round(
                self.tp_worker.worker.model_runner.weight_load_mem_usage, 2
            ),
            "kvcache": round(
                self.token_to_kv_pool_allocator.get_kvcache().mem_usage, 2
            ),
            "token_capacity": int(self.max_total_num_tokens),
        }

        ret["memory_usage"]["graph"] = round(
            self.tp_worker.worker.model_runner.graph_mem_usage, 2
        )

        if not self.spec_algorithm.is_none() and self.cum_spec_accept_count > 0:
            ret["avg_spec_accept_length"] = (
                self.cum_spec_accept_length / self.cum_spec_accept_count
            )
        if RECORD_STEP_TIME:
            ret["step_time_dict"] = self.step_time_dict

        return GetInternalStateReqOutput(internal_state=ret)

    def set_internal_state(self, recv_req: SetInternalStateReq):
        server_args_dict = recv_req.server_args
        args_allow_update = set(
            [
                "pp_max_micro_batch_size",
                "speculative_accept_threshold_single",
                "speculative_accept_threshold_acc",
            ]
        )
        if_success = True
        for k, v in server_args_dict.items():
            if k not in args_allow_update:
                logging.warning(f"Updating {k} is not supported.")
                if_success = False
                break
            elif k == "pp_max_micro_batch_size" and (
                v > self.max_running_requests // self.pp_size or v < 1
            ):
                logging.warning(
                    f"Updating {k} to {v} is rejected because it is out of the valid range [1, {self.max_running_requests // self.pp_size}]."
                )
                if_success = False
                break
        if if_success:
            if not self.spec_algorithm.is_none() and self.cum_spec_accept_count > 0:
                avg_spec_accept_length = (
                    self.cum_spec_accept_length / self.cum_spec_accept_count
                )
                logger.info(f"{avg_spec_accept_length=}")
            self.cum_spec_accept_length = self.cum_spec_accept_count = 0
            for k, v in server_args_dict.items():
                global_server_args_dict[k] = v
            logger.info(f"Global server args updated! {global_server_args_dict=}")
        return SetInternalStateReqOutput(
            updated=True,
            server_args=global_server_args_dict,
        )

    def handle_rpc_request(self, recv_req: RpcReqInput):
        # Handle RPC requests
        logger.info(
            f"handle_rpc_request: {recv_req.method}, param: {recv_req.parameters}"
        )

        success = True
        exec = None
        try:
            func = getattr(self, recv_req.method)
            func(recv_req.parameters)
        except Exception as e:
            success = False
            exec = e
            logger.error(f"Failed to call rpc {recv_req.method}: {str(e)}")

        barrier()
        return RpcReqOutput(success, "" if not exec else str(exec))

    def abort_request(self, recv_req: AbortReq):
        # Delete requests in the waiting queue
        to_del = []
        for i, req in enumerate(self.waiting_queue):
            if recv_req.abort_all or req.rid.startswith(recv_req.rid):
                to_del.append(i)

        # Sort in reverse order to avoid index issues when deleting
        for i in reversed(to_del):
            # Abort method 1: directly pop from the queue
            # This only works for requests that have not started anything.
            # We still need to send something back to TokenizerManager to clean up the state.
            req = self.waiting_queue.pop(i)
            if self.enable_hicache_storage:
                # to release prefetch events associated with the request
                self.tree_cache.release_aborted_request(req.rid)
            self.send_to_tokenizer.send_pyobj(AbortReq(rid=req.rid))
            # For disaggregation decode mode, the request in the waiting queue has KV cache allocated.
            if self.disaggregation_mode == DisaggregationMode.DECODE:
                self.tree_cache.cache_finished_req(req)

            logger.debug(f"Abort queued request. {req.rid=}")

        # Delete the requests in the grammar queue
        for req in self.grammar_queue:
            # Abort method 2: call `set_finish_with_abort`
            # The request will still run one prefill forward pass.
            # In this case, we change the input_ids to be only one token to make this prefill cheap.
            if recv_req.abort_all or req.rid.startswith(recv_req.rid):
                logger.debug(f"Abort grammar queue request. {req.rid=}")
                if req.grammar:
                    req.grammar.cancel()
                req.set_finish_with_abort("Aborted by AbortReq.")

        # Delete requests not in the waiting queue when PD disaggregation is enabled
        if self.disaggregation_mode == DisaggregationMode.PREFILL:
            # Abort requests that have not yet been bootstrapped
            for req in self.disagg_prefill_bootstrap_queue.queue:
                if recv_req.abort_all or req.rid.startswith(recv_req.rid):
                    logger.debug(f"Abort bootstrap queue request. {req.rid=}")
                    if hasattr(req.disagg_kv_sender, "abort"):
                        req.disagg_kv_sender.abort()

            # Abort in-flight requests
            for req in self.disagg_prefill_inflight_queue:
                if recv_req.abort_all or req.rid.startswith(recv_req.rid):
                    logger.debug(f"Abort inflight queue request. {req.rid=}")
                    if hasattr(req.disagg_kv_sender, "abort"):
                        req.disagg_kv_sender.abort()

        elif self.disaggregation_mode == DisaggregationMode.DECODE:
            # Abort requests that have not yet finished preallocation
            for decode_req in self.disagg_decode_prealloc_queue.queue:
                if recv_req.abort_all or decode_req.req.rid.startswith(recv_req.rid):
                    logger.debug(f"Abort prealloc queue request. {decode_req.req.rid=}")
                    if hasattr(decode_req.kv_receiver, "abort"):
                        decode_req.kv_receiver.abort()

            # Abort requests waiting for kvcache to release tree cache
            for decode_req in self.disagg_decode_transfer_queue.queue:
                if recv_req.abort_all or decode_req.req.rid.startswith(recv_req.rid):
                    logger.debug(f"Abort transfer queue request. {decode_req.req.rid=}")
                    if hasattr(decode_req.kv_receiver, "abort"):
                        decode_req.kv_receiver.abort()

        # Delete requests in the running batch
        if self.cur_batch is self.running_batch or self.cur_batch is None:
            reqs = self.running_batch.reqs
        else:
            reqs = self.running_batch.reqs + self.cur_batch.reqs

        for req in reqs:
            if not req.finished() and (
                recv_req.abort_all or req.rid.startswith(recv_req.rid)
            ):
                # Abort method 3: set `to_abort=True`
                # The request will still run one decode forward pass.
                # Then we reuse all existing code to clean up the KV cache allocation.
                logger.debug(f"Abort running request. {req.rid=}")
                req.to_abort = True

    def _pause_engine(self) -> Tuple[List[Req], int]:
        raise NotImplementedError()

    def load_lora_adapter(
        self, recv_req: LoadLoRAAdapterReqInput
    ) -> LoadLoRAAdapterReqOutput:
        """In-place loading a new lora adapter from disk or huggingface."""

        result = self.tp_worker.load_lora_adapter(recv_req)
        return result

    def unload_lora_adapter(
        self, recv_req: UnloadLoRAAdapterReqInput
    ) -> UnloadLoRAAdapterReqOutput:
        """Unload the lora adapter."""

        result = self.tp_worker.unload_lora_adapter(recv_req)
        return result

    def register_multi_tokenizer(self, recv_req: MultiTokenizerRegisterReq):
        self.send_to_detokenizer.send_pyobj(recv_req)
        return recv_req

    def init_weights_send_group_for_remote_instance(
        self, recv_req: InitWeightsSendGroupForRemoteInstanceReqInput
    ):
        """Init the seed and client instance communication group."""
        success, message = self.tp_worker.init_weights_send_group_for_remote_instance(
            recv_req
        )
        return InitWeightsSendGroupForRemoteInstanceReqOutput(success, message)

    def send_weights_to_remote_instance(
        self, recv_req: SendWeightsToRemoteInstanceReqInput
    ):
        """Send the seed instance weights to the destination instance."""
        success, message = self.tp_worker.send_weights_to_remote_instance(recv_req)
        return SendWeightsToRemoteInstanceReqOutput(success, message)

    def slow_down(self, recv_req: SlowDownReqInput):
        t = recv_req.forward_sleep_time
        if t is not None and t <= 0:
            t = None
        self.forward_sleep_time = t
        return SlowDownReqOutput()

    def expert_distribution_handle(self, recv_req: ExpertDistributionReq):
        action = recv_req.action
        if action == ExpertDistributionReqType.START_RECORD:
            get_global_expert_distribution_recorder().start_record()
        elif action == ExpertDistributionReqType.STOP_RECORD:
            get_global_expert_distribution_recorder().stop_record()
        elif action == ExpertDistributionReqType.DUMP_RECORD:
            get_global_expert_distribution_recorder().dump_record()
        else:
            raise ValueError(f"Unrecognized ExpertDistributionReq value: {recv_req=}")
        return ExpertDistributionReqOutput()

    def open_session(self, recv_req: OpenSessionReqInput):
        # handle error
        session_id = recv_req.session_id
        if session_id in self.sessions:
            logger.warning(f"session id {session_id} already exist, cannot open.")
            return OpenSessionReqOutput(session_id, False)
        elif session_id is None:
            logger.warning("session id is None, cannot open.")
            return OpenSessionReqOutput(session_id, False)
        else:
            self.sessions[session_id] = Session(
                recv_req.capacity_of_str_len, session_id
            )
            return OpenSessionReqOutput(session_id, True)

    def close_session(self, recv_req: CloseSessionReqInput):
        # handle error
        session_id = recv_req.session_id
        if session_id not in self.sessions:
            logger.warning(f"session id {session_id} does not exist, cannot delete.")
        else:
            del self.sessions[session_id]

    def get_print_prefix(self):
        prefix = ""
        if self.attn_dp_rank is not None:
            prefix += f" DP{self.attn_dp_rank}"
        if self.server_args.tp_size > 1:
            prefix += f" TP{self.tp_rank}"
        if self.pp_size > 1:
            prefix += f" PP{self.pp_rank}"
        return prefix

    def current_scheduler_metrics_enabled(self):
        return self.attn_tp_rank == 0 or self.enable_metrics_for_all_schedulers

    def maybe_sleep_on_idle(self):
        if self.idle_sleeper is not None:
            self.idle_sleeper.maybe_sleep()

    def handle_freeze_gc(self, recv_req: FreezeGCReq):
        """Handle freeze_gc request: freeze scheduler's GC and forward to detokenizer."""
        freeze_gc("Scheduler")
        self.send_to_detokenizer.send_pyobj(recv_req)
        return None


class IdleSleeper:
    """
    In setups which have long inactivity periods it is desirable to reduce
    system power consumption when sglang does nothing. This would lead not only
    to power savings, but also to more CPU thermal headroom when a request
    eventually comes. This is important in cases when multiple GPUs are connected
    as each GPU would otherwise pin one thread at 100% CPU usage.

    The simplest solution is to use zmq.Poller on all sockets that may receive
    data that needs handling immediately.
    """

    def __init__(self, sockets):
        self.poller = zmq.Poller()
        self.last_empty_time = time.time()
        for s in sockets:
            self.poller.register(s, zmq.POLLIN)

    def maybe_sleep(self):
        self.poller.poll(1000)
        if (
            global_config.torch_empty_cache_interval > 0
            and time.time() - self.last_empty_time
            > global_config.torch_empty_cache_interval
        ):
            self.last_empty_time = time.time()
            torch.cuda.empty_cache()


def is_health_check_generate_req(recv_req):
    rid = getattr(recv_req, "rid", None)
    return rid is not None and rid.startswith("HEALTH_CHECK")


def is_work_request(recv_req):
    return isinstance(
        recv_req,
        (
            TokenizedGenerateReqInput,
            TokenizedEmbeddingReqInput,
            BatchTokenizedGenerateReqInput,
            BatchTokenizedEmbeddingReqInput,
        ),
    )


def run_scheduler_process(
    server_args: ServerArgs,
    port_args: PortArgs,
    gpu_id: int,
    tp_rank: int,
    moe_ep_rank: int,
    pp_rank: int,
    dp_rank: Optional[int],
    pipe_writer,
):
    # Generate the logger prefix
    prefix = ""
    if dp_rank is None and "SGLANG_DP_RANK" in os.environ:
        # [For Router] if env var "SGLANG_DP_RANK" exist, set dp_rank to the value of the env var
        dp_rank = int(os.environ["SGLANG_DP_RANK"])
    if dp_rank is not None:
        prefix += f" DP{dp_rank}"
    if server_args.tp_size > 1:
        prefix += f" TP{tp_rank}"
    if server_args.ep_size > 1:
        prefix += f" EP{moe_ep_rank}"
    if server_args.pp_size > 1:
        prefix += f" PP{pp_rank}"

    # Config the process
    setproctitle.setproctitle(f"sglang::scheduler{prefix.replace(' ', '_')}")
    faulthandler.enable()
    kill_itself_when_parent_died()
    parent_process = psutil.Process().parent()

    # Configure the logger
    configure_logger(server_args, prefix=prefix)
    suppress_other_loggers()

    # Set cpu affinity to this gpu process
    if get_bool_env_var("SGLANG_SET_CPU_AFFINITY"):
        set_gpu_proc_affinity(
            server_args.pp_size, server_args.tp_size, server_args.nnodes, gpu_id
        )
    if (numa_node := server_args.numa_node) is not None:
        numa_bind_to_node(numa_node[gpu_id])

    # Set up tracing
    if server_args.enable_trace:
        process_tracing_init(server_args.oltp_traces_endpoint, "sglang")
        if server_args.disaggregation_mode == "null":
            thread_label = "Scheduler"
            trace_set_thread_info(thread_label, tp_rank, dp_rank)

    # Create a scheduler and run the event loop
    try:
        scheduler = Scheduler(
            server_args,
            port_args,
            gpu_id,
            tp_rank,
            moe_ep_rank,
            pp_rank,
            dp_rank,
        )
        pipe_writer.send(
            {
                "status": "ready",
                "max_total_num_tokens": scheduler.max_total_num_tokens,
                "max_req_input_len": scheduler.max_req_input_len,
            }
        )

        disaggregation_mode: DisaggregationMode = scheduler.disaggregation_mode
        if disaggregation_mode == DisaggregationMode.NULL:
            if server_args.pp_size > 1:
                scheduler.event_loop_pp()
            elif scheduler.enable_overlap:
                scheduler.event_loop_overlap()
            else:
                scheduler.event_loop_normal()
        elif disaggregation_mode == DisaggregationMode.PREFILL:
            if scheduler.enable_overlap:
                scheduler.event_loop_overlap_disagg_prefill()
            else:
                if server_args.pp_size > 1:
                    scheduler.event_loop_pp_disagg_prefill()
                else:
                    scheduler.event_loop_normal_disagg_prefill()

        elif disaggregation_mode == DisaggregationMode.DECODE:
            if scheduler.enable_overlap:
                scheduler.event_loop_overlap_disagg_decode()
            else:
                scheduler.event_loop_normal_disagg_decode()

    except Exception:
        traceback = get_exception_traceback()
        logger.error(f"Scheduler hit an exception: {traceback}")
        parent_process.send_signal(signal.SIGQUIT)<|MERGE_RESOLUTION|>--- conflicted
+++ resolved
@@ -287,48 +287,6 @@
 ):
     """A scheduler that manages a tensor parallel GPU worker."""
 
-    def launch_draft_worker(
-        self, gpu_id, tp_rank, moe_ep_rank, server_args, port_args, dp_rank
-    ):
-        if self.spec_algorithm.is_eagle():
-            from sglang.srt.speculative.eagle_worker import EAGLEWorker
-
-            self.draft_worker = EAGLEWorker(
-                gpu_id=gpu_id,
-                tp_rank=tp_rank,
-                moe_ep_rank=moe_ep_rank,
-                server_args=server_args,
-                nccl_port=port_args.nccl_port,
-                target_worker=self.tp_worker,
-                dp_rank=dp_rank,
-            )
-        elif self.spec_algorithm.is_standalone():
-            from sglang.srt.speculative.standalone_worker import StandaloneWorker
-
-            self.draft_worker = StandaloneWorker(
-                gpu_id=gpu_id,
-                tp_rank=tp_rank,
-                moe_ep_rank=moe_ep_rank,
-                server_args=server_args,
-                nccl_port=port_args.nccl_port,
-                target_worker=self.tp_worker,
-                dp_rank=dp_rank,
-            )
-        elif self.spec_algorithm.is_ngram():
-            from sglang.srt.speculative.ngram_worker import NGRAMWorker
-
-            self.draft_worker = NGRAMWorker(
-                gpu_id=gpu_id,
-                tp_rank=tp_rank,
-                moe_ep_rank=moe_ep_rank,
-                server_args=server_args,
-                nccl_port=port_args.nccl_port,
-                target_worker=self.tp_worker,
-                dp_rank=dp_rank,
-            )
-        else:
-            self.draft_worker = None
-
     def __init__(
         self,
         server_args: ServerArgs,
@@ -468,53 +426,10 @@
         )
 
         # Launch a draft worker for speculative decoding
-<<<<<<< HEAD
-        if self.spec_algorithm.is_eagle():
-            from sglang.srt.speculative.eagle_worker import EAGLEWorker
-            from sglang.srt.speculative.eagle_worker_v2 import EAGLEWorkerV2
-
-            WorkerClass = EAGLEWorkerV2 if self.enable_overlap else EAGLEWorker
-
-            self.draft_worker = WorkerClass(
-                gpu_id=gpu_id,
-                tp_rank=tp_rank,
-                moe_ep_rank=moe_ep_rank,
-                server_args=server_args,
-                nccl_port=port_args.nccl_port,
-                target_worker=self.tp_worker,
-                dp_rank=dp_rank,
-            )
-        elif self.spec_algorithm.is_standalone():
-            from sglang.srt.speculative.standalone_worker import StandaloneWorker
-
-            self.draft_worker = StandaloneWorker(
-                gpu_id=gpu_id,
-                tp_rank=tp_rank,
-                moe_ep_rank=moe_ep_rank,
-                server_args=server_args,
-                nccl_port=port_args.nccl_port,
-                target_worker=self.tp_worker,
-                dp_rank=dp_rank,
-            )
-        elif self.spec_algorithm.is_ngram():
-            from sglang.srt.speculative.ngram_worker import NGRAMWorker
-
-            self.draft_worker = NGRAMWorker(
-                gpu_id=gpu_id,
-                tp_rank=tp_rank,
-                moe_ep_rank=moe_ep_rank,
-                server_args=server_args,
-                nccl_port=port_args.nccl_port,
-                target_worker=self.tp_worker,
-                dp_rank=dp_rank,
-            )
-        else:
-            self.draft_worker = None
-=======
+
         self.launch_draft_worker(
             gpu_id, tp_rank, moe_ep_rank, server_args, port_args, dp_rank
         )
->>>>>>> 70fbb3ad
 
         # Dispatch the model worker
         if self.spec_algorithm.is_none():
@@ -741,6 +656,51 @@
             ]
         )
 
+    def launch_draft_worker(
+        self, gpu_id, tp_rank, moe_ep_rank, server_args, port_args, dp_rank
+    ):
+        if self.spec_algorithm.is_eagle():
+            from sglang.srt.speculative.eagle_worker import EAGLEWorker
+            from sglang.srt.speculative.eagle_worker_v2 import EAGLEWorkerV2
+
+            WorkerClass = EAGLEWorkerV2 if self.enable_overlap else EAGLEWorker
+
+            self.draft_worker = WorkerClass(
+                gpu_id=gpu_id,
+                tp_rank=tp_rank,
+                moe_ep_rank=moe_ep_rank,
+                server_args=server_args,
+                nccl_port=port_args.nccl_port,
+                target_worker=self.tp_worker,
+                dp_rank=dp_rank,
+            )
+        elif self.spec_algorithm.is_standalone():
+            from sglang.srt.speculative.standalone_worker import StandaloneWorker
+
+            self.draft_worker = StandaloneWorker(
+                gpu_id=gpu_id,
+                tp_rank=tp_rank,
+                moe_ep_rank=moe_ep_rank,
+                server_args=server_args,
+                nccl_port=port_args.nccl_port,
+                target_worker=self.tp_worker,
+                dp_rank=dp_rank,
+            )
+        elif self.spec_algorithm.is_ngram():
+            from sglang.srt.speculative.ngram_worker import NGRAMWorker
+
+            self.draft_worker = NGRAMWorker(
+                gpu_id=gpu_id,
+                tp_rank=tp_rank,
+                moe_ep_rank=moe_ep_rank,
+                server_args=server_args,
+                nccl_port=port_args.nccl_port,
+                target_worker=self.tp_worker,
+                dp_rank=dp_rank,
+            )
+        else:
+            self.draft_worker = None
+
     def init_deterministic_inference_config(self):
         """Initialize deterministic inference configuration for different attention backends."""
         if not self.server_args.enable_deterministic_inference:
