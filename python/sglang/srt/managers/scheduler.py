--- conflicted
+++ resolved
@@ -955,44 +955,10 @@
                     )
                     self.process_batch_result(mbs[next_mb_id], output_result)
                     last_mbs[next_mb_id] = mbs[next_mb_id]
-<<<<<<< HEAD
                 # can't overlap
                 # because the pp_size <= 2, the send and recv has same cuda stream
                 if self.pp_size <= 2:
                     self._send_pp_state_data()
-=======
-
-                # (not last rank)
-                if not self.pp_group.is_last_rank:
-                    if self.cur_batch:
-                        bids[mb_id] = result.bid
-                    # carry the outputs to the next stage
-                    # send the outputs from the last round to let the next stage worker run post processing
-                    if pp_outputs:
-                        self.pp_group.send_tensor_dict(
-                            pp_outputs.tensors,
-                            all_gather_group=self.attn_tp_group,
-                        )
-
-                    # send out reqs to the next stage
-                    dp_offset = self.attn_dp_rank * self.attn_tp_size
-                    if self.attn_tp_rank == 0:
-                        point_to_point_pyobj(
-                            recv_reqs,
-                            self.pp_rank * self.tp_size + dp_offset,
-                            self.world_group.device_group,
-                            self.pp_rank * self.tp_size + dp_offset,
-                            (self.pp_rank + 1) * self.tp_size + dp_offset,
-                            device=self.device,
-                        )
-
-                    # send out proxy tensors to the next stage
-                    if self.cur_batch:
-                        self.pp_group.send_tensor_dict(
-                            result.pp_hidden_states_proxy_tensors,
-                            all_gather_group=self.attn_tp_group,
-                        )
->>>>>>> 8a7a7770
 
                 pp_outputs = next_pp_outputs
 
@@ -1014,6 +980,7 @@
         # (not last rank)
         if self.pp_group.is_last_rank:
             return
+
         if self.cur_batch:
             bids[mb_id] = result.bid
         # carry the outputs to the next stage
@@ -1022,7 +989,6 @@
             self.pp_group.send_tensor_dict(
                 pp_outputs.tensors,
                 all_gather_group=self.attn_tp_group,
-                async_send=True,
             )
 
         # send out reqs to the next stage
@@ -1034,7 +1000,8 @@
                 self.world_group.device_group,
                 self.pp_rank * self.tp_size + dp_offset,
                 (self.pp_rank + 1) * self.tp_size + dp_offset,
-                True,
+                device=self.device,
+                async_send=True,
             )
 
         # send out proxy tensors to the next stage
@@ -1050,7 +1017,6 @@
             self.pp_group.send_tensor_dict(
                 tensors,
                 all_gather_group=self.attn_tp_group,
-                async_send=True,
             )
 
     def recv_requests(self) -> List[Req]:
