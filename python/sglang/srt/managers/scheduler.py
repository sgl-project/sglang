--- conflicted
+++ resolved
@@ -111,30 +111,20 @@
         context = zmq.Context(2)
 
         if self.tp_rank == 0:
-<<<<<<< HEAD
             self.recv_from_tokenizer = get_zmq_socket(
                 context, zmq.PULL, port_args.scheduler_input_ipc_name
             )
-            self.send_to_detokenizer = get_zmq_socket(
-                context, zmq.PUSH, port_args.detokenizer_ipc_name
-            )
-=======
-            self.recv_from_tokenizer = context.socket(zmq.PULL)
-            self.recv_from_tokenizer.bind(f"ipc://{port_args.scheduler_input_ipc_name}")
 
             if server_args.skip_tokenizer_init:
                 # Directly send to the tokenizer/api
-                self.send_to_detokenizer = context.socket(zmq.PUSH)
-                self.send_to_detokenizer.connect(
-                    f"ipc://{port_args.tokenizer_ipc_name}"
+                self.send_to_detokenizer = get_zmq_socket(
+                    context, zmq.PUSH, port_args.tokenizer_ipc_name
                 )
             else:
                 # Send to the detokenizer
-                self.send_to_detokenizer = context.socket(zmq.PUSH)
-                self.send_to_detokenizer.connect(
-                    f"ipc://{port_args.detokenizer_ipc_name}"
-                )
->>>>>>> 715b16c1
+                self.send_to_detokenizer = get_zmq_socket(
+                    context, zmq.PUSH, port_args.detokenizer_ipc_name
+                )
         else:
             self.recv_from_tokenizer = None
             self.send_to_detokenizer = SimpleNamespace(send_pyobj=lambda x: None)
