# Copyright 2023-2024 SGLang Team
# Licensed under the Apache License, Version 2.0 (the "License");
# you may not use this file except in compliance with the License.
# You may obtain a copy of the License at
#
#     http://www.apache.org/licenses/LICENSE-2.0
#
# Unless required by applicable law or agreed to in writing, software
# distributed under the License is distributed on an "AS IS" BASIS,
# WITHOUT WARRANTIES OR CONDITIONS OF ANY KIND, either express or implied.
# See the License for the specific language governing permissions and
# limitations under the License.
# ==============================================================================
"""A scheduler that manages a tensor parallel GPU worker."""

import faulthandler
import logging
import os
import signal
import sys
import threading
import time
from collections import deque
from concurrent import futures
from dataclasses import dataclass
from http import HTTPStatus
from typing import Deque, Dict, List, Optional, Tuple, Union

import psutil
import setproctitle
import torch
import torch.distributed
import zmq
from torch.cuda import Stream as CudaStream
from torch.cuda import StreamContext as CudaStreamContext
from torch.distributed import barrier

from sglang.srt.configs.model_config import ModelConfig
from sglang.srt.constrained.base_grammar_backend import (
    INVALID_GRAMMAR_OBJ,
    create_grammar_backend,
)
from sglang.srt.disaggregation.decode import (
    DecodePreallocQueue,
    DecodeTransferQueue,
    SchedulerDisaggregationDecodeMixin,
)
from sglang.srt.disaggregation.decode_kvcache_offload_manager import (
    DecodeKVCacheOffloadManager,
)
from sglang.srt.disaggregation.prefill import (
    PrefillBootstrapQueue,
    SchedulerDisaggregationPrefillMixin,
)
from sglang.srt.disaggregation.utils import (
    DisaggregationMode,
    MetadataBuffers,
    ReqToMetadataIdxAllocator,
    TransferBackend,
    prepare_abort,
)
from sglang.srt.distributed import get_pp_group, get_world_group
from sglang.srt.environ import envs
from sglang.srt.eplb.expert_distribution import get_global_expert_distribution_recorder
from sglang.srt.layers.dp_attention import compute_dp_attention_world_info
from sglang.srt.layers.moe import initialize_moe_config
from sglang.srt.managers.io_struct import (
    AbortReq,
    BaseBatchReq,
    BaseReq,
    BatchTokenizedEmbeddingReqInput,
    BatchTokenizedGenerateReqInput,
    ClearHiCacheReqInput,
    ClearHiCacheReqOutput,
    CloseSessionReqInput,
    DestroyWeightsUpdateGroupReqInput,
    ExpertDistributionReq,
    ExpertDistributionReqOutput,
    ExpertDistributionReqType,
    FlushCacheReqInput,
    FlushCacheReqOutput,
    FreezeGCReq,
    GetInternalStateReq,
    GetInternalStateReqOutput,
    GetLoadReqInput,
    GetLoadReqOutput,
    GetWeightsByNameReqInput,
    HealthCheckOutput,
    InitWeightsSendGroupForRemoteInstanceReqInput,
    InitWeightsSendGroupForRemoteInstanceReqOutput,
    InitWeightsUpdateGroupReqInput,
    LoadLoRAAdapterReqInput,
    LoadLoRAAdapterReqOutput,
    OpenSessionReqInput,
    OpenSessionReqOutput,
    ProfileReq,
    ReleaseMemoryOccupationReqInput,
    ResumeMemoryOccupationReqInput,
    RpcReqInput,
    RpcReqOutput,
    SendWeightsToRemoteInstanceReqInput,
    SendWeightsToRemoteInstanceReqOutput,
    SetInternalStateReq,
    SetInternalStateReqOutput,
    SlowDownReqInput,
    SlowDownReqOutput,
    TokenizedEmbeddingReqInput,
    TokenizedGenerateReqInput,
    UnloadLoRAAdapterReqInput,
    UnloadLoRAAdapterReqOutput,
    UpdateWeightFromDiskReqInput,
    UpdateWeightsFromDistributedReqInput,
    UpdateWeightsFromIPCReqInput,
    UpdateWeightsFromTensorReqInput,
)
from sglang.srt.managers.mm_utils import init_embedding_cache
from sglang.srt.managers.overlap_utils import FutureMap
from sglang.srt.managers.schedule_batch import (
    FINISH_ABORT,
    ModelWorkerBatch,
    MultimodalInputs,
    Req,
    RequestStage,
    ScheduleBatch,
)
from sglang.srt.managers.schedule_policy import (
    AddReqResult,
    PrefillAdder,
    SchedulePolicy,
)
from sglang.srt.managers.scheduler_input_blocker import SchedulerInputBlocker
from sglang.srt.managers.scheduler_metrics_mixin import (
    RECORD_STEP_TIME,
    SchedulerMetricsMixin,
)
from sglang.srt.managers.scheduler_output_processor_mixin import (
    SchedulerOutputProcessorMixin,
)
from sglang.srt.managers.scheduler_pp_mixin import SchedulerPPMixin
from sglang.srt.managers.scheduler_profiler_mixin import SchedulerProfilerMixin
from sglang.srt.managers.scheduler_recv_skipper import SchedulerRecvSkipper
from sglang.srt.managers.scheduler_runtime_checker_mixin import (
    SchedulerRuntimeCheckerMixin,
)
from sglang.srt.managers.scheduler_update_weights_mixin import (
    SchedulerUpdateWeightsMixin,
)
from sglang.srt.managers.session_controller import Session
from sglang.srt.managers.utils import GenerationBatchResult, validate_input_length
from sglang.srt.mem_cache.chunk_cache import ChunkCache, SWAChunkCache
from sglang.srt.mem_cache.hiradix_cache import HiRadixCache
from sglang.srt.mem_cache.mamba_radix_cache import MambaRadixCache
from sglang.srt.mem_cache.radix_cache import RadixCache
from sglang.srt.mem_cache.swa_radix_cache import SWARadixCache
from sglang.srt.multiplex.multiplexing_mixin import SchedulerMultiplexMixin
from sglang.srt.parser.reasoning_parser import ReasoningParser
from sglang.srt.server_args import PortArgs, ServerArgs, get_global_server_args
from sglang.srt.speculative.spec_info import SpeculativeAlgorithm
from sglang.srt.tracing.trace import (
    process_tracing_init,
    trace_event_batch,
    trace_set_proc_propagate_context,
    trace_set_thread_info,
    trace_slice_batch,
    trace_slice_end,
    trace_slice_start,
)
from sglang.srt.two_batch_overlap import TboDPAttentionPreparer
from sglang.srt.utils import (
    DynamicGradMode,
    broadcast_pyobj,
    configure_gc_logger,
    configure_logger,
    freeze_gc,
    get_available_gpu_memory,
    get_bool_env_var,
    get_int_env_var,
    get_zmq_socket,
    kill_itself_when_parent_died,
    numa_bind_to_node,
    point_to_point_pyobj,
    require_mlp_sync,
    require_mlp_tp_gather,
    set_gpu_proc_affinity,
    set_random_seed,
    suppress_other_loggers,
)
from sglang.srt.utils.hf_transformers_utils import (
    get_processor,
    get_tokenizer,
    get_tokenizer_from_processor,
)
from sglang.srt.utils.torch_memory_saver_adapter import TorchMemorySaverAdapter
from sglang.utils import TypeBasedDispatcher, get_exception_traceback

logger = logging.getLogger(__name__)

# Test retract decode for debugging purposes
TEST_RETRACT = envs.SGLANG_TEST_RETRACT.get()
TEST_RETRACT_INTERVAL = envs.SGLANG_TEST_RETRACT_INTERVAL.get()
TEST_RETRACT_NO_PREFILL_BS = envs.SGLANG_TEST_RETRACT_NO_PREFILL_BS.get()
GRAMMAR_TIMEOUT = float(os.environ.get("SGLANG_GRAMMAR_TIMEOUT", 300))


@dataclass
class EmbeddingBatchResult:
    embeddings: torch.Tensor


class Scheduler(
    SchedulerOutputProcessorMixin,
    SchedulerUpdateWeightsMixin,
    SchedulerProfilerMixin,
    SchedulerMetricsMixin,
    SchedulerDisaggregationDecodeMixin,
    SchedulerDisaggregationPrefillMixin,
    SchedulerMultiplexMixin,
    SchedulerRuntimeCheckerMixin,
    SchedulerPPMixin,
):
    """A scheduler that manages a tensor parallel GPU worker."""

    def __init__(
        self,
        server_args: ServerArgs,
        port_args: PortArgs,
        gpu_id: int,
        tp_rank: int,
        moe_ep_rank: int,
        pp_rank: int,
        dp_rank: Optional[int],
    ):
        # Parse args
        self.server_args = server_args
        self.tp_rank = tp_rank
        self.moe_ep_rank = moe_ep_rank
        self.pp_rank = pp_rank
        self.dp_rank = dp_rank
        self.tp_size = server_args.tp_size
        self.moe_ep_size = server_args.ep_size
        self.pp_size = server_args.pp_size
        self.dp_size = server_args.dp_size
        self.schedule_policy = server_args.schedule_policy
        self.enable_priority_scheduling = server_args.enable_priority_scheduling
        self.abort_on_priority_when_disabled = (
            server_args.abort_on_priority_when_disabled
        )
        self.schedule_low_priority_values_first = (
            server_args.schedule_low_priority_values_first
        )
        self.priority_scheduling_preemption_threshold = (
            server_args.priority_scheduling_preemption_threshold
        )
        self.enable_lora = server_args.enable_lora
        self.max_loras_per_batch = server_args.max_loras_per_batch
        self.enable_overlap = not server_args.disable_overlap_schedule
        self.enable_pdmux = server_args.enable_pdmux
        self.skip_tokenizer_init = server_args.skip_tokenizer_init
        self.enable_metrics = server_args.enable_metrics
        self.enable_metrics_for_all_schedulers = (
            server_args.enable_metrics_for_all_schedulers
        )
        self.enable_kv_cache_events = bool(
            server_args.kv_events_config and tp_rank == 0
        )
        self.enable_trace = server_args.enable_trace
        self.stream_interval = server_args.stream_interval
        self.spec_algorithm = SpeculativeAlgorithm.from_string(
            server_args.speculative_algorithm
        )
        self.gpu_id = gpu_id
        self.page_size = server_args.page_size
        self.enable_hierarchical_cache = server_args.enable_hierarchical_cache
        self.enable_hicache_storage = server_args.hicache_storage_backend is not None

        # Distributed rank info
        self.attn_tp_rank, self.attn_tp_size, self.attn_dp_rank = (
            compute_dp_attention_world_info(
                server_args.enable_dp_attention,
                self.tp_rank,
                self.tp_size,
                self.dp_size,
            )
        )

        # Init model config
        self.model_config = ModelConfig.from_server_args(server_args)

        # Init inter-process communication
        self.init_sockets(server_args, port_args)

        # Init pdmux context
        if self.enable_pdmux:
            self.init_pdmux()

        # Init tokenizer
        self.init_tokenizer()

        # Init moe config
        self.init_moe_config()

        # Check whether overlap can be enabled
        if not self.is_generation:
            self.enable_overlap = False
            logger.info("Overlap scheduler is disabled for embedding models.")

        # Launch a tensor parallel worker
        from sglang.srt.managers.tp_worker import TpModelWorker

        self.tp_worker = TpModelWorker(
            server_args=server_args,
            gpu_id=gpu_id,
            tp_rank=tp_rank,
            moe_ep_rank=moe_ep_rank,
            pp_rank=pp_rank,
            dp_rank=dp_rank,
            nccl_port=port_args.nccl_port,
        )

        # Launch a draft worker for speculative decoding
        draft_worker_kwargs = dict(
            gpu_id=gpu_id,
            tp_rank=tp_rank,
            moe_ep_rank=moe_ep_rank,
            server_args=server_args,
            nccl_port=port_args.nccl_port,
            target_worker=self.tp_worker,
            dp_rank=dp_rank,
        )

        if server_args.speculative_draft_load_format is not None:
            server_args.load_format = server_args.speculative_draft_load_format
            logger.info(
                f"Using draft model load_format: '{server_args.speculative_draft_load_format}'"
            )

        # Draft workers are looked up via `SpeculativeAlgorithm` registry; new
        # algorithms should register their factory instead of patching this code.
        if self.spec_algorithm.name in {"EAGLE", "EAGLE3"}:
            draft_worker_kwargs["enable_overlap"] = self.enable_overlap
        self.draft_worker = self.spec_algorithm.create_draft_worker(
            **draft_worker_kwargs
        )

        # Dispatch the model worker
        if self.spec_algorithm.is_none():
            self.model_worker = self.tp_worker
        else:
            self.model_worker = self.draft_worker

        # Get token and memory info from the model worker
        (
            self.max_total_num_tokens,
            self.max_prefill_tokens,
            self.max_running_requests,
            self.max_queued_requests,
            self.max_req_len,
            self.max_req_input_len,
            self.random_seed,
            self.device,
            _,
            _,
            _,
        ) = self.tp_worker.get_worker_info()
        if get_global_server_args().pp_max_micro_batch_size is None:
            get_global_server_args().pp_max_micro_batch_size = max(
                self.max_running_requests // server_args.pp_size, 1
            )

        self.tp_group = self.tp_worker.get_tp_group()
        self.tp_cpu_group = self.tp_group.cpu_group
        self.attn_tp_group = self.tp_worker.get_attention_tp_group()
        self.attn_tp_cpu_group = self.tp_worker.get_attention_tp_cpu_group()
        self.pp_group = get_pp_group()
        self.world_group = get_world_group()

        # With DP attention enabled, the entry rank is attn_tp_rank==0;
        # otherwise the entry rank is TP group local rank 0.
        # For #11910, use the CPU communication group to broadcast VLM Python objects,
        # avoiding any coupling with CUDA streams/devices.
        if self.server_args.enable_dp_attention:
            self.cpu_group = self.attn_tp_cpu_group
            self.is_entry_rank = self.attn_tp_rank == 0
        else:
            self.cpu_group = self.tp_cpu_group
            self.is_entry_rank = self.tp_group.rank == 0

        self.pad_input_ids_func = self.tp_worker.get_pad_input_ids_func()
        set_random_seed(self.random_seed)

        # Hybrid memory pool
        self.is_hybrid = self.tp_worker.is_hybrid
        self.is_hybrid_gdn = self.tp_worker.model_runner.hybrid_gdn_config is not None

        if self.is_hybrid:
            self.sliding_window_size = self.tp_worker.sliding_window_size
            self.full_tokens_per_layer, self.swa_tokens_per_layer = (
                self.tp_worker.get_tokens_per_layer_info()
            )

        # Print debug info
        if tp_rank == 0:
            avail_mem = get_available_gpu_memory(
                self.device, self.gpu_id, empty_cache=False
            )
            logger.info(
                f"max_total_num_tokens={self.max_total_num_tokens}, "
                f"chunked_prefill_size={server_args.chunked_prefill_size}, "
                f"max_prefill_tokens={self.max_prefill_tokens}, "
                f"max_running_requests={self.max_running_requests}, "
                f"context_len={self.model_config.context_len}, "
                f"{'available_cpu_mem' if self.device == 'cpu' else 'available_gpu_mem'}={avail_mem:.2f} GB"
            )

        # Init metrics stats
        self.init_metrics(tp_rank, pp_rank, dp_rank)
        self.init_kv_events(server_args.kv_events_config)

        # Init memory pool and cache
        self.init_memory_pool_and_cache()

        # Init running status
        self.waiting_queue: List[Req] = []
        # The running decoding batch for continuous batching
        self.running_batch: ScheduleBatch = ScheduleBatch(reqs=[], batch_is_full=False)
        # The current forward batch
        self.cur_batch: Optional[ScheduleBatch] = None
        # The current split prefill batch
        self.split_prefill_batch: Optional[ScheduleBatch] = None
        # The last forward batch
        self.last_batch: Optional[ScheduleBatch] = None
        self.forward_ct = 0
        self.forward_ct_decode = 0
        self.num_generated_tokens = 0
        self.last_prefill_tokens = 0
        self.return_health_check_ct = 0
        self.num_retracted_reqs: int = 0
        self.num_paused_reqs: int = 0
        self.sessions: Dict[str, Session] = {}
        self.default_stream: CudaStream = torch.get_device_module(
            self.device
        ).current_stream()
        if self.device == "cpu":
            self.default_stream.synchronize = lambda: None  # No-op for CPU
        self.forward_sleep_time = None

        # Init chunked prefill
        self.chunked_prefill_size = server_args.chunked_prefill_size
        if self.chunked_prefill_size <= 0:  # -1 means disable
            self.chunked_prefill_size = None
        self.chunked_req = None
        self.is_mixed_chunk = (
            self.chunked_prefill_size is not None and server_args.enable_mixed_chunk
        )

        # Init the grammar backend for constrained generation
        self.grammar_queue: List[Req] = []
        if not server_args.skip_tokenizer_init:
            self.grammar_backend = create_grammar_backend(
                server_args,
                self.tokenizer,
                self.model_config.vocab_size,
                self.model_config.hf_eos_token_id,
            )
        else:
            self.grammar_backend = None

        # Init schedule policy and new token estimation
        self.policy = SchedulePolicy(
            self.schedule_policy,
            self.tree_cache,
            self.enable_hierarchical_cache,
            self.enable_priority_scheduling,
            self.schedule_low_priority_values_first,
        )
        # Enable preemption for priority scheduling.
        self.try_preemption = self.enable_priority_scheduling
        self.init_new_token_ratio = min(
            envs.SGLANG_INIT_NEW_TOKEN_RATIO.get()
            * server_args.schedule_conservativeness,
            1.0,
        )
        self.min_new_token_ratio = min(
            self.init_new_token_ratio * envs.SGLANG_MIN_NEW_TOKEN_RATIO_FACTOR.get(),
            1.0,
        )
        self.new_token_ratio_decay = (
            self.init_new_token_ratio - self.min_new_token_ratio
        ) / envs.SGLANG_NEW_TOKEN_RATIO_DECAY_STEPS.get()
        self.new_token_ratio = self.init_new_token_ratio

        # Init watchdog thread
        self.watchdog_timeout = server_args.watchdog_timeout
        t = threading.Thread(target=self.watchdog_thread, daemon=True)
        t.start()
        self.parent_process = psutil.Process().parent()

        # Init memory saver, profiler and metric stats
        self.memory_saver_adapter = TorchMemorySaverAdapter.create(
            enable=server_args.enable_memory_saver
        )
        self.offload_tags = set()
        self.init_profiler()
        self.recv_skipper = SchedulerRecvSkipper.maybe_create(server_args)
        self.input_blocker = (
            SchedulerInputBlocker(noop=self.attn_tp_rank != 0)
            if get_bool_env_var("SGLANG_ENABLE_COLOCATED_BATCH_GEN")
            else None
        )

<<<<<<< HEAD
=======
        # Init disaggregation
        self.init_disaggregation()

        # Init metrics stats
        self.init_metrics(tp_rank, pp_rank, dp_rank)

>>>>>>> 9a954982
        if self.enable_kv_cache_events:
            self.init_kv_events(server_args.kv_events_config)

        if envs.SGLANG_LOG_GC.get():
            configure_gc_logger()

        # Init prefill kv split size when deterministic inference is enabled with various attention backends
        self.init_deterministic_inference_config()

        # Init overlap
        self.init_overlap()

        # Init request dispatcher
        self._request_dispatcher = TypeBasedDispatcher(
            [
                (TokenizedGenerateReqInput, self.handle_generate_request),
                (TokenizedEmbeddingReqInput, self.handle_embedding_request),
                (BatchTokenizedGenerateReqInput, self.handle_batch_generate_request),
                (BatchTokenizedEmbeddingReqInput, self.handle_batch_embedding_request),
                (FlushCacheReqInput, self.flush_cache_wrapped),
                (ClearHiCacheReqInput, self.clear_hicache_storage_wrapped),
                (AbortReq, self.abort_request),
                (OpenSessionReqInput, self.open_session),
                (CloseSessionReqInput, self.close_session),
                (UpdateWeightFromDiskReqInput, self.update_weights_from_disk),
                (InitWeightsUpdateGroupReqInput, self.init_weights_update_group),
                (DestroyWeightsUpdateGroupReqInput, self.destroy_weights_update_group),
                (
                    InitWeightsSendGroupForRemoteInstanceReqInput,
                    self.init_weights_send_group_for_remote_instance,
                ),
                (
                    SendWeightsToRemoteInstanceReqInput,
                    self.send_weights_to_remote_instance,
                ),
                (
                    UpdateWeightsFromDistributedReqInput,
                    self.update_weights_from_distributed,
                ),
                (UpdateWeightsFromTensorReqInput, self.update_weights_from_tensor),
                (UpdateWeightsFromIPCReqInput, self.update_weights_from_ipc),
                (GetWeightsByNameReqInput, self.get_weights_by_name),
                (ReleaseMemoryOccupationReqInput, self.release_memory_occupation),
                (ResumeMemoryOccupationReqInput, self.resume_memory_occupation),
                (SlowDownReqInput, self.slow_down),
                (ProfileReq, self.profile),
                (FreezeGCReq, self.handle_freeze_gc),
                (GetInternalStateReq, self.get_internal_state),
                (SetInternalStateReq, self.set_internal_state),
                (RpcReqInput, self.handle_rpc_request),
                (ExpertDistributionReq, self.expert_distribution_handle),
                (LoadLoRAAdapterReqInput, self.load_lora_adapter),
                (UnloadLoRAAdapterReqInput, self.unload_lora_adapter),
                (GetLoadReqInput, self.get_load),
            ]
        )

    def init_sockets(self, server_args: ServerArgs, port_args: PortArgs):
        context = zmq.Context(2)
        self.idle_sleeper = None

        class SenderWrapper:
            def __init__(self, socket: zmq.Socket):
                self.socket = socket

            def send_output(
                self,
                output: Union[BaseReq, BaseBatchReq],
                recv_obj: Optional[Union[BaseReq, BaseBatchReq]] = None,
            ):
                if self.socket is None:
                    return

                if (
                    isinstance(recv_obj, BaseReq)
                    and recv_obj.http_worker_ipc is not None
                    and output.http_worker_ipc is None
                ):
                    # handle communicator reqs for multi-http worker case
                    output.http_worker_ipc = recv_obj.http_worker_ipc

                self.socket.send_pyobj(output)

        if self.pp_rank == 0 and self.attn_tp_rank == 0:
            self.recv_from_tokenizer = get_zmq_socket(
                context, zmq.PULL, port_args.scheduler_input_ipc_name, False
            )
            self.recv_from_rpc = get_zmq_socket(
                context, zmq.DEALER, port_args.rpc_ipc_name, False
            )

            send_to_tokenizer = get_zmq_socket(
                context, zmq.PUSH, port_args.tokenizer_ipc_name, False
            )
            if server_args.skip_tokenizer_init:
                # Directly send to the TokenizerManager
                send_to_detokenizer = get_zmq_socket(
                    context, zmq.PUSH, port_args.tokenizer_ipc_name, False
                )
            else:
                # Send to the DetokenizerManager
                send_to_detokenizer = get_zmq_socket(
                    context, zmq.PUSH, port_args.detokenizer_ipc_name, False
                )

            self.send_to_tokenizer = SenderWrapper(send_to_tokenizer)
            self.send_to_detokenizer = SenderWrapper(send_to_detokenizer)

            if self.server_args.sleep_on_idle:
                self.idle_sleeper = IdleSleeper(
                    [
                        self.recv_from_tokenizer,
                        self.recv_from_rpc,
                    ]
                )
        else:
            self.recv_from_tokenizer = None
            self.recv_from_rpc = None
            self.send_to_tokenizer = SenderWrapper(None)
            self.send_to_detokenizer = SenderWrapper(None)

        if self.current_scheduler_metrics_enabled():
            self.send_metrics_from_scheduler = get_zmq_socket(
                context, zmq.PUSH, port_args.metrics_ipc_name, False
            )

    def init_deterministic_inference_config(self):
        """Initialize deterministic inference configuration for different attention backends."""
        if not self.server_args.enable_deterministic_inference:
            self.truncation_align_size = None
            return

        backend_sizes = {
            "flashinfer": ("SGLANG_FLASHINFER_PREFILL_SPLIT_TILE_SIZE", 4096),
            "triton": ("SGLANG_TRITON_PREFILL_TRUNCATION_ALIGN_SIZE", 4096),
        }
        env_var, default_size = backend_sizes.get(
            self.server_args.attention_backend, (None, None)
        )
        self.truncation_align_size = (
            get_int_env_var(env_var, default_size) if env_var else None
        )

    def init_tokenizer(self):
        server_args = self.server_args
        self.is_generation = self.model_config.is_generation

        if server_args.skip_tokenizer_init:
            self.tokenizer = self.processor = None
        else:
            if self.model_config.is_multimodal:
                self.processor = get_processor(
                    server_args.tokenizer_path,
                    tokenizer_mode=server_args.tokenizer_mode,
                    trust_remote_code=server_args.trust_remote_code,
                    revision=server_args.revision,
                    use_fast=not server_args.disable_fast_image_processor,
                )
                self.tokenizer = get_tokenizer_from_processor(self.processor)
            else:
                self.tokenizer = get_tokenizer(
                    server_args.tokenizer_path,
                    tokenizer_mode=server_args.tokenizer_mode,
                    trust_remote_code=server_args.trust_remote_code,
                    revision=server_args.revision,
                )

        # Set reasoning_parser and think_end_id if --reasoning_parser is enabled
        if self.server_args.reasoning_parser and self.tokenizer:
            reasoning_parser = ReasoningParser(
                model_type=self.server_args.reasoning_parser, stream_reasoning=False
            )
            self.tokenizer.think_end_id = self.tokenizer.encode(
                reasoning_parser.detector.think_end_token, add_special_tokens=False
            )[0]

    def init_memory_pool_and_cache(self):
        server_args = self.server_args

        self.req_to_token_pool, self.token_to_kv_pool_allocator = (
            self.tp_worker.get_memory_pool()
        )

        if (
            server_args.chunked_prefill_size is not None
            and server_args.disable_radix_cache
        ):
            if self.is_hybrid:
                ChunkCacheClass = SWAChunkCache
            else:
                ChunkCacheClass = ChunkCache
            self.tree_cache = ChunkCacheClass(
                req_to_token_pool=self.req_to_token_pool,
                token_to_kv_pool_allocator=self.token_to_kv_pool_allocator,
                page_size=self.page_size,
            )
        else:
            if os.environ.get("SGLANG_EXPERIMENTAL_CPP_RADIX_TREE") == "1":
                # lazy import to avoid JIT overhead
                from sglang.srt.mem_cache.radix_cache_cpp import RadixCacheCpp

                self.tree_cache = RadixCacheCpp(
                    disable=False,
                    use_hicache=self.enable_hierarchical_cache,
                    req_to_token_pool=self.req_to_token_pool,
                    token_to_kv_pool=self.token_to_kv_pool_allocator,
                    tp_cache_group=self.tp_cpu_group,
                    page_size=self.page_size,
                    hicache_ratio=server_args.hicache_ratio,
                    hicache_size=server_args.hicache_size,
                    hicache_write_policy=server_args.hicache_write_policy,
                    enable_metrics=self.enable_metrics,
                    enable_kv_cache_events=self.enable_kv_cache_events,
                )
            elif self.enable_hierarchical_cache:
                self.tree_cache = HiRadixCache(
                    req_to_token_pool=self.req_to_token_pool,
                    token_to_kv_pool_allocator=self.token_to_kv_pool_allocator,
                    tp_cache_group=(
                        self.attn_tp_cpu_group
                        if self.server_args.enable_dp_attention
                        else self.tp_cpu_group
                    ),
                    page_size=self.page_size,
                    eviction_policy=server_args.radix_eviction_policy,
                    hicache_ratio=server_args.hicache_ratio,
                    hicache_size=server_args.hicache_size,
                    hicache_write_policy=server_args.hicache_write_policy,
                    hicache_io_backend=server_args.hicache_io_backend,
                    hicache_mem_layout=server_args.hicache_mem_layout,
                    enable_metrics=self.enable_metrics,
                    hicache_storage_backend=server_args.hicache_storage_backend,
                    hicache_storage_prefetch_policy=server_args.hicache_storage_prefetch_policy,
                    model_name=server_args.served_model_name,
                    storage_backend_extra_config=server_args.hicache_storage_backend_extra_config,
                    is_eagle=self.spec_algorithm.is_eagle(),
                )
                self.tp_worker.register_hicache_layer_transfer_counter(
                    self.tree_cache.cache_controller.layer_done_counter
                )
            elif self.is_hybrid:
                self.tree_cache = SWARadixCache(
                    req_to_token_pool=self.req_to_token_pool,
                    token_to_kv_pool_allocator=self.token_to_kv_pool_allocator,
                    sliding_window_size=self.sliding_window_size,
                    page_size=self.page_size,
                    disable=server_args.disable_radix_cache,
                    is_eagle=self.spec_algorithm.is_eagle(),
                    enable_metrics=self.enable_metrics,
                )
            elif self.is_hybrid_gdn:
                self.tree_cache = MambaRadixCache(
                    req_to_token_pool=self.req_to_token_pool,
                    token_to_kv_pool_allocator=self.token_to_kv_pool_allocator,
                    page_size=self.page_size,
                    disable=server_args.disable_radix_cache,
                    enable_metrics=self.enable_metrics,
                )
            elif server_args.enable_lmcache:
                from sglang.srt.mem_cache.storage.lmcache.lmc_radix_cache import (
                    LMCRadixCache,
                )

                self.tree_cache = LMCRadixCache(
                    req_to_token_pool=self.req_to_token_pool,
                    token_to_kv_pool_allocator=self.token_to_kv_pool_allocator,
                    page_size=self.page_size,
                    disable=server_args.disable_radix_cache,
                    enable_metrics=self.enable_metrics,
                    model_config=self.model_config,
                    tp_size=self.tp_size,
                    rank=self.tp_rank,
                    tp_group=self.tp_group,
                    eviction_policy=server_args.radix_eviction_policy,
                )
            else:
                self.tree_cache = RadixCache(
                    req_to_token_pool=self.req_to_token_pool,
                    token_to_kv_pool_allocator=self.token_to_kv_pool_allocator,
                    page_size=self.page_size,
                    disable=server_args.disable_radix_cache,
                    enable_metrics=self.enable_metrics,
                    enable_kv_cache_events=self.enable_kv_cache_events,
                    eviction_policy=server_args.radix_eviction_policy,
                    is_eagle=self.spec_algorithm.is_eagle(),
                )

        if (
            server_args.disaggregation_mode == "decode"
            and server_args.disaggregation_decode_enable_offload_kvcache
        ):
            self.decode_offload_manager = DecodeKVCacheOffloadManager(
                req_to_token_pool=self.req_to_token_pool,
                token_to_kv_pool_allocator=self.token_to_kv_pool_allocator,
                tp_group=(
                    self.attn_tp_cpu_group
                    if self.server_args.enable_dp_attention
                    else self.tp_cpu_group
                ),
                tree_cache=self.tree_cache,
                server_args=self.server_args,
            )
        else:
            self.decode_offload_manager = None

        self.decode_mem_cache_buf_multiplier = (
            1
            if self.spec_algorithm.is_none()
            else (
                server_args.speculative_num_draft_tokens
                + (
                    (server_args.speculative_eagle_topk or 1)
                    * (server_args.speculative_num_steps or 1)
                )
            )
        )

        embedding_cache_size = int(os.environ.get("SGLANG_VLM_CACHE_SIZE_MB", "100"))
        init_embedding_cache(embedding_cache_size * 1024 * 1024)

    def init_disaggregation(self):
        self.disaggregation_mode = DisaggregationMode(
            self.server_args.disaggregation_mode
        )
        self.transfer_backend = TransferBackend(
            self.server_args.disaggregation_transfer_backend
        )

        if (
            self.disaggregation_mode == DisaggregationMode.DECODE
        ):  # *2 for the headroom.
            buffer_size = (self.req_to_token_pool.size) * 2
            self.req_to_metadata_buffer_idx_allocator = ReqToMetadataIdxAllocator(
                buffer_size
            )
            self.disagg_metadata_buffers = MetadataBuffers(
                buffer_size,
                hidden_size=self.model_config.hf_text_config.hidden_size,
                hidden_states_dtype=self.model_config.dtype,
                custom_mem_pool=self.token_to_kv_pool_allocator.get_kvcache().maybe_get_custom_mem_pool(),
            )

            # The decode requests polling kv cache
            self.disagg_decode_transfer_queue = DecodeTransferQueue(
                gloo_group=self.attn_tp_cpu_group,
                req_to_metadata_buffer_idx_allocator=self.req_to_metadata_buffer_idx_allocator,
                tp_rank=self.tp_rank,
                metadata_buffers=self.disagg_metadata_buffers,
                scheduler=self,
                tree_cache=self.tree_cache,
            )

            # The decode requests pending for pre-allocation
            self.disagg_decode_prealloc_queue = DecodePreallocQueue(
                req_to_token_pool=self.req_to_token_pool,
                token_to_kv_pool_allocator=self.token_to_kv_pool_allocator,
                draft_token_to_kv_pool=(
                    None
                    if self.draft_worker is None or self.spec_algorithm.is_ngram()
                    else self.draft_worker.model_runner.token_to_kv_pool
                ),
                req_to_metadata_buffer_idx_allocator=self.req_to_metadata_buffer_idx_allocator,
                metadata_buffers=self.disagg_metadata_buffers,
                scheduler=self,
                transfer_queue=self.disagg_decode_transfer_queue,
                tree_cache=self.tree_cache,
                gloo_group=self.attn_tp_cpu_group,
                tp_rank=self.tp_rank,
                tp_size=self.tp_size,
                dp_size=self.server_args.dp_size,
                gpu_id=self.gpu_id,
                bootstrap_port=self.server_args.disaggregation_bootstrap_port,
                max_total_num_tokens=self.max_total_num_tokens,
                prefill_pp_size=self.server_args.disaggregation_prefill_pp,
                num_reserved_decode_tokens=self.server_args.num_reserved_decode_tokens,
                transfer_backend=self.transfer_backend,
            )

        elif self.disaggregation_mode == DisaggregationMode.PREFILL:
            # *2 for the headroom.
            buffer_size = self.max_running_requests * 2
            self.req_to_metadata_buffer_idx_allocator = ReqToMetadataIdxAllocator(
                buffer_size
            )
            self.disagg_metadata_buffers = MetadataBuffers(
                buffer_size,
                hidden_size=self.model_config.hf_text_config.hidden_size,
                hidden_states_dtype=self.model_config.dtype,
                custom_mem_pool=self.token_to_kv_pool_allocator.get_kvcache().maybe_get_custom_mem_pool(),
            )

            self.disagg_prefill_bootstrap_queue = PrefillBootstrapQueue(
                token_to_kv_pool=self.token_to_kv_pool_allocator.get_kvcache(),
                draft_token_to_kv_pool=(
                    None
                    if self.draft_worker is None or self.spec_algorithm.is_ngram()
                    else self.draft_worker.model_runner.token_to_kv_pool
                ),
                req_to_metadata_buffer_idx_allocator=self.req_to_metadata_buffer_idx_allocator,
                metadata_buffers=self.disagg_metadata_buffers,
                tp_rank=self.tp_rank,
                tp_size=self.tp_size,
                gpu_id=self.gpu_id,
                bootstrap_port=self.server_args.disaggregation_bootstrap_port,
                gloo_group=self.attn_tp_cpu_group,
                max_total_num_tokens=self.max_total_num_tokens,
                decode_tp_size=self.server_args.disaggregation_decode_tp,
                decode_dp_size=self.server_args.disaggregation_decode_dp,
                scheduler=self,
                pp_rank=self.pp_rank,
                pp_size=self.pp_size,
                transfer_backend=self.transfer_backend,
            )
            # The prefill requests that are in the middle of kv sending
            self.disagg_prefill_inflight_queue: List[Req] = []

    def init_overlap(self):
        if not self.enable_overlap:
            return

        self.forward_stream: CudaStream = torch.get_device_module(self.device).Stream()
        self.forward_stream_ctx: CudaStreamContext = torch.get_device_module(
            self.device
        ).stream(self.forward_stream)
        self.copy_stream: CudaStream = torch.get_device_module(self.device).Stream()
        self.copy_stream_ctx: CudaStreamContext = torch.get_device_module(
            self.device
        ).stream(self.copy_stream)

        self.future_map = FutureMap(
            self.max_running_requests, self.device, self.spec_algorithm
        )
        self.batch_record_buf = [None] * 2
        self.batch_record_ct = 0

    def record_batch_in_overlap(self, model_worker_batch: ModelWorkerBatch):
        # FIXME(lsyin): hacky way to keep a reference to avoid GPU tensors being freed by torch GC
        # NOTE: More Reliable: record all tensors into the forward stream
        # NOTE: - for all future tensors, we shall always read from future map
        #       - for all non-future tensors (produced only by schedule stream),
        #       we shall keep its reference not being release during all the forwarding pass
        self.batch_record_ct = (self.batch_record_ct + 1) % 2
        self.batch_record_buf[self.batch_record_ct] = model_worker_batch

    def init_moe_config(self):
        if hasattr(self.model_config.hf_config, "num_experts_per_tok"):
            initialize_moe_config(self.server_args)

    @DynamicGradMode()
    def event_loop_normal(self):
        """A normal scheduler loop."""
        while True:
            recv_reqs = self.recv_requests()
            self.process_input_requests(recv_reqs)

            batch = self.get_next_batch_to_run()
            self.cur_batch = batch

            if batch:
                result = self.run_batch(batch)
                self.process_batch_result(batch, result)
            else:
                # When the server is idle, do self-check and re-init some states
                self.self_check_during_idle()

            self.last_batch = batch

    @DynamicGradMode()
    def event_loop_overlap(self):
        """A scheduler loop that overlaps the CPU processing and GPU computation."""
        self.result_queue: Deque[Tuple[ScheduleBatch, GenerationBatchResult]] = deque()

        while True:
            recv_reqs = self.recv_requests()
            self.process_input_requests(recv_reqs)

            batch = self.get_next_batch_to_run()
            self.cur_batch = batch

            batch_result = None
            if batch:
                batch_result = self.run_batch(batch)
                self.result_queue.append((batch.copy(), batch_result))

            if self.last_batch:
                # Process the results of the last batch
                tmp_batch, tmp_result = self.result_queue.popleft()
                self.process_batch_result(tmp_batch, tmp_result)
            elif batch is None:
                # When the server is idle, do self-check and re-init some states
                self.self_check_during_idle()

            self.launch_batch_sample_if_needed(batch_result)
            self.last_batch = batch

            if envs.SGLANG_ENABLE_RUNTIME_MEM_LEAK_CHECK.get():
                self._check_runtime_mem_leak()

    def recv_requests(self) -> List[Req]:
        """Receive results at tp_rank = 0 and broadcast it to all other TP ranks."""

        if self.recv_skipper is not None:
            last_forward_mode = (
                self.last_batch.forward_mode if self.last_batch is not None else None
            )
            if not self.recv_skipper.handle(last_forward_mode):
                return []

        if self.pp_rank == 0:
            if self.attn_tp_rank == 0:
                recv_reqs = []

                while True:
                    try:
                        recv_req = self.recv_from_tokenizer.recv_pyobj(zmq.NOBLOCK)
                    except zmq.ZMQError:
                        break
                    recv_reqs.append(recv_req)

                while True:
                    try:
                        recv_rpc = self.recv_from_rpc.recv_pyobj(zmq.NOBLOCK)
                    except zmq.ZMQError:
                        break
                    recv_reqs.append(recv_rpc)
            else:
                recv_reqs = None
        else:
            if self.attn_tp_rank == 0:
                dp_offset = self.attn_dp_rank * self.attn_tp_size
                recv_reqs = point_to_point_pyobj(
                    [],
                    self.pp_rank * self.tp_size + dp_offset,
                    self.world_group.device_group,
                    (self.pp_rank - 1) * self.tp_size + dp_offset,
                    self.pp_rank * self.tp_size + dp_offset,
                )
            else:
                recv_reqs = None

        if self.input_blocker is not None:
            recv_reqs = self.input_blocker.handle(recv_reqs)

        if self.server_args.enable_dp_attention:
            if self.attn_tp_rank == 0:
                work_reqs = [
                    req
                    for req in recv_reqs
                    if isinstance(
                        req,
                        (
                            TokenizedGenerateReqInput,
                            TokenizedEmbeddingReqInput,
                            BatchTokenizedGenerateReqInput,
                            BatchTokenizedEmbeddingReqInput,
                        ),
                    )
                ]
                control_reqs = [
                    req
                    for req in recv_reqs
                    if not isinstance(
                        req,
                        (
                            TokenizedGenerateReqInput,
                            TokenizedEmbeddingReqInput,
                            BatchTokenizedGenerateReqInput,
                            BatchTokenizedEmbeddingReqInput,
                        ),
                    )
                ]
            else:
                work_reqs = None
                control_reqs = None

            if self.attn_tp_size != 1:
                work_reqs = broadcast_pyobj(
                    work_reqs,
                    self.attn_tp_group.rank,
                    self.attn_tp_cpu_group,
                    src=self.attn_tp_group.ranks[0],
                )
            if self.tp_size != 1:
                control_reqs = broadcast_pyobj(
                    control_reqs,
                    self.tp_group.rank,
                    self.tp_cpu_group,
                    src=self.tp_group.ranks[0],
                )
            recv_reqs = work_reqs + control_reqs
        elif self.tp_size != 1:
            recv_reqs = broadcast_pyobj(
                recv_reqs,
                self.tp_group.rank,
                self.tp_cpu_group,
                src=self.tp_group.ranks[0],
            )

        if self.enable_trace:
            for req in recv_reqs:
                if isinstance(
                    req, (TokenizedGenerateReqInput, TokenizedEmbeddingReqInput)
                ):
                    trace_set_proc_propagate_context(req.rid, req.trace_context)
                    trace_slice_start("", req.rid, anonymous=True)

        return recv_reqs

    def process_input_requests(self, recv_reqs: List):
        for recv_req in recv_reqs:
            # If it is a health check generation request and there are running requests, ignore it.
            if is_health_check_generate_req(recv_req) and (
                self.chunked_req is not None
                or not self.running_batch.is_empty()
                or len(self.offload_tags) > 0
            ):
                self.return_health_check_ct += 1
                continue

            output = self._request_dispatcher(recv_req)
            if output is not None:
                if isinstance(output, RpcReqOutput):
                    if self.recv_from_rpc is not None:
                        self.recv_from_rpc.send_pyobj(output)
                else:
                    self.send_to_tokenizer.send_output(output, recv_req)

    def init_req_max_new_tokens(self, req):
        req.sampling_params.max_new_tokens = min(
            (
                req.sampling_params.max_new_tokens
                if req.sampling_params.max_new_tokens is not None
                else 1 << 30
            ),
            self.max_req_len - len(req.origin_input_ids) - 1,
        )

    def _process_and_broadcast_mm_inputs(
        self,
        raw_mm_inputs: Optional[dict],
    ):
        """Materialize MultimodalInputs once on the entry rank and broadcast to others.

        Entry rank:
        - constructs MultimodalInputs.from_dict(raw_mm_inputs) once
        - broadcasts to other ranks in self.cpu_group (if world_size > 1)

        Non-entry ranks:
        - receive the object via broadcast (if world_size > 1)
        - otherwise (single-rank / no group) fall back to local from_dict

        Returns:
            MultimodalInputs | None
        """
        if raw_mm_inputs is None:
            return None

        group_world_size = 1
        try:
            if (
                torch.distributed.is_available()
                and torch.distributed.is_initialized()
                and self.cpu_group is not None
            ):
                group_world_size = torch.distributed.get_world_size(
                    group=self.cpu_group
                )
        except Exception as e:
            logger.warning(
                f"Failed to get world size in mm_inputs handling with {e}, fallback to 1."
            )

        # In case tp size > 1, all the Scheduler TP ranks runs the duplicated computing
        # process in CPU which occupies the main thread CPU cycle. This computing logic
        # merely needs to be run on TP0 and be broadcast to other TP ranks.
        # Since the Scheduler is single-threaded, any large CPU cost will impact
        # handling of other messages. For example, CPU hits 99.9% can significantly
        # increase the CUDA kernel launch time.
        if self.is_entry_rank:
            # Only the entry rank materializes once from dict.
            image_inputs = MultimodalInputs.from_dict(raw_mm_inputs)
            # Broadcast to other TP ranks (use src=0 within the group).
            if group_world_size > 1:
                obj_list = [image_inputs]
                torch.distributed.broadcast_object_list(
                    obj_list, src=0, group=self.cpu_group
                )
                image_inputs = obj_list[0]
        else:
            # Non-entry ranks: receive if group size > 1; otherwise materialize locally.
            if group_world_size > 1:
                obj_list = [None]
                torch.distributed.broadcast_object_list(
                    obj_list, src=0, group=self.cpu_group
                )
                image_inputs = obj_list[0]
            else:
                image_inputs = MultimodalInputs.from_dict(raw_mm_inputs)

        return image_inputs

    def handle_generate_request(
        self,
        recv_req: TokenizedGenerateReqInput,
    ):
        # Create a new request
        if (
            recv_req.session_params is None
            or recv_req.session_params.id is None
            or recv_req.session_params.id not in self.sessions
        ):
            if recv_req.input_embeds is not None:
                # Generate fake input_ids based on the length of input_embeds
                seq_length = len(recv_req.input_embeds)
                fake_input_ids = [1] * seq_length
                recv_req.input_ids = fake_input_ids

            if recv_req.bootstrap_port is None:
                # Use default bootstrap port
                recv_req.bootstrap_port = self.server_args.disaggregation_bootstrap_port

            req = Req(
                recv_req.rid,
                recv_req.input_text,
                recv_req.input_ids,
                recv_req.sampling_params,
                return_logprob=recv_req.return_logprob,
                top_logprobs_num=recv_req.top_logprobs_num,
                token_ids_logprob=recv_req.token_ids_logprob,
                stream=recv_req.stream,
                lora_id=recv_req.lora_id,
                input_embeds=recv_req.input_embeds,
                custom_logit_processor=recv_req.custom_logit_processor,
                return_hidden_states=recv_req.return_hidden_states,
                eos_token_ids=self.model_config.hf_eos_token_id,
                bootstrap_host=recv_req.bootstrap_host,
                bootstrap_port=recv_req.bootstrap_port,
                bootstrap_room=recv_req.bootstrap_room,
                disagg_mode=self.disaggregation_mode,
                data_parallel_rank=recv_req.data_parallel_rank,
                vocab_size=self.model_config.vocab_size,
                priority=recv_req.priority,
                metrics_collector=(
                    self.metrics_collector if self.enable_metrics else None
                ),
                http_worker_ipc=recv_req.http_worker_ipc,
            )
            req.tokenizer = self.tokenizer

            if self.disaggregation_mode != DisaggregationMode.NULL:
                # Invalid request for disaggregated mode
                if recv_req.bootstrap_room is None:
                    error_msg = (
                        f"Invalid request: Disaggregated request received without "
                        f"boostrap room id. {req.rid=}"
                    )
                    logger.error(error_msg)
                    prepare_abort(req, error_msg, status_code=HTTPStatus.BAD_REQUEST)
                    self.stream_output([req], req.return_logprob)
                    return

            if (
                recv_req.session_params is not None
                and recv_req.session_params.id is not None
            ):
                req.set_finish_with_abort(
                    f"Invalid request: session id {recv_req.session_params.id} does not exist"
                )
                self.init_req_max_new_tokens(req)
                self._add_request_to_queue(req)
                return
        else:
            # Create a new request from a previous session
            session = self.sessions[recv_req.session_params.id]
            req = session.create_req(recv_req, self.tokenizer)
            if isinstance(req.finished_reason, FINISH_ABORT):
                self.init_req_max_new_tokens(req)
                self._add_request_to_queue(req)
                return

        # Handle multimodal inputs
        if recv_req.mm_inputs is not None:
            image_inputs = self._process_and_broadcast_mm_inputs(recv_req.mm_inputs)

            # The following steps are already fast, execute locally on each rank.
            # Expand a single image token into multiple dummy tokens for receiving image embeddings
            req.origin_input_ids = self.pad_input_ids_func(
                req.origin_input_ids, image_inputs
            )
            req.extend_image_inputs(image_inputs)

            if len(req.origin_input_ids) >= self.max_req_input_len:
                req.set_finish_with_abort(
                    error_msg=(
                        "Multimodal prompt is too long after expanding multimodal tokens. "
                        f"After expanding {len(req.origin_input_ids_unpadded)=} => {len(req.origin_input_ids)} >= {self.max_req_input_len}."
                    )
                )
                self.init_req_max_new_tokens(req)
                self._add_request_to_queue(req)
                return

        # initialize before returning
        self.init_req_max_new_tokens(req)

        # Validate prompt length
        error_msg = validate_input_length(
            req,
            self.max_req_input_len,
            self.server_args.allow_auto_truncate,
        )
        if error_msg:
            req.set_finish_with_abort(error_msg)
            self._add_request_to_queue(req)
            return

        # Copy more attributes
        if recv_req.logprob_start_len == -1 or not recv_req.return_logprob:
            # By default, only return the logprobs for output tokens
            # For prefill-only requests with logprob_start_len == -1, set logprob_start_len beyond input sequence
            # to skip input logprob computation entirely
            if req.is_prefill_only:
                req.logprob_start_len = len(req.origin_input_ids)
            else:
                # TODO: For text generation, evaluate setting logprob_start_len to len(req.origin_input_ids) as well
                req.logprob_start_len = len(req.origin_input_ids) - 1
        else:
            req.logprob_start_len = recv_req.logprob_start_len

        if not req.is_prefill_only and req.logprob_start_len >= len(
            req.origin_input_ids
        ):
            error_msg = f"{req.logprob_start_len=} is higher than the number of input tokens {len(req.origin_input_ids)=}. Please use a smaller logprob_start_len."
            req.logprob_start_len = len(req.origin_input_ids) - 1
            req.set_finish_with_abort(error_msg)
            self._add_request_to_queue(req)
            return

        # Init grammar cache for this request
        add_to_grammar_queue = False
        if (
            req.sampling_params.json_schema is not None
            or req.sampling_params.regex is not None
            or req.sampling_params.ebnf is not None
            or req.sampling_params.structural_tag is not None
        ):
            if self.grammar_backend is None:
                error_msg = "Grammar-based generation (json_schema, regex, ebnf, structural_tag) is not supported when the server is launched with --grammar-backend none"
                req.set_finish_with_abort(error_msg)
            else:
                if req.sampling_params.json_schema is not None:
                    key = ("json", req.sampling_params.json_schema)
                elif req.sampling_params.regex is not None:
                    key = ("regex", req.sampling_params.regex)
                elif req.sampling_params.ebnf is not None:
                    key = ("ebnf", req.sampling_params.ebnf)
                elif req.sampling_params.structural_tag:
                    key = ("structural_tag", req.sampling_params.structural_tag)

                value, cache_hit = self.grammar_backend.get_cached_or_future_value(key)
                req.grammar = value

                if not cache_hit:
                    req.grammar_key = key
                    add_to_grammar_queue = True
                else:
                    if value is INVALID_GRAMMAR_OBJ:  # We hit a cached invalid grammar.
                        error_msg = f"Invalid grammar request with cache hit: {key=}"
                        req.set_finish_with_abort(error_msg)

        if add_to_grammar_queue:
            self.grammar_queue.append(req)
        else:
            self._add_request_to_queue(req)

    def handle_batch_generate_request(
        self,
        recv_req: BatchTokenizedGenerateReqInput,
    ):
        """Handle optimized batch generate request."""
        logger.debug(f"Processing batch generate request with {len(recv_req)} requests")

        # Process each request in the batch
        for tokenized_req in recv_req:
            self.handle_generate_request(tokenized_req)

    def _prefetch_kvcache(self, req: Req):
        if self.enable_hicache_storage:
            req.init_next_round_input(self.tree_cache)
            if req.last_node.backuped:
                # only to initiate the prefetch if the last node is backuped
                # otherwise, the allocated GPU memory must be locked for integrity
                last_hash = req.last_host_node.get_last_hash_value()
                matched_len = len(req.prefix_indices) + req.host_hit_length
                new_input_tokens = req.fill_ids[matched_len:]

                prefix_keys = (
                    req.last_node.get_prefix_hash_values(req.last_node.parent)
                    if self.tree_cache.hicache_storage_pass_prefix_keys
                    else None
                )
                self.tree_cache.prefetch_from_storage(
                    req.rid,
                    req.last_host_node,
                    new_input_tokens,
                    last_hash,
                    prefix_keys,
                )

    def _add_request_to_queue(self, req: Req, is_retracted: bool = False):
        if self.disaggregation_mode == DisaggregationMode.NULL:
            if not self._set_or_validate_priority(req):
                return
            if self._abort_on_queued_limit(req):
                return
            self._prefetch_kvcache(req)
            self.waiting_queue.append(req)
            req.time_stats.wait_queue_entry_time = time.perf_counter()
            trace_slice_end(RequestStage.REQUEST_PROCESS, req.rid, auto_next_anon=True)
        elif self.disaggregation_mode == DisaggregationMode.PREFILL:
            self._prefetch_kvcache(req)
            self.disagg_prefill_bootstrap_queue.add(
                req, self.model_config.num_key_value_heads
            )
            req.time_stats.prefill_bootstrap_queue_entry_time = time.perf_counter()
        elif self.disaggregation_mode == DisaggregationMode.DECODE:
            self.disagg_decode_prealloc_queue.add(req, is_retracted=is_retracted)
            if not is_retracted:
                req.time_stats.decode_prealloc_queue_entry_time = time.perf_counter()
        else:
            raise ValueError(f"Invalid {self.disaggregation_mode=}")

    def _set_or_validate_priority(self, req: Req) -> bool:
        """Set the default priority value, or abort the request based on the priority scheduling mode."""
        if self.enable_priority_scheduling and req.priority is None:
            if self.schedule_low_priority_values_first:
                req.priority = sys.maxsize
            else:
                req.priority = -sys.maxsize - 1
        elif (
            not self.enable_priority_scheduling
            and req.priority is not None
            and self.abort_on_priority_when_disabled
        ):
            abort_req = AbortReq(
                finished_reason={
                    "type": "abort",
                    "status_code": HTTPStatus.SERVICE_UNAVAILABLE,
                    "message": "Using priority is disabled for this server. Please send a new request without a priority.",
                },
                rid=req.rid,
            )
            self.send_to_tokenizer.send_output(abort_req, req)
            return False
        return True

    def _abort_on_queued_limit(self, recv_req: Req) -> bool:
        """Abort an incoming or existing request if the waiting queue is full. Returns True if the incoming request is aborted."""
        if (
            self.max_queued_requests is None
            or len(self.waiting_queue) + 1 <= self.max_queued_requests
        ):
            return False

        # Reject the incoming request by default.
        req_to_abort = recv_req
        message = "The request queue is full."
        if self.enable_priority_scheduling:
            # With priority scheduling, consider aboritng an existing request based on the priority.
            # direction = 1  => smaller number = higher priority; -1 => larger number = higher priority.
            # max(...) + (direction * priority, queue_time_start) picks the least-preferred request.
            # Tie: later queue_time_start (newer) is evicted first. Preempt only if strictly better.
            direction = 1 if self.schedule_low_priority_values_first else -1
            key_fn = lambda item: (
                direction * item[1].priority,
                item[1].time_stats.wait_queue_entry_time,
            )
            idx, candidate_req = max(enumerate(self.waiting_queue), key=key_fn)
            abort_existing_req = (
                direction * recv_req.priority < direction * candidate_req.priority
            )
            if abort_existing_req:
                self.waiting_queue.pop(idx)
                req_to_abort = candidate_req
                message = "The request is aborted by a higher priority request."

        self.send_to_tokenizer.send_output(
            AbortReq(
                finished_reason={
                    "type": "abort",
                    "status_code": HTTPStatus.SERVICE_UNAVAILABLE,
                    "message": message,
                },
                rid=req_to_abort.rid,
            ),
            req_to_abort,
        )
        return req_to_abort.rid == recv_req.rid

    def handle_embedding_request(
        self,
        recv_req: TokenizedEmbeddingReqInput,
    ):
        req = Req(
            recv_req.rid,
            recv_req.input_text,
            recv_req.input_ids,
            recv_req.sampling_params,
            token_type_ids=recv_req.token_type_ids,
            priority=recv_req.priority,
            dimensions=recv_req.dimensions,
            http_worker_ipc=recv_req.http_worker_ipc,
        )
        req.tokenizer = self.tokenizer

        # Handle multimodal inputs
        if recv_req.image_inputs is not None:
            image_inputs = self._process_and_broadcast_mm_inputs(recv_req.image_inputs)
            # Expand a single image token into multiple dummy tokens for receiving image embeddings
            req.origin_input_ids = self.pad_input_ids_func(
                req.origin_input_ids, image_inputs
            )
            req.extend_image_inputs(image_inputs)

            if len(req.origin_input_ids) >= self.max_req_input_len:
                req.set_finish_with_abort(
                    error_msg=(
                        "Multimodal prompt is too long after expanding multimodal tokens. "
                        f"After expanding {len(req.origin_input_ids_unpadded)=} => {len(req.origin_input_ids)} >= {self.max_req_input_len}."
                    )
                )
                self._add_request_to_queue(req)
                return

        # Validate prompts length
        error_msg = validate_input_length(
            req,
            self.max_req_input_len,
            self.server_args.allow_auto_truncate,
        )
        if error_msg:
            self._add_request_to_queue(req)
            return

        # Copy more attributes
        req.logprob_start_len = len(req.origin_input_ids) - 1
        self._add_request_to_queue(req)

    def handle_batch_embedding_request(
        self,
        recv_req: BatchTokenizedEmbeddingReqInput,
    ):
        """Handle optimized batch embedding request."""
        logger.debug(
            f"Processing batch embedding request with {len(recv_req)} requests"
        )

        # Process each request in the batch
        for tokenized_req in recv_req:
            self.handle_embedding_request(tokenized_req)

    def _get_token_info(self):
        available_size = self.token_to_kv_pool_allocator.available_size()
        evictable_size = self.tree_cache.evictable_size()
        num_used = self.max_total_num_tokens - (available_size + evictable_size)
        token_usage = num_used / self.max_total_num_tokens
        return num_used, token_usage, available_size, evictable_size

    def _get_mamba_token_info(self):
        is_radix_tree = isinstance(self.tree_cache, MambaRadixCache)
        full_available_size = self.token_to_kv_pool_allocator.available_size()
        full_evictable_size = (
            self.tree_cache.full_evictable_size() if is_radix_tree else 0
        )
        mamba_available_size = self.req_to_token_pool.mamba_pool.available_size()
        mamba_evictable_size = (
            self.tree_cache.mamba_evictable_size() if is_radix_tree else 0
        )
        full_num_used = self.token_to_kv_pool_allocator.size - (
            full_available_size + full_evictable_size
        )
        mamba_num_used = self.req_to_token_pool.mamba_pool.size - (
            mamba_available_size + mamba_evictable_size
        )
        full_token_usage = full_num_used / self.token_to_kv_pool_allocator.size
        mamba_usage = mamba_num_used / self.req_to_token_pool.mamba_pool.size
        return (
            full_num_used,
            mamba_num_used,
            full_token_usage,
            mamba_usage,
            full_available_size,
            full_evictable_size,
            mamba_available_size,
            mamba_evictable_size,
        )

    def _get_swa_token_info(self):
        full_available_size = self.token_to_kv_pool_allocator.full_available_size()
        full_evictable_size = self.tree_cache.full_evictable_size()
        swa_available_size = self.token_to_kv_pool_allocator.swa_available_size()
        swa_evictable_size = self.tree_cache.swa_evictable_size()
        full_num_used = self.full_tokens_per_layer - (
            full_available_size + full_evictable_size
        )
        swa_num_used = self.swa_tokens_per_layer - (
            swa_available_size + swa_evictable_size
        )
        full_token_usage = full_num_used / self.full_tokens_per_layer
        swa_token_usage = swa_num_used / self.swa_tokens_per_layer
        return (
            full_num_used,
            swa_num_used,
            full_token_usage,
            swa_token_usage,
            full_available_size,
            full_evictable_size,
            swa_available_size,
            swa_evictable_size,
        )

    def get_next_batch_to_run(self) -> Optional[ScheduleBatch]:
        # Merge the prefill batch into the running batch
        chunked_req_to_exclude = set()
        if self.chunked_req:
            # Move the chunked request out of the batch so that we can merge
            # only finished requests to running_batch.
            chunked_req_to_exclude.add(self.chunked_req)
            self.tree_cache.cache_unfinished_req(self.chunked_req, chunked=True)
            # chunked request keeps its rid but will get a new req_pool_idx
            if self.tp_worker.model_runner.mambaish_config is not None:
                self.req_to_token_pool.free(
                    self.chunked_req.req_pool_idx, free_mamba_cache=False
                )
            else:
                self.req_to_token_pool.free(self.chunked_req.req_pool_idx)
        if self.last_batch and self.last_batch.forward_mode.is_extend():
            if self.last_batch.chunked_req is not None:
                # In the context pipeline parallelism, after the last chunk, the current microbatch still track outdated chunked_req.
                # We need to discard it.
                chunked_req_to_exclude.add(self.last_batch.chunked_req)

            # Filter batch
            last_bs = self.last_batch.batch_size()
            self.last_batch.filter_batch(
                chunked_req_to_exclude=list(chunked_req_to_exclude)
            )
            if self.last_batch.batch_size() < last_bs:
                self.running_batch.batch_is_full = False

            # Merge the new batch into the running batch.
            # For prefill-only batch, we can avoid going through decoding step.
            if not self.last_batch.is_empty() and not self.last_batch.is_prefill_only:
                if self.running_batch.is_empty():
                    self.running_batch = self.last_batch
                else:
                    # Merge running_batch with prefill batch
                    self.running_batch.merge_batch(self.last_batch)

        new_batch = self.get_new_batch_prefill()

        need_dp_attn_preparation = require_mlp_sync(self.server_args)

        if need_dp_attn_preparation and not self.spec_algorithm.is_none():
            # In speculative decoding, prefill batches and decode batches cannot be processed in the same DP attention group.
            # We prepare idle batches in advance to skip preparing decode batches when there are prefill batches in the group.
            new_batch = self.prepare_mlp_sync_batch(new_batch)
            need_dp_attn_preparation = new_batch is None

        if new_batch is not None:
            # Run prefill first if possible
            ret = new_batch
        else:
            # Run decode
            if not self.running_batch.is_empty():
                self.running_batch = self.update_running_batch(self.running_batch)
                ret = self.running_batch if not self.running_batch.is_empty() else None
            else:
                ret = None

        # Handle DP attention
        if need_dp_attn_preparation:
            ret = self.prepare_mlp_sync_batch(ret)

        if ret:
            attrs = {"bid": hex(id(ret)), "batch_size": ret.batch_size()}
            trace_event_batch("schedule", ret.reqs, attrs=attrs)

        return ret

    def get_num_allocatable_reqs(self, running_bs):
        res = get_global_server_args().pp_max_micro_batch_size - running_bs
        if self.pp_size > 1:
            res = min(res, self.req_to_token_pool.available_size())
        return res

    def get_new_batch_prefill(self) -> Optional[ScheduleBatch]:
        # Check if the grammar is ready in the grammar queue
        if self.grammar_queue:
            self.move_ready_grammar_requests()

        if self.try_preemption:
            # Reset batch_is_full to try preemption with a prefill adder.
            self.running_batch.batch_is_full = False

        # Handle the cases where prefill is not allowed
        if (
            self.running_batch.batch_is_full or len(self.waiting_queue) == 0
        ) and self.chunked_req is None:
            return None

        running_bs = len(self.running_batch.reqs)
        # Ignore the check if self.chunked_req is not None.
        # In the non-PP case, when self.chunked_req is not None, num_allocatable_reqs should always be greater than 0,
        # as the space for the chunked request has just been released.
        # In PP case, a chunked req can start in one microbatch and end in another microbatch, so the max_running_requests per microbatch should not be strict.
        # Instead, we should always allow chunked request to be added, otherwise, there will be a memory leak.
        if (
            self.get_num_allocatable_reqs(running_bs) <= 0
            and not self.chunked_req
            and not self.try_preemption
        ):
            self.running_batch.batch_is_full = True
            return None

        if self.enable_hierarchical_cache:
            self.tree_cache.check_hicache_events()

        # Get priority queue
        self.policy.calc_priority(self.waiting_queue)

        if TEST_RETRACT and running_bs > TEST_RETRACT_NO_PREFILL_BS:
            # If we are testing retraction and the running batch size exceeds
            # TEST_RETRACT_NO_PREFILL_BS, we skip the prefill to keep the requests
            # in the waiting queue.
            return None

        # Prefill policy
        adder = PrefillAdder(
            self.page_size,
            self.tree_cache,
            self.token_to_kv_pool_allocator,
            self.running_batch,
            self.new_token_ratio,
            self.max_prefill_tokens,
            self.chunked_prefill_size,
            running_bs if self.is_mixed_chunk else 0,
            self.priority_scheduling_preemption_threshold,
        )

        if self.chunked_req is not None:
            self.chunked_req.init_next_round_input()
            self.chunked_req = adder.add_chunked_req(self.chunked_req)

        if self.enable_lora:
            lora_set = set([req.lora_id for req in self.running_batch.reqs])

        # Get requests from the waiting queue to a new prefill batch
        for req in self.waiting_queue:

            if self.enable_lora and not self.tp_worker.can_run_lora_batch(
                lora_set
                | set([req.lora_id for req in adder.can_run_list])
                | set([req.lora_id])
            ):
                self.running_batch.batch_is_full = True
                break

            running_bs = len(self.running_batch.reqs) - len(adder.preempt_list)
            if len(adder.can_run_list) >= self.get_num_allocatable_reqs(running_bs):
                self.running_batch.batch_is_full = True
            if self.disaggregation_mode == DisaggregationMode.PREFILL:
                # In prefill mode, prealloc queue and transfer queue can also take memory,
                # so we need to check if the available size for the actual available size.
                if len(adder.can_run_list) >= self.req_to_token_pool.available_size():
                    self.running_batch.batch_is_full = True

            if self.running_batch.batch_is_full:
                if not self.try_preemption:
                    break
                if not adder.preempt_to_schedule(req, self.server_args):
                    break

            if self.enable_hicache_storage:
                prefetch_done = self.tree_cache.check_prefetch_progress(req.rid)
                if not prefetch_done:
                    # skip staging requests that are ongoing prefetch
                    continue

            req.init_next_round_input(self.tree_cache)
            res = adder.add_one_req(
                req,
                has_chunked_req=(self.chunked_req is not None),
                truncation_align_size=self.truncation_align_size,
            )

            if res != AddReqResult.CONTINUE:
                if res == AddReqResult.NO_TOKEN:
                    if self.enable_hierarchical_cache:
                        # Set batch_is_full after making sure there are requests that can be served
                        self.running_batch.batch_is_full = len(
                            adder.can_run_list
                        ) > 0 or (not self.running_batch.is_empty())
                    else:
                        self.running_batch.batch_is_full = True
                break

        # Update waiting queue
        can_run_list: List[Req] = adder.can_run_list
        if len(can_run_list) == 0:
            return None

        if self.enable_metrics:
            # only record queue time when enable_metrics is True to avoid overhead
            for req in can_run_list:
                req.add_latency(RequestStage.PREFILL_WAITING)

        self.waiting_queue = [
            x for x in self.waiting_queue if x not in set(can_run_list)
        ]
        if adder.preempt_list:
            for req in adder.preempt_list:
                self._add_request_to_queue(req)

        if adder.new_chunked_req is not None:
            assert self.chunked_req is None
            self.chunked_req = adder.new_chunked_req

        if self.chunked_req:
            self.chunked_req.is_chunked += 1

        # Print stats
        if self.current_scheduler_metrics_enabled():
            self.log_prefill_stats(adder, can_run_list, running_bs, 0)

        for req in can_run_list:
            if req.time_stats.forward_entry_time == 0:
                # Avoid update chunked request many times
                req.time_stats.forward_entry_time = time.perf_counter()
                if self.enable_metrics:
                    self.metrics_collector.observe_queue_time(
                        req.time_stats.get_queueing_time(),
                    )

        # Create a new batch
        new_batch = ScheduleBatch.init_new(
            can_run_list,
            self.req_to_token_pool,
            self.token_to_kv_pool_allocator,
            self.tree_cache,
            self.model_config,
            self.enable_overlap,
            self.spec_algorithm,
            chunked_req=self.chunked_req,
        )
        if self.enable_hierarchical_cache:
            # todo (zhiqiang): disable cuda graph execution if hicache loading triggered
            new_batch.hicache_consumer_index = (
                self.tree_cache.ready_to_load_host_cache()
            )

        new_batch.prepare_for_extend()

        # Mixed-style chunked prefill
        if (
            self.is_mixed_chunk
            and not self.running_batch.is_empty()
            and not (new_batch.return_logprob or self.running_batch.return_logprob)
        ):
            # TODO (lianmin): support return_logprob + mixed chunked prefill
            self.running_batch.filter_batch()
            if not self.running_batch.is_empty():
                self.running_batch.prepare_for_decode()
                new_batch.mix_with_running(self.running_batch)
                new_batch.decoding_reqs = self.running_batch.reqs
            self.running_batch = ScheduleBatch(
                reqs=[], batch_is_full=self.running_batch.batch_is_full
            )
        else:
            new_batch.decoding_reqs = None

        return new_batch

    def update_running_batch(self, batch: ScheduleBatch) -> Optional[ScheduleBatch]:
        """Update the current running decoding batch."""
        initial_bs = batch.batch_size()

        batch.filter_batch()
        if batch.is_empty():
            batch.batch_is_full = False
            return batch

        # Check if decode out of memory
        if not batch.check_decode_mem(self.decode_mem_cache_buf_multiplier) or (
            TEST_RETRACT and self.forward_ct % TEST_RETRACT_INTERVAL == 0
        ):
            old_ratio = self.new_token_ratio
            retracted_reqs, new_token_ratio, reqs_to_abort = batch.retract_decode(
                self.server_args
            )
            self.num_retracted_reqs = len(retracted_reqs)
            self.new_token_ratio = new_token_ratio
            for req in reqs_to_abort:
                abort_reason: FINISH_ABORT = req.to_finish
                self.send_to_tokenizer.send_output(
                    AbortReq(abort_message=abort_reason.message, rid=req.rid), req
                )

            logger.info(
                "KV cache pool is full. Retract requests. "
                f"#retracted_reqs: {len(retracted_reqs)}, "
                f"#new_token_ratio: {old_ratio:.4f} -> {new_token_ratio:.4f}"
            )

            for req in retracted_reqs:
                self._add_request_to_queue(req, is_retracted=True)
        else:
            self.new_token_ratio = max(
                self.new_token_ratio - self.new_token_ratio_decay,
                self.min_new_token_ratio,
            )

        if batch.batch_size() < initial_bs:
            batch.batch_is_full = False

        # Update batch tensors
        batch.prepare_for_decode()
        return batch

    # placeholder for override
    def update_cache_from_scheduler(
        self, schedule_batch: ScheduleBatch, batch_result: GenerationBatchResult
    ):
        pass

    def run_batch(
        self, batch: ScheduleBatch
    ) -> Union[GenerationBatchResult, EmbeddingBatchResult]:
        """Run a batch."""
        self.forward_ct += 1

        # Whether to run the profiler
        self._profile_batch_predicate(batch)
        if self.forward_sleep_time is not None:
            logger.info(f"Scheduler.run_batch sleep {self.forward_sleep_time}s")
            time.sleep(self.forward_sleep_time)

        # Run forward
        if self.is_generation:
            batch_or_worker_batch = batch

            if self.enable_overlap or self.spec_algorithm.is_none():
                # FIXME(lsyin): remove this if and finally unify the abstraction
                batch_or_worker_batch = batch.get_model_worker_batch()

            if self.enable_overlap:
                # FIXME: remove this assert
                assert isinstance(batch_or_worker_batch, ModelWorkerBatch)
                model_worker_batch = batch_or_worker_batch
                self.record_batch_in_overlap(model_worker_batch)

                # Sampling info will be modified during forward
                model_worker_batch.sampling_info = (
                    model_worker_batch.sampling_info.copy_for_forward()
                )

                bs = len(model_worker_batch.seq_lens)
                future_indices = self.future_map.alloc_future_indices(bs)

                with self.forward_stream_ctx:
                    self.forward_stream.wait_stream(self.default_stream)
                    self.future_map.resolve_future(model_worker_batch)
                    batch_result = self.model_worker.forward_batch_generation(
                        model_worker_batch
                    )
                    # FIXME(lsyin): maybe move this to forward_batch_generation
                    batch_result.copy_done = torch.get_device_module(
                        self.device
                    ).Event()
                    if batch_result.delay_sample_func is None:
                        self.future_map.store_to_map(future_indices, batch_result)
                        batch_result.copy_to_cpu()
                    else:
                        batch_result.future_indices = future_indices

                # FIXME(lsyin): move this assignment elsewhere
                future_indices_or_next_token_ids = -future_indices.indices

                if batch.is_v2_eagle:
                    # FIXME(lsyin): tmp code for eagle v2
                    # We only keep future indices for next draft input

                    batch.spec_info = batch_result.next_draft_input
                    batch.spec_info.future_indices = future_indices

                    # batch.spec_info = EagleDraftInput(
                    #     future_indices=future_indices,
                    #     verify_done=batch_result.next_draft_input.verify_done,
                    #     # FIXME(lsyin): remove the allocate_lens in EagleDraftInput
                    #     allocate_lens=batch_result.next_draft_input.allocate_lens,
                    # )

                    # The future value, usually for next batch preparation
                    # Current implementation strictly synchronizes the seq_lens
                    batch.seq_lens = batch_result.next_draft_input.new_seq_lens
            elif self.enable_pdmux and batch.forward_mode.is_split_prefill():
                batch_result = self.tp_worker.forward_batch_split_prefill(batch)
                future_indices_or_next_token_ids = batch_result.next_token_ids
            else:
                batch_result = self.model_worker.forward_batch_generation(
                    batch_or_worker_batch
                )
                future_indices_or_next_token_ids = batch_result.next_token_ids
                self.update_cache_from_scheduler(batch, batch_result)

            # NOTE: future_indices_or_next_token_ids is used in ScheduleBatch,
            #       which can probably be replaced by future_indices later [TODO(lsyin)].
            #       we shall still keep the original outputs, e.g. next_token_ids
            #       in the GenerationBatchOutput for processing after copy_done.
            batch.output_ids = future_indices_or_next_token_ids

            # These 2 values are needed for processing the output, but the values can be
            # modified by overlap schedule. So we have to copy them here so that
            # we can use the correct values in output processing.
            if batch.return_logprob or self.spec_algorithm.is_eagle():
                extend_input_len_per_req = [req.extend_input_len for req in batch.reqs]
            else:
                extend_input_len_per_req = None

            if batch.return_logprob:
                extend_logprob_start_len_per_req = [
                    req.extend_logprob_start_len for req in batch.reqs
                ]
            else:
                extend_logprob_start_len_per_req = None

            batch_result.extend_input_len_per_req = extend_input_len_per_req
            batch_result.extend_logprob_start_len_per_req = (
                extend_logprob_start_len_per_req
            )
            return batch_result
        else:  # embedding or reward model
            model_worker_batch = batch.get_model_worker_batch()
            embeddings = self.tp_worker.forward_batch_embedding(model_worker_batch)
            ret = EmbeddingBatchResult(embeddings=embeddings)
        return ret

    def launch_batch_sample_if_needed(
        self, batch_result: GenerationBatchResult
    ) -> Union[GenerationBatchResult, EmbeddingBatchResult]:
        # TODO(lsyin): make the delayed sample a default behavior after
        # unifying the forward_batch_generation interface (related to spec V2).
        if batch_result is None or batch_result.delay_sample_func is None:
            return

        with self.forward_stream_ctx:
            self.forward_stream.wait_stream(self.default_stream)
            _batch_result = batch_result.delay_sample_func()
            assert _batch_result is batch_result
            self.future_map.store_to_map(batch_result.future_indices, batch_result)
            batch_result.copy_to_cpu()

    def process_batch_result(
        self,
        batch: ScheduleBatch,
        result: Union[GenerationBatchResult, EmbeddingBatchResult],
    ):
        if batch.forward_mode.is_decode():
            self.process_batch_result_decode(batch, result)
            trace_slice_batch(RequestStage.DECODE_LOOP, batch.reqs)

        elif batch.forward_mode.is_extend():
            self.process_batch_result_prefill(batch, result)

        elif batch.forward_mode.is_idle():
            if self.enable_overlap:
                if result.copy_done is not None:
                    result.copy_done.synchronize()

        self.maybe_send_health_check_signal()

    def maybe_send_health_check_signal(self):
        if self.return_health_check_ct:
            # Return some signal for the health check.
            # This is used to prevent the health check signal being blocked by long context prefill.
            # However, one minor issue is that this code path does not check the status of detokenizer manager.
            self.return_health_check_ct -= 1
            self.send_to_tokenizer.send_output(HealthCheckOutput())

    def prepare_mlp_sync_batch(self, local_batch: ScheduleBatch):
        return self.prepare_mlp_sync_batch_raw(
            local_batch,
            dp_size=self.server_args.dp_size,
            attn_tp_size=self.attn_tp_size,
            tp_group=self.tp_group,
            get_idle_batch=self.get_idle_batch,
            disable_cuda_graph=self.server_args.disable_cuda_graph,
            spec_algorithm=self.spec_algorithm,
            speculative_num_draft_tokens=self.server_args.speculative_num_draft_tokens,
            require_mlp_tp_gather=require_mlp_tp_gather(self.server_args),
            disable_overlap_schedule=self.server_args.disable_overlap_schedule,
            offload_tags=self.offload_tags,
        )

    @staticmethod
    def prepare_mlp_sync_batch_raw(
        local_batch: ScheduleBatch,
        dp_size,
        attn_tp_size: int,
        tp_group,
        get_idle_batch,
        disable_cuda_graph: bool,
        spec_algorithm,
        speculative_num_draft_tokens,
        require_mlp_tp_gather: bool,
        disable_overlap_schedule: bool,
        offload_tags: set[str],
    ):
        # Check if other DP workers have running batches
        if local_batch is None:
            num_tokens = 0
            num_tokens_for_logprob = 0
        elif local_batch.forward_mode.is_decode():
            num_tokens = local_batch.batch_size()
            num_tokens_for_logprob = num_tokens
        else:
            num_tokens = local_batch.extend_num_tokens
            if local_batch.return_logprob:
                num_tokens_for_logprob = sum(
                    # We should have at least 1 token for sample in every case.
                    max(extend_len - logprob_start_len, 1)
                    for logprob_start_len, extend_len in zip(
                        local_batch.extend_logprob_start_lens,
                        local_batch.extend_lens,
                    )
                )
            else:
                # When return_logprob = False, only need last token per request
                num_tokens_for_logprob = local_batch.batch_size()

        if local_batch is None or local_batch.forward_mode.is_decode_or_idle():
            can_cuda_graph = 1
        else:
            can_cuda_graph = 0

        is_extend_in_batch = (
            local_batch.forward_mode.is_extend() if local_batch else False
        )

        tbo_preparer = TboDPAttentionPreparer()
        if len(offload_tags) == 0 and disable_overlap_schedule:
            group = tp_group.device_group
            device = tp_group.device
        else:
            group = tp_group.cpu_group
            device = "cpu"

        local_info = torch.tensor(
            [
                num_tokens,
                can_cuda_graph,
                num_tokens_for_logprob,
                is_extend_in_batch,
                *tbo_preparer.prepare_all_gather(
                    local_batch,
                ),
            ],
            dtype=torch.int64,
            device=device,
        )
        global_info = torch.empty(
            (dp_size, attn_tp_size, 6),
            dtype=torch.int64,
            device=device,
        )
        torch.distributed.all_gather_into_tensor(
            global_info.flatten(),
            local_info,
            group=group,
        )
        global_num_tokens = global_info[:, 0, 0].tolist()
        can_cuda_graph = min(global_info[:, 0, 1].tolist())
        global_num_tokens_for_logprob = global_info[:, 0, 2].tolist()
        is_extend_in_batch = global_info[:, 0, 3].tolist()

        tbo_split_seq_index, global_forward_mode = tbo_preparer.compute_output(
            global_info[:, :, 4:6]
        )

        if local_batch is None and max(global_num_tokens) > 0:
            local_batch = get_idle_batch()

        if local_batch is not None:
            # TODO: handle the case when moe_dense_tp_size != 1
            if not require_mlp_tp_gather:
                local_batch.global_num_tokens = [num_tokens]
                local_batch.global_num_tokens_for_logprob = [num_tokens_for_logprob]
            else:
                local_batch.global_num_tokens = global_num_tokens
                local_batch.global_num_tokens_for_logprob = (
                    global_num_tokens_for_logprob
                )
            local_batch.is_extend_in_batch = any(is_extend_in_batch)
            local_batch.tbo_split_seq_index = tbo_split_seq_index
            local_batch.global_forward_mode = global_forward_mode

            # Check forward mode for cuda graph
            if not disable_cuda_graph:
                local_batch.can_run_dp_cuda_graph = can_cuda_graph

        return local_batch

    def get_idle_batch(self):
        idle_batch = ScheduleBatch.init_new(
            [],
            self.req_to_token_pool,
            self.token_to_kv_pool_allocator,
            self.tree_cache,
            self.model_config,
            self.enable_overlap,
            self.spec_algorithm,
        )
        idle_batch.prepare_for_idle()
        return idle_batch

    def move_ready_grammar_requests(self):
        """Move requests whose grammar objects are ready from grammar_queue to waiting_queue."""

        num_ready_reqs = 0
        num_timeout_reqs = 0
        for req in self.grammar_queue:
            try:
                if req.finished():  # It is aborted by AbortReq
                    num_ready_reqs += 1
                    continue

                req.grammar = req.grammar.result(timeout=0.03)
                self.grammar_backend.set_cache(req.grammar_key, req.grammar.copy())
                if req.grammar is INVALID_GRAMMAR_OBJ:
                    error_msg = f"Invalid grammar request: {req.grammar_key=}"
                    req.set_finish_with_abort(error_msg)

                num_ready_reqs += 1
            except futures._base.TimeoutError:
                req.grammar_wait_ct += 1
                # NOTE(lianmin): this timeout is the waiting time of the above line. It is
                # not the waiting time from it enters the grammar queue.
                if req.grammar_wait_ct > GRAMMAR_TIMEOUT / 0.03:
                    num_timeout_reqs = 1
                break

        if self.server_args.enable_dp_attention:
            tp_size = self.attn_tp_size
            tp_group = self.attn_tp_cpu_group
        else:
            tp_size = self.tp_size
            tp_group = self.tp_cpu_group

        if tp_size > 1:
            # Sync across TP ranks to make sure they have the same number of ready requests
            tensor = torch.tensor([num_ready_reqs, num_timeout_reqs], dtype=torch.int32)
            torch.distributed.all_reduce(
                tensor, op=torch.distributed.ReduceOp.MAX, group=tp_group
            )
            num_ready_reqs_max, num_timeout_reqs_max = tensor.tolist()

            for i in range(num_ready_reqs, num_ready_reqs_max):
                req = self.grammar_queue[i]
                if req.finished():  # It is aborted by AbortReq
                    continue
                req.grammar = req.grammar.result()
                self.grammar_backend.set_cache(req.grammar_key, req.grammar.copy())
                if req.grammar is INVALID_GRAMMAR_OBJ:
                    error_msg = f"Invalid grammar request: {req.grammar_key=}"
                    req.set_finish_with_abort(error_msg)
        else:
            num_ready_reqs_max = num_ready_reqs
            num_timeout_reqs_max = num_timeout_reqs

        for i in range(num_ready_reqs, num_ready_reqs + num_timeout_reqs_max):
            req = self.grammar_queue[i]
            req.grammar.cancel()
            self.grammar_backend.set_cache(req.grammar_key, INVALID_GRAMMAR_OBJ)
            error_msg = f"Grammar preprocessing timed out for {req.grammar_key=}"
            req.set_finish_with_abort(error_msg)

        num_ready_reqs = num_ready_reqs_max + num_timeout_reqs_max

        for req in self.grammar_queue[:num_ready_reqs]:
            self._add_request_to_queue(req)
        self.grammar_queue = self.grammar_queue[num_ready_reqs:]

    def flush_cache_wrapped(self, recv_req: FlushCacheReqInput):
        success = self.flush_cache()
        return FlushCacheReqOutput(success=success)

    def clear_hicache_storage_wrapped(self, recv_req: ClearHiCacheReqInput):
        if self.enable_hierarchical_cache:
            self.tree_cache.clear_storage_backend()
            logger.info("Hierarchical cache cleared successfully!")
            if_success = True
        else:
            logging.warning("Hierarchical cache is not enabled.")
            if_success = False
        return ClearHiCacheReqOutput(success=if_success)

    def _is_no_request(self):
        no_request = (
            len(self.waiting_queue) == 0
            and self.running_batch.is_empty()
            and (self.last_batch is None or self.last_batch.is_empty())
            and (self.cur_batch is None or self.cur_batch.is_empty())
            and (not self.enable_overlap or len(self.result_queue) == 0)
            and (self.pp_size == 1 or all(x.is_empty() for x in self.running_mbs))
        )
        if self.disaggregation_mode == DisaggregationMode.PREFILL:
            no_request &= (
                len(self.disagg_prefill_bootstrap_queue.queue) == 0
                and len(self.disagg_prefill_inflight_queue) == 0
            )
        if self.disaggregation_mode == DisaggregationMode.DECODE:
            no_request &= (
                len(self.disagg_decode_prealloc_queue.queue) == 0
                and len(self.disagg_decode_transfer_queue.queue) == 0
            )
        return no_request

    def flush_cache(self):
        """Flush the memory pool and cache."""
        if self._is_no_request():
            self.cur_batch = None
            self.last_batch = None
            self.tree_cache.reset()
            if self.grammar_backend:
                self.grammar_backend.reset()
            self.req_to_token_pool.clear()
            self.token_to_kv_pool_allocator.clear()

            if self.draft_worker:
                self.draft_worker.clear_cache_pool()

            self.num_generated_tokens = 0
            self.forward_ct_decode = 0
            self.spec_num_accepted_tokens = 0
            self.spec_num_forward_ct = 0
            self.spec_total_num_accepted_tokens = 0
            self.spec_total_num_forward_ct = 0
            torch.cuda.empty_cache()
            logger.info("Cache flushed successfully!")
            if_success = True
        else:
            logging.warning(
                f"Cache not flushed because there are pending requests. "
                f"#queue-req: {len(self.waiting_queue)}, "
                f"#running-req: {len(self.running_batch.reqs)}"
            )
            if_success = False
        return if_success

    def get_load(self, recv_req: GetLoadReqInput = None) -> GetLoadReqOutput:
        # TODO(lsyin): use dynamically maintained num_waiting_tokens

        if self.is_hybrid:
            num_tokens_full = (
                self.full_tokens_per_layer
                - self.token_to_kv_pool_allocator.full_available_size()
                - self.tree_cache.full_evictable_size()
            )
            num_tokens_swa = (
                self.swa_tokens_per_layer
                - self.token_to_kv_pool_allocator.swa_available_size()
                - self.tree_cache.swa_evictable_size()
            )
            num_tokens = max(num_tokens_full, num_tokens_swa)
        elif self.is_hybrid_gdn:
            num_tokens = (
                self.max_total_num_tokens
                - self.token_to_kv_pool_allocator.available_size()
                - self.tree_cache.full_evictable_size()
            )
        else:
            num_tokens = (
                self.max_total_num_tokens
                - self.token_to_kv_pool_allocator.available_size()
                - self.tree_cache.evictable_size()
            )

        # Tokens in waiting queue, bootstrap queue, prealloc queue
        num_tokens += sum(len(req.origin_input_ids) for req in self.waiting_queue)
        num_waiting_reqs = len(self.waiting_queue)
        if self.disaggregation_mode == DisaggregationMode.PREFILL:
            num_tokens += sum(
                len(req.origin_input_ids)
                for req in self.disagg_prefill_bootstrap_queue.queue
            )
            num_waiting_reqs += len(self.disagg_prefill_bootstrap_queue.queue)
        elif self.disaggregation_mode == DisaggregationMode.DECODE:
            num_tokens += sum(
                len(req.req.origin_input_ids)
                for req in self.disagg_decode_prealloc_queue.queue
            )
            num_waiting_reqs += len(self.disagg_decode_prealloc_queue.queue)

        return GetLoadReqOutput(
            dp_rank=self.dp_rank,
            num_reqs=len(self.running_batch.reqs) + num_waiting_reqs,
            num_waiting_reqs=num_waiting_reqs,
            num_tokens=num_tokens,
        )

    def get_internal_state(self, recv_req: GetInternalStateReq):
        ret = vars(get_global_server_args())
        ret["last_gen_throughput"] = self.last_gen_throughput
        ret["memory_usage"] = {
            "weight": round(self.tp_worker.model_runner.weight_load_mem_usage, 2),
            "kvcache": round(
                self.token_to_kv_pool_allocator.get_kvcache().mem_usage, 2
            ),
            "token_capacity": int(self.max_total_num_tokens),
        }

        ret["memory_usage"]["graph"] = round(
            self.tp_worker.model_runner.graph_mem_usage, 2
        )

        if not self.spec_algorithm.is_none() and self.spec_total_num_forward_ct > 0:
            ret["avg_spec_accept_length"] = (
                self.spec_total_num_accepted_tokens / self.spec_total_num_forward_ct
            )
        if RECORD_STEP_TIME:
            ret["step_time_dict"] = self.step_time_dict

        # This field is not serializable.
        ret.pop("model_config", None)

        return GetInternalStateReqOutput(internal_state=ret)

    def set_internal_state(self, recv_req: SetInternalStateReq):
        server_args_dict = recv_req.server_args
        args_allow_update = set(
            [
                "pp_max_micro_batch_size",
                "speculative_accept_threshold_single",
                "speculative_accept_threshold_acc",
            ]
        )
        if_success = True
        for k, v in server_args_dict.items():
            if k not in args_allow_update:
                logging.warning(f"Updating {k} is not supported.")
                if_success = False
                break
            elif k == "pp_max_micro_batch_size" and (
                v > self.max_running_requests // self.pp_size or v < 1
            ):
                logging.warning(
                    f"Updating {k} to {v} is rejected because it is out of the valid range [1, {self.max_running_requests // self.pp_size}]."
                )
                if_success = False
                break
        if if_success:
            if not self.spec_algorithm.is_none() and self.spec_total_num_forward_ct > 0:
                avg_spec_accept_length = (
                    self.spec_total_num_accepted_tokens / self.spec_total_num_forward_ct
                )
                logger.info(f"{avg_spec_accept_length=}")
            self.spec_total_num_accepted_tokens = self.spec_total_num_forward_ct = 0
            for k, v in server_args_dict.items():
                setattr(get_global_server_args(), k, v)
            logger.info(f"Global server args updated! {get_global_server_args()=}")
        return SetInternalStateReqOutput(
            updated=True,
            server_args=vars(get_global_server_args()),
        )

    def handle_rpc_request(self, recv_req: RpcReqInput):
        # Handle RPC requests
        logger.info(
            f"handle_rpc_request: {recv_req.method}, param: {recv_req.parameters}"
        )

        success = True
        exec = None
        try:
            func = getattr(self, recv_req.method)
            func(recv_req.parameters)
        except Exception as e:
            success = False
            exec = e
            logger.error(f"Failed to call rpc {recv_req.method}: {str(e)}")

        barrier()
        return RpcReqOutput(success, "" if not exec else str(exec))

    def abort_request(self, recv_req: AbortReq):
        # Delete requests in the waiting queue
        to_del = []
        for i, req in enumerate(self.waiting_queue):
            if recv_req.abort_all or req.rid.startswith(recv_req.rid):
                to_del.append(i)

        # Sort in reverse order to avoid index issues when deleting
        for i in reversed(to_del):
            # Abort method 1: directly pop from the queue
            # This only works for requests that have not started anything.
            # We still need to send something back to TokenizerManager to clean up the state.
            req = self.waiting_queue.pop(i)
            if self.enable_hicache_storage:
                # to release prefetch events associated with the request
                self.tree_cache.release_aborted_request(req.rid)
            self.send_to_tokenizer.send_output(AbortReq(rid=req.rid), req)
            # For disaggregation decode mode, the request in the waiting queue has KV cache allocated.
            if self.disaggregation_mode == DisaggregationMode.DECODE:
                self.tree_cache.cache_finished_req(req)

            logger.debug(f"Abort queued request. {req.rid=}")

        # Delete the requests in the grammar queue
        for req in self.grammar_queue:
            # Abort method 2: call `set_finish_with_abort`
            # The request will still run one prefill forward pass.
            # In this case, we change the input_ids to be only one token to make this prefill cheap.
            if recv_req.abort_all or req.rid.startswith(recv_req.rid):
                logger.debug(f"Abort grammar queue request. {req.rid=}")
                if req.grammar:
                    req.grammar.cancel()
                req.set_finish_with_abort("Aborted by AbortReq.")

        # Delete requests not in the waiting queue when PD disaggregation is enabled
        if self.disaggregation_mode == DisaggregationMode.PREFILL:
            # Abort requests that have not yet been bootstrapped
            for req in self.disagg_prefill_bootstrap_queue.queue:
                if recv_req.abort_all or req.rid.startswith(recv_req.rid):
                    logger.debug(f"Abort bootstrap queue request. {req.rid=}")
                    if hasattr(req.disagg_kv_sender, "abort"):
                        req.disagg_kv_sender.abort()

            # Abort in-flight requests
            for req in self.disagg_prefill_inflight_queue:
                if recv_req.abort_all or req.rid.startswith(recv_req.rid):
                    logger.debug(f"Abort inflight queue request. {req.rid=}")
                    if hasattr(req.disagg_kv_sender, "abort"):
                        req.disagg_kv_sender.abort()

        elif self.disaggregation_mode == DisaggregationMode.DECODE:
            # Abort requests that have not yet finished preallocation
            for decode_req in self.disagg_decode_prealloc_queue.queue:
                if recv_req.abort_all or decode_req.req.rid.startswith(recv_req.rid):
                    logger.debug(f"Abort prealloc queue request. {decode_req.req.rid=}")
                    if hasattr(decode_req.kv_receiver, "abort"):
                        decode_req.kv_receiver.abort()

            # Abort requests waiting for kvcache to release tree cache
            for decode_req in self.disagg_decode_transfer_queue.queue:
                if recv_req.abort_all or decode_req.req.rid.startswith(recv_req.rid):
                    logger.debug(f"Abort transfer queue request. {decode_req.req.rid=}")
                    if hasattr(decode_req.kv_receiver, "abort"):
                        decode_req.kv_receiver.abort()

        # Delete requests in the running batch
        if self.cur_batch is self.running_batch or self.cur_batch is None:
            reqs = self.running_batch.reqs
        else:
            reqs = self.running_batch.reqs + self.cur_batch.reqs

        for req in reqs:
            if not req.finished() and (
                recv_req.abort_all or req.rid.startswith(recv_req.rid)
            ):
                # Abort method 3: set `to_finish`
                # The request will still run one decode forward pass.
                # Then we reuse all existing code to clean up the KV cache allocation.
                logger.debug(f"Abort running request. {req.rid=}")
                req.to_finish = FINISH_ABORT()

    def _pause_engine(self) -> Tuple[List[Req], int]:
        raise NotImplementedError()

    def load_lora_adapter(
        self, recv_req: LoadLoRAAdapterReqInput
    ) -> LoadLoRAAdapterReqOutput:
        """In-place loading a new lora adapter from disk or huggingface."""

        result = self.tp_worker.load_lora_adapter(recv_req)
        return result

    def unload_lora_adapter(
        self, recv_req: UnloadLoRAAdapterReqInput
    ) -> UnloadLoRAAdapterReqOutput:
        """Unload the lora adapter."""

        result = self.tp_worker.unload_lora_adapter(recv_req)
        return result

    def init_weights_send_group_for_remote_instance(
        self, recv_req: InitWeightsSendGroupForRemoteInstanceReqInput
    ):
        """Init the seed and client instance communication group."""
        success, message = self.tp_worker.init_weights_send_group_for_remote_instance(
            recv_req
        )
        return InitWeightsSendGroupForRemoteInstanceReqOutput(success, message)

    def send_weights_to_remote_instance(
        self, recv_req: SendWeightsToRemoteInstanceReqInput
    ):
        """Send the seed instance weights to the destination instance."""
        success, message = self.tp_worker.send_weights_to_remote_instance(recv_req)
        return SendWeightsToRemoteInstanceReqOutput(success, message)

    def slow_down(self, recv_req: SlowDownReqInput):
        t = recv_req.forward_sleep_time
        if t is not None and t <= 0:
            t = None
        self.forward_sleep_time = t
        return SlowDownReqOutput()

    def expert_distribution_handle(self, recv_req: ExpertDistributionReq):
        action = recv_req.action
        if action == ExpertDistributionReqType.START_RECORD:
            get_global_expert_distribution_recorder().start_record()
        elif action == ExpertDistributionReqType.STOP_RECORD:
            get_global_expert_distribution_recorder().stop_record()
        elif action == ExpertDistributionReqType.DUMP_RECORD:
            get_global_expert_distribution_recorder().dump_record()
        else:
            raise ValueError(f"Unrecognized ExpertDistributionReq value: {recv_req=}")
        return ExpertDistributionReqOutput()

    def open_session(self, recv_req: OpenSessionReqInput):
        # handle error
        session_id = recv_req.session_id
        if session_id in self.sessions:
            logger.warning(f"session id {session_id} already exist, cannot open.")
            return OpenSessionReqOutput(session_id, False)
        elif session_id is None:
            logger.warning("session id is None, cannot open.")
            return OpenSessionReqOutput(session_id, False)
        else:
            self.sessions[session_id] = Session(
                recv_req.capacity_of_str_len, session_id
            )
            return OpenSessionReqOutput(session_id, True)

    def close_session(self, recv_req: CloseSessionReqInput):
        # handle error
        session_id = recv_req.session_id
        if session_id not in self.sessions:
            logger.warning(f"session id {session_id} does not exist, cannot delete.")
        else:
            del self.sessions[session_id]

    def get_print_prefix(self):
        prefix = ""
        if self.attn_dp_rank is not None:
            prefix += f" DP{self.attn_dp_rank}"
        if self.server_args.tp_size > 1:
            prefix += f" TP{self.tp_rank}"
        if self.pp_size > 1:
            prefix += f" PP{self.pp_rank}"
        return prefix

    def current_scheduler_metrics_enabled(self):
        return self.attn_tp_rank == 0 or self.enable_metrics_for_all_schedulers

    def maybe_sleep_on_idle(self):
        if self.idle_sleeper is not None:
            self.idle_sleeper.maybe_sleep()

    def handle_freeze_gc(self, recv_req: FreezeGCReq):
        """Handle freeze_gc request: freeze scheduler's GC and forward to detokenizer."""
        freeze_gc("Scheduler")
        self.send_to_detokenizer.send_output(recv_req, recv_req)
        return None


class IdleSleeper:
    """
    In setups which have long inactivity periods it is desirable to reduce
    system power consumption when sglang does nothing. This would lead not only
    to power savings, but also to more CPU thermal headroom when a request
    eventually comes. This is important in cases when multiple GPUs are connected
    as each GPU would otherwise pin one thread at 100% CPU usage.

    The simplest solution is to use zmq.Poller on all sockets that may receive
    data that needs handling immediately.
    """

    def __init__(self, sockets):
        self.poller = zmq.Poller()
        self.last_empty_time = time.time()
        for s in sockets:
            self.poller.register(s, zmq.POLLIN)

        self.empty_cache_interval = envs.SGLANG_EMPTY_CACHE_INTERVAL.get()

    def maybe_sleep(self):
        self.poller.poll(1000)
        if (
            self.empty_cache_interval > 0
            and time.time() - self.last_empty_time > self.empty_cache_interval
        ):
            self.last_empty_time = time.time()
            torch.cuda.empty_cache()


def is_health_check_generate_req(recv_req):
    rid = getattr(recv_req, "rid", None)
    return rid is not None and rid.startswith("HEALTH_CHECK")


def is_work_request(recv_req):
    return isinstance(
        recv_req,
        (
            TokenizedGenerateReqInput,
            TokenizedEmbeddingReqInput,
            BatchTokenizedGenerateReqInput,
            BatchTokenizedEmbeddingReqInput,
        ),
    )


def run_scheduler_process(
    server_args: ServerArgs,
    port_args: PortArgs,
    gpu_id: int,
    tp_rank: int,
    moe_ep_rank: int,
    pp_rank: int,
    dp_rank: Optional[int],
    pipe_writer,
):
    # Generate the logger prefix
    prefix = ""
    if dp_rank is None and "SGLANG_DP_RANK" in os.environ:
        # [For Router] if env var "SGLANG_DP_RANK" exist, set dp_rank to the value of the env var
        dp_rank = int(os.environ["SGLANG_DP_RANK"])
    if dp_rank is not None:
        prefix += f" DP{dp_rank}"
    if server_args.tp_size > 1:
        prefix += f" TP{tp_rank}"
    if server_args.ep_size > 1:
        prefix += f" EP{moe_ep_rank}"
    if server_args.pp_size > 1:
        prefix += f" PP{pp_rank}"

    # Config the process
    setproctitle.setproctitle(f"sglang::scheduler{prefix.replace(' ', '_')}")
    faulthandler.enable()
    kill_itself_when_parent_died()
    parent_process = psutil.Process().parent()

    # Configure the logger
    configure_logger(server_args, prefix=prefix)
    suppress_other_loggers()

    # Set cpu affinity to this gpu process
    if get_bool_env_var("SGLANG_SET_CPU_AFFINITY"):
        set_gpu_proc_affinity(
            server_args.pp_size, server_args.tp_size, server_args.nnodes, gpu_id
        )
    if (numa_node := server_args.numa_node) is not None:
        numa_bind_to_node(numa_node[gpu_id])

    # Set up tracing
    if server_args.enable_trace:
        process_tracing_init(server_args.otlp_traces_endpoint, "sglang")
        thread_label = "Scheduler"
        if server_args.disaggregation_mode == "prefill":
            thread_label = "Prefill Scheduler"
        elif server_args.disaggregation_mode == "decode":
            thread_label = "Decode Scheduler"
        trace_set_thread_info(thread_label, tp_rank, dp_rank)

    # Create a scheduler and run the event loop
    try:
        scheduler = Scheduler(
            server_args,
            port_args,
            gpu_id,
            tp_rank,
            moe_ep_rank,
            pp_rank,
            dp_rank,
        )
        pipe_writer.send(
            {
                "status": "ready",
                "max_total_num_tokens": scheduler.max_total_num_tokens,
                "max_req_input_len": scheduler.max_req_input_len,
            }
        )

        disaggregation_mode: DisaggregationMode = scheduler.disaggregation_mode
        if disaggregation_mode == DisaggregationMode.NULL:
            if scheduler.enable_pdmux:
                scheduler.event_loop_pdmux()
            elif server_args.pp_size > 1:
                scheduler.event_loop_pp()
            elif scheduler.enable_overlap:
                scheduler.event_loop_overlap()
            else:
                scheduler.event_loop_normal()
        elif disaggregation_mode == DisaggregationMode.PREFILL:
            if scheduler.enable_overlap:
                scheduler.event_loop_overlap_disagg_prefill()
            else:
                if server_args.pp_size > 1:
                    scheduler.event_loop_pp_disagg_prefill()
                else:
                    scheduler.event_loop_normal_disagg_prefill()

        elif disaggregation_mode == DisaggregationMode.DECODE:
            if scheduler.enable_overlap:
                scheduler.event_loop_overlap_disagg_decode()
            else:
                scheduler.event_loop_normal_disagg_decode()

    except Exception:
        traceback = get_exception_traceback()
        logger.error(f"Scheduler hit an exception: {traceback}")
        parent_process.send_signal(signal.SIGQUIT)<|MERGE_RESOLUTION|>--- conflicted
+++ resolved
@@ -508,15 +508,9 @@
             else None
         )
 
-<<<<<<< HEAD
-=======
         # Init disaggregation
         self.init_disaggregation()
 
-        # Init metrics stats
-        self.init_metrics(tp_rank, pp_rank, dp_rank)
-
->>>>>>> 9a954982
         if self.enable_kv_cache_events:
             self.init_kv_events(server_args.kv_events_config)
 
