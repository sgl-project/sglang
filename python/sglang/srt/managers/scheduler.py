--- conflicted
+++ resolved
@@ -523,16 +523,6 @@
             ]
         )
 
-<<<<<<< HEAD
-        # Init disaggregation
-        self.disaggregation_mode = DisaggregationMode(
-            self.server_args.disaggregation_mode
-        )
-        self.init_disaggregation()
-
-        if get_bool_env_var("SGLANG_GC_LOG"):
-            configure_gc_logger()
-
         self.balance_meta = dp_balance_meta
         if (
             server_args.enable_dp_attention
@@ -542,15 +532,6 @@
 
         self.recv_dp_balance_id_this_term = []
 
-    def current_scheduler_metrics_enabled(self):
-        return self.attn_tp_rank == 0 or self.enable_metrics_for_all_schedulers
-
-    def maybe_sleep_on_idle(self):
-        if self.idle_sleeper is not None:
-            self.idle_sleeper.maybe_sleep()
-
-=======
->>>>>>> 39decec1
     def init_tokenizer(self):
         server_args = self.server_args
 
@@ -1875,13 +1856,7 @@
                 meta.set_shared_onfly_info(onfly_list)
                 meta.set_shared_local_tokens(local_tokens)
 
-        # prepare worker holding tokens this scheduler term
-        if local_batch is None:
-            holding_tokens = sum(req.seqlen for req in self.waiting_queue)
-        else:
-            holding_tokens = sum(req.seqlen for req in local_batch.reqs) + sum(
-                req.seqlen for req in self.waiting_queue
-            )
+        holding_tokens = self.get_load()
 
         new_recv_dp_balance_id_list, holding_token_list = gather_dp_balance_info(
             holding_tokens
@@ -2527,17 +2502,14 @@
     # Create a scheduler and run the event loop
     try:
         scheduler = Scheduler(
-<<<<<<< HEAD
             server_args,
             port_args,
             gpu_id,
             tp_rank,
+            moe_ep_rank,
             pp_rank,
             dp_rank,
             dp_balance_meta=balance_meta,
-=======
-            server_args, port_args, gpu_id, tp_rank, moe_ep_rank, pp_rank, dp_rank
->>>>>>> 39decec1
         )
         pipe_writer.send(
             {
