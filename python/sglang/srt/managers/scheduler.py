# Copyright 2023-2024 SGLang Team
# Licensed under the Apache License, Version 2.0 (the "License");
# you may not use this file except in compliance with the License.
# You may obtain a copy of the License at
#
#     http://www.apache.org/licenses/LICENSE-2.0
#
# Unless required by applicable law or agreed to in writing, software
# distributed under the License is distributed on an "AS IS" BASIS,
# WITHOUT WARRANTIES OR CONDITIONS OF ANY KIND, either express or implied.
# See the License for the specific language governing permissions and
# limitations under the License.
# ==============================================================================
"""A scheduler that manages a tensor parallel GPU worker."""

import faulthandler
import logging
import os
import signal
import sys
import threading
import time
from collections import deque
from concurrent import futures
from dataclasses import dataclass
from http import HTTPStatus
from types import SimpleNamespace
from typing import Deque, Dict, List, Optional, Tuple, Union

import psutil
import setproctitle
import torch
import zmq
<<<<<<< HEAD
from sgl_kernel import spatial
=======
from torch.cuda import Stream as CudaStream
from torch.cuda import StreamContext as CudaStreamContext
>>>>>>> 0c0779d6
from torch.distributed import barrier

from sglang.srt.configs.model_config import ModelConfig
from sglang.srt.constrained.base_grammar_backend import (
    INVALID_GRAMMAR_OBJ,
    create_grammar_backend,
)
from sglang.srt.disaggregation.decode import (
    DecodePreallocQueue,
    DecodeTransferQueue,
    SchedulerDisaggregationDecodeMixin,
)
from sglang.srt.disaggregation.decode_kvcache_offload_manager import (
    DecodeKVCacheOffloadManager,
)
from sglang.srt.disaggregation.prefill import (
    PrefillBootstrapQueue,
    SchedulerDisaggregationPrefillMixin,
)
from sglang.srt.disaggregation.utils import (
    DisaggregationMode,
    MetadataBuffers,
    ReqToMetadataIdxAllocator,
    TransferBackend,
    prepare_abort,
)
from sglang.srt.distributed import get_pp_group, get_world_group
from sglang.srt.environ import envs
from sglang.srt.eplb.expert_distribution import get_global_expert_distribution_recorder
from sglang.srt.layers.dp_attention import compute_dp_attention_world_info
from sglang.srt.layers.logits_processor import LogitsProcessorOutput
from sglang.srt.layers.moe import initialize_moe_config
from sglang.srt.managers.io_struct import (
    AbortReq,
    BatchTokenizedEmbeddingReqInput,
    BatchTokenizedGenerateReqInput,
    ClearHiCacheReqInput,
    ClearHiCacheReqOutput,
    CloseSessionReqInput,
    DestroyWeightsUpdateGroupReqInput,
    ExpertDistributionReq,
    ExpertDistributionReqOutput,
    ExpertDistributionReqType,
    FlushCacheReqInput,
    FlushCacheReqOutput,
    FreezeGCReq,
    GetInternalStateReq,
    GetInternalStateReqOutput,
    GetLoadReqInput,
    GetLoadReqOutput,
    GetWeightsByNameReqInput,
    HealthCheckOutput,
    InitWeightsSendGroupForRemoteInstanceReqInput,
    InitWeightsSendGroupForRemoteInstanceReqOutput,
    InitWeightsUpdateGroupReqInput,
    LoadLoRAAdapterReqInput,
    LoadLoRAAdapterReqOutput,
    MultiTokenizerRegisterReq,
    MultiTokenizerWrapper,
    OpenSessionReqInput,
    OpenSessionReqOutput,
    ProfileReq,
    ReleaseMemoryOccupationReqInput,
    ResumeMemoryOccupationReqInput,
    RpcReqInput,
    RpcReqOutput,
    SendWeightsToRemoteInstanceReqInput,
    SendWeightsToRemoteInstanceReqOutput,
    SetInternalStateReq,
    SetInternalStateReqOutput,
    SlowDownReqInput,
    SlowDownReqOutput,
    TokenizedEmbeddingReqInput,
    TokenizedGenerateReqInput,
    UnloadLoRAAdapterReqInput,
    UnloadLoRAAdapterReqOutput,
    UpdateWeightFromDiskReqInput,
    UpdateWeightsFromDistributedReqInput,
    UpdateWeightsFromTensorReqInput,
)
from sglang.srt.managers.mm_utils import init_embedding_cache
from sglang.srt.managers.overlap_utils import FutureIndices, FutureMap
from sglang.srt.managers.schedule_batch import (
    FINISH_ABORT,
    ModelWorkerBatch,
    MultimodalInputs,
    Req,
    RequestStage,
    ScheduleBatch,
    global_server_args_dict,
)
from sglang.srt.managers.schedule_policy import (
    AddReqResult,
    PrefillAdder,
    SchedulePolicy,
)
from sglang.srt.managers.scheduler_input_blocker import SchedulerInputBlocker
from sglang.srt.managers.scheduler_metrics_mixin import (
    RECORD_STEP_TIME,
    SchedulerMetricsMixin,
)
from sglang.srt.managers.scheduler_output_processor_mixin import (
    SchedulerOutputProcessorMixin,
)
from sglang.srt.managers.scheduler_profiler_mixin import SchedulerProfilerMixin
from sglang.srt.managers.scheduler_recv_skipper import SchedulerRecvSkipper
from sglang.srt.managers.scheduler_update_weights_mixin import (
    SchedulerUpdateWeightsMixin,
)
from sglang.srt.managers.session_controller import Session
from sglang.srt.managers.utils import validate_input_length
from sglang.srt.mem_cache.chunk_cache import ChunkCache, SWAChunkCache
from sglang.srt.mem_cache.hiradix_cache import HiRadixCache
from sglang.srt.mem_cache.mamba_radix_cache import MambaRadixCache
from sglang.srt.mem_cache.radix_cache import RadixCache
from sglang.srt.mem_cache.swa_radix_cache import SWARadixCache
<<<<<<< HEAD
from sglang.srt.model_executor.forward_batch_info import ForwardMode, PPProxyTensors
from sglang.srt.multiplex.multiplexing import SchedulerMultiplexMixin
from sglang.srt.multiplex.pdmux_context import (
    get_sm_counts,
    get_stream_groups,
    initialize_stream_groups,
    load_pdmux_config,
)
=======
from sglang.srt.model_executor.forward_batch_info import ForwardBatch, PPProxyTensors
>>>>>>> 0c0779d6
from sglang.srt.parser.reasoning_parser import ReasoningParser
from sglang.srt.server_args import PortArgs, ServerArgs
from sglang.srt.speculative.eagle_info import EagleDraftInput
from sglang.srt.speculative.spec_info import SpeculativeAlgorithm
from sglang.srt.tracing.trace import (
    process_tracing_init,
    trace_set_proc_propagate_context,
    trace_set_thread_info,
    trace_slice_batch,
    trace_slice_end,
    trace_slice_start,
)
from sglang.srt.two_batch_overlap import TboDPAttentionPreparer
from sglang.srt.utils import (
    DynamicGradMode,
    broadcast_pyobj,
    configure_gc_logger,
    configure_logger,
    disable_request_logging,
    freeze_gc,
    get_available_gpu_memory,
    get_bool_env_var,
    get_int_env_var,
    get_zmq_socket,
    kill_itself_when_parent_died,
    numa_bind_to_node,
    point_to_point_pyobj,
    pyspy_dump_schedulers,
    require_mlp_sync,
    require_mlp_tp_gather,
    set_gpu_proc_affinity,
    set_random_seed,
    suppress_other_loggers,
)
from sglang.srt.utils.hf_transformers_utils import (
    get_processor,
    get_tokenizer,
    get_tokenizer_from_processor,
)
from sglang.srt.utils.torch_memory_saver_adapter import TorchMemorySaverAdapter
from sglang.utils import TypeBasedDispatcher, get_exception_traceback

logger = logging.getLogger(__name__)

# Test retract decode for debugging purposes
TEST_RETRACT = get_bool_env_var("SGLANG_TEST_RETRACT")
GRAMMAR_TIMEOUT = float(os.environ.get("SGLANG_GRAMMAR_TIMEOUT", 300))


@dataclass
class GenerationBatchResult:
    logits_output: Optional[LogitsProcessorOutput] = None
    pp_hidden_states_proxy_tensors: Optional[PPProxyTensors] = None
    next_token_ids: Optional[torch.Tensor] = None
    num_accepted_tokens: Optional[int] = None
    can_run_cuda_graph: bool = False

    # For output processing
    extend_input_len_per_req: Optional[List[int]] = None
    extend_logprob_start_len_per_req: Optional[List[int]] = None

    # For overlap scheduling
    copy_done: Optional[torch.cuda.Event] = None
    delay_sample_launch: bool = False
    forward_batch: Optional[ForwardBatch] = None
    future_indices: Optional[FutureIndices] = None

    # FIXME(lsyin): maybe move to <BetterPlace> ?
    # sync path: forward stream -> output processor
    accept_lens: Optional[torch.Tensor] = None
    last_batch_allocate_lens: Optional[torch.Tensor] = None

    # relay path: forward stream -> next step forward
    next_draft_input: Optional[EagleDraftInput] = None

    def copy_to_cpu(self, return_logprob: bool = False):
        """Copy tensors to CPU in overlap scheduling.
        Only the tensors which are needed for processing results are copied,
        e.g., next_token_ids, logits outputs
        """
        if return_logprob:
            if self.logits_output.next_token_logits is not None:
                self.logits_output.next_token_logits = (
                    self.logits_output.next_token_logits.to("cpu", non_blocking=True)
                )
            if self.logits_output.input_token_logprobs is not None:
                self.logits_output.input_token_logprobs = (
                    self.logits_output.input_token_logprobs.to("cpu", non_blocking=True)
                )
        if self.logits_output.hidden_states is not None:
            self.logits_output.hidden_states = self.logits_output.hidden_states.to(
                "cpu", non_blocking=True
            )
        self.next_token_ids = self.next_token_ids.to("cpu", non_blocking=True)

        if self.accept_lens is not None:
            self.accept_lens = self.accept_lens.to("cpu", non_blocking=True)

        if self.last_batch_allocate_lens is not None:
            self.last_batch_allocate_lens = self.last_batch_allocate_lens.to(
                "cpu", non_blocking=True
            )

        self.copy_done.record()

    @classmethod
    def from_pp_proxy(
        cls, logits_output, next_pp_outputs: PPProxyTensors, can_run_cuda_graph
    ):
        # TODO(lsyin): refactor PP and avoid using dict
        proxy_dict = next_pp_outputs.tensors
        return cls(
            logits_output=logits_output,
            pp_hidden_states_proxy_tensors=None,
            next_token_ids=next_pp_outputs["next_token_ids"],
            extend_input_len_per_req=proxy_dict.get("extend_input_len_per_req", None),
            extend_logprob_start_len_per_req=proxy_dict.get(
                "extend_logprob_start_len_per_req", None
            ),
            can_run_cuda_graph=can_run_cuda_graph,
        )


@dataclass
class EmbeddingBatchResult:
    embeddings: torch.Tensor


class Scheduler(
    SchedulerOutputProcessorMixin,
    SchedulerUpdateWeightsMixin,
    SchedulerProfilerMixin,
    SchedulerMetricsMixin,
    SchedulerDisaggregationDecodeMixin,
    SchedulerDisaggregationPrefillMixin,
    SchedulerMultiplexMixin,
):
    """A scheduler that manages a tensor parallel GPU worker."""

    def __init__(
        self,
        server_args: ServerArgs,
        port_args: PortArgs,
        gpu_id: int,
        tp_rank: int,
        moe_ep_rank: int,
        pp_rank: int,
        dp_rank: Optional[int],
    ):
        # Parse args
        self.server_args = server_args
        self.tp_rank = tp_rank
        self.moe_ep_rank = moe_ep_rank
        self.pp_rank = pp_rank
        self.dp_rank = dp_rank
        self.tp_size = server_args.tp_size
        self.moe_ep_size = server_args.ep_size
        self.pp_size = server_args.pp_size
        self.dp_size = server_args.dp_size
        self.schedule_policy = server_args.schedule_policy
        self.enable_priority_scheduling = server_args.enable_priority_scheduling
        self.schedule_low_priority_values_first = (
            server_args.schedule_low_priority_values_first
        )
        self.priority_scheduling_preemption_threshold = (
            server_args.priority_scheduling_preemption_threshold
        )
        self.enable_lora = server_args.enable_lora
        self.max_loras_per_batch = server_args.max_loras_per_batch
        self.enable_overlap = not server_args.disable_overlap_schedule
        self.enable_pdmux = server_args.enable_pdmux
        self.skip_tokenizer_init = server_args.skip_tokenizer_init
        self.enable_metrics = server_args.enable_metrics
        self.enable_metrics_for_all_schedulers = (
            server_args.enable_metrics_for_all_schedulers
        )
        self.enable_kv_cache_events = bool(
            server_args.kv_events_config and tp_rank == 0
        )
        self.enable_trace = server_args.enable_trace
        self.stream_interval = server_args.stream_interval
        self.spec_algorithm = SpeculativeAlgorithm.from_string(
            server_args.speculative_algorithm
        )
        self.gpu_id = gpu_id
        self.enable_hierarchical_cache = server_args.enable_hierarchical_cache
        self.enable_hicache_storage = server_args.hicache_storage_backend is not None
        self.page_size = server_args.page_size

        self.attn_tp_rank, self.attn_tp_size, self.attn_dp_rank = (
            compute_dp_attention_world_info(
                server_args.enable_dp_attention,
                self.tp_rank,
                self.tp_size,
                self.dp_size,
            )
        )

        # Init model config
        self.model_config = ModelConfig.from_server_args(server_args)

        # Init inter-process communication
        context = zmq.Context(2)
        self.idle_sleeper = None
        if self.pp_rank == 0 and self.attn_tp_rank == 0:
            self.recv_from_tokenizer = get_zmq_socket(
                context, zmq.PULL, port_args.scheduler_input_ipc_name, False
            )
            self.recv_from_rpc = get_zmq_socket(
                context, zmq.DEALER, port_args.rpc_ipc_name, False
            )

            self.send_to_tokenizer = get_zmq_socket(
                context, zmq.PUSH, port_args.tokenizer_ipc_name, False
            )
            if server_args.skip_tokenizer_init:
                # Directly send to the TokenizerManager
                self.send_to_detokenizer = get_zmq_socket(
                    context, zmq.PUSH, port_args.tokenizer_ipc_name, False
                )
            else:
                # Send to the DetokenizerManager
                self.send_to_detokenizer = get_zmq_socket(
                    context, zmq.PUSH, port_args.detokenizer_ipc_name, False
                )

            if self.server_args.sleep_on_idle:
                self.idle_sleeper = IdleSleeper(
                    [
                        self.recv_from_tokenizer,
                        self.recv_from_rpc,
                    ]
                )
        else:
            self.recv_from_tokenizer = None
            self.recv_from_rpc = None
            self.send_to_tokenizer = SimpleNamespace(send_pyobj=lambda x: None)
            self.send_to_detokenizer = SimpleNamespace(send_pyobj=lambda x: None)

        if self.current_scheduler_metrics_enabled():
            self.send_metrics_from_scheduler = get_zmq_socket(
                context, zmq.PUSH, port_args.metrics_ipc_name, False
            )

        if self.enable_pdmux:
            # for pd_multiplexing, Init stream_groups, exclude normal stream for prefill only and decode only
            self.pdmux_config = load_pdmux_config(server_args.pdmux_config_path)
            initialize_stream_groups(gpu_id, self.pdmux_config)
            self.stream_groups = get_stream_groups()
            self.sm_counts = get_sm_counts()
            self.real_sm_group_num = len(self.stream_groups)
            logger.info(
                f"PD-Multiplexing enabled with {self.real_sm_group_num} stream groups, sm_counts (prefill_sm, decode_sm): {self.sm_counts}"
            )

        # Init tokenizer
        self.init_tokenizer()

        # Init moe config
        self.init_moe_config()

        # Set reasoning_parser and think_end_id if --reasoning_parser is enabled
        if self.server_args.reasoning_parser and self.tokenizer:
            reasoning_parser = ReasoningParser(
                model_type=self.server_args.reasoning_parser, stream_reasoning=False
            )
            self.tokenizer.think_end_id = self.tokenizer.encode(
                reasoning_parser.detector.think_end_token, add_special_tokens=False
            )[0]

        # Check whether overlap can be enabled
        if not self.is_generation:
            self.enable_overlap = False
            logger.info("Overlap scheduler is disabled for embedding models.")

        # Launch a tensor parallel worker

        from sglang.srt.managers.tp_worker import TpModelWorker

        self.tp_worker = TpModelWorker(
            server_args=server_args,
            gpu_id=gpu_id,
            tp_rank=tp_rank,
            moe_ep_rank=moe_ep_rank,
            pp_rank=pp_rank,
            dp_rank=dp_rank,
            nccl_port=port_args.nccl_port,
        )

        # Launch a draft worker for speculative decoding

        self.launch_draft_worker(
            gpu_id, tp_rank, moe_ep_rank, server_args, port_args, dp_rank
        )

        # Dispatch the model worker
        if self.spec_algorithm.is_none():
            self.model_worker = self.tp_worker
        else:
            self.model_worker = self.draft_worker

        # Get token and memory info from the model worker
        (
            self.max_total_num_tokens,
            self.max_prefill_tokens,
            self.max_running_requests,
            self.max_queued_requests,
            self.max_req_len,
            self.max_req_input_len,
            self.random_seed,
            self.device,
            worker_global_server_args_dict,
            _,
            _,
            _,
        ) = self.tp_worker.get_worker_info()
        if global_server_args_dict["pp_max_micro_batch_size"] is None:
            global_server_args_dict["pp_max_micro_batch_size"] = max(
                self.max_running_requests // server_args.pp_size, 1
            )

        self.tp_group = self.tp_worker.get_tp_group()
        self.tp_cpu_group = self.tp_group.cpu_group
        self.attn_tp_group = self.tp_worker.get_attention_tp_group()
        self.attn_tp_cpu_group = self.tp_worker.get_attention_tp_cpu_group()
        self.pp_group = get_pp_group()
        self.world_group = get_world_group()

        self.pad_input_ids_func = self.tp_worker.get_pad_input_ids_func()
        global_server_args_dict.update(worker_global_server_args_dict)
        set_random_seed(self.random_seed)

        # Hybrid memory pool
        self.is_hybrid = self.tp_worker.is_hybrid
        self.is_hybrid_gdn = (
            self.tp_worker.worker.model_runner.hybrid_gdn_config is not None
        )

        if self.is_hybrid:
            self.sliding_window_size = self.tp_worker.sliding_window_size
            self.full_tokens_per_layer, self.swa_tokens_per_layer = (
                self.tp_worker.get_tokens_per_layer_info()
            )

        # Print debug info
        if tp_rank == 0:
            avail_mem = get_available_gpu_memory(
                self.device, self.gpu_id, empty_cache=False
            )
            logger.info(
                f"max_total_num_tokens={self.max_total_num_tokens}, "
                f"chunked_prefill_size={server_args.chunked_prefill_size}, "
                f"max_prefill_tokens={self.max_prefill_tokens}, "
                f"max_running_requests={self.max_running_requests}, "
                f"context_len={self.model_config.context_len}, "
                f"{'available_cpu_mem' if self.device == 'cpu' else 'available_gpu_mem'}={avail_mem:.2f} GB"
            )

        # Init memory pool and cache
        self.init_memory_pool_and_cache()

        # Init running status
        self.waiting_queue: List[Req] = []
        # The running decoding batch for continuous batching
        self.running_batch: ScheduleBatch = ScheduleBatch(reqs=[], batch_is_full=False)
        # The current forward batch
        self.cur_batch: Optional[ScheduleBatch] = None
        # The current split prefill batch
        self.split_prefill_batch: Optional[ScheduleBatch] = None
        # The last forward batch
        self.last_batch: Optional[ScheduleBatch] = None
        self.forward_ct = 0
        self.forward_ct_decode = 0
        self.num_generated_tokens = 0
        self.last_prefill_tokens = 0
        self.last_decode_stats_tic = time.perf_counter()
        self.last_prefill_stats_tic = time.perf_counter()
        self.return_health_check_ct = 0
        self.num_retracted_reqs: int = 0
        self.num_paused_reqs: int = 0
        self.kv_transfer_speed_gb_s: float = 0.0
        self.kv_transfer_latency_ms: float = 0.0
        self.sessions: Dict[str, Session] = {}
        self.default_stream: CudaStream = torch.get_device_module(
            self.device
        ).current_stream()
        if self.device == "cpu":
            self.default_stream.synchronize = lambda: None  # No-op for CPU
        self.forward_sleep_time = None

        # Init chunked prefill
        self.chunked_prefill_size = server_args.chunked_prefill_size
        if self.chunked_prefill_size <= 0:  # -1 means disable
            self.chunked_prefill_size = None
        self.chunked_req = None
        self.is_mixed_chunk = (
            self.chunked_prefill_size is not None and server_args.enable_mixed_chunk
        )

        # Init the grammar backend for constrained generation
        self.grammar_queue: List[Req] = []
        if not server_args.skip_tokenizer_init:
            self.grammar_backend = create_grammar_backend(
                server_args,
                self.tokenizer,
                self.model_config.vocab_size,
                self.model_config.hf_eos_token_id,
            )
        else:
            self.grammar_backend = None

        # Init schedule policy and new token estimation
        self.policy = SchedulePolicy(
            self.schedule_policy,
            self.tree_cache,
            self.enable_hierarchical_cache,
            self.enable_priority_scheduling,
            self.schedule_low_priority_values_first,
        )
        # Enable preemption for priority scheduling.
        self.try_preemption = self.enable_priority_scheduling

        assert (
            server_args.schedule_conservativeness >= 0
        ), "Invalid schedule_conservativeness"
        self.init_new_token_ratio = min(
            envs.SGLANG_INIT_NEW_TOKEN_RATIO.get()
            * server_args.schedule_conservativeness,
            1.0,
        )
        self.min_new_token_ratio = min(
            self.init_new_token_ratio * envs.SGLANG_MIN_NEW_TOKEN_RATIO_FACTOR.get(),
            1.0,
        )
        self.new_token_ratio_decay = (
            self.init_new_token_ratio - self.min_new_token_ratio
        ) / envs.SGLANG_NEW_TOKEN_RATIO_DECAY_STEPS.get()
        self.new_token_ratio = self.init_new_token_ratio

        # Init watchdog thread
        self.watchdog_timeout = server_args.watchdog_timeout
        t = threading.Thread(target=self.watchdog_thread, daemon=True)
        t.start()
        self.parent_process = psutil.Process().parent()

        # Init memory saver, profiler and metric stats
        self.memory_saver_adapter = TorchMemorySaverAdapter.create(
            enable=server_args.enable_memory_saver
        )
        self.offload_tags = set()
        self.init_profiler()

        self.recv_skipper = SchedulerRecvSkipper.maybe_create(server_args)
        self.input_blocker = (
            SchedulerInputBlocker(noop=self.attn_tp_rank != 0)
            if get_bool_env_var("SGLANG_ENABLE_COLOCATED_BATCH_GEN")
            else None
        )

        # Init metrics stats
        self.init_metrics(tp_rank, pp_rank, dp_rank)

        if self.enable_kv_cache_events:
            self.init_kv_events(server_args.kv_events_config)

        # Init disaggregation
        self.disaggregation_mode = DisaggregationMode(
            self.server_args.disaggregation_mode
        )
        self.init_disaggregation()

        if get_bool_env_var("SGLANG_GC_LOG"):
            configure_gc_logger()

        # Init prefill kv split size when deterministic inference is enabled with various attention backends
        self.init_deterministic_inference_config()

        # Init overlap
        self.init_overlap()

        # Init request dispatcher
        self._request_dispatcher = TypeBasedDispatcher(
            [
                (TokenizedGenerateReqInput, self.handle_generate_request),
                (TokenizedEmbeddingReqInput, self.handle_embedding_request),
                (BatchTokenizedGenerateReqInput, self.handle_batch_generate_request),
                (BatchTokenizedEmbeddingReqInput, self.handle_batch_embedding_request),
                (FlushCacheReqInput, self.flush_cache_wrapped),
                (ClearHiCacheReqInput, self.clear_hicache_storage_wrapped),
                (AbortReq, self.abort_request),
                (OpenSessionReqInput, self.open_session),
                (CloseSessionReqInput, self.close_session),
                (UpdateWeightFromDiskReqInput, self.update_weights_from_disk),
                (InitWeightsUpdateGroupReqInput, self.init_weights_update_group),
                (DestroyWeightsUpdateGroupReqInput, self.destroy_weights_update_group),
                (
                    InitWeightsSendGroupForRemoteInstanceReqInput,
                    self.init_weights_send_group_for_remote_instance,
                ),
                (
                    SendWeightsToRemoteInstanceReqInput,
                    self.send_weights_to_remote_instance,
                ),
                (
                    UpdateWeightsFromDistributedReqInput,
                    self.update_weights_from_distributed,
                ),
                (UpdateWeightsFromTensorReqInput, self.update_weights_from_tensor),
                (GetWeightsByNameReqInput, self.get_weights_by_name),
                (ReleaseMemoryOccupationReqInput, self.release_memory_occupation),
                (ResumeMemoryOccupationReqInput, self.resume_memory_occupation),
                (SlowDownReqInput, self.slow_down),
                (ProfileReq, self.profile),
                (FreezeGCReq, self.handle_freeze_gc),
                (GetInternalStateReq, self.get_internal_state),
                (SetInternalStateReq, self.set_internal_state),
                (RpcReqInput, self.handle_rpc_request),
                (ExpertDistributionReq, self.expert_distribution_handle),
                (LoadLoRAAdapterReqInput, self.load_lora_adapter),
                (UnloadLoRAAdapterReqInput, self.unload_lora_adapter),
                (MultiTokenizerRegisterReq, self.register_multi_tokenizer),
                (GetLoadReqInput, self.get_load),
            ]
        )

    def launch_draft_worker(
        self, gpu_id, tp_rank, moe_ep_rank, server_args, port_args, dp_rank
    ):
        if self.spec_algorithm.is_eagle():
            from sglang.srt.speculative.eagle_worker import EAGLEWorker
            from sglang.srt.speculative.eagle_worker_v2 import EAGLEWorkerV2

            WorkerClass = EAGLEWorkerV2 if self.enable_overlap else EAGLEWorker

            self.draft_worker = WorkerClass(
                gpu_id=gpu_id,
                tp_rank=tp_rank,
                moe_ep_rank=moe_ep_rank,
                server_args=server_args,
                nccl_port=port_args.nccl_port,
                target_worker=self.tp_worker,
                dp_rank=dp_rank,
            )
        elif self.spec_algorithm.is_standalone():
            from sglang.srt.speculative.standalone_worker import StandaloneWorker

            self.draft_worker = StandaloneWorker(
                gpu_id=gpu_id,
                tp_rank=tp_rank,
                moe_ep_rank=moe_ep_rank,
                server_args=server_args,
                nccl_port=port_args.nccl_port,
                target_worker=self.tp_worker,
                dp_rank=dp_rank,
            )
        elif self.spec_algorithm.is_ngram():
            from sglang.srt.speculative.ngram_worker import NGRAMWorker

            self.draft_worker = NGRAMWorker(
                gpu_id=gpu_id,
                tp_rank=tp_rank,
                moe_ep_rank=moe_ep_rank,
                server_args=server_args,
                nccl_port=port_args.nccl_port,
                target_worker=self.tp_worker,
                dp_rank=dp_rank,
            )
        else:
            self.draft_worker = None

    def init_deterministic_inference_config(self):
        """Initialize deterministic inference configuration for different attention backends."""
        if not self.server_args.enable_deterministic_inference:
            self.truncation_align_size = None
            return

        backend_sizes = {
            "flashinfer": ("SGLANG_FLASHINFER_PREFILL_SPLIT_TILE_SIZE", 4096),
            "triton": ("SGLANG_TRITON_PREFILL_TRUNCATION_ALIGN_SIZE", 4096),
        }
        env_var, default_size = backend_sizes.get(
            self.server_args.attention_backend, (None, None)
        )
        self.truncation_align_size = (
            get_int_env_var(env_var, default_size) if env_var else None
        )

    def init_tokenizer(self):
        server_args = self.server_args
        self.is_generation = self.model_config.is_generation

        if server_args.skip_tokenizer_init:
            self.tokenizer = self.processor = None
        else:
            if self.model_config.is_multimodal:
                self.processor = get_processor(
                    server_args.tokenizer_path,
                    tokenizer_mode=server_args.tokenizer_mode,
                    trust_remote_code=server_args.trust_remote_code,
                    revision=server_args.revision,
                    use_fast=not server_args.disable_fast_image_processor,
                )
                self.tokenizer = get_tokenizer_from_processor(self.processor)
            else:
                self.tokenizer = get_tokenizer(
                    server_args.tokenizer_path,
                    tokenizer_mode=server_args.tokenizer_mode,
                    trust_remote_code=server_args.trust_remote_code,
                    revision=server_args.revision,
                )

    def init_memory_pool_and_cache(self):
        server_args = self.server_args

        self.req_to_token_pool, self.token_to_kv_pool_allocator = (
            self.tp_worker.get_memory_pool()
        )

        if (
            server_args.chunked_prefill_size is not None
            and server_args.disable_radix_cache
        ):
            if self.is_hybrid:
                ChunkCacheClass = SWAChunkCache
            else:
                ChunkCacheClass = ChunkCache
            self.tree_cache = ChunkCacheClass(
                req_to_token_pool=self.req_to_token_pool,
                token_to_kv_pool_allocator=self.token_to_kv_pool_allocator,
                page_size=self.page_size,
            )
        else:
            if os.environ.get("SGLANG_EXPERIMENTAL_CPP_RADIX_TREE") == "1":
                # lazy import to avoid JIT overhead
                from sglang.srt.mem_cache.radix_cache_cpp import RadixCacheCpp

                self.tree_cache = RadixCacheCpp(
                    disable=False,
                    use_hicache=self.enable_hierarchical_cache,
                    req_to_token_pool=self.req_to_token_pool,
                    token_to_kv_pool=self.token_to_kv_pool_allocator,
                    tp_cache_group=self.tp_cpu_group,
                    page_size=self.page_size,
                    hicache_ratio=server_args.hicache_ratio,
                    hicache_size=server_args.hicache_size,
                    hicache_write_policy=server_args.hicache_write_policy,
                    enable_kv_cache_events=self.enable_kv_cache_events,
                )
            elif self.enable_hierarchical_cache:
                self.tree_cache = HiRadixCache(
                    req_to_token_pool=self.req_to_token_pool,
                    token_to_kv_pool_allocator=self.token_to_kv_pool_allocator,
                    tp_cache_group=(
                        self.attn_tp_cpu_group
                        if self.server_args.enable_dp_attention
                        else self.tp_cpu_group
                    ),
                    page_size=self.page_size,
                    eviction_policy=server_args.radix_eviction_policy,
                    hicache_ratio=server_args.hicache_ratio,
                    hicache_size=server_args.hicache_size,
                    hicache_write_policy=server_args.hicache_write_policy,
                    hicache_io_backend=server_args.hicache_io_backend,
                    hicache_mem_layout=server_args.hicache_mem_layout,
                    enable_metrics=self.enable_metrics,
                    hicache_storage_backend=server_args.hicache_storage_backend,
                    hicache_storage_prefetch_policy=server_args.hicache_storage_prefetch_policy,
                    model_name=server_args.served_model_name,
                    storage_backend_extra_config=server_args.hicache_storage_backend_extra_config,
                    is_eagle=self.spec_algorithm.is_eagle(),
                )
                self.tp_worker.register_hicache_layer_transfer_counter(
                    self.tree_cache.cache_controller.layer_done_counter
                )
            elif self.is_hybrid:
                assert (
                    self.server_args.disaggregation_mode == "null"
                ), "Hybrid mode does not support disaggregation yet"
                self.tree_cache = SWARadixCache(
                    req_to_token_pool=self.req_to_token_pool,
                    token_to_kv_pool_allocator=self.token_to_kv_pool_allocator,
                    sliding_window_size=self.sliding_window_size,
                    page_size=self.page_size,
                    disable=server_args.disable_radix_cache,
                    is_eagle=self.spec_algorithm.is_eagle(),
                )
            elif self.is_hybrid_gdn:
                assert (
                    self.server_args.disaggregation_mode == "null"
                ), "Hybrid GDN mode does not support disaggregation yet"
                self.tree_cache = MambaRadixCache(
                    req_to_token_pool=self.req_to_token_pool,
                    token_to_kv_pool_allocator=self.token_to_kv_pool_allocator,
                    page_size=self.page_size,
                    disable=server_args.disable_radix_cache,
                )
            elif server_args.enable_lmcache:
                from sglang.srt.mem_cache.storage.lmcache.lmc_radix_cache import (
                    LMCRadixCache,
                )

                self.tree_cache = LMCRadixCache(
                    req_to_token_pool=self.req_to_token_pool,
                    token_to_kv_pool_allocator=self.token_to_kv_pool_allocator,
                    page_size=self.page_size,
                    disable=server_args.disable_radix_cache,
                    model_config=self.model_config,
                    tp_size=self.tp_size,
                    rank=self.tp_rank,
                    tp_group=self.tp_group,
                    eviction_policy=server_args.radix_eviction_policy,
                )
            else:
                self.tree_cache = RadixCache(
                    req_to_token_pool=self.req_to_token_pool,
                    token_to_kv_pool_allocator=self.token_to_kv_pool_allocator,
                    page_size=self.page_size,
                    disable=server_args.disable_radix_cache,
                    enable_kv_cache_events=self.enable_kv_cache_events,
                    eviction_policy=server_args.radix_eviction_policy,
                    is_eagle=self.spec_algorithm.is_eagle(),
                )

        if (
            server_args.disaggregation_mode == "decode"
            and server_args.disaggregation_decode_enable_offload_kvcache
        ):
            self.decode_offload_manager = DecodeKVCacheOffloadManager(
                req_to_token_pool=self.req_to_token_pool,
                token_to_kv_pool_allocator=self.token_to_kv_pool_allocator,
                tp_group=(
                    self.attn_tp_cpu_group
                    if self.server_args.enable_dp_attention
                    else self.tp_cpu_group
                ),
                tree_cache=self.tree_cache,
                server_args=self.server_args,
            )
        else:
            self.decode_offload_manager = None

        self.decode_mem_cache_buf_multiplier = (
            1
            if self.spec_algorithm.is_none()
            else (
                server_args.speculative_num_draft_tokens
                + (
                    (server_args.speculative_eagle_topk or 1)
                    * (server_args.speculative_num_steps or 1)
                )
            )
        )

        embedding_cache_size = int(os.environ.get("SGLANG_VLM_CACHE_SIZE_MB", "100"))
        init_embedding_cache(embedding_cache_size * 1024 * 1024)

    def init_disaggregation(self):
        self.transfer_backend = TransferBackend(
            self.server_args.disaggregation_transfer_backend
        )

        if (
            self.disaggregation_mode == DisaggregationMode.DECODE
        ):  # *2 for the headroom.
            buffer_size = (self.req_to_token_pool.size) * 2
            self.req_to_metadata_buffer_idx_allocator = ReqToMetadataIdxAllocator(
                buffer_size
            )
            self.disagg_metadata_buffers = MetadataBuffers(
                buffer_size,
                hidden_size=self.model_config.hf_text_config.hidden_size,
                hidden_states_dtype=self.model_config.dtype,
                custom_mem_pool=self.token_to_kv_pool_allocator.get_kvcache().maybe_get_custom_mem_pool(),
            )

            # The decode requests polling kv cache
            self.disagg_decode_transfer_queue = DecodeTransferQueue(
                gloo_group=self.attn_tp_cpu_group,
                req_to_metadata_buffer_idx_allocator=self.req_to_metadata_buffer_idx_allocator,
                tp_rank=self.tp_rank,
                metadata_buffers=self.disagg_metadata_buffers,
                scheduler=self,
                tree_cache=self.tree_cache,
            )

            # The decode requests pending for pre-allocation
            self.disagg_decode_prealloc_queue = DecodePreallocQueue(
                req_to_token_pool=self.req_to_token_pool,
                token_to_kv_pool_allocator=self.token_to_kv_pool_allocator,
                draft_token_to_kv_pool=(
                    None
                    if self.draft_worker is None or self.spec_algorithm.is_ngram()
                    else self.draft_worker.model_runner.token_to_kv_pool
                ),
                req_to_metadata_buffer_idx_allocator=self.req_to_metadata_buffer_idx_allocator,
                metadata_buffers=self.disagg_metadata_buffers,
                scheduler=self,
                transfer_queue=self.disagg_decode_transfer_queue,
                tree_cache=self.tree_cache,
                gloo_group=self.attn_tp_cpu_group,
                tp_rank=self.tp_rank,
                tp_size=self.tp_size,
                dp_size=self.server_args.dp_size,
                gpu_id=self.gpu_id,
                bootstrap_port=self.server_args.disaggregation_bootstrap_port,
                max_total_num_tokens=self.max_total_num_tokens,
                prefill_pp_size=self.server_args.disaggregation_prefill_pp,
                num_reserved_decode_tokens=self.server_args.num_reserved_decode_tokens,
                transfer_backend=self.transfer_backend,
            )

        elif self.disaggregation_mode == DisaggregationMode.PREFILL:
            # *2 for the headroom.
            buffer_size = self.max_running_requests * 2
            self.req_to_metadata_buffer_idx_allocator = ReqToMetadataIdxAllocator(
                buffer_size
            )
            self.disagg_metadata_buffers = MetadataBuffers(
                buffer_size,
                hidden_size=self.model_config.hf_text_config.hidden_size,
                hidden_states_dtype=self.model_config.dtype,
                custom_mem_pool=self.token_to_kv_pool_allocator.get_kvcache().maybe_get_custom_mem_pool(),
            )

            self.disagg_prefill_bootstrap_queue = PrefillBootstrapQueue(
                token_to_kv_pool=self.token_to_kv_pool_allocator.get_kvcache(),
                draft_token_to_kv_pool=(
                    None
                    if self.draft_worker is None or self.spec_algorithm.is_ngram()
                    else self.draft_worker.model_runner.token_to_kv_pool
                ),
                req_to_metadata_buffer_idx_allocator=self.req_to_metadata_buffer_idx_allocator,
                metadata_buffers=self.disagg_metadata_buffers,
                tp_rank=self.tp_rank,
                tp_size=self.tp_size,
                gpu_id=self.gpu_id,
                bootstrap_port=self.server_args.disaggregation_bootstrap_port,
                gloo_group=self.attn_tp_cpu_group,
                max_total_num_tokens=self.max_total_num_tokens,
                decode_tp_size=self.server_args.disaggregation_decode_tp,
                decode_dp_size=self.server_args.disaggregation_decode_dp,
                scheduler=self,
                pp_rank=self.pp_rank,
                pp_size=self.pp_size,
                transfer_backend=self.transfer_backend,
            )
            # The prefill requests that are in the middle of kv sending
            self.disagg_prefill_inflight_queue: List[Req] = []

    def init_overlap(self):
        if not self.enable_overlap:
            return

        self.forward_stream: CudaStream = torch.get_device_module(self.device).Stream()
        self.forward_stream_ctx: CudaStreamContext = torch.get_device_module(
            self.device
        ).stream(self.forward_stream)
        self.copy_stream: CudaStream = torch.get_device_module(self.device).Stream()
        self.copy_stream_ctx: CudaStreamContext = torch.get_device_module(
            self.device
        ).stream(self.copy_stream)

        self.future_map = FutureMap(
            self.max_running_requests, self.device, self.spec_algorithm
        )
        self.batch_record_buf = [None] * 2
        self.batch_record_ct = 0

    def record_batch_in_overlap(self, model_worker_batch: ModelWorkerBatch):
        # FIXME(lsyin): hacky way to keep a reference to avoid GPU tensors being freed by torch GC
        # NOTE: More Reliable: record all tensors into the forward stream
        # NOTE: - for all future tensors, we shall always read from future map
        #       - for all non-future tensors (produced only by schedule stream),
        #       we shall keep its reference not being release during all the forwarding pass
        self.batch_record_ct = (self.batch_record_ct + 1) % 2
        self.batch_record_buf[self.batch_record_ct] = model_worker_batch

    def init_moe_config(self):
        if hasattr(self.model_config.hf_config, "num_experts_per_tok"):
            initialize_moe_config(self.server_args)

    @DynamicGradMode()
    def event_loop_normal(self):
        """A normal scheduler loop."""
        while True:
            recv_reqs = self.recv_requests()
            self.process_input_requests(recv_reqs)

            batch = self.get_next_batch_to_run()
            self.cur_batch = batch

            if batch:
                result = self.run_batch(batch)
                self.process_batch_result(batch, result)
            else:
                # When the server is idle, do self-check and re-init some states
                self.self_check_during_idle()

            self.last_batch = batch

    @DynamicGradMode()
    def event_loop_overlap(self):
        """A scheduler loop that overlaps the CPU processing and GPU computation."""
        self.result_queue: Deque[Tuple[ScheduleBatch, GenerationBatchResult]] = deque()

        while True:
            self.launch_last_batch_sample_if_needed()

            recv_reqs = self.recv_requests()
            self.process_input_requests(recv_reqs)

            batch = self.get_next_batch_to_run()
            self.cur_batch = batch

            if batch:
                result = self.run_batch(batch)
                self.result_queue.append((batch.copy(), result))

            if self.last_batch:
                # Process the results of the last batch
                tmp_batch, tmp_result = self.result_queue.popleft()
                self.process_batch_result(tmp_batch, tmp_result)
            elif batch is None:
                # When the server is idle, do self-check and re-init some states
                self.self_check_during_idle()

            self.last_batch = batch

    @DynamicGradMode()
    def event_loop_pp(self):
        """A non-overlap scheduler loop for pipeline parallelism."""
        mbs = [None] * self.pp_size
        last_mbs = [None] * self.pp_size
        self.running_mbs = [
            ScheduleBatch(reqs=[], batch_is_full=False) for _ in range(self.pp_size)
        ]
        pp_outputs: Optional[PPProxyTensors] = None
        while True:
            server_is_idle = True
            for mb_id in range(self.pp_size):
                self.running_batch = self.running_mbs[mb_id]
                self.last_batch = last_mbs[mb_id]

                recv_reqs = self.recv_requests()
                self.process_input_requests(recv_reqs)
                mbs[mb_id] = self.get_next_batch_to_run()
                self.running_mbs[mb_id] = self.running_batch

                self.cur_batch = mbs[mb_id]
                if self.cur_batch:
                    server_is_idle = False
                    result = self.run_batch(self.cur_batch)

                # (last rank) send the outputs to the next step
                if self.pp_group.is_last_rank:
                    if self.cur_batch:
                        next_token_ids = result.next_token_ids
                        if self.cur_batch.return_logprob:
                            pp_outputs = PPProxyTensors(
                                {
                                    "next_token_ids": next_token_ids,
                                    "extend_input_len_per_req": result.extend_input_len_per_req,
                                    "extend_logprob_start_len_per_req": result.extend_logprob_start_len_per_req,
                                }
                                | (
                                    {
                                        f"logits_output.{k}": v
                                        for k, v in result.logits_output.__dict__.items()
                                    }
                                    if result.logits_output is not None
                                    else {}
                                )
                            )
                        else:
                            pp_outputs = PPProxyTensors(
                                {
                                    "next_token_ids": next_token_ids,
                                }
                            )
                        # send the output from the last round to let the next stage worker run post processing
                        self.pp_group.send_tensor_dict(
                            pp_outputs.tensors,
                            all_gather_group=self.attn_tp_group,
                        )

                # receive outputs and post-process (filter finished reqs) the coming microbatch
                next_mb_id = (mb_id + 1) % self.pp_size
                next_pp_outputs = None
                if mbs[next_mb_id] is not None:
                    next_pp_outputs: Optional[PPProxyTensors] = PPProxyTensors(
                        self.pp_group.recv_tensor_dict(
                            all_gather_group=self.attn_tp_group
                        )
                    )
                    mbs[next_mb_id].output_ids = next_pp_outputs["next_token_ids"]
                    logits_output_args = {
                        k[len("logits_output.") :]: v
                        for k, v in next_pp_outputs.tensors.items()
                        if k.startswith("logits_output.")
                    }
                    if len(logits_output_args) > 0:
                        logits_output = LogitsProcessorOutput(**logits_output_args)
                    else:
                        logits_output = None

                    output_result = GenerationBatchResult.from_pp_proxy(
                        logits_output=logits_output,
                        next_pp_outputs=next_pp_outputs,
                        can_run_cuda_graph=result.can_run_cuda_graph,
                    )
                    self.process_batch_result(mbs[next_mb_id], output_result)
                    last_mbs[next_mb_id] = mbs[next_mb_id]

                # (not last rank)
                if not self.pp_group.is_last_rank:
                    # carry the outputs to the next stage
                    # send the outputs from the last round to let the next stage worker run post processing
                    if pp_outputs:
                        self.pp_group.send_tensor_dict(
                            pp_outputs.tensors,
                            all_gather_group=self.attn_tp_group,
                        )

                    # send out reqs to the next stage
                    dp_offset = self.attn_dp_rank * self.attn_tp_size
                    if self.attn_tp_rank == 0:
                        point_to_point_pyobj(
                            recv_reqs,
                            self.pp_rank * self.tp_size + dp_offset,
                            self.world_group.device_group,
                            self.pp_rank * self.tp_size + dp_offset,
                            (self.pp_rank + 1) * self.tp_size + dp_offset,
                        )

                    # send out proxy tensors to the next stage
                    if self.cur_batch:
                        # FIXME(lsyin): remove this assert
                        assert result.pp_hidden_states_proxy_tensors.tensors is not None
                        self.pp_group.send_tensor_dict(
                            result.pp_hidden_states_proxy_tensors.tensors,
                            all_gather_group=self.attn_tp_group,
                        )

                pp_outputs = next_pp_outputs

            # When the server is idle, self-check and re-init some states
            if server_is_idle:
                # When the server is idle, do self-check and re-init some states
                self.self_check_during_idle()

    def recv_requests(self) -> List[Req]:
        """Receive results at tp_rank = 0 and broadcast it to all other TP ranks."""

        if self.recv_skipper is not None:
            last_forward_mode = (
                self.last_batch.forward_mode if self.last_batch is not None else None
            )
            if not self.recv_skipper.handle(last_forward_mode):
                return []

        if self.pp_rank == 0:
            if self.attn_tp_rank == 0:
                recv_reqs = []

                while True:
                    try:
                        recv_req = self.recv_from_tokenizer.recv_pyobj(zmq.NOBLOCK)
                    except zmq.ZMQError:
                        break
                    recv_reqs.append(recv_req)

                while True:
                    try:
                        recv_rpc = self.recv_from_rpc.recv_pyobj(zmq.NOBLOCK)
                    except zmq.ZMQError:
                        break
                    recv_reqs.append(recv_rpc)
            else:
                recv_reqs = None
        else:
            if self.attn_tp_rank == 0:
                dp_offset = self.attn_dp_rank * self.attn_tp_size
                recv_reqs = point_to_point_pyobj(
                    [],
                    self.pp_rank * self.tp_size + dp_offset,
                    self.world_group.device_group,
                    (self.pp_rank - 1) * self.tp_size + dp_offset,
                    self.pp_rank * self.tp_size + dp_offset,
                )
            else:
                recv_reqs = None

        if self.input_blocker is not None:
            recv_reqs = self.input_blocker.handle(recv_reqs)

        if self.server_args.enable_dp_attention:
            if self.attn_tp_rank == 0:
                work_reqs = [
                    req
                    for req in recv_reqs
                    if isinstance(
                        req,
                        (
                            TokenizedGenerateReqInput,
                            TokenizedEmbeddingReqInput,
                            BatchTokenizedGenerateReqInput,
                            BatchTokenizedEmbeddingReqInput,
                        ),
                    )
                ]
                control_reqs = [
                    req
                    for req in recv_reqs
                    if not isinstance(
                        req,
                        (
                            TokenizedGenerateReqInput,
                            TokenizedEmbeddingReqInput,
                            BatchTokenizedGenerateReqInput,
                            BatchTokenizedEmbeddingReqInput,
                        ),
                    )
                ]
            else:
                work_reqs = None
                control_reqs = None

            if self.attn_tp_size != 1:
                work_reqs = broadcast_pyobj(
                    work_reqs,
                    self.attn_tp_group.rank,
                    self.attn_tp_cpu_group,
                    src=self.attn_tp_group.ranks[0],
                )
            if self.tp_size != 1:
                control_reqs = broadcast_pyobj(
                    control_reqs,
                    self.tp_group.rank,
                    self.tp_cpu_group,
                    src=self.tp_group.ranks[0],
                )
            recv_reqs = work_reqs + control_reqs
        elif self.tp_size != 1:
            recv_reqs = broadcast_pyobj(
                recv_reqs,
                self.tp_group.rank,
                self.tp_cpu_group,
                src=self.tp_group.ranks[0],
            )

        if self.enable_trace:
            for req in recv_reqs:
                if isinstance(
                    req, (TokenizedGenerateReqInput, TokenizedEmbeddingReqInput)
                ):
                    trace_set_proc_propagate_context(req.rid, req.trace_context)
                    trace_slice_start("", req.rid, anonymous=True)

        return recv_reqs

    def process_input_requests(self, recv_reqs: List):
        for recv_req in recv_reqs:
            # If it is a health check generation request and there are running requests, ignore it.
            if is_health_check_generate_req(recv_req) and (
                self.chunked_req is not None
                or not self.running_batch.is_empty()
                or len(self.offload_tags) > 0
            ):
                self.return_health_check_ct += 1
                continue

            # If it is a MultiTokenizerWrapper, unwrap it and handle the inner request.
            if isinstance(recv_req, MultiTokenizerWrapper):
                worker_id = recv_req.worker_id
                recv_req = recv_req.obj
                output = self._request_dispatcher(recv_req)
                if output is not None:
                    output = MultiTokenizerWrapper(worker_id, output)
                    self.send_to_tokenizer.send_pyobj(output)
                continue

            output = self._request_dispatcher(recv_req)
            if output is not None:
                if isinstance(output, RpcReqOutput):
                    if self.recv_from_rpc is not None:
                        self.recv_from_rpc.send_pyobj(output)
                else:
                    self.send_to_tokenizer.send_pyobj(output)

    def init_req_max_new_tokens(self, req):
        req.sampling_params.max_new_tokens = min(
            (
                req.sampling_params.max_new_tokens
                if req.sampling_params.max_new_tokens is not None
                else 1 << 30
            ),
            self.max_req_len - len(req.origin_input_ids) - 1,
        )

    def handle_generate_request(
        self,
        recv_req: TokenizedGenerateReqInput,
    ):
        # Create a new request
        if (
            recv_req.session_params is None
            or recv_req.session_params.id is None
            or recv_req.session_params.id not in self.sessions
        ):
            if recv_req.input_embeds is not None:
                # Generate fake input_ids based on the length of input_embeds
                seq_length = len(recv_req.input_embeds)
                fake_input_ids = [1] * seq_length
                recv_req.input_ids = fake_input_ids

            if recv_req.bootstrap_port is None:
                # Use default bootstrap port
                recv_req.bootstrap_port = self.server_args.disaggregation_bootstrap_port

            req = Req(
                recv_req.rid,
                recv_req.input_text,
                recv_req.input_ids,
                recv_req.sampling_params,
                return_logprob=recv_req.return_logprob,
                top_logprobs_num=recv_req.top_logprobs_num,
                token_ids_logprob=recv_req.token_ids_logprob,
                stream=recv_req.stream,
                lora_id=recv_req.lora_id,
                input_embeds=recv_req.input_embeds,
                custom_logit_processor=recv_req.custom_logit_processor,
                return_hidden_states=recv_req.return_hidden_states,
                eos_token_ids=self.model_config.hf_eos_token_id,
                bootstrap_host=recv_req.bootstrap_host,
                bootstrap_port=recv_req.bootstrap_port,
                bootstrap_room=recv_req.bootstrap_room,
                disagg_mode=self.disaggregation_mode,
                data_parallel_rank=recv_req.data_parallel_rank,
                vocab_size=self.model_config.vocab_size,
                priority=recv_req.priority,
                metrics_collector=(
                    self.metrics_collector if self.enable_metrics else None
                ),
            )
            req.tokenizer = self.tokenizer

            if self.disaggregation_mode != DisaggregationMode.NULL:
                # Invalid request for disaggregated mode
                if recv_req.bootstrap_room is None:
                    error_msg = (
                        f"Invalid request: Disaggregated request received without "
                        f"boostrap room id. {req.rid=}"
                    )
                    logger.error(error_msg)
                    prepare_abort(req, error_msg, status_code=HTTPStatus.BAD_REQUEST)
                    self.stream_output([req], req.return_logprob)
                    return

            if (
                recv_req.session_params is not None
                and recv_req.session_params.id is not None
            ):
                req.set_finish_with_abort(
                    f"Invalid request: session id {recv_req.session_params.id} does not exist"
                )
                self.init_req_max_new_tokens(req)
                self._add_request_to_queue(req)
                return
        else:
            # Create a new request from a previous session
            session = self.sessions[recv_req.session_params.id]
            req = session.create_req(recv_req, self.tokenizer)
            if isinstance(req.finished_reason, FINISH_ABORT):
                self.init_req_max_new_tokens(req)
                self._add_request_to_queue(req)
                return

        # Handle multimodal inputs
        if recv_req.mm_inputs is not None:
            image_inputs = MultimodalInputs.from_dict(recv_req.mm_inputs)
            # Expand a single image token into multiple dummy tokens for receiving image embeddings
            req.origin_input_ids = self.pad_input_ids_func(
                req.origin_input_ids, image_inputs
            )
            req.extend_image_inputs(image_inputs)

            if len(req.origin_input_ids) >= self.max_req_input_len:
                req.set_finish_with_abort(
                    error_msg=(
                        "Multimodal prompt is too long after expanding multimodal tokens. "
                        f"After expanding {len(req.origin_input_ids_unpadded)=} => {len(req.origin_input_ids)} >= {self.max_req_input_len}."
                    )
                )
                self.init_req_max_new_tokens(req)
                self._add_request_to_queue(req)
                return

        # initialize before returning
        self.init_req_max_new_tokens(req)

        # Validate prompt length
        error_msg = validate_input_length(
            req,
            self.max_req_input_len,
            self.server_args.allow_auto_truncate,
        )
        if error_msg:
            req.set_finish_with_abort(error_msg)
            self._add_request_to_queue(req)
            return

        # Copy more attributes
        if recv_req.logprob_start_len == -1 or not recv_req.return_logprob:
            # By default, only return the logprobs for output tokens
            # For prefill-only requests with logprob_start_len == -1, set logprob_start_len beyond input sequence
            # to skip input logprob computation entirely
            if req.is_prefill_only:
                req.logprob_start_len = len(req.origin_input_ids)
            else:
                # TODO: For text generation, evaluate setting logprob_start_len to len(req.origin_input_ids) as well
                req.logprob_start_len = len(req.origin_input_ids) - 1
        else:
            req.logprob_start_len = recv_req.logprob_start_len

        if not req.is_prefill_only and req.logprob_start_len >= len(
            req.origin_input_ids
        ):
            error_msg = f"{req.logprob_start_len=} is higher than the number of input tokens {len(req.origin_input_ids)=}. Please use a smaller logprob_start_len."
            req.logprob_start_len = len(req.origin_input_ids) - 1
            req.set_finish_with_abort(error_msg)
            self._add_request_to_queue(req)
            return

        # Init grammar cache for this request
        add_to_grammar_queue = False
        if (
            req.sampling_params.json_schema is not None
            or req.sampling_params.regex is not None
            or req.sampling_params.ebnf is not None
            or req.sampling_params.structural_tag is not None
        ):
            if self.grammar_backend is None:
                error_msg = "Grammar-based generation (json_schema, regex, ebnf, structural_tag) is not supported when the server is launched with --grammar-backend none"
                req.set_finish_with_abort(error_msg)
            else:
                if req.sampling_params.json_schema is not None:
                    key = ("json", req.sampling_params.json_schema)
                elif req.sampling_params.regex is not None:
                    key = ("regex", req.sampling_params.regex)
                elif req.sampling_params.ebnf is not None:
                    key = ("ebnf", req.sampling_params.ebnf)
                elif req.sampling_params.structural_tag:
                    key = ("structural_tag", req.sampling_params.structural_tag)

                value, cache_hit = self.grammar_backend.get_cached_or_future_value(key)
                req.grammar = value

                if not cache_hit:
                    req.grammar_key = key
                    add_to_grammar_queue = True
                else:
                    if value is INVALID_GRAMMAR_OBJ:  # We hit a cached invalid grammar.
                        error_msg = f"Invalid grammar request with cache hit: {key=}"
                        req.set_finish_with_abort(error_msg)

        if add_to_grammar_queue:
            self.grammar_queue.append(req)
        else:
            self._add_request_to_queue(req)

    def handle_batch_generate_request(
        self,
        recv_req: BatchTokenizedGenerateReqInput,
    ):
        """Handle optimized batch generate request."""
        logger.debug(f"Processing batch generate request with {len(recv_req)} requests")

        # Process each request in the batch
        for tokenized_req in recv_req:
            self.handle_generate_request(tokenized_req)

    def _prefetch_kvcache(self, req: Req):
        if self.enable_hicache_storage:
            req.init_next_round_input(self.tree_cache)
            if req.last_node.backuped:
                # only to initiate the prefetch if the last node is backuped
                # otherwise, the allocated GPU memory must be locked for integrity
                last_hash = req.last_host_node.get_last_hash_value()
                matched_len = len(req.prefix_indices) + req.host_hit_length
                new_input_tokens = req.fill_ids[matched_len:]

                prefix_keys = (
                    req.last_node.get_prefix_hash_values(req.last_node.parent)
                    if self.tree_cache.hicache_storage_pass_prefix_keys
                    else None
                )
                self.tree_cache.prefetch_from_storage(
                    req.rid,
                    req.last_host_node,
                    new_input_tokens,
                    last_hash,
                    prefix_keys,
                )

    def _add_request_to_queue(self, req: Req, is_retracted: bool = False):
        if self.disaggregation_mode == DisaggregationMode.NULL:
            self._set_or_validate_priority(req)
            if self._abort_on_queued_limit(req):
                return
            self._prefetch_kvcache(req)
            self.waiting_queue.append(req)
            req.time_stats.wait_queue_entry_time = time.perf_counter()
            trace_slice_end("process req", req.rid, auto_next_anon=True)
        elif self.disaggregation_mode == DisaggregationMode.PREFILL:
            self._prefetch_kvcache(req)
            self.disagg_prefill_bootstrap_queue.add(
                req, self.model_config.num_key_value_heads
            )
            req.time_stats.prefill_bootstrap_queue_entry_time = time.perf_counter()
        elif self.disaggregation_mode == DisaggregationMode.DECODE:
            self.disagg_decode_prealloc_queue.add(req, is_retracted=is_retracted)
            if not is_retracted:
                req.time_stats.decode_prealloc_queue_entry_time = time.perf_counter()
        else:
            raise ValueError(f"Invalid {self.disaggregation_mode=}")

    def _set_or_validate_priority(self, req: Req):
        """Set the default priority value, or abort the request based on the priority scheduling mode."""
        if self.enable_priority_scheduling and req.priority is None:
            if self.schedule_low_priority_values_first:
                req.priority = sys.maxsize
            else:
                req.priority = -sys.maxsize - 1
        elif not self.enable_priority_scheduling and req.priority is not None:
            abort_req = AbortReq(
                finished_reason={
                    "type": "abort",
                    "status_code": HTTPStatus.SERVICE_UNAVAILABLE,
                    "message": "Using priority is disabled for this server. Please send a new request without a priority.",
                },
                rid=req.rid,
            )
            self.send_to_tokenizer.send_pyobj(abort_req)

    def _abort_on_queued_limit(self, recv_req: Req) -> bool:
        """Abort an incoming or existing request if the waiting queue is full. Returns True if the incoming request is aborted."""
        if (
            self.max_queued_requests is None
            or len(self.waiting_queue) + 1 <= self.max_queued_requests
        ):
            return False

        # Reject the incoming request by default.
        req_to_abort = recv_req
        message = "The request queue is full."
        if self.enable_priority_scheduling:
            # With priority scheduling, consider aboritng an existing request based on the priority.
            # direction = 1  => smaller number = higher priority; -1 => larger number = higher priority.
            # max(...) + (direction * priority, queue_time_start) picks the least-preferred request.
            # Tie: later queue_time_start (newer) is evicted first. Preempt only if strictly better.
            direction = 1 if self.schedule_low_priority_values_first else -1
            key_fn = lambda item: (
                direction * item[1].priority,
                item[1].time_stats.wait_queue_entry_time,
            )
            idx, candidate_req = max(enumerate(self.waiting_queue), key=key_fn)
            abort_existing_req = (
                direction * recv_req.priority < direction * candidate_req.priority
            )
            if abort_existing_req:
                self.waiting_queue.pop(idx)
                req_to_abort = candidate_req
                message = "The request is aborted by a higher priority request."

        self.send_to_tokenizer.send_pyobj(
            AbortReq(
                finished_reason={
                    "type": "abort",
                    "status_code": HTTPStatus.SERVICE_UNAVAILABLE,
                    "message": message,
                },
                rid=req_to_abort.rid,
            )
        )
        return req_to_abort.rid == recv_req.rid

    def handle_embedding_request(
        self,
        recv_req: TokenizedEmbeddingReqInput,
    ):
        req = Req(
            recv_req.rid,
            recv_req.input_text,
            recv_req.input_ids,
            recv_req.sampling_params,
            token_type_ids=recv_req.token_type_ids,
            priority=recv_req.priority,
        )
        req.tokenizer = self.tokenizer

        # Handle multimodal inputs
        if recv_req.image_inputs is not None:
            image_inputs = MultimodalInputs.from_dict(recv_req.image_inputs)
            # Expand a single image token into multiple dummy tokens for receiving image embeddings
            req.origin_input_ids = self.pad_input_ids_func(
                req.origin_input_ids, image_inputs
            )
            req.extend_image_inputs(image_inputs)

            if len(req.origin_input_ids) >= self.max_req_input_len:
                req.set_finish_with_abort(
                    error_msg=(
                        "Multimodal prompt is too long after expanding multimodal tokens. "
                        f"After expanding {len(req.origin_input_ids_unpadded)=} => {len(req.origin_input_ids)} >= {self.max_req_input_len}."
                    )
                )
                self._add_request_to_queue(req)
                return

        # Validate prompts length
        error_msg = validate_input_length(
            req,
            self.max_req_input_len,
            self.server_args.allow_auto_truncate,
        )
        if error_msg:
            self._add_request_to_queue(req)
            return

        # Copy more attributes
        req.logprob_start_len = len(req.origin_input_ids) - 1
        self._add_request_to_queue(req)

    def handle_batch_embedding_request(
        self,
        recv_req: BatchTokenizedEmbeddingReqInput,
    ):
        """Handle optimized batch embedding request."""
        logger.debug(
            f"Processing batch embedding request with {len(recv_req)} requests"
        )

        # Process each request in the batch
        for tokenized_req in recv_req:
            self.handle_embedding_request(tokenized_req)

    def self_check_during_idle(self):
        self.check_memory()
        self.check_tree_cache()
        self.new_token_ratio = self.init_new_token_ratio
        self.maybe_sleep_on_idle()

    def check_memory(self):
        if self.is_hybrid:
            (
                full_num_used,
                swa_num_used,
                _,
                _,
                full_available_size,
                full_evictable_size,
                swa_available_size,
                swa_evictable_size,
            ) = self._get_swa_token_info()
            memory_leak = full_num_used != 0 or swa_num_used != 0
            token_msg = (
                f"{self.full_tokens_per_layer=}, {full_available_size=}, {full_evictable_size=}, {self.tree_cache.full_protected_size()=}\n"
                f"{self.swa_tokens_per_layer=}, {swa_available_size=}, {swa_evictable_size=}, {self.tree_cache.swa_protected_size()=}\n"
            )
        elif self.is_hybrid_gdn and isinstance(self.tree_cache, MambaRadixCache):
            (
                full_num_used,
                mamba_num_used,
                _,
                _,
                full_available_size,
                full_evictable_size,
                mamba_available_size,
                mamba_evictable_size,
            ) = self._get_mamba_token_info()
            memory_leak = (
                full_num_used != self.tree_cache.full_protected_size()
                or mamba_num_used != self.tree_cache.mamba_protected_size()
            )
            token_msg = (
                f"{full_available_size=}, {full_evictable_size=}, {self.token_to_kv_pool_allocator.size=}, {self.tree_cache.full_protected_size()=}\n"
                f"{mamba_available_size=}, {mamba_evictable_size=}, {self.req_to_token_pool.mamba_pool.size=}, {self.tree_cache.mamba_protected_size()=}\n"
            )
        else:
            _, _, available_size, evictable_size = self._get_token_info()
            protected_size = self.tree_cache.protected_size()
            memory_leak = (available_size + evictable_size) != (
                # self.max_total_num_tokens
                # if not self.enable_hierarchical_cache
                # else self.max_total_num_tokens - protected_size
                self.max_total_num_tokens
                - protected_size
            )
            token_msg = f"{self.max_total_num_tokens=}, {available_size=}, {evictable_size=}, {protected_size=}\n"

        if memory_leak:
            msg = "token_to_kv_pool_allocator memory leak detected! " f"{token_msg}"
            raise ValueError(msg)

        if self.disaggregation_mode == DisaggregationMode.DECODE:
            req_total_size = (
                self.req_to_token_pool.size + self.req_to_token_pool.pre_alloc_size
            )
        else:
            req_total_size = self.req_to_token_pool.size

        if len(self.req_to_token_pool.free_slots) != req_total_size:
            msg = (
                "req_to_token_pool memory leak detected!"
                f"available_size={len(self.req_to_token_pool.free_slots)}, "
                f"total_size={self.req_to_token_pool.size}\n"
            )
            raise ValueError(msg)

        if (
            self.enable_metrics
            and self.current_scheduler_metrics_enabled()
            and time.perf_counter() > self.metrics_collector.last_log_time + 30
        ):
            # During idle time, also collect metrics every 30 seconds.
            if self.is_hybrid:
                (
                    full_num_used,
                    swa_num_used,
                    full_token_usage,
                    swa_token_usage,
                    _,
                    _,
                    _,
                    _,
                ) = self._get_swa_token_info()
                num_used = max(full_num_used, swa_num_used)
                token_usage = max(full_token_usage, swa_token_usage)
            elif self.is_hybrid_gdn:
                (
                    num_used,
                    _,
                    token_usage,
                    _,
                    _,
                    _,
                    _,
                    _,
                ) = self._get_mamba_token_info()
            else:
                num_used, token_usage, _, _ = self._get_token_info()
            num_running_reqs = len(self.running_batch.reqs)
            self.stats.num_running_reqs = num_running_reqs
            self.stats.num_used_tokens = num_used
            self.stats.token_usage = round(token_usage, 2)
            self.stats.gen_throughput = 0
            self.stats.num_queue_reqs = len(self.waiting_queue)
            self.stats.num_grammar_queue_reqs = len(self.grammar_queue)
            if self.disaggregation_mode == DisaggregationMode.PREFILL:
                self.stats.num_prefill_prealloc_queue_reqs = len(
                    self.disagg_prefill_bootstrap_queue.queue
                )
                self.stats.num_prefill_inflight_queue_reqs = len(
                    self.disagg_prefill_inflight_queue
                )
            if self.disaggregation_mode == DisaggregationMode.DECODE:
                self.stats.num_decode_prealloc_queue_reqs = len(
                    self.disagg_decode_prealloc_queue.queue
                )
                self.stats.num_decode_transfer_queue_reqs = len(
                    self.disagg_decode_transfer_queue.queue
                )
            self.metrics_collector.log_stats(self.stats)
        self._publish_kv_events()

    def check_tree_cache(self):
        if (self.is_hybrid and isinstance(self.tree_cache, SWARadixCache)) or (
            self.is_hybrid_gdn and isinstance(self.tree_cache, MambaRadixCache)
        ):
            self.tree_cache.sanity_check()

    def _get_token_info(self):
        available_size = self.token_to_kv_pool_allocator.available_size()
        evictable_size = self.tree_cache.evictable_size()
        num_used = self.max_total_num_tokens - (available_size + evictable_size)
        token_usage = num_used / self.max_total_num_tokens
        return num_used, token_usage, available_size, evictable_size

    def _get_mamba_token_info(self):
        is_radix_tree = isinstance(self.tree_cache, MambaRadixCache)
        full_available_size = self.token_to_kv_pool_allocator.available_size()
        full_evictable_size = (
            self.tree_cache.full_evictable_size() if is_radix_tree else 0
        )
        mamba_available_size = self.req_to_token_pool.mamba_pool.available_size()
        mamba_evictable_size = (
            self.tree_cache.mamba_evictable_size() if is_radix_tree else 0
        )
        full_num_used = self.token_to_kv_pool_allocator.size - (
            full_available_size + full_evictable_size
        )
        mamba_num_used = self.req_to_token_pool.mamba_pool.size - (
            mamba_available_size + mamba_evictable_size
        )
        full_token_usage = full_num_used / self.token_to_kv_pool_allocator.size
        mamba_usage = mamba_num_used / self.req_to_token_pool.mamba_pool.size
        return (
            full_num_used,
            mamba_num_used,
            full_token_usage,
            mamba_usage,
            full_available_size,
            full_evictable_size,
            mamba_available_size,
            mamba_evictable_size,
        )

    def _get_swa_token_info(self):
        full_available_size = self.token_to_kv_pool_allocator.full_available_size()
        full_evictable_size = self.tree_cache.full_evictable_size()
        swa_available_size = self.token_to_kv_pool_allocator.swa_available_size()
        swa_evictable_size = self.tree_cache.swa_evictable_size()
        full_num_used = self.full_tokens_per_layer - (
            full_available_size + full_evictable_size
        )
        swa_num_used = self.swa_tokens_per_layer - (
            swa_available_size + swa_evictable_size
        )
        full_token_usage = full_num_used / self.full_tokens_per_layer
        swa_token_usage = swa_num_used / self.swa_tokens_per_layer
        return (
            full_num_used,
            swa_num_used,
            full_token_usage,
            swa_token_usage,
            full_available_size,
            full_evictable_size,
            swa_available_size,
            swa_evictable_size,
        )

    def get_next_batch_to_run(self) -> Optional[ScheduleBatch]:
        # Merge the prefill batch into the running batch
        chunked_req_to_exclude = set()
        if self.chunked_req:
            # Move the chunked request out of the batch so that we can merge
            # only finished requests to running_batch.
            chunked_req_to_exclude.add(self.chunked_req)
            self.tree_cache.cache_unfinished_req(self.chunked_req, chunked=True)
            # chunked request keeps its rid but will get a new req_pool_idx
            if self.tp_worker.worker.model_runner.mambaish_config is not None:
                self.req_to_token_pool.free(
                    self.chunked_req.req_pool_idx, free_mamba_cache=False
                )
            else:
                self.req_to_token_pool.free(self.chunked_req.req_pool_idx)
        if self.last_batch and self.last_batch.forward_mode.is_extend():
            if self.last_batch.chunked_req is not None:
                # In the context pipeline parallelism, after the last chunk, the current microbatch still track outdated chunked_req.
                # We need to discard it.
                chunked_req_to_exclude.add(self.last_batch.chunked_req)

            # Filter batch
            last_bs = self.last_batch.batch_size()
            self.last_batch.filter_batch(
                chunked_req_to_exclude=list(chunked_req_to_exclude)
            )
            if self.last_batch.batch_size() < last_bs:
                self.running_batch.batch_is_full = False

            # Merge the new batch into the running batch.
            # For prefill-only batch, we can avoid going through decoding step.
            if not self.last_batch.is_empty() and not self.last_batch.is_prefill_only:
                if self.running_batch.is_empty():
                    self.running_batch = self.last_batch
                else:
                    # Merge running_batch with prefill batch
                    self.running_batch.merge_batch(self.last_batch)

        new_batch = self.get_new_batch_prefill()

        need_dp_attn_preparation = require_mlp_sync(self.server_args)

        if need_dp_attn_preparation and not self.spec_algorithm.is_none():
            # In speculative decoding, prefill batches and decode batches cannot be processed in the same DP attention group.
            # We prepare idle batches in advance to skip preparing decode batches when there are prefill batches in the group.
            new_batch = self.prepare_mlp_sync_batch(new_batch)
            need_dp_attn_preparation = new_batch is None

        if new_batch is not None:
            # Run prefill first if possible
            ret = new_batch
        else:
            # Run decode
            if not self.running_batch.is_empty():
                self.running_batch = self.update_running_batch(self.running_batch)
                ret = self.running_batch if not self.running_batch.is_empty() else None
            else:
                ret = None

        # Handle DP attention
        if need_dp_attn_preparation:
            ret = self.prepare_mlp_sync_batch(ret)

        return ret

    def get_num_allocatable_reqs(self, running_bs):
        res = global_server_args_dict["pp_max_micro_batch_size"] - running_bs
        if self.pp_size > 1:
            res = min(res, self.req_to_token_pool.available_size())
        return res

    def get_new_batch_prefill(self) -> Optional[ScheduleBatch]:
        # Check if the grammar is ready in the grammar queue
        if self.grammar_queue:
            self.move_ready_grammar_requests()

        if self.try_preemption:
            # Reset batch_is_full to try preemption with a prefill adder.
            self.running_batch.batch_is_full = False

        # Handle the cases where prefill is not allowed
        if (
            self.running_batch.batch_is_full or len(self.waiting_queue) == 0
        ) and self.chunked_req is None:
            return None

        running_bs = len(self.running_batch.reqs)
        # Ignore the check if self.chunked_req is not None.
        # In the non-PP case, when self.chunked_req is not None, num_allocatable_reqs should always be greater than 0,
        # as the space for the chunked request has just been released.
        # In PP case, a chunked req can start in one microbatch and end in another microbatch, so the max_running_requests per microbatch should not be strict.
        # Instead, we should always allow chunked request to be added, otherwise, there will be a memory leak.
        if (
            self.get_num_allocatable_reqs(running_bs) <= 0
            and not self.chunked_req
            and not self.try_preemption
        ):
            self.running_batch.batch_is_full = True
            return None

        if self.enable_hierarchical_cache:
            self.tree_cache.check_hicache_events()

        # Get priority queue
        self.policy.calc_priority(self.waiting_queue)

        # Prefill policy
        adder = PrefillAdder(
            self.page_size,
            self.tree_cache,
            self.token_to_kv_pool_allocator,
            self.running_batch,
            self.new_token_ratio,
            self.max_prefill_tokens,
            self.chunked_prefill_size,
            running_bs if self.is_mixed_chunk else 0,
            self.priority_scheduling_preemption_threshold,
        )

        if self.chunked_req is not None:
            self.chunked_req.init_next_round_input()
            self.chunked_req = adder.add_chunked_req(self.chunked_req)

        if self.enable_lora:
            lora_set = set([req.lora_id for req in self.running_batch.reqs])

        # Get requests from the waiting queue to a new prefill batch
        for req in self.waiting_queue:

            if self.enable_lora and not self.tp_worker.can_run_lora_batch(
                lora_set
                | set([req.lora_id for req in adder.can_run_list])
                | set([req.lora_id])
            ):
                self.running_batch.batch_is_full = True
                break

            running_bs = len(self.running_batch.reqs) - len(adder.preempt_list)
            if len(adder.can_run_list) >= self.get_num_allocatable_reqs(running_bs):
                self.running_batch.batch_is_full = True
            if self.disaggregation_mode == DisaggregationMode.PREFILL:
                # In prefill mode, prealloc queue and transfer queue can also take memory,
                # so we need to check if the available size for the actual available size.
                if len(adder.can_run_list) >= self.req_to_token_pool.available_size():
                    self.running_batch.batch_is_full = True

            if self.running_batch.batch_is_full:
                if not self.try_preemption:
                    break
                if not adder.preempt_to_schedule(req, self.server_args):
                    break

            if self.enable_hicache_storage:
                prefetch_done = self.tree_cache.check_prefetch_progress(req.rid)
                if not prefetch_done:
                    # skip staging requests that are ongoing prefetch
                    continue

            req.init_next_round_input(self.tree_cache)
            res = adder.add_one_req(
                req,
                has_chunked_req=(self.chunked_req is not None),
                truncation_align_size=self.truncation_align_size,
            )

            if res != AddReqResult.CONTINUE:
                if res == AddReqResult.NO_TOKEN:
                    if self.enable_hierarchical_cache:
                        # Set batch_is_full after making sure there are requests that can be served
                        self.running_batch.batch_is_full = len(
                            adder.can_run_list
                        ) > 0 or (not self.running_batch.is_empty())
                    else:
                        self.running_batch.batch_is_full = True
                break

        # Update waiting queue
        can_run_list: List[Req] = adder.can_run_list
        if len(can_run_list) == 0:
            return None

        if self.enable_metrics:
            # only record queue time when enable_metrics is True to avoid overhead
            for req in can_run_list:
                req.add_latency(RequestStage.PREFILL_WAITING)

        self.waiting_queue = [
            x for x in self.waiting_queue if x not in set(can_run_list)
        ]
        if adder.preempt_list:
            for req in adder.preempt_list:
                self._add_request_to_queue(req)

        if adder.new_chunked_req is not None:
            assert self.chunked_req is None
            self.chunked_req = adder.new_chunked_req

        if self.chunked_req:
            self.chunked_req.is_chunked += 1

        # Print stats
        if self.current_scheduler_metrics_enabled():
            self.log_prefill_stats(adder, can_run_list, running_bs, 0)

        for req in can_run_list:
            if req.time_stats.forward_entry_time == 0:
                # Avoid update chunked request many times
                req.time_stats.forward_entry_time = time.perf_counter()
                if self.enable_metrics:
                    self.metrics_collector.observe_queue_time(
                        req.time_stats.get_queueing_time(),
                    )

        # Create a new batch
        new_batch = ScheduleBatch.init_new(
            can_run_list,
            self.req_to_token_pool,
            self.token_to_kv_pool_allocator,
            self.tree_cache,
            self.model_config,
            self.enable_overlap,
            self.spec_algorithm,
            chunked_req=self.chunked_req,
        )
        if self.enable_hierarchical_cache:
            # todo (zhiqiang): disable cuda graph execution if hicache loading triggered
            new_batch.hicache_consumer_index = (
                self.tree_cache.ready_to_load_host_cache()
            )

        new_batch.prepare_for_extend()

        # Mixed-style chunked prefill
        if (
            self.is_mixed_chunk
            and not self.running_batch.is_empty()
            and not (new_batch.return_logprob or self.running_batch.return_logprob)
        ):
            # TODO (lianmin): support return_logprob + mixed chunked prefill
            self.running_batch.filter_batch()
            if not self.running_batch.is_empty():
                self.running_batch.prepare_for_decode()
                new_batch.mix_with_running(self.running_batch)
                new_batch.decoding_reqs = self.running_batch.reqs
            self.running_batch = ScheduleBatch(
                reqs=[], batch_is_full=self.running_batch.batch_is_full
            )
        else:
            new_batch.decoding_reqs = None

        return new_batch

    def update_running_batch(self, batch: ScheduleBatch) -> Optional[ScheduleBatch]:
        """Update the current running decoding batch."""
        initial_bs = batch.batch_size()

        batch.filter_batch()
        if batch.is_empty():
            batch.batch_is_full = False
            return batch

        # Check if decode out of memory
        if not batch.check_decode_mem(self.decode_mem_cache_buf_multiplier) or (
            TEST_RETRACT and batch.batch_size() > 10
        ):
            old_ratio = self.new_token_ratio
            retracted_reqs, new_token_ratio, reqs_to_abort = batch.retract_decode(
                self.server_args
            )
            self.num_retracted_reqs = len(retracted_reqs)
            self.new_token_ratio = new_token_ratio
            for req in reqs_to_abort:
                self.send_to_tokenizer.send_pyobj(
                    AbortReq(abort_reason=req.to_abort_message, rid=req.rid)
                )

            logger.info(
                "KV cache pool is full. Retract requests. "
                f"#retracted_reqs: {len(retracted_reqs)}, "
                f"#aborted_retracted_reqs: {len(reqs_to_abort)}, "
                f"#new_token_ratio: {old_ratio:.4f} -> {new_token_ratio:.4f}"
            )

            for req in retracted_reqs:
                self._add_request_to_queue(req, is_retracted=True)
        else:
            self.new_token_ratio = max(
                self.new_token_ratio - self.new_token_ratio_decay,
                self.min_new_token_ratio,
            )

        if batch.batch_size() < initial_bs:
            batch.batch_is_full = False

        # Update batch tensors
        batch.prepare_for_decode()
        return batch

    def run_batch(
        self, batch: ScheduleBatch
    ) -> Union[GenerationBatchResult, EmbeddingBatchResult]:
        """Run a batch."""
        self.forward_ct += 1

        # Whether to run the profiler
        self._profile_batch_predicate(batch)
        if self.forward_sleep_time is not None:
            logger.info(f"Scheduler.run_batch sleep {self.forward_sleep_time}s")
            time.sleep(self.forward_sleep_time)

        # Run forward
        if self.is_generation:
<<<<<<< HEAD
            if self.enable_pdmux and batch.forward_mode.is_split_prefill():
                (
                    logits_output,
                    next_token_ids,
                    can_run_cuda_graph,
                    model_worker_batch,
                ) = self.tp_worker.forward_batch_split_prefill(batch)
                bid = model_worker_batch.bid
            elif self.spec_algorithm.is_none():
                model_worker_batch = batch.get_model_worker_batch()
=======
>>>>>>> 0c0779d6

            batch_or_worker_batch = batch

            if self.enable_overlap or self.spec_algorithm.is_none():
                # FIXME(lsyin): remove this if and finally unify the abstraction
                batch_or_worker_batch = batch.get_model_worker_batch()

            if self.enable_overlap:
                # FIXME: remove this assert
                assert isinstance(batch_or_worker_batch, ModelWorkerBatch)
                model_worker_batch = batch_or_worker_batch
                self.record_batch_in_overlap(model_worker_batch)

                # Sampling info will be modified during forward
                model_worker_batch.sampling_info = (
                    model_worker_batch.sampling_info.copy_for_forward()
                )

                bs = len(model_worker_batch.seq_lens)
                future_indices = self.future_map.alloc_future_indices(bs)

                with self.forward_stream_ctx:
                    self.forward_stream.wait_stream(self.default_stream)
                    self.future_map.resolve_future(model_worker_batch)
                    if batch.sampling_info.grammars is not None:
                        model_worker_batch.delay_sample_launch = True
                    batch_result = self.model_worker.forward_batch_generation(
                        model_worker_batch
                    )
                    # FIXME(lsyin): maybe move this to forward_batch_generation
                    batch_result.copy_done = torch.get_device_module(
                        self.device
                    ).Event()
                    if not model_worker_batch.delay_sample_launch:
                        self.future_map.store_to_map(future_indices, batch_result)
                        batch_result.copy_to_cpu()
                    else:
                        batch_result.future_indices = future_indices

                # FIXME(lsyin): move this assignment elsewhere
                future_indices_or_next_token_ids = -future_indices.indices

                if batch.is_v2_eagle:
                    # FIXME(lsyin): tmp code for eagle v2
                    # We only keep future indices for next draft input

                    batch.spec_info = batch_result.next_draft_input
                    batch.spec_info.future_indices = future_indices

                    # batch.spec_info = EagleDraftInput(
                    #     future_indices=future_indices,
                    #     verify_done=batch_result.next_draft_input.verify_done,
                    #     # FIXME(lsyin): remove the allocate_lens in EagleDraftInput
                    #     allocate_lens=batch_result.next_draft_input.allocate_lens,
                    # )

                    # The future value, usually for next batch preparation
                    # Current implementation strictly synchronizes the seq_lens
                    batch.seq_lens = batch_result.next_draft_input.new_seq_lens
            else:
                batch_result = self.model_worker.forward_batch_generation(
                    batch_or_worker_batch
                )
                future_indices_or_next_token_ids = batch_result.next_token_ids

            # NOTE: future_indices_or_next_token_ids is used in ScheduleBatch,
            #       which can probably be replaced by future_indices later [TODO(lsyin)].
            #       we shall still keep the original outputs, e.g. next_token_ids
            #       in the GenerationBatchOutput for processing after copy_done.
            batch.output_ids = future_indices_or_next_token_ids

            # These 2 values are needed for processing the output, but the values can be
            # modified by overlap schedule. So we have to copy them here so that
            # we can use the correct values in output processing.
            if batch.return_logprob or self.spec_algorithm.is_eagle():
                extend_input_len_per_req = [req.extend_input_len for req in batch.reqs]
            else:
                extend_input_len_per_req = None

            if batch.return_logprob:
                extend_logprob_start_len_per_req = [
                    req.extend_logprob_start_len for req in batch.reqs
                ]
            else:
                extend_logprob_start_len_per_req = None

            batch_result.extend_input_len_per_req = extend_input_len_per_req
            batch_result.extend_logprob_start_len_per_req = (
                extend_logprob_start_len_per_req
            )
            return batch_result
        else:  # embedding or reward model
            model_worker_batch = batch.get_model_worker_batch()
            embeddings = self.tp_worker.forward_batch_embedding(model_worker_batch)
            ret = EmbeddingBatchResult(embeddings=embeddings)
        return ret

    def launch_last_batch_sample_if_needed(
        self,
    ) -> Union[GenerationBatchResult, EmbeddingBatchResult]:
        if len(self.result_queue) == 0:
            return

        tmp_batch, tmp_result = self.result_queue.popleft()

        tmp_result: GenerationBatchResult
        if not tmp_result.delay_sample_launch:
            self.result_queue.appendleft((tmp_batch, tmp_result))
            return

        with self.forward_stream_ctx:
            self.forward_stream.wait_stream(self.default_stream)
            tmp_result.next_token_ids = self.model_worker.model_runner.sample(
                tmp_result.logits_output,
                tmp_result.forward_batch,
            )
            future_indices = tmp_result.future_indices
            self.future_map.store_to_map(future_indices, tmp_result)
            tmp_result.copy_to_cpu()
            self.result_queue.appendleft((tmp_batch, tmp_result))

    def process_batch_result(
        self,
        batch: ScheduleBatch,
        result: Union[GenerationBatchResult, EmbeddingBatchResult],
    ):
        if batch.forward_mode.is_decode():
            self.process_batch_result_decode(batch, result)
            if self.enable_trace:
                trace_slice_batch("decode loop", batch.reqs)

<<<<<<< HEAD
        elif batch.forward_mode.is_extend() or batch.forward_mode.is_split_prefill():
            self.process_batch_result_prefill(batch, result, launch_done)
            for req in batch.reqs:
                trace_slice(
                    "prefill",
                    req.rid,
                    auto_next_anon=not req.finished(),
                    thread_finish_flag=req.finished(),
                )
=======
        elif batch.forward_mode.is_extend():
            self.process_batch_result_prefill(batch, result)
            if self.enable_trace:
                trace_slice_batch("prefill", batch.reqs)

>>>>>>> 0c0779d6
        elif batch.forward_mode.is_idle():
            if self.enable_overlap:
                if result.copy_done is not None:
                    result.copy_done.synchronize()

        self.maybe_send_health_check_signal()

    def maybe_send_health_check_signal(self):
        if self.return_health_check_ct:
            # Return some signal for the health check.
            # This is used to prevent the health check signal being blocked by long context prefill.
            # However, one minor issue is that this code path does not check the status of detokenizer manager.
            self.return_health_check_ct -= 1
            self.send_to_tokenizer.send_pyobj(HealthCheckOutput())

    def prepare_mlp_sync_batch(self, local_batch: ScheduleBatch):
        return self.prepare_mlp_sync_batch_raw(
            local_batch,
            dp_size=self.server_args.dp_size,
            attn_tp_size=self.attn_tp_size,
            tp_group=self.tp_group,
            get_idle_batch=self.get_idle_batch,
            disable_cuda_graph=self.server_args.disable_cuda_graph,
            spec_algorithm=self.spec_algorithm,
            speculative_num_draft_tokens=self.server_args.speculative_num_draft_tokens,
            require_mlp_tp_gather=require_mlp_tp_gather(self.server_args),
            disable_overlap_schedule=self.server_args.disable_overlap_schedule,
        )

    @staticmethod
    def prepare_mlp_sync_batch_raw(
        local_batch: ScheduleBatch,
        dp_size,
        attn_tp_size: int,
        tp_group,
        get_idle_batch,
        disable_cuda_graph: bool,
        spec_algorithm,
        speculative_num_draft_tokens,
        require_mlp_tp_gather: bool,
        disable_overlap_schedule: bool,
    ):
        # Check if other DP workers have running batches
        if local_batch is None:
            num_tokens = 0
            num_tokens_for_logprob = 0
        elif local_batch.forward_mode.is_decode():
            num_tokens = local_batch.batch_size()
            num_tokens_for_logprob = num_tokens
        else:
            num_tokens = local_batch.extend_num_tokens
            num_tokens_for_logprob = sum(
                [
                    # We should have at least 1 token for sample in every case.
                    max(extend_len - logprob_start_len, 1)
                    for logprob_start_len, extend_len in zip(
                        local_batch.extend_logprob_start_lens, local_batch.extend_lens
                    )
                ]
            )

        if local_batch is None or local_batch.forward_mode.is_decode_or_idle():
            can_cuda_graph = 1
        else:
            can_cuda_graph = 0

        is_extend_in_batch = (
            local_batch.forward_mode.is_extend() if local_batch else False
        )

        tbo_preparer = TboDPAttentionPreparer()
        if disable_overlap_schedule:
            group = tp_group.device_group
            device = tp_group.device
        else:
            group = tp_group.cpu_group
            device = "cpu"

        local_info = torch.tensor(
            [
                num_tokens,
                can_cuda_graph,
                num_tokens_for_logprob,
                is_extend_in_batch,
                *tbo_preparer.prepare_all_gather(
                    local_batch,
                ),
            ],
            dtype=torch.int64,
            device=device,
        )
        global_info = torch.empty(
            (dp_size, attn_tp_size, 6),
            dtype=torch.int64,
            device=device,
        )
        torch.distributed.all_gather_into_tensor(
            global_info.flatten(),
            local_info,
            group=group,
        )
        global_num_tokens = global_info[:, 0, 0].tolist()
        can_cuda_graph = min(global_info[:, 0, 1].tolist())
        global_num_tokens_for_logprob = global_info[:, 0, 2].tolist()
        is_extend_in_batch = global_info[:, 0, 3].tolist()

        tbo_split_seq_index, global_forward_mode = tbo_preparer.compute_output(
            global_info[:, :, 4:6]
        )

        if local_batch is None and max(global_num_tokens) > 0:
            local_batch = get_idle_batch()

        if local_batch is not None:
            # TODO: handle the case when moe_dense_tp_size != 1
            if not require_mlp_tp_gather:
                local_batch.global_num_tokens = [num_tokens]
                local_batch.global_num_tokens_for_logprob = [num_tokens_for_logprob]
            else:
                local_batch.global_num_tokens = global_num_tokens
                local_batch.global_num_tokens_for_logprob = (
                    global_num_tokens_for_logprob
                )
            local_batch.is_extend_in_batch = any(is_extend_in_batch)
            local_batch.tbo_split_seq_index = tbo_split_seq_index
            local_batch.global_forward_mode = global_forward_mode

            # Check forward mode for cuda graph
            if not disable_cuda_graph:
                local_batch.can_run_dp_cuda_graph = can_cuda_graph

        return local_batch

    def get_idle_batch(self):
        idle_batch = ScheduleBatch.init_new(
            [],
            self.req_to_token_pool,
            self.token_to_kv_pool_allocator,
            self.tree_cache,
            self.model_config,
            self.enable_overlap,
            self.spec_algorithm,
        )
        idle_batch.prepare_for_idle()
        return idle_batch

    def move_ready_grammar_requests(self):
        """Move requests whose grammar objects are ready from grammar_queue to waiting_queue."""

        num_ready_reqs = 0
        num_timeout_reqs = 0
        for req in self.grammar_queue:
            try:
                if req.finished():  # It is aborted by AbortReq
                    num_ready_reqs += 1
                    continue

                req.grammar = req.grammar.result(timeout=0.03)
                self.grammar_backend.set_cache(req.grammar_key, req.grammar.copy())
                if req.grammar is INVALID_GRAMMAR_OBJ:
                    error_msg = f"Invalid grammar request: {req.grammar_key=}"
                    req.set_finish_with_abort(error_msg)

                num_ready_reqs += 1
            except futures._base.TimeoutError:
                req.grammar_wait_ct += 1
                # NOTE(lianmin): this timeout is the waiting time of the above line. It is
                # not the waiting time from it enters the grammar queue.
                if req.grammar_wait_ct > GRAMMAR_TIMEOUT / 0.03:
                    num_timeout_reqs = 1
                break

        if self.server_args.enable_dp_attention:
            tp_size = self.attn_tp_size
            tp_group = self.attn_tp_cpu_group
        else:
            tp_size = self.tp_size
            tp_group = self.tp_cpu_group

        if tp_size > 1:
            # Sync across TP ranks to make sure they have the same number of ready requests
            tensor = torch.tensor([num_ready_reqs, num_timeout_reqs], dtype=torch.int32)
            torch.distributed.all_reduce(
                tensor, op=torch.distributed.ReduceOp.MAX, group=tp_group
            )
            num_ready_reqs_max, num_timeout_reqs_max = tensor.tolist()

            for i in range(num_ready_reqs, num_ready_reqs_max):
                req = self.grammar_queue[i]
                if req.finished():  # It is aborted by AbortReq
                    continue
                req.grammar = req.grammar.result()
                self.grammar_backend.set_cache(req.grammar_key, req.grammar.copy())
                if req.grammar is INVALID_GRAMMAR_OBJ:
                    error_msg = f"Invalid grammar request: {req.grammar_key=}"
                    req.set_finish_with_abort(error_msg)
        else:
            num_ready_reqs_max = num_ready_reqs
            num_timeout_reqs_max = num_timeout_reqs

        for i in range(num_ready_reqs, num_ready_reqs + num_timeout_reqs_max):
            req = self.grammar_queue[i]
            req.grammar.cancel()
            self.grammar_backend.set_cache(req.grammar_key, INVALID_GRAMMAR_OBJ)
            error_msg = f"Grammar preprocessing timed out for {req.grammar_key=}"
            req.set_finish_with_abort(error_msg)

        num_ready_reqs = num_ready_reqs_max + num_timeout_reqs_max

        for req in self.grammar_queue[:num_ready_reqs]:
            self._add_request_to_queue(req)
        self.grammar_queue = self.grammar_queue[num_ready_reqs:]

    def watchdog_thread(self):
        """A watch dog thread that will try to kill the server itself if one forward batch takes too long."""
        self.watchdog_last_forward_ct = 0
        self.watchdog_last_time = time.perf_counter()

        while True:
            current = time.perf_counter()
            if self.cur_batch is not None:
                if self.watchdog_last_forward_ct == self.forward_ct:
                    if current > self.watchdog_last_time + self.watchdog_timeout:
                        break
                else:
                    self.watchdog_last_forward_ct = self.forward_ct
                    self.watchdog_last_time = current
            time.sleep(self.watchdog_timeout // 2)

        if not disable_request_logging():
            # Print batch size and memory pool info to check whether there are de-sync issues.
            if self.is_hybrid:
                (
                    _,
                    _,
                    _,
                    _,
                    full_available_size,
                    full_evictable_size,
                    swa_available_size,
                    swa_evictable_size,
                ) = self._get_swa_token_info()
                info_msg = (
                    f"{full_available_size=}, "
                    f"{full_evictable_size=}, "
                    f"{swa_available_size=}, "
                    f"{swa_evictable_size=}, "
                )
            else:
                _, _, available_size, evictable_size = self._get_token_info()
                info_msg = f"{available_size=}, " f"{evictable_size=}, "
            logger.error(
                f"{self.cur_batch.batch_size()=}, "
                f"{self.cur_batch.reqs=}, "
                f"{info_msg}"
            )

        pyspy_dump_schedulers()
        logger.error(f"Watchdog timeout ({self.watchdog_timeout=})")
        print(file=sys.stderr, flush=True)
        print(file=sys.stdout, flush=True)

        # Wait for some time so that the parent process can print the error.
        time.sleep(5)
        self.parent_process.send_signal(signal.SIGQUIT)

    def flush_cache_wrapped(self, recv_req: FlushCacheReqInput):
        success = self.flush_cache()
        return FlushCacheReqOutput(success=success)

    def clear_hicache_storage_wrapped(self, recv_req: ClearHiCacheReqInput):
        if self.enable_hierarchical_cache:
            self.tree_cache.clear_storage_backend()
            logger.info("Hierarchical cache cleared successfully!")
            if_success = True
        else:
            logging.warning("Hierarchical cache is not enabled.")
            if_success = False
        return ClearHiCacheReqOutput(success=if_success)

    def flush_cache(self):
        """Flush the memory pool and cache."""
        if (
            len(self.waiting_queue) == 0
            and self.running_batch.is_empty()
            and (self.pp_size == 1 or all(x.is_empty() for x in self.running_mbs))
        ):
            self.cur_batch = None
            self.last_batch = None
            self.tree_cache.reset()
            if self.grammar_backend:
                self.grammar_backend.reset()
            self.req_to_token_pool.clear()
            self.token_to_kv_pool_allocator.clear()

            if self.draft_worker:
                self.draft_worker.clear_cache_pool()

            self.num_generated_tokens = 0
            self.forward_ct_decode = 0
            self.spec_num_total_accepted_tokens = 0
            self.spec_num_total_forward_ct = 0
            self.cum_spec_accept_length = 0
            self.cum_spec_accept_count = 0
            torch.cuda.empty_cache()
            logger.info("Cache flushed successfully!")
            if_success = True
        else:
            logging.warning(
                f"Cache not flushed because there are pending requests. "
                f"#queue-req: {len(self.waiting_queue)}, "
                f"#running-req: {len(self.running_batch.reqs)}"
            )
            if_success = False
        return if_success

    def get_load(self, recv_req: GetLoadReqInput = None) -> GetLoadReqOutput:
        # TODO(lsyin): use dynamically maintained num_waiting_tokens

        if self.is_hybrid:
            num_tokens_full = (
                self.full_tokens_per_layer
                - self.token_to_kv_pool_allocator.full_available_size()
                - self.tree_cache.full_evictable_size()
            )
            num_tokens_swa = (
                self.swa_tokens_per_layer
                - self.token_to_kv_pool_allocator.swa_available_size()
                - self.tree_cache.swa_evictable_size()
            )
            num_tokens = max(num_tokens_full, num_tokens_swa)
        else:
            num_tokens = (
                self.max_total_num_tokens
                - self.token_to_kv_pool_allocator.available_size()
                - self.tree_cache.evictable_size()
            )

        # Tokens in waiting queue, bootstrap queue, prealloc queue
        num_tokens += sum(len(req.origin_input_ids) for req in self.waiting_queue)
        num_waiting_reqs = len(self.waiting_queue)
        if self.disaggregation_mode == DisaggregationMode.PREFILL:
            num_tokens += sum(
                len(req.origin_input_ids)
                for req in self.disagg_prefill_bootstrap_queue.queue
            )
            num_waiting_reqs += len(self.disagg_prefill_bootstrap_queue.queue)
        elif self.disaggregation_mode == DisaggregationMode.DECODE:
            num_tokens += sum(
                len(req.req.origin_input_ids)
                for req in self.disagg_decode_prealloc_queue.queue
            )
            num_waiting_reqs += len(self.disagg_decode_prealloc_queue.queue)

        return GetLoadReqOutput(
            dp_rank=self.dp_rank,
            num_reqs=len(self.running_batch.reqs) + num_waiting_reqs,
            num_waiting_reqs=num_waiting_reqs,
            num_tokens=num_tokens,
        )

    def get_internal_state(self, recv_req: GetInternalStateReq):
        ret = dict(global_server_args_dict)
        ret["last_gen_throughput"] = self.last_gen_throughput
        ret["memory_usage"] = {
            "weight": round(
                self.tp_worker.worker.model_runner.weight_load_mem_usage, 2
            ),
            "kvcache": round(
                self.token_to_kv_pool_allocator.get_kvcache().mem_usage, 2
            ),
            "token_capacity": int(self.max_total_num_tokens),
        }

        ret["memory_usage"]["graph"] = round(
            self.tp_worker.worker.model_runner.graph_mem_usage, 2
        )

        if not self.spec_algorithm.is_none() and self.cum_spec_accept_count > 0:
            ret["avg_spec_accept_length"] = (
                self.cum_spec_accept_length / self.cum_spec_accept_count
            )
        if RECORD_STEP_TIME:
            ret["step_time_dict"] = self.step_time_dict

        return GetInternalStateReqOutput(internal_state=ret)

    def set_internal_state(self, recv_req: SetInternalStateReq):
        server_args_dict = recv_req.server_args
        args_allow_update = set(
            [
                "pp_max_micro_batch_size",
                "speculative_accept_threshold_single",
                "speculative_accept_threshold_acc",
            ]
        )
        if_success = True
        for k, v in server_args_dict.items():
            if k not in args_allow_update:
                logging.warning(f"Updating {k} is not supported.")
                if_success = False
                break
            elif k == "pp_max_micro_batch_size" and (
                v > self.max_running_requests // self.pp_size or v < 1
            ):
                logging.warning(
                    f"Updating {k} to {v} is rejected because it is out of the valid range [1, {self.max_running_requests // self.pp_size}]."
                )
                if_success = False
                break
        if if_success:
            if not self.spec_algorithm.is_none() and self.cum_spec_accept_count > 0:
                avg_spec_accept_length = (
                    self.cum_spec_accept_length / self.cum_spec_accept_count
                )
                logger.info(f"{avg_spec_accept_length=}")
            self.cum_spec_accept_length = self.cum_spec_accept_count = 0
            for k, v in server_args_dict.items():
                global_server_args_dict[k] = v
            logger.info(f"Global server args updated! {global_server_args_dict=}")
        return SetInternalStateReqOutput(
            updated=True,
            server_args=global_server_args_dict,
        )

    def handle_rpc_request(self, recv_req: RpcReqInput):
        # Handle RPC requests
        logger.info(
            f"handle_rpc_request: {recv_req.method}, param: {recv_req.parameters}"
        )

        success = True
        exec = None
        try:
            func = getattr(self, recv_req.method)
            func(recv_req.parameters)
        except Exception as e:
            success = False
            exec = e
            logger.error(f"Failed to call rpc {recv_req.method}: {str(e)}")

        barrier()
        return RpcReqOutput(success, "" if not exec else str(exec))

    def abort_request(self, recv_req: AbortReq):
        # Delete requests in the waiting queue
        to_del = []
        for i, req in enumerate(self.waiting_queue):
            if recv_req.abort_all or req.rid.startswith(recv_req.rid):
                to_del.append(i)

        # Sort in reverse order to avoid index issues when deleting
        for i in reversed(to_del):
            # Abort method 1: directly pop from the queue
            # This only works for requests that have not started anything.
            # We still need to send something back to TokenizerManager to clean up the state.
            req = self.waiting_queue.pop(i)
            if self.enable_hicache_storage:
                # to release prefetch events associated with the request
                self.tree_cache.release_aborted_request(req.rid)
            self.send_to_tokenizer.send_pyobj(AbortReq(rid=req.rid))
            # For disaggregation decode mode, the request in the waiting queue has KV cache allocated.
            if self.disaggregation_mode == DisaggregationMode.DECODE:
                self.tree_cache.cache_finished_req(req)

            logger.debug(f"Abort queued request. {req.rid=}")

        # Delete the requests in the grammar queue
        for req in self.grammar_queue:
            # Abort method 2: call `set_finish_with_abort`
            # The request will still run one prefill forward pass.
            # In this case, we change the input_ids to be only one token to make this prefill cheap.
            if recv_req.abort_all or req.rid.startswith(recv_req.rid):
                logger.debug(f"Abort grammar queue request. {req.rid=}")
                if req.grammar:
                    req.grammar.cancel()
                req.set_finish_with_abort("Aborted by AbortReq.")

        # Delete requests not in the waiting queue when PD disaggregation is enabled
        if self.disaggregation_mode == DisaggregationMode.PREFILL:
            # Abort requests that have not yet been bootstrapped
            for req in self.disagg_prefill_bootstrap_queue.queue:
                if recv_req.abort_all or req.rid.startswith(recv_req.rid):
                    logger.debug(f"Abort bootstrap queue request. {req.rid=}")
                    if hasattr(req.disagg_kv_sender, "abort"):
                        req.disagg_kv_sender.abort()

            # Abort in-flight requests
            for req in self.disagg_prefill_inflight_queue:
                if recv_req.abort_all or req.rid.startswith(recv_req.rid):
                    logger.debug(f"Abort inflight queue request. {req.rid=}")
                    if hasattr(req.disagg_kv_sender, "abort"):
                        req.disagg_kv_sender.abort()

        elif self.disaggregation_mode == DisaggregationMode.DECODE:
            # Abort requests that have not yet finished preallocation
            for decode_req in self.disagg_decode_prealloc_queue.queue:
                if recv_req.abort_all or decode_req.req.rid.startswith(recv_req.rid):
                    logger.debug(f"Abort prealloc queue request. {decode_req.req.rid=}")
                    if hasattr(decode_req.kv_receiver, "abort"):
                        decode_req.kv_receiver.abort()

            # Abort requests waiting for kvcache to release tree cache
            for decode_req in self.disagg_decode_transfer_queue.queue:
                if recv_req.abort_all or decode_req.req.rid.startswith(recv_req.rid):
                    logger.debug(f"Abort transfer queue request. {decode_req.req.rid=}")
                    if hasattr(decode_req.kv_receiver, "abort"):
                        decode_req.kv_receiver.abort()

        # Delete requests in the running batch
        if self.cur_batch is self.running_batch or self.cur_batch is None:
            reqs = self.running_batch.reqs
        else:
            reqs = self.running_batch.reqs + self.cur_batch.reqs

        for req in reqs:
            if not req.finished() and (
                recv_req.abort_all or req.rid.startswith(recv_req.rid)
            ):
                # Abort method 3: set `to_abort=True`
                # The request will still run one decode forward pass.
                # Then we reuse all existing code to clean up the KV cache allocation.
                logger.debug(f"Abort running request. {req.rid=}")
                req.to_abort = True

    def _pause_engine(self) -> Tuple[List[Req], int]:
        raise NotImplementedError()

    def load_lora_adapter(
        self, recv_req: LoadLoRAAdapterReqInput
    ) -> LoadLoRAAdapterReqOutput:
        """In-place loading a new lora adapter from disk or huggingface."""

        result = self.tp_worker.load_lora_adapter(recv_req)
        return result

    def unload_lora_adapter(
        self, recv_req: UnloadLoRAAdapterReqInput
    ) -> UnloadLoRAAdapterReqOutput:
        """Unload the lora adapter."""

        result = self.tp_worker.unload_lora_adapter(recv_req)
        return result

    def register_multi_tokenizer(self, recv_req: MultiTokenizerRegisterReq):
        self.send_to_detokenizer.send_pyobj(recv_req)
        return recv_req

    def init_weights_send_group_for_remote_instance(
        self, recv_req: InitWeightsSendGroupForRemoteInstanceReqInput
    ):
        """Init the seed and client instance communication group."""
        success, message = self.tp_worker.init_weights_send_group_for_remote_instance(
            recv_req
        )
        return InitWeightsSendGroupForRemoteInstanceReqOutput(success, message)

    def send_weights_to_remote_instance(
        self, recv_req: SendWeightsToRemoteInstanceReqInput
    ):
        """Send the seed instance weights to the destination instance."""
        success, message = self.tp_worker.send_weights_to_remote_instance(recv_req)
        return SendWeightsToRemoteInstanceReqOutput(success, message)

    def slow_down(self, recv_req: SlowDownReqInput):
        t = recv_req.forward_sleep_time
        if t is not None and t <= 0:
            t = None
        self.forward_sleep_time = t
        return SlowDownReqOutput()

    def expert_distribution_handle(self, recv_req: ExpertDistributionReq):
        action = recv_req.action
        if action == ExpertDistributionReqType.START_RECORD:
            get_global_expert_distribution_recorder().start_record()
        elif action == ExpertDistributionReqType.STOP_RECORD:
            get_global_expert_distribution_recorder().stop_record()
        elif action == ExpertDistributionReqType.DUMP_RECORD:
            get_global_expert_distribution_recorder().dump_record()
        else:
            raise ValueError(f"Unrecognized ExpertDistributionReq value: {recv_req=}")
        return ExpertDistributionReqOutput()

    def open_session(self, recv_req: OpenSessionReqInput):
        # handle error
        session_id = recv_req.session_id
        if session_id in self.sessions:
            logger.warning(f"session id {session_id} already exist, cannot open.")
            return OpenSessionReqOutput(session_id, False)
        elif session_id is None:
            logger.warning("session id is None, cannot open.")
            return OpenSessionReqOutput(session_id, False)
        else:
            self.sessions[session_id] = Session(
                recv_req.capacity_of_str_len, session_id
            )
            return OpenSessionReqOutput(session_id, True)

    def close_session(self, recv_req: CloseSessionReqInput):
        # handle error
        session_id = recv_req.session_id
        if session_id not in self.sessions:
            logger.warning(f"session id {session_id} does not exist, cannot delete.")
        else:
            del self.sessions[session_id]

    def get_print_prefix(self):
        prefix = ""
        if self.attn_dp_rank is not None:
            prefix += f" DP{self.attn_dp_rank}"
        if self.server_args.tp_size > 1:
            prefix += f" TP{self.tp_rank}"
        if self.pp_size > 1:
            prefix += f" PP{self.pp_rank}"
        return prefix

    def current_scheduler_metrics_enabled(self):
        return self.attn_tp_rank == 0 or self.enable_metrics_for_all_schedulers

    def maybe_sleep_on_idle(self):
        if self.idle_sleeper is not None:
            self.idle_sleeper.maybe_sleep()

    def handle_freeze_gc(self, recv_req: FreezeGCReq):
        """Handle freeze_gc request: freeze scheduler's GC and forward to detokenizer."""
        freeze_gc("Scheduler")
        self.send_to_detokenizer.send_pyobj(recv_req)
        return None


class IdleSleeper:
    """
    In setups which have long inactivity periods it is desirable to reduce
    system power consumption when sglang does nothing. This would lead not only
    to power savings, but also to more CPU thermal headroom when a request
    eventually comes. This is important in cases when multiple GPUs are connected
    as each GPU would otherwise pin one thread at 100% CPU usage.

    The simplest solution is to use zmq.Poller on all sockets that may receive
    data that needs handling immediately.
    """

    def __init__(self, sockets):
        self.poller = zmq.Poller()
        self.last_empty_time = time.time()
        for s in sockets:
            self.poller.register(s, zmq.POLLIN)

        self.empty_cache_interval = envs.SGLANG_EMPTY_CACHE_INTERVAL.get()

    def maybe_sleep(self):
        self.poller.poll(1000)
        if (
            self.empty_cache_interval > 0
            and time.time() - self.last_empty_time > self.empty_cache_interval
        ):
            self.last_empty_time = time.time()
            torch.cuda.empty_cache()


def is_health_check_generate_req(recv_req):
    rid = getattr(recv_req, "rid", None)
    return rid is not None and rid.startswith("HEALTH_CHECK")


def is_work_request(recv_req):
    return isinstance(
        recv_req,
        (
            TokenizedGenerateReqInput,
            TokenizedEmbeddingReqInput,
            BatchTokenizedGenerateReqInput,
            BatchTokenizedEmbeddingReqInput,
        ),
    )


def run_scheduler_process(
    server_args: ServerArgs,
    port_args: PortArgs,
    gpu_id: int,
    tp_rank: int,
    moe_ep_rank: int,
    pp_rank: int,
    dp_rank: Optional[int],
    pipe_writer,
):
    # Generate the logger prefix
    prefix = ""
    if dp_rank is None and "SGLANG_DP_RANK" in os.environ:
        # [For Router] if env var "SGLANG_DP_RANK" exist, set dp_rank to the value of the env var
        dp_rank = int(os.environ["SGLANG_DP_RANK"])
    if dp_rank is not None:
        prefix += f" DP{dp_rank}"
    if server_args.tp_size > 1:
        prefix += f" TP{tp_rank}"
    if server_args.ep_size > 1:
        prefix += f" EP{moe_ep_rank}"
    if server_args.pp_size > 1:
        prefix += f" PP{pp_rank}"

    # Config the process
    setproctitle.setproctitle(f"sglang::scheduler{prefix.replace(' ', '_')}")
    faulthandler.enable()
    kill_itself_when_parent_died()
    parent_process = psutil.Process().parent()

    # Configure the logger
    configure_logger(server_args, prefix=prefix)
    suppress_other_loggers()

    # Set cpu affinity to this gpu process
    if get_bool_env_var("SGLANG_SET_CPU_AFFINITY"):
        set_gpu_proc_affinity(
            server_args.pp_size, server_args.tp_size, server_args.nnodes, gpu_id
        )
    if (numa_node := server_args.numa_node) is not None:
        numa_bind_to_node(numa_node[gpu_id])

    # Set up tracing
    if server_args.enable_trace:
        process_tracing_init(server_args.oltp_traces_endpoint, "sglang")
        if server_args.disaggregation_mode == "null":
            thread_label = "Scheduler"
            trace_set_thread_info(thread_label, tp_rank, dp_rank)

    # Create a scheduler and run the event loop
    try:
        scheduler = Scheduler(
            server_args,
            port_args,
            gpu_id,
            tp_rank,
            moe_ep_rank,
            pp_rank,
            dp_rank,
        )
        pipe_writer.send(
            {
                "status": "ready",
                "max_total_num_tokens": scheduler.max_total_num_tokens,
                "max_req_input_len": scheduler.max_req_input_len,
            }
        )

        disaggregation_mode: DisaggregationMode = scheduler.disaggregation_mode
        if disaggregation_mode == DisaggregationMode.NULL:
            if scheduler.enable_pdmux:
                scheduler.event_loop_pdmux()
            elif server_args.pp_size > 1:
                scheduler.event_loop_pp()
            elif scheduler.enable_overlap:
                scheduler.event_loop_overlap()
            else:
                scheduler.event_loop_normal()
        elif disaggregation_mode == DisaggregationMode.PREFILL:
            if scheduler.enable_overlap:
                scheduler.event_loop_overlap_disagg_prefill()
            else:
                if server_args.pp_size > 1:
                    scheduler.event_loop_pp_disagg_prefill()
                else:
                    scheduler.event_loop_normal_disagg_prefill()

        elif disaggregation_mode == DisaggregationMode.DECODE:
            if scheduler.enable_overlap:
                scheduler.event_loop_overlap_disagg_decode()
            else:
                scheduler.event_loop_normal_disagg_decode()

    except Exception:
        traceback = get_exception_traceback()
        logger.error(f"Scheduler hit an exception: {traceback}")
        parent_process.send_signal(signal.SIGQUIT)<|MERGE_RESOLUTION|>--- conflicted
+++ resolved
@@ -31,12 +31,8 @@
 import setproctitle
 import torch
 import zmq
-<<<<<<< HEAD
-from sgl_kernel import spatial
-=======
 from torch.cuda import Stream as CudaStream
 from torch.cuda import StreamContext as CudaStreamContext
->>>>>>> 0c0779d6
 from torch.distributed import barrier
 
 from sglang.srt.configs.model_config import ModelConfig
@@ -153,8 +149,7 @@
 from sglang.srt.mem_cache.mamba_radix_cache import MambaRadixCache
 from sglang.srt.mem_cache.radix_cache import RadixCache
 from sglang.srt.mem_cache.swa_radix_cache import SWARadixCache
-<<<<<<< HEAD
-from sglang.srt.model_executor.forward_batch_info import ForwardMode, PPProxyTensors
+from sglang.srt.model_executor.forward_batch_info import ForwardBatch, PPProxyTensors
 from sglang.srt.multiplex.multiplexing import SchedulerMultiplexMixin
 from sglang.srt.multiplex.pdmux_context import (
     get_sm_counts,
@@ -162,9 +157,6 @@
     initialize_stream_groups,
     load_pdmux_config,
 )
-=======
-from sglang.srt.model_executor.forward_batch_info import ForwardBatch, PPProxyTensors
->>>>>>> 0c0779d6
 from sglang.srt.parser.reasoning_parser import ReasoningParser
 from sglang.srt.server_args import PortArgs, ServerArgs
 from sglang.srt.speculative.eagle_info import EagleDraftInput
@@ -2218,20 +2210,6 @@
 
         # Run forward
         if self.is_generation:
-<<<<<<< HEAD
-            if self.enable_pdmux and batch.forward_mode.is_split_prefill():
-                (
-                    logits_output,
-                    next_token_ids,
-                    can_run_cuda_graph,
-                    model_worker_batch,
-                ) = self.tp_worker.forward_batch_split_prefill(batch)
-                bid = model_worker_batch.bid
-            elif self.spec_algorithm.is_none():
-                model_worker_batch = batch.get_model_worker_batch()
-=======
->>>>>>> 0c0779d6
-
             batch_or_worker_batch = batch
 
             if self.enable_overlap or self.spec_algorithm.is_none():
@@ -2290,6 +2268,9 @@
                     # The future value, usually for next batch preparation
                     # Current implementation strictly synchronizes the seq_lens
                     batch.seq_lens = batch_result.next_draft_input.new_seq_lens
+            elif self.enable_pdmux and batch.forward_mode.is_split_prefill():
+                batch_result = self.tp_worker.forward_batch_split_prefill(batch)
+                future_indices_or_next_token_ids = batch_result.next_token_ids
             else:
                 batch_result = self.model_worker.forward_batch_generation(
                     batch_or_worker_batch
@@ -2362,23 +2343,11 @@
             if self.enable_trace:
                 trace_slice_batch("decode loop", batch.reqs)
 
-<<<<<<< HEAD
         elif batch.forward_mode.is_extend() or batch.forward_mode.is_split_prefill():
-            self.process_batch_result_prefill(batch, result, launch_done)
-            for req in batch.reqs:
-                trace_slice(
-                    "prefill",
-                    req.rid,
-                    auto_next_anon=not req.finished(),
-                    thread_finish_flag=req.finished(),
-                )
-=======
-        elif batch.forward_mode.is_extend():
             self.process_batch_result_prefill(batch, result)
             if self.enable_trace:
                 trace_slice_batch("prefill", batch.reqs)
 
->>>>>>> 0c0779d6
         elif batch.forward_mode.is_idle():
             if self.enable_overlap:
                 if result.copy_done is not None:
