# Copyright 2023-2024 SGLang Team
# Licensed under the Apache License, Version 2.0 (the "License");
# you may not use this file except in compliance with the License.
# You may obtain a copy of the License at
#
#     http://www.apache.org/licenses/LICENSE-2.0
#
# Unless required by applicable law or agreed to in writing, software
# distributed under the License is distributed on an "AS IS" BASIS,
# WITHOUT WARRANTIES OR CONDITIONS OF ANY KIND, either express or implied.
# See the License for the specific language governing permissions and
# limitations under the License.
# ==============================================================================
"""A scheduler that manages a tensor parallel GPU worker."""

import logging
import os
import signal
import threading
import time
import warnings
from collections import deque
from concurrent import futures
from dataclasses import dataclass
from http import HTTPStatus
from typing import Callable, Dict, List, Optional, Tuple, Union

import psutil
import torch

from sglang.global_config import global_config
from sglang.srt.configs.model_config import ModelConfig
from sglang.srt.constrained.base_grammar_backend import create_grammar_backend
from sglang.srt.hf_transformers_utils import get_processor, get_tokenizer
from sglang.srt.layers.dp_attention import compute_dp_attention_world_info
from sglang.srt.layers.logits_processor import LogitsProcessorOutput
from sglang.srt.managers.io_struct import (
    AbortReq,
    BatchEmbeddingOut,
    BatchTokenIDOut,
    CloseSessionReqInput,
    FlushCacheReq,
    GetWeightsByNameReqInput,
    GetWeightsByNameReqOutput,
    InitWeightsUpdateGroupReqInput,
    InitWeightsUpdateGroupReqOutput,
    OpenSessionReqInput,
    OpenSessionReqOutput,
    ProfileReq,
    ReleaseMemoryOccupationReqOutput,
    ResumeMemoryOccupationReqOutput,
    TokenizedEmbeddingReqInput,
    TokenizedGenerateReqInput,
    UpdateWeightFromDiskReqInput,
    UpdateWeightFromDiskReqOutput,
    UpdateWeightsFromDistributedReqInput,
    UpdateWeightsFromDistributedReqOutput,
    UpdateWeightsFromTensorReqInput,
    UpdateWeightsFromTensorReqOutput,
)
from sglang.srt.managers.schedule_batch import (
    FINISH_ABORT,
    BaseFinishReason,
    ImageInputs,
    Req,
    ScheduleBatch,
    global_server_args_dict,
)
from sglang.srt.managers.schedule_policy import (
    AddReqResult,
    PrefillAdder,
    SchedulePolicy,
)
from sglang.srt.managers.session_controller import Session
from sglang.srt.managers.tp_worker import TpModelWorker
from sglang.srt.managers.tp_worker_overlap_thread import TpModelWorkerClient
from sglang.srt.managers.utils import validate_input_length
from sglang.srt.mem_cache.chunk_cache import ChunkCache
from sglang.srt.mem_cache.radix_cache import RadixCache
from sglang.srt.metrics.collector import SchedulerMetricsCollector, SchedulerStats
from sglang.srt.model_executor.forward_batch_info import ForwardMode
from sglang.srt.server_args import ServerArgs
from sglang.srt.speculative.spec_info import SpeculativeAlgorithm
from sglang.srt.torch_memory_saver_adapter import TorchMemorySaverAdapter
from sglang.srt.utils import crash_on_warnings, get_bool_env_var, set_random_seed

logger = logging.getLogger(__name__)

# Test retract decode for debugging purposes
test_retract = get_bool_env_var("SGLANG_TEST_RETRACT")


@dataclass
class GenerationBatchResult:
    logits_output: LogitsProcessorOutput
    next_token_ids: List[int]
    bid: int


@dataclass
class EmbeddingBatchResult:
    embeddings: torch.Tensor
    bid: int


class Scheduler:
    """A scheduler that manages a tensor parallel GPU worker."""

    def __init__(
        self,
        server_args: ServerArgs,
        nccl_port: int,
        gpu_id: int,
        tp_rank: int,
        dp_rank: Optional[int],
    ):
        # Parse args
        self.server_args = server_args
        self.tp_rank = tp_rank
        self.tp_size = server_args.tp_size
        self.schedule_policy = server_args.schedule_policy
        self.disable_jump_forward = server_args.disable_jump_forward
        self.lora_paths = server_args.lora_paths
        self.max_loras_per_batch = server_args.max_loras_per_batch
        self.enable_overlap = not server_args.disable_overlap_schedule
        self.skip_tokenizer_init = server_args.skip_tokenizer_init
        self.enable_metrics = server_args.enable_metrics
        self.spec_algorithm = SpeculativeAlgorithm.from_string(
            server_args.speculative_algorithm
        )
        self.decode_mem_cache_buf_multiplier = (
            self.server_args.speculative_num_draft_tokens
            if not self.spec_algorithm.is_none()
            else 1
        )
        self.on_generation_output: Optional[Callable] = None

        # Distributed rank info
        self.dp_size = server_args.dp_size
        self.attn_tp_rank, self.attn_tp_size, self.dp_rank = (
            compute_dp_attention_world_info(
                server_args.enable_dp_attention,
                self.tp_rank,
                self.tp_size,
                self.dp_size,
            )
        )

        # Init tokenizer
        self.model_config = ModelConfig(
            server_args.model_path,
            trust_remote_code=server_args.trust_remote_code,
            revision=server_args.revision,
            context_length=server_args.context_length,
            model_override_args=server_args.json_model_override_args,
            is_embedding=server_args.is_embedding,
            dtype=server_args.dtype,
            quantization=server_args.quantization,
        )
        self.is_generation = self.model_config.is_generation

        if server_args.skip_tokenizer_init:
            self.tokenizer = self.processor = None
        else:
            if self.model_config.is_multimodal:
                self.processor = get_processor(
                    server_args.tokenizer_path,
                    tokenizer_mode=server_args.tokenizer_mode,
                    trust_remote_code=server_args.trust_remote_code,
                    revision=server_args.revision,
                )
                self.tokenizer = self.processor.tokenizer
            else:
                self.tokenizer = get_tokenizer(
                    server_args.tokenizer_path,
                    tokenizer_mode=server_args.tokenizer_mode,
                    trust_remote_code=server_args.trust_remote_code,
                    revision=server_args.revision,
                )

        # Check whether overlap can be enabled
        if not self.is_generation:
            self.enable_overlap = False
            logger.info("Overlap scheduler is disabled for embedding models.")

        if self.model_config.is_multimodal:
            self.enable_overlap = False
            logger.info("Overlap scheduler is disabled for multimodal models.")

        if self.enable_overlap:
            self.disable_jump_forward = True

        # Launch a tensor parallel worker
        if self.enable_overlap:
            TpWorkerClass = TpModelWorkerClient
        else:
            TpWorkerClass = TpModelWorker

        self.tp_worker = TpWorkerClass(
            server_args=server_args,
            gpu_id=gpu_id,
            tp_rank=tp_rank,
            dp_rank=dp_rank,
            nccl_port=nccl_port,
        )

        # Launch a worker for speculative decoding if needed
        if self.spec_algorithm.is_eagle():
            from sglang.srt.speculative.eagle_worker import EAGLEWorker

            self.draft_worker = EAGLEWorker(
                gpu_id=gpu_id,
                tp_rank=tp_rank,
                server_args=server_args,
                nccl_port=nccl_port,
                target_worker=self.tp_worker,
                dp_rank=dp_rank,
            )
        else:
            self.draft_worker = None

        # Get token and memory info from the model worker
        (
            self.max_total_num_tokens,
            self.max_prefill_tokens,
            self.max_running_requests,
            self.max_req_len,
            self.max_req_input_len,
            self.random_seed,
            self.device,
            worker_global_server_args_dict,
            _,
            _,
            _,
        ) = self.tp_worker.get_worker_info()
        self.tp_cpu_group = self.tp_worker.get_tp_cpu_group()
        self.attn_tp_cpu_group = self.tp_worker.get_attention_tp_cpu_group()
        self.pad_input_ids_func = self.tp_worker.get_pad_input_ids_func()
        global_server_args_dict.update(worker_global_server_args_dict)
        set_random_seed(self.random_seed)
        # Print debug info
        logger.info(
            f"max_total_num_tokens={self.max_total_num_tokens}, "
            f"chunked_prefill_size={server_args.chunked_prefill_size}, "
            f"max_prefill_tokens={self.max_prefill_tokens}, "
            f"max_running_requests={self.max_running_requests}, "
            f"context_len={self.model_config.context_len}"
        )

        # Init memory pool and cache
        self.req_to_token_pool, self.token_to_kv_pool = self.tp_worker.get_memory_pool()

        if (
            server_args.chunked_prefill_size is not None
            and server_args.disable_radix_cache
        ):
            self.tree_cache = ChunkCache(
                req_to_token_pool=self.req_to_token_pool,
                token_to_kv_pool=self.token_to_kv_pool,
            )
        else:
            self.tree_cache = RadixCache(
                req_to_token_pool=self.req_to_token_pool,
                token_to_kv_pool=self.token_to_kv_pool,
                disable=server_args.disable_radix_cache,
            )
        self.tree_cache_metrics = {"total": 0, "hit": 0}
        self.policy = SchedulePolicy(self.schedule_policy, self.tree_cache)

        # Init running status
        self.waiting_queue: List[Req] = []
        # The running decoding batch for continuous batching
        self.running_batch: Optional[ScheduleBatch] = None
        # The current forward batch
        self.cur_batch: Optional[ScheduleBatch] = None
        # The current forward batch
        self.last_batch: Optional[ScheduleBatch] = None
        self.forward_ct = 0
        self.forward_ct_decode = 0
        self.num_generated_tokens = 0
        self.spec_num_total_accepted_tokens = 0
        self.spec_num_total_forward_ct = 0
        self.last_decode_stats_tic = time.time()
        self.stream_interval = server_args.stream_interval
        self.current_stream = torch.get_device_module(self.device).current_stream()
        self.overlap_result_queue = deque()
        if self.device == "cpu":
            self.current_stream.synchronize = lambda: None  # No-op for CPU

        # Session info
        self.sessions: Dict[str, Session] = {}

        # Init chunked prefill
        self.chunked_prefill_size = server_args.chunked_prefill_size
        if self.chunked_prefill_size <= 0:  # -1 means disable
            self.chunked_prefill_size = None
        self.being_chunked_req = None
        self.is_mixed_chunk = (
            self.chunked_prefill_size is not None and server_args.enable_mixed_chunk
        )

        # Init the grammar backend for constrained generation
        self.grammar_queue: List[Req] = []
        if not server_args.skip_tokenizer_init:
            self.grammar_backend = create_grammar_backend(
                server_args, self.tokenizer, self.model_config.vocab_size
            )
        else:
            self.grammar_backend = None

        # Init new token estimation
        assert (
            server_args.schedule_conservativeness >= 0
        ), "Invalid schedule_conservativeness"

        self.init_new_token_ratio = min(
            global_config.default_init_new_token_ratio
            * server_args.schedule_conservativeness,
            1.0,
        )
        self.min_new_token_ratio = min(
            self.init_new_token_ratio
            * global_config.default_min_new_token_ratio_factor,
            1.0,
        )
        self.new_token_ratio_decay = (
            self.init_new_token_ratio - self.min_new_token_ratio
        ) / global_config.default_new_token_ratio_decay_steps
        self.new_token_ratio = self.init_new_token_ratio

        # Tells whether the current running batch is full so that we can skip
        # the check of whether to prefill new requests.
        # This is an optimization to reduce the overhead of the prefill check.
        self.batch_is_full = False

        # Init watchdog thread
        self.watchdog_timeout = server_args.watchdog_timeout
        t = threading.Thread(target=self.watchdog_thread, daemon=True)
        t.start()
        self.parent_process = psutil.Process().parent()

        self.memory_saver_adapter = TorchMemorySaverAdapter.create(
            enable=server_args.enable_memory_saver
        )

        # Init profiler
        if os.getenv("SGLANG_TORCH_PROFILER_DIR", "") == "":
            self.profiler = None
        else:
            self.torch_profiler_trace_dir = os.getenv("SGLANG_TORCH_PROFILER_DIR")
            logger.info(
                "Profiling enabled. Traces will be saved to: %s",
                self.torch_profiler_trace_dir,
            )
            self.profiler = torch.profiler.profile(
                activities=[
                    torch.profiler.ProfilerActivity.CPU,
                    torch.profiler.ProfilerActivity.CUDA,
                ],
                with_stack=True,
            )

        # Init metrics stats
        self.stats = SchedulerStats()
        if self.enable_metrics:
            self.metrics_collector = SchedulerMetricsCollector(
                labels={
                    "model_name": self.server_args.served_model_name,
                    # TODO: Add lora name/path in the future,
                },
            )

<<<<<<< HEAD
=======
        # The largest prefill length of a single request
        self._largest_prefill_len: int = 0
        # The largest context length (prefill + generation) of a single request
        self._largest_prefill_decode_len: int = 0

        # Init request dispatcher
        self._request_dispatcher = TypeBasedDispatcher(
            [
                (TokenizedGenerateReqInput, self.handle_generate_request),
                (TokenizedEmbeddingReqInput, self.handle_embedding_request),
                (FlushCacheReq, self.flush_cache_wrapped),
                (AbortReq, self.abort_request),
                (UpdateWeightFromDiskReqInput, self.update_weights_from_disk),
                (InitWeightsUpdateGroupReqInput, self.init_weights_update_group),
                (
                    UpdateWeightsFromDistributedReqInput,
                    self.update_weights_from_distributed,
                ),
                (UpdateWeightsFromTensorReqInput, self.update_weights_from_tensor),
                (GetWeightsByNameReqInput, self.get_weights_by_name),
                (ProfileReq, self.profile),
                (OpenSessionReqInput, self.open_session),
                (CloseSessionReqInput, self.close_session),
                (
                    ReleaseMemoryOccupationReqInput,
                    lambda _: self.release_memory_occupation(),
                ),
                (
                    ResumeMemoryOccupationReqInput,
                    lambda _: self.resume_memory_occupation(),
                ),
            ]
        )

>>>>>>> 3c210826
    def watchdog_thread(self):
        """A watch dog thread that will try to kill the server itself if one batch takes too long."""
        self.watchdog_last_forward_ct = 0
        self.watchdog_last_time = time.time()

        while True:
            current = time.time()
            if self.cur_batch is not None:
                if self.watchdog_last_forward_ct == self.forward_ct:
                    if current > self.watchdog_last_time + self.watchdog_timeout:
                        logger.error(f"Watchdog timeout ({self.watchdog_timeout=})")
                        break
                else:
                    self.watchdog_last_forward_ct = self.forward_ct
                    self.watchdog_last_time = current
            time.sleep(self.watchdog_timeout // 2)
        # Wait sometimes so that the parent process can print the error.
        time.sleep(5)
        self.parent_process.send_signal(signal.SIGQUIT)

    def process_batch(self):
        if self.enable_overlap:
            return self._process_batch_overlap()
        else:
            return self._process_batch_normal()

    @torch.no_grad()
    def _process_batch_normal(self):
        batch = self.get_next_batch_to_run()
        self.cur_batch = batch

        if batch:
            result = self.run_batch(batch)
            self.process_batch_result(batch, result)
        else:
            # When the server is idle, so self-check and re-init some states
            self.check_memory()
            self.new_token_ratio = self.init_new_token_ratio

        self.last_batch = batch

    @torch.no_grad()
    def _process_batch_overlap(self):
        batch = self.get_next_batch_to_run()
        self.cur_batch = batch

        if batch:
            result = self.run_batch(batch)
            self.overlap_result_queue.append((batch.copy(), result))

            if self.last_batch is None:
                # Create a dummy first batch to start the pipeline for overlap schedule.
                # It is now used for triggering the sampling_info_done event.
                tmp_batch = ScheduleBatch(
                    reqs=None,
                    forward_mode=ForwardMode.DUMMY_FIRST,
                    next_batch_sampling_info=self.tp_worker.cur_sampling_info,
                )
                self.process_batch_result(tmp_batch, None)

        if self.last_batch:
            # Process the results of the last batch
            tmp_batch, tmp_result = self.overlap_result_queue.popleft()
            tmp_batch.next_batch_sampling_info = (
                self.tp_worker.cur_sampling_info if batch else None
            )
            self.process_batch_result(tmp_batch, tmp_result)
        elif batch is None:
            # When the server is idle, so self-check and re-init some states
            self.check_memory()
            self.new_token_ratio = self.init_new_token_ratio

        self.last_batch = batch

    def handle_generate_request(
        self,
        recv_req: TokenizedGenerateReqInput,
    ):
        # Create a new request
        if (
            recv_req.session_params is None
            or recv_req.session_params.id is None
            or recv_req.session_params.id not in self.sessions
        ):

            if recv_req.input_embeds is not None:
                # Generate fake input_ids based on the length of input_embeds
                seq_length = len(recv_req.input_embeds)
                fake_input_ids = [1] * seq_length
                recv_req.input_ids = fake_input_ids

            # Handle custom logit processor passed to the request
            custom_logit_processor = recv_req.custom_logit_processor
            if (
                not self.server_args.enable_custom_logit_processor
                and custom_logit_processor is not None
            ):
                logger.warning(
                    "The SGLang server is not configured to enable custom logit processor."
                    "The custom logit processor passed in will be ignored."
                    "Please set --enable-custom-logits-processor to enable this feature."
                )
                custom_logit_processor = None

            req = Req(
                recv_req.rid,
                recv_req.input_text,
                recv_req.input_ids,
                recv_req.sampling_params,
                return_logprob=recv_req.return_logprob,
                top_logprobs_num=recv_req.top_logprobs_num,
                stream=recv_req.stream,
                lora_path=recv_req.lora_path,
                input_embeds=recv_req.input_embeds,
                custom_logit_processor=custom_logit_processor,
                eos_token_ids=self.model_config.hf_eos_token_id,
            )
            req.tokenizer = self.tokenizer

            if (
                recv_req.session_params is not None
                and recv_req.session_params.id is not None
            ):
                req.finished_reason = FINISH_ABORT(
                    f"Invalid request: session id {recv_req.session_params.id} does not exist"
                )
                self.waiting_queue.append(req)
                return
        else:
            # Create a new request from a previous session
            session = self.sessions[recv_req.session_params.id]
            req = session.create_req(recv_req, self.tokenizer)
            if isinstance(req.finished_reason, FINISH_ABORT):
                self.waiting_queue.append(req)
                return

        # Handle image inputs
        if recv_req.image_inputs is not None:
            image_inputs = ImageInputs.from_dict(recv_req.image_inputs)
            # Expand a single image token into multiple dummy tokens for receiving image embeddings
            req.origin_input_ids = self.pad_input_ids_func(
                req.origin_input_ids, image_inputs
            )
            req.extend_image_inputs(image_inputs)

            if len(req.origin_input_ids) >= self.max_req_input_len:
                error_msg = (
                    "Multimodal prompt is too long after expanding multimodal tokens. "
                    f"After expanding {len(req.origin_input_ids_unpadded)=} => {len(req.origin_input_ids)} >= {self.max_req_input_len}."
                )
                logger.error(error_msg)
                req.origin_input_ids = [0]
                req.image_inputs = None
                req.sampling_params.max_new_tokens = 0
                req.finished_reason = FINISH_ABORT(
                    error_msg, HTTPStatus.BAD_REQUEST, "BadRequestError"
                )
                self.waiting_queue.append(req)
                return

        # Validate prompts length
        error_msg = validate_input_length(
            req,
            self.max_req_input_len,
            self.server_args.allow_auto_truncate,
        )
        if error_msg:
            self.waiting_queue.append(req)
            return

        # Copy more attributes
        if recv_req.logprob_start_len == -1:
            # By default, only return the logprobs for output tokens
            req.logprob_start_len = len(req.origin_input_ids) - 1
        else:
            req.logprob_start_len = recv_req.logprob_start_len

        req.sampling_params.max_new_tokens = min(
            (
                req.sampling_params.max_new_tokens
                if req.sampling_params.max_new_tokens is not None
                else 1 << 30
            ),
            self.max_req_len - len(req.origin_input_ids) - 1,
        )

        # Init grammar cache for this request
        add_to_grammar_queue = False
        if (
            req.sampling_params.json_schema is not None
            or req.sampling_params.regex is not None
            or req.sampling_params.ebnf is not None
        ):
            assert self.grammar_backend is not None
            if req.sampling_params.json_schema is not None:
                key = ("json", req.sampling_params.json_schema)
            elif req.sampling_params.regex is not None:
                key = ("regex", req.sampling_params.regex)
            elif req.sampling_params.ebnf is not None:
                key = ("ebnf", req.sampling_params.ebnf)

            req.grammar = self.grammar_backend.get_cached_value(key)
            if not req.grammar:
                req.grammar = self.grammar_backend.get_future_value(key)
                add_to_grammar_queue = True

        if add_to_grammar_queue:
            self.grammar_queue.append(req)
        else:
            self.waiting_queue.append(req)

    def handle_embedding_request(
        self,
        recv_req: TokenizedEmbeddingReqInput,
    ):
        req = Req(
            recv_req.rid,
            recv_req.input_text,
            recv_req.input_ids,
            recv_req.sampling_params,
        )
        req.tokenizer = self.tokenizer

        # Validate prompts length
        error_msg = validate_input_length(
            req,
            self.max_req_input_len,
            self.server_args.allow_auto_truncate,
        )
        if error_msg:
            self.waiting_queue.append(req)
            return

        # Copy more attributes
        req.logprob_start_len = len(req.origin_input_ids) - 1
        self.waiting_queue.append(req)

    def log_prefill_stats(self, adder, can_run_list, running_bs, has_being_chunked):
        self.tree_cache_metrics["total"] += (
            adder.log_input_tokens + adder.log_hit_tokens
        ) / 10**9
        self.tree_cache_metrics["hit"] += (adder.log_hit_tokens) / 10**9
        tree_cache_hit_rate = (
            self.tree_cache_metrics["hit"] / self.tree_cache_metrics["total"]
        )

        num_used = self.max_total_num_tokens - (
            self.token_to_kv_pool.available_size() + self.tree_cache.evictable_size()
        )

        logger.info(
            f"Prefill batch. "
            f"#new-seq: {len(can_run_list)}, "
            f"#new-token: {adder.log_input_tokens}, "
            f"#cached-token: {adder.log_hit_tokens}, "
            f"cache hit rate: {100.0 * tree_cache_hit_rate:.2f}%, "
            f"token usage: {num_used / self.max_total_num_tokens:.2f}, "
            f"#running-req: {running_bs}, "
            f"#queue-req: {len(self.waiting_queue) + has_being_chunked}"
        )

        if self.enable_metrics:
            self.stats.num_running_reqs = running_bs
            self.stats.num_used_tokens = num_used
            self.stats.token_usage = round(num_used / self.max_total_num_tokens, 2)
            self.stats.num_queue_reqs = len(self.waiting_queue) + has_being_chunked
            self.stats.cache_hit_rate = tree_cache_hit_rate
            self.metrics_collector.log_stats(self.stats)

    def log_decode_stats(self):
        num_used = self.max_total_num_tokens - (
            self.token_to_kv_pool.available_size() + self.tree_cache.evictable_size()
        )
        gen_throughput = self.num_generated_tokens / (
            time.time() - self.last_decode_stats_tic
        )
        self.num_generated_tokens = 0
        self.last_decode_stats_tic = time.time()
        num_running_reqs = len(self.running_batch.reqs) if self.running_batch else 0

        if self.spec_algorithm.is_none():
            msg = (
                f"Decode batch. "
                f"#running-req: {num_running_reqs}, "
                f"#token: {num_used}, "
                f"token usage: {num_used / self.max_total_num_tokens:.2f}, "
                f"gen throughput (token/s): {gen_throughput:.2f}, "
                f"#queue-req: {len(self.waiting_queue)}"
            )
            spec_accept_length = 0
        else:
            spec_accept_length = (
                self.spec_num_total_accepted_tokens / self.spec_num_total_forward_ct
            )
            self.spec_num_total_accepted_tokens = self.spec_num_total_forward_ct = 0
            msg = (
                f"Decode batch. "
                f"#running-req: {num_running_reqs}, "
                f"#token: {num_used}, "
                f"token usage: {num_used / self.max_total_num_tokens:.2f}, "
                f"accept len: {spec_accept_length:.2f}, "
                f"gen throughput (token/s): {gen_throughput:.2f}, "
                f"#queue-req: {len(self.waiting_queue)}"
            )

        logger.info(msg)
        if self.enable_metrics:
            self.stats.num_running_reqs = num_running_reqs
            self.stats.num_used_tokens = num_used
            self.stats.token_usage = num_used / self.max_total_num_tokens
            self.stats.gen_throughput = gen_throughput
            self.stats.num_queue_reqs = len(self.waiting_queue)
            self.stats.spec_accept_length = spec_accept_length
            self.metrics_collector.log_stats(self.stats)

    def check_memory(self):
        available_size = (
            self.token_to_kv_pool.available_size() + self.tree_cache.evictable_size()
        )
        if available_size != self.max_total_num_tokens:
            msg = (
                "KV cache pool leak detected!"
                f"{available_size=}, {self.max_total_num_tokens=}\n"
            )
            warnings.warn(msg)
            if crash_on_warnings():
                raise ValueError(msg)

        if len(self.req_to_token_pool.free_slots) != self.req_to_token_pool.size:
            msg = (
                "Memory pool leak detected!"
                f"available_size={len(self.req_to_token_pool.free_slots)}, "
                f"total_size={self.req_to_token_pool.size}\n"
            )
            warnings.warn(msg)
            if crash_on_warnings():
                raise ValueError(msg)

    def get_next_batch_to_run(self) -> Optional[ScheduleBatch]:
        # Merge the prefill batch into the running batch
        if self.last_batch and self.last_batch.forward_mode.is_extend():
            if self.being_chunked_req:
                # Move the chunked request out of the batch
                self.last_batch.filter_batch(being_chunked_req=self.being_chunked_req)
                self.tree_cache.cache_unfinished_req(self.being_chunked_req)
                # being chunked request keeps its rid but will get a new req_pool_idx
                self.req_to_token_pool.free(self.being_chunked_req.req_pool_idx)
                self.batch_is_full = False

            if not self.last_batch.is_empty():
                if self.running_batch is None:
                    self.running_batch = self.last_batch
                else:
                    self.running_batch.merge_batch(self.last_batch)

        new_batch = self.get_new_batch_prefill()
        if new_batch is not None:
            # Run prefill first if possible
            ret = new_batch
        else:
            # Run decode
            if self.running_batch is None:
                ret = None
            else:
                self.running_batch = self.update_running_batch(self.running_batch)
                ret = self.running_batch

        # Handle DP attention
        if self.server_args.enable_dp_attention:
            ret = self.prepare_dp_attn_batch(ret)

        return ret

    def get_new_batch_prefill(self) -> Optional[ScheduleBatch]:
        # Check if the grammar is ready in the grammar queue
        if self.grammar_queue:
            self.move_ready_grammar_requests()

        # Handle the cases where prefill is not allowed
        if (
            self.batch_is_full or len(self.waiting_queue) == 0
        ) and self.being_chunked_req is None:
            return None

        running_bs = len(self.running_batch.reqs) if self.running_batch else 0
        if running_bs >= self.max_running_requests:
            self.batch_is_full = True
            return None

        # Get priority queue
        prefix_computed = self.policy.calc_priority(self.waiting_queue)

        # Prefill policy
        adder = PrefillAdder(
            self.tree_cache,
            self.token_to_kv_pool,
            self.running_batch,
            self.new_token_ratio,
            self.max_prefill_tokens,
            self.chunked_prefill_size,
            running_bs if self.is_mixed_chunk else 0,
        )

        has_being_chunked = self.being_chunked_req is not None
        if has_being_chunked:
            self.being_chunked_req.init_next_round_input()
            self.being_chunked_req = adder.add_being_chunked_req(self.being_chunked_req)

        if self.lora_paths:
            lora_set = (
                set([req.lora_path for req in self.running_batch.reqs])
                if self.running_batch is not None
                else set([])
            )

        # Get requests from the waiting queue to a new prefill batch
        for req in self.waiting_queue:
            if (
                self.lora_paths
                and len(
                    lora_set
                    | set([req.lora_path for req in adder.can_run_list])
                    | set([req.lora_path])
                )
                > self.max_loras_per_batch
            ):
                self.batch_is_full = True
                break

            if running_bs + len(adder.can_run_list) >= self.max_running_requests:
                self.batch_is_full = True
                break

            req.init_next_round_input(None if prefix_computed else self.tree_cache)
            res = adder.add_one_req(req)
            if res != AddReqResult.CONTINUE:
                if res == AddReqResult.NO_TOKEN:
                    self.batch_is_full = True
                break
            if self.server_args.prefill_only_one_req:
                break

        # Update waiting queue
        can_run_list = adder.can_run_list
        if len(can_run_list) == 0:
            return None
        self.waiting_queue = [
            x for x in self.waiting_queue if x not in set(can_run_list)
        ]

        if adder.new_being_chunked_req is not None:
            assert self.being_chunked_req is None
            self.being_chunked_req = adder.new_being_chunked_req

        if self.being_chunked_req:
            self.being_chunked_req.is_being_chunked += 1

        # Print stats
        if self.attn_tp_rank == 0:
            self.log_prefill_stats(adder, can_run_list, running_bs, has_being_chunked)

        # Create a new batch
        new_batch = ScheduleBatch.init_new(
            can_run_list,
            self.req_to_token_pool,
            self.token_to_kv_pool,
            self.tree_cache,
            self.model_config,
            self.enable_overlap,
            self.spec_algorithm,
            self.server_args.enable_custom_logit_processor,
        )
        new_batch.prepare_for_extend()

        # Mixed-style chunked prefill
        if (
            self.is_mixed_chunk
            and self.running_batch is not None
            and not (new_batch.return_logprob or self.running_batch.return_logprob)
        ):
            # TODO (lianmin): support return_logprob + mixed chunked prefill
            self.running_batch.filter_batch()
            if not self.running_batch.is_empty():
                self.running_batch.prepare_for_decode()
                new_batch.mix_with_running(self.running_batch)
                new_batch.decoding_reqs = self.running_batch.reqs
            self.running_batch = None
        else:
            new_batch.decoding_reqs = None

        return new_batch

    def update_running_batch(self, batch: ScheduleBatch) -> Optional[ScheduleBatch]:
        """Update the current running decoding batch."""
        global test_retract

        initial_bs = batch.batch_size()

        batch.filter_batch()
        if batch.is_empty():
            self.batch_is_full = False
            return None

        # Check if decode out of memory
        if not batch.check_decode_mem(self.decode_mem_cache_buf_multiplier) or (
            test_retract and batch.batch_size() > 10
        ):
            old_ratio = self.new_token_ratio

            retracted_reqs, new_token_ratio = batch.retract_decode()
            self.new_token_ratio = new_token_ratio
            if self.draft_worker:
                self.draft_worker.finish_request(retracted_reqs)

            logger.info(
                "Decode out of memory happened. "
                f"#retracted_reqs: {len(retracted_reqs)}, "
                f"#new_token_ratio: {old_ratio:.4f} -> {self.new_token_ratio:.4f}"
            )
            self.waiting_queue.extend(retracted_reqs)
        else:
            self.new_token_ratio = max(
                self.new_token_ratio - self.new_token_ratio_decay,
                self.min_new_token_ratio,
            )

        # Check for jump-forward
        if not self.disable_jump_forward and batch.has_grammar:
            jump_forward_reqs = batch.check_for_jump_forward(self.pad_input_ids_func)
            self.waiting_queue.extend(jump_forward_reqs)
            if batch.is_empty():
                self.batch_is_full = False
                return None

        if batch.batch_size() < initial_bs:
            self.batch_is_full = False

        # Update batch tensors
        batch.prepare_for_decode()
        return batch

    def run_batch(
        self, batch: ScheduleBatch
    ) -> Union[GenerationBatchResult, EmbeddingBatchResult]:
        """Run a batch."""
        self.forward_ct += 1

        if self.is_generation:
            if self.spec_algorithm.is_none():
                model_worker_batch = batch.get_model_worker_batch()
                logits_output, next_token_ids = self.tp_worker.forward_batch_generation(
                    model_worker_batch
                )
            else:
                (
                    logits_output,
                    next_token_ids,
                    model_worker_batch,
                    num_accepted_tokens,
                ) = self.draft_worker.forward_batch_speculative_generation(batch)
                self.spec_num_total_accepted_tokens += (
                    num_accepted_tokens + batch.batch_size()
                )
                self.spec_num_total_forward_ct += batch.batch_size()
                self.num_generated_tokens += num_accepted_tokens
            batch.output_ids = next_token_ids

            ret = GenerationBatchResult(
                logits_output=logits_output,
                next_token_ids=next_token_ids,
                bid=model_worker_batch.bid,
            )
        else:  # embedding or reward model
            model_worker_batch = batch.get_model_worker_batch()
            embeddings = self.tp_worker.forward_batch_embedding(model_worker_batch)
            ret = EmbeddingBatchResult(
                embeddings=embeddings, bid=model_worker_batch.bid
            )
        return ret

    def process_batch_result(
        self,
        batch: ScheduleBatch,
        result: Union[GenerationBatchResult, EmbeddingBatchResult],
    ):
        if batch.forward_mode.is_decode():
            self.process_batch_result_decode(batch, result)
            if batch.is_empty():
                self.running_batch = None
        elif batch.forward_mode.is_extend():
            self.process_batch_result_prefill(batch, result)
        elif batch.forward_mode.is_idle():
            if self.enable_overlap:
                self.tp_worker.resolve_batch_result(result.bid)
        elif batch.forward_mode.is_dummy_first():
            batch.next_batch_sampling_info.update_regex_vocab_mask()
            self.current_stream.synchronize()
            batch.next_batch_sampling_info.sampling_info_done.set()

    def process_batch_result_prefill(
        self,
        batch: ScheduleBatch,
        result: Union[GenerationBatchResult, EmbeddingBatchResult],
    ):
        skip_stream_req = None

        if self.is_generation:
            (
                logits_output,
                next_token_ids,
                bid,
            ) = (
                result.logits_output,
                result.next_token_ids,
                result.bid,
            )

            if self.enable_overlap:
                logits_output, next_token_ids = self.tp_worker.resolve_batch_result(bid)
            else:
                # Move next_token_ids and logprobs to cpu
                next_token_ids = next_token_ids.tolist()
                if batch.return_logprob:
                    logits_output.next_token_logprobs = (
                        logits_output.next_token_logprobs.tolist()
                    )
                    logits_output.input_token_logprobs = (
                        logits_output.input_token_logprobs.tolist()
                    )

            # Check finish conditions
            logprob_pt = 0
            for i, (req, next_token_id) in enumerate(zip(batch.reqs, next_token_ids)):
                if req.is_retracted:
                    continue

                if self.is_mixed_chunk and self.enable_overlap and req.finished():
                    # Free the one delayed token for the mixed decode batch
                    j = len(batch.out_cache_loc) - len(batch.reqs) + i
                    self.token_to_kv_pool.free(batch.out_cache_loc[j : j + 1])
                    continue

                if req.is_being_chunked <= 0:
                    req.output_ids.append(next_token_id)
                    req.check_finished()

                    if req.finished():
                        self.tree_cache.cache_finished_req(req)
                    elif not batch.decoding_reqs or req not in batch.decoding_reqs:
                        self.tree_cache.cache_unfinished_req(req)

                    if req.return_logprob:
                        logprob_pt += self.add_logprob_return_values(
                            i, req, logprob_pt, next_token_ids, logits_output
                        )

                    if req.grammar is not None:
                        req.grammar.accept_token(next_token_id)
                        req.grammar.finished = req.finished()
                else:
                    # being chunked reqs' prefill is not finished
                    req.is_being_chunked -= 1
                    # There is only at most one request being currently chunked.
                    # Because this request does not finish prefill,
                    # we don't want to stream the request currently being chunked.
                    skip_stream_req = req

            if batch.next_batch_sampling_info:
                batch.next_batch_sampling_info.update_regex_vocab_mask()
                self.current_stream.synchronize()
                batch.next_batch_sampling_info.sampling_info_done.set()

        else:  # embedding or reward model
            embeddings, bid = result.embeddings, result.bid
            embeddings = embeddings.tolist()

            # Check finish conditions
            for i, req in enumerate(batch.reqs):
                if req.is_retracted:
                    continue

                req.embedding = embeddings[i]
                if req.is_being_chunked <= 0:
                    # Dummy output token for embedding models
                    req.output_ids.append(0)
                    req.check_finished()

                    if req.finished():
                        self.tree_cache.cache_finished_req(req)
                    else:
                        self.tree_cache.cache_unfinished_req(req)
                else:
                    # being chunked reqs' prefill is not finished
                    req.is_being_chunked -= 1

        self.stream_output(batch.reqs, batch.return_logprob, skip_stream_req)

    def process_batch_result_decode(
        self,
        batch: ScheduleBatch,
        result: GenerationBatchResult,
    ):
        logits_output, next_token_ids, bid = (
            result.logits_output,
            result.next_token_ids,
            result.bid,
        )
        self.num_generated_tokens += len(batch.reqs)

        if self.enable_overlap:
            logits_output, next_token_ids = self.tp_worker.resolve_batch_result(bid)
            next_token_logprobs = logits_output.next_token_logprobs
        else:
            next_token_ids = next_token_ids.tolist()
            if batch.return_logprob:
                next_token_logprobs = logits_output.next_token_logprobs.tolist()

        self.token_to_kv_pool.free_group_begin()

        # Check finish condition
        for i, (req, next_token_id) in enumerate(zip(batch.reqs, next_token_ids)):
            if req.is_retracted:
                continue

            if self.enable_overlap and req.finished():
                # Free the one delayed token
                self.token_to_kv_pool.free(batch.out_cache_loc[i : i + 1])
                continue

            if batch.spec_algorithm.is_none():
                # speculative worker will solve the output_ids in speculative decoding
                req.output_ids.append(next_token_id)

            req.check_finished()

            if req.finished():
                self.tree_cache.cache_finished_req(req)

            if req.return_logprob:
                req.output_token_logprobs_val.append(next_token_logprobs[i])
                req.output_token_logprobs_idx.append(next_token_id)
                if req.top_logprobs_num > 0:
                    req.output_top_logprobs_val.append(
                        logits_output.next_token_top_logprobs_val[i]
                    )
                    req.output_top_logprobs_idx.append(
                        logits_output.next_token_top_logprobs_idx[i]
                    )

            if req.grammar is not None:
                req.grammar.accept_token(next_token_id)
                req.grammar.finished = req.finished()

        if batch.next_batch_sampling_info:
            batch.next_batch_sampling_info.update_regex_vocab_mask()
            self.current_stream.synchronize()
            batch.next_batch_sampling_info.sampling_info_done.set()

        self.stream_output(batch.reqs, batch.return_logprob)

        self.token_to_kv_pool.free_group_end()

        self.forward_ct_decode = (self.forward_ct_decode + 1) % (1 << 30)
        if (
            self.attn_tp_rank == 0
            and self.forward_ct_decode % self.server_args.decode_log_interval == 0
        ):
            self.log_decode_stats()

    def add_logprob_return_values(
        self,
        i: int,
        req: Req,
        pt: int,
        next_token_ids: List[int],
        output: LogitsProcessorOutput,
    ):
        """Attach logprobs to the return values."""
        req.output_token_logprobs_val.append(output.next_token_logprobs[i])
        req.output_token_logprobs_idx.append(next_token_ids[i])

        # If logprob_start_len > 0, then first logprob_start_len prompt tokens will be ignored.
        num_input_logprobs = req.extend_input_len - req.extend_logprob_start_len

        if req.input_token_logprobs_val is None:
            input_token_logprobs_val = output.input_token_logprobs[
                pt : pt + num_input_logprobs - 1 - req.last_update_decode_tokens
            ]

            input_token_logprobs_idx = req.fill_ids[
                len(req.fill_ids)
                - num_input_logprobs
                + 1 : len(req.fill_ids)
                - req.last_update_decode_tokens
            ]
            # Clip the padded hash values from image tokens.
            # Otherwise, it will lead to detokenization errors.
            input_token_logprobs_idx = [
                x if x < self.model_config.vocab_size - 1 else 0
                for x in input_token_logprobs_idx
            ]

            if (
                req.logprob_start_len == 0
            ):  # The first token does not have logprob, pad it.
                input_token_logprobs_val = [None] + input_token_logprobs_val
                input_token_logprobs_idx = [req.fill_ids[0]] + input_token_logprobs_idx

            req.input_token_logprobs_val = input_token_logprobs_val
            req.input_token_logprobs_idx = input_token_logprobs_idx

        if req.last_update_decode_tokens != 0:
            # Some decode tokens are re-computed in an extend batch
            req.output_token_logprobs_val.extend(
                output.input_token_logprobs[
                    pt
                    + num_input_logprobs
                    - 1
                    - req.last_update_decode_tokens : pt
                    + num_input_logprobs
                    - 1
                ],
            )
            req.output_token_logprobs_idx.extend(
                req.fill_ids[
                    len(req.fill_ids)
                    - req.last_update_decode_tokens : len(req.fill_ids)
                ]
            )

        if req.top_logprobs_num > 0:
            if req.input_top_logprobs_val is None:
                req.input_top_logprobs_val = output.input_top_logprobs_val[i]
                req.input_top_logprobs_idx = output.input_top_logprobs_idx[i]
                if req.logprob_start_len == 0:
                    req.input_top_logprobs_val = [None] + req.input_top_logprobs_val
                    req.input_top_logprobs_idx = [None] + req.input_top_logprobs_idx

            if req.last_update_decode_tokens != 0:
                req.output_top_logprobs_val.extend(
                    output.input_top_logprobs_val[i][-req.last_update_decode_tokens :]
                )
                req.output_top_logprobs_idx.extend(
                    output.input_top_logprobs_idx[i][-req.last_update_decode_tokens :]
                )

            req.output_top_logprobs_val.append(output.next_token_top_logprobs_val[i])
            req.output_top_logprobs_idx.append(output.next_token_top_logprobs_idx[i])

        return num_input_logprobs

    def stream_output(
        self, reqs: List[Req], return_logprob: bool, skip_req: Optional[Req] = None
    ):
        """Stream the output to detokenizer."""
        rids = []
        finished_reasons: List[BaseFinishReason] = []

        if self.is_generation:
            vids = []
            decoded_texts = []
            decode_ids_list = []
            read_offsets = []
            output_ids = []

            skip_special_tokens = []
            spaces_between_special_tokens = []
            no_stop_trim = []
            prompt_tokens = []
            completion_tokens = []
            cached_tokens = []
            spec_verify_ct = []

            if return_logprob:
                input_token_logprobs_val = []
                input_token_logprobs_idx = []
                output_token_logprobs_val = []
                output_token_logprobs_idx = []
                input_top_logprobs_val = []
                input_top_logprobs_idx = []
                output_top_logprobs_val = []
                output_top_logprobs_idx = []
            else:
                input_token_logprobs_val = input_token_logprobs_idx = (
                    output_token_logprobs_val
                ) = output_token_logprobs_idx = input_top_logprobs_val = (
                    input_top_logprobs_idx
                ) = output_top_logprobs_val = output_top_logprobs_idx = None

            for req in reqs:
                if req is skip_req:
                    continue

                # TODO(lianmin): revisit this for overlap + retract + stream
                if (
                    req.finished()
                    # If stream, follow the given stream_interval
                    or (req.stream and len(req.output_ids) % self.stream_interval == 0)
                    # If not stream, we still want to output some tokens to get the benefit of incremental decoding.
                    or (not req.stream and len(req.output_ids) % 50 == 0)
                ):
                    if self.draft_worker and req.finished():
                        self.draft_worker.finish_request(req)

                    rids.append(req.rid)
                    finished_reasons.append(
                        req.finished_reason.to_json() if req.finished_reason else None
                    )
                    vids.append(req.vid)
                    decoded_texts.append(req.decoded_text)
                    decode_ids, read_offset = req.init_incremental_detokenize()
                    decode_ids_list.append(decode_ids)
                    read_offsets.append(read_offset)
                    if self.skip_tokenizer_init:
                        output_ids.append(req.output_ids)
                    skip_special_tokens.append(req.sampling_params.skip_special_tokens)
                    spaces_between_special_tokens.append(
                        req.sampling_params.spaces_between_special_tokens
                    )
                    no_stop_trim.append(req.sampling_params.no_stop_trim)

                    prompt_tokens.append(len(req.origin_input_ids))
                    completion_tokens.append(len(req.output_ids))
                    cached_tokens.append(req.cached_tokens)

                    if not self.spec_algorithm.is_none():
                        spec_verify_ct.append(req.spec_verify_ct)

                    if return_logprob:
                        input_token_logprobs_val.append(req.input_token_logprobs_val)
                        input_token_logprobs_idx.append(req.input_token_logprobs_idx)
                        output_token_logprobs_val.append(req.output_token_logprobs_val)
                        output_token_logprobs_idx.append(req.output_token_logprobs_idx)
                        input_top_logprobs_val.append(req.input_top_logprobs_val)
                        input_top_logprobs_idx.append(req.input_top_logprobs_idx)
                        output_top_logprobs_val.append(req.output_top_logprobs_val)
                        output_top_logprobs_idx.append(req.output_top_logprobs_idx)

            # Send to detokenizer
            if rids:
                self.on_generation_output(
                    BatchTokenIDOut(
                        rids,
                        finished_reasons,
                        vids,
                        decoded_texts,
                        decode_ids_list,
                        read_offsets,
                        output_ids,
                        skip_special_tokens,
                        spaces_between_special_tokens,
                        no_stop_trim,
                        prompt_tokens,
                        completion_tokens,
                        cached_tokens,
                        spec_verify_ct,
                        input_token_logprobs_val,
                        input_token_logprobs_idx,
                        output_token_logprobs_val,
                        output_token_logprobs_idx,
                        input_top_logprobs_val,
                        input_top_logprobs_idx,
                        output_top_logprobs_val,
                        output_top_logprobs_idx,
                    )
                )
        else:  # embedding or reward model
            embeddings = []
            prompt_tokens = []
            for req in reqs:
                if req.finished():
                    rids.append(req.rid)
                    finished_reasons.append(req.finished_reason.to_json())
                    embeddings.append(req.embedding)
                    prompt_tokens.append(len(req.origin_input_ids))
            self.on_generation_output(
                BatchEmbeddingOut(rids, finished_reasons, embeddings, prompt_tokens)
            )

    def prepare_dp_attn_batch(self, local_batch: ScheduleBatch):
        # Check if other DP workers have running batches
        if local_batch is None:
            num_tokens = 0
        elif local_batch.forward_mode.is_decode():
            num_tokens = local_batch.batch_size()
        else:
            num_tokens = local_batch.extend_num_tokens

        local_num_tokens = torch.tensor([num_tokens], dtype=torch.int64)
        global_num_tokens = torch.empty(self.tp_size, dtype=torch.int64)
        torch.distributed.all_gather_into_tensor(
            global_num_tokens,
            local_num_tokens,
            group=self.tp_cpu_group,
        )

        if local_batch is None and global_num_tokens.max().item() > 0:
            local_batch = self.get_idle_batch()

        if local_batch is not None:
            local_batch.global_num_tokens = global_num_tokens.tolist()

            # Check forward mode for cuda graph
            if not self.server_args.disable_cuda_graph:
                forward_mode_state = torch.tensor(
                    (1 if local_batch.forward_mode.is_decode_or_idle() else 0),
                    dtype=torch.int32,
                )
                torch.distributed.all_reduce(
                    forward_mode_state,
                    op=torch.distributed.ReduceOp.MIN,
                    group=self.tp_cpu_group,
                )
                local_batch.can_run_dp_cuda_graph = forward_mode_state.item() == 1

        return local_batch

    def get_idle_batch(self):
        idle_batch = ScheduleBatch.init_new(
            [],
            self.req_to_token_pool,
            self.token_to_kv_pool,
            self.tree_cache,
            self.model_config,
            self.enable_overlap,
            self.spec_algorithm,
            self.server_args.enable_custom_logit_processor,
        )
        idle_batch.prepare_for_idle()
        return idle_batch

    def move_ready_grammar_requests(self):
        """Move requests whose grammar objects are ready from grammar_queue to waiting_queue."""
        num_ready_reqs = 0
        for req in self.grammar_queue:
            try:
                req.grammar = req.grammar.result(timeout=0.05)
                num_ready_reqs += 1
            except futures._base.TimeoutError:
                break

        if self.tp_size > 1:
            # Sync across TP ranks to make sure they have the same number of ready requests
            tensor = torch.tensor(num_ready_reqs, dtype=torch.int32)
            torch.distributed.all_reduce(
                tensor, op=torch.distributed.ReduceOp.MAX, group=self.tp_cpu_group
            )
            num_ready_reqs_max = tensor.item()
            for i in range(num_ready_reqs, num_ready_reqs_max):
                self.grammar_queue[i].grammar = self.grammar_queue[i].grammar.result()
            num_ready_reqs = num_ready_reqs_max

        self.waiting_queue.extend(self.grammar_queue[:num_ready_reqs])
        self.grammar_queue = self.grammar_queue[num_ready_reqs:]

    def flush_cache_wrapped(self, recv_req: FlushCacheReq):
        self.flush_cache()

    def flush_cache(self):
        """Flush the memory pool and cache."""
        if len(self.waiting_queue) == 0 and (
            self.running_batch is None or len(self.running_batch.reqs) == 0
        ):
            self.tree_cache.reset()
            self.tree_cache_metrics = {"total": 0, "hit": 0}
            if self.grammar_backend:
                self.grammar_backend.reset()
            self.req_to_token_pool.clear()
            self.token_to_kv_pool.clear()

            if not self.spec_algorithm.is_none():
                self.draft_worker.model_runner.req_to_token_pool.clear()
                self.draft_worker.model_runner.token_to_kv_pool.clear()

            self.num_generated_tokens = 0
            self.forward_ct_decode = 0
            self.spec_num_total_accepted_tokens = 0
            self.spec_num_total_forward_ct = 0
            torch.cuda.empty_cache()
            logger.info("Cache flushed successfully!")
            if_success = True
        else:
            logging.warning(
                f"Cache not flushed because there are pending requests. "
                f"#queue-req: {len(self.waiting_queue)}, "
                f"#running-req: {0 if self.running_batch is None else len(self.running_batch.reqs)}"
            )
            if_success = False
        return if_success

    def abort_request(self, recv_req: AbortReq):
        # Delete requests in the waiting queue
        to_del = None
        for i, req in enumerate(self.waiting_queue):
            if req.rid == recv_req.rid:
                to_del = i
                break

        if to_del is not None:
            del self.waiting_queue[to_del]
            logger.debug(f"Abort queued request. {req.rid=}")
            return

        # Delete requests in the running batch
        if self.running_batch:
            for req in self.running_batch.reqs:
                if req.rid == recv_req.rid and not req.finished():
                    logger.debug(f"Abort running request. {req.rid=}")
                    req.to_abort = True
                    break

    def update_weights_from_disk(self, recv_req: UpdateWeightFromDiskReqInput):
        """In-place update of the weights from disk."""
        success, message = self.tp_worker.update_weights_from_disk(recv_req)
        if success:
            flash_cache_success = self.flush_cache()
            assert flash_cache_success, "Cache flush failed after updating weights"
        else:
            logger.error(message)
        return UpdateWeightFromDiskReqOutput(success, message)

    def init_weights_update_group(self, recv_req: InitWeightsUpdateGroupReqInput):
        """Initialize the online model parameter update group."""
        success, message = self.tp_worker.init_weights_update_group(recv_req)
        return InitWeightsUpdateGroupReqOutput(success, message)

    def update_weights_from_distributed(
        self,
        recv_req: UpdateWeightsFromDistributedReqInput,
    ) -> Tuple[bool, str]:
        """Update the online model parameter."""
        success, message = self.tp_worker.update_weights_from_distributed(recv_req)
        if success:
            flash_cache_success = self.flush_cache()
            assert flash_cache_success, "Cache flush failed after updating weights"
        else:
            logger.error(message)
        return UpdateWeightsFromDistributedReqOutput(success, message)

    def update_weights_from_tensor(self, recv_req: UpdateWeightsFromTensorReqInput):
        """Update the online model parameter from tensors."""
        success, message = self.tp_worker.update_weights_from_tensor(recv_req)
        # TODO extract common code b/t update_weights_from_distributed and update_weights_from_tensor later
        if success:
            flash_cache_success = self.flush_cache()
            assert flash_cache_success, "Cache flush failed after updating weights"
        else:
            logger.error(message)
        return UpdateWeightsFromTensorReqOutput(success, message)

    def get_weights_by_name(self, recv_req: GetWeightsByNameReqInput):
        parameter = self.tp_worker.get_weights_by_name(recv_req)
        return GetWeightsByNameReqOutput(parameter)

    def release_memory_occupation(self):
        self.stashed_model_static_state = _export_static_state(
            self.tp_worker.worker.model_runner.model
        )
        self.memory_saver_adapter.pause()
        self.flush_cache()
        return ReleaseMemoryOccupationReqOutput()

    def resume_memory_occupation(self):
        self.memory_saver_adapter.resume()
        _import_static_state(
            self.tp_worker.worker.model_runner.model, self.stashed_model_static_state
        )
        del self.stashed_model_static_state
        return ResumeMemoryOccupationReqOutput()

    def profile(self, recv_req: ProfileReq):
        if recv_req == ProfileReq.START_PROFILE:
            self.start_profile()
        else:
            self.stop_profile()

    def start_profile(self) -> None:
        if self.profiler is None:
            raise RuntimeError("Profiler is not enabled.")
        self.profiler.start()

    def stop_profile(self) -> None:
        if self.profiler is None:
            raise RuntimeError("Profiler is not enabled.")
        self.profiler.stop()
        self.profiler.export_chrome_trace(
            self.torch_profiler_trace_dir + "/" + str(time.time()) + ".trace.json.gz"
        )
        logger.info("Profiler is done")

    def open_session(self, recv_req: OpenSessionReqInput):
        # handle error
        session_id = recv_req.session_id
        if session_id in self.sessions:
            logger.warning(f"session id {session_id} already exist, cannot open.")
            return OpenSessionReqOutput(session_id, False)
        elif session_id is None:
            logger.warning(f"session id is None, cannot open.")
            return OpenSessionReqOutput(session_id, False)
        else:
            self.sessions[session_id] = Session(
                recv_req.capacity_of_str_len, session_id
            )
            return OpenSessionReqOutput(session_id, True)

    def close_session(self, recv_req: CloseSessionReqInput):
        # handle error
        session_id = recv_req.session_id
        if session_id not in self.sessions:
            logger.warning(f"session id {session_id} does not exist, cannot delete.")
        else:
            del self.sessions[session_id]


def _export_static_state(model):
    return dict(
        buffers=[
            (name, buffer.detach().clone()) for name, buffer in model.named_buffers()
        ]
    )


def _import_static_state(model, static_params):
    self_named_buffers = dict(model.named_buffers())
    for name, tensor in static_params["buffers"]:
        self_named_buffers[name][...] = tensor<|MERGE_RESOLUTION|>--- conflicted
+++ resolved
@@ -370,43 +370,11 @@
                 },
             )
 
-<<<<<<< HEAD
-=======
         # The largest prefill length of a single request
         self._largest_prefill_len: int = 0
         # The largest context length (prefill + generation) of a single request
         self._largest_prefill_decode_len: int = 0
 
-        # Init request dispatcher
-        self._request_dispatcher = TypeBasedDispatcher(
-            [
-                (TokenizedGenerateReqInput, self.handle_generate_request),
-                (TokenizedEmbeddingReqInput, self.handle_embedding_request),
-                (FlushCacheReq, self.flush_cache_wrapped),
-                (AbortReq, self.abort_request),
-                (UpdateWeightFromDiskReqInput, self.update_weights_from_disk),
-                (InitWeightsUpdateGroupReqInput, self.init_weights_update_group),
-                (
-                    UpdateWeightsFromDistributedReqInput,
-                    self.update_weights_from_distributed,
-                ),
-                (UpdateWeightsFromTensorReqInput, self.update_weights_from_tensor),
-                (GetWeightsByNameReqInput, self.get_weights_by_name),
-                (ProfileReq, self.profile),
-                (OpenSessionReqInput, self.open_session),
-                (CloseSessionReqInput, self.close_session),
-                (
-                    ReleaseMemoryOccupationReqInput,
-                    lambda _: self.release_memory_occupation(),
-                ),
-                (
-                    ResumeMemoryOccupationReqInput,
-                    lambda _: self.resume_memory_occupation(),
-                ),
-            ]
-        )
-
->>>>>>> 3c210826
     def watchdog_thread(self):
         """A watch dog thread that will try to kill the server itself if one batch takes too long."""
         self.watchdog_last_forward_ct = 0
