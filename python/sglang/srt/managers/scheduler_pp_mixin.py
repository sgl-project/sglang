from __future__ import annotations
<<<<<<< HEAD
=======

from typing import TYPE_CHECKING, List, Optional
>>>>>>> aead0ef5

import logging
from collections import deque
from dataclasses import dataclass
from typing import TYPE_CHECKING, Dict, List, Optional, Tuple

import torch

from sglang.srt.disaggregation.base.conn import KVPoll
from sglang.srt.disaggregation.utils import DisaggregationMode
from sglang.srt.distributed.parallel_state import P2PWork
from sglang.srt.managers.schedule_batch import ScheduleBatch
from sglang.srt.managers.utils import (
    GenerationBatchResult,
    get_logprob_dict_from_result,
    get_logprob_from_pp_outputs,
)
from sglang.srt.model_executor.forward_batch_info import PPProxyTensors
<<<<<<< HEAD
from sglang.srt.utils import DynamicGradMode, broadcast_pyobj, point_to_point_pyobj, require_mlp_sync

logger = logging.getLogger(__name__)

if TYPE_CHECKING:
    from sglang.srt.managers.scheduler import Scheduler


@dataclass
class PPBatchMetadata:
    can_run_cuda_graph: bool
=======
from sglang.srt.utils import DynamicGradMode, point_to_point_pyobj

if TYPE_CHECKING:
    from sglang.srt.managers.scheduler import Scheduler
>>>>>>> aead0ef5


class SchedulerPPMixin:
    def _pp_commit_comm_work(self: Scheduler, work: List[P2PWork]) -> None:
        for p2p_work in work:
            p2p_work.work.wait()
        work.clear()

    def _pp_send_pyobj_to_next_stage(self: Scheduler, data, async_send: bool = False):
        p2p_work = []
        if self.attn_tp_rank == 0:
            dp_offset = self.attn_dp_rank * self.attn_tp_size
            p2p_work = point_to_point_pyobj(
                data,
                self.pp_rank * self.tp_size + dp_offset,
                self.world_group.cpu_group,
                self.pp_rank * self.tp_size + dp_offset,
                ((self.pp_rank + 1) % self.pp_size) * self.tp_size + dp_offset,
                async_send=async_send,
            )
        return p2p_work

    def recv_pyobj_from_prev_stage(self: Scheduler):
        if self.attn_tp_rank == 0:
            dp_offset = self.dp_rank * self.attn_tp_size
            data = point_to_point_pyobj(
                [],
                self.pp_rank * self.tp_size + dp_offset,
                self.world_group.cpu_group,
                ((self.pp_rank - 1) % self.pp_size) * self.tp_size + dp_offset,
                self.pp_rank * self.tp_size + dp_offset,
            )
        else:
            data = None

        if self.tp_size != 1:
            data = broadcast_pyobj(
                data, self.tp_group.rank, self.tp_cpu_group, src=self.tp_group.ranks[0]
            )

        return data

    def _pp_prepare_tensor_dict(
        self: Scheduler, result: GenerationBatchResult, batch: ScheduleBatch
    ) -> Dict[str, torch.Tensor]:
        tensor_dict = {
            "next_token_ids": result.next_token_ids,
        }

        if batch.return_logprob:
            logprob_dict = get_logprob_dict_from_result(result)
            tensor_dict = {
                **tensor_dict,
                **logprob_dict,
            }
        return tensor_dict

    def _pp_send_dict_to_next_stage(
        self: Scheduler,
        tensor_dict: Dict[str, torch.Tensor],
        async_send: bool = True,
    ):
        p2p_work = []
        p2p_work.extend(
            self.pp_group.send_tensor_dict(
                tensor_dict=tensor_dict,
                all_gather_group=self.attn_tp_group,
                async_send=async_send,
            )
        )
        return p2p_work

    def _pp_recv_proxy_tensors(self: Scheduler) -> Optional[PPProxyTensors]:
        pp_proxy_tensors = None
        if not self.pp_group.is_first_rank:
            pp_proxy_tensors = PPProxyTensors(
                self.pp_group.recv_tensor_dict(all_gather_group=self.attn_tp_group)
            )
        return pp_proxy_tensors

    def _pp_recv_dict_from_prev_stage(
        self: Scheduler,
    ) -> Dict[str, torch.Tensor]:
        res = self.pp_group.recv_tensor_dict(
            all_gather_group=self.attn_tp_group,
        )
        return res

    def _pp_prep_batch_result(
        self: Scheduler,
        batch: ScheduleBatch,
        mb_metadata: PPBatchMetadata,
        pp_outputs: PPProxyTensors,
    ):
        from sglang.srt.managers.scheduler import GenerationBatchResult

        logits_output = None
        extend_input_len_per_req = None
        extend_logprob_start_len_per_req = None

        if batch.return_logprob:
            (
                logits_output,
                extend_input_len_per_req,
                extend_logprob_start_len_per_req,
            ) = get_logprob_from_pp_outputs(pp_outputs)
        batch.output_ids = pp_outputs["next_token_ids"]
        output_result = GenerationBatchResult(
            logits_output=logits_output,
            pp_hidden_states_proxy_tensors=None,
            next_token_ids=pp_outputs["next_token_ids"],
            extend_input_len_per_req=extend_input_len_per_req,
            extend_logprob_start_len_per_req=extend_logprob_start_len_per_req,
            can_run_cuda_graph=mb_metadata.can_run_cuda_graph,
        )
        return output_result

    def _pp_process_batch_result(
        self: Scheduler, batch: ScheduleBatch, output_result: GenerationBatchResult
    ):
        if self.disaggregation_mode == DisaggregationMode.PREFILL:
            self.process_batch_result_disagg_prefill(batch, output_result)
        else:
            self.process_batch_result(batch, output_result)

    def _pp_send_output_to_next_stage(
        self: Scheduler,
        next_first_rank_mb_id: int,
        mbs: List[ScheduleBatch],
        last_rank_comm_queue: deque[Tuple[torch.cuda.Event, PPProxyTensors]],
        pp_outputs: PPProxyTensors | None,
    ) -> List[P2PWork]:
        send_output_work = []
        if self.pp_group.is_last_rank:
            # send ready PP output to rank 0
            if mbs[next_first_rank_mb_id] is not None:
                q_event, pp_outputs_to_send = last_rank_comm_queue.popleft()
                torch.cuda.current_stream().wait_event(q_event)
                with torch.profiler.record_function("send_res_dict_to_next_stage"):
                    send_output_work = self._pp_send_dict_to_next_stage(
                        pp_outputs_to_send.tensors,
                        async_send=True,
                    )
        # send the outputs from the last round to let the next stage worker run post processing
        if not self.pp_group.is_last_rank:
            if pp_outputs:
                with torch.profiler.record_function("send_res_dict_to_next_stage"):
                    send_output_work = self._pp_send_dict_to_next_stage(
                        pp_outputs.tensors,
                        async_send=True,
                    )
        return send_output_work

    def _pp_send_recv_and_preprocess_output_tensors(
        self: Scheduler,
        next_first_rank_mb_id: int,
        next_mb_id: int,
        mbs: List[ScheduleBatch],
        mb_metadata: List[PPBatchMetadata],
        last_rank_comm_queue: deque[Tuple[torch.cuda.Event, PPProxyTensors]],
        pp_outputs: PPProxyTensors | None,
    ) -> Tuple[PPProxyTensors, List[P2PWork], torch.cuda.Event]:
        next_pp_outputs = None
        d2h_event = None
        batch_result = None
        send_output_work = self._pp_send_output_to_next_stage(
            next_first_rank_mb_id,
            mbs,
            last_rank_comm_queue,
            pp_outputs,
        )

        if mbs[next_mb_id] is not None:
            with torch.profiler.record_function("recv_res_dict_from_prev_stage"):
                next_pp_outputs = PPProxyTensors(self._pp_recv_dict_from_prev_stage())
            with self.copy_stream_ctx:
                self.copy_stream.wait_stream(self.default_stream)
                batch_result = self._pp_prep_batch_result(
                    mbs[next_mb_id], mb_metadata[next_mb_id], next_pp_outputs
                )
                d2h_event = torch.cuda.Event()
                d2h_event.record(torch.cuda.current_stream())

        return next_pp_outputs, batch_result, d2h_event, send_output_work

    def _pp_launch_batch(
        self: Scheduler,
        mb_id: int,
        pp_proxy_tensors: PPProxyTensors,
        mb_metadata: List[Optional[PPBatchMetadata]],
        last_rank_comm_queue: deque[Tuple[torch.cuda.Event, PPProxyTensors]],
    ):
        with torch.profiler.record_function("run_batch"):
            with self.forward_stream_ctx:
                self.forward_stream.wait_stream(self.default_stream)
                result = self.run_batch(self.cur_batch, pp_proxy_tensors)
                mb_metadata[mb_id] = PPBatchMetadata(
                    can_run_cuda_graph=result.can_run_cuda_graph,
                )
                event = torch.cuda.Event()
                event.record(torch.cuda.current_stream())
                if self.pp_group.is_last_rank:
                    # (last rank) buffer the outputs for async batch depth
                    last_rank_comm_queue.append(
                        (
                            event,
                            PPProxyTensors(
                                self._pp_prepare_tensor_dict(result, self.cur_batch)
                            ),
                        )
                    )
        return result, event

    @DynamicGradMode()
    def event_loop_pp(self: Scheduler):
        """
        A scheduler loop for pipeline parallelism.
        Notes:
        1. Each stage runs in the same order and is notified by the previous stage.
        2. We use async send but sync recv to avoid desynchronization while minimizing the communication overhead.
        3. We can use async batch depth to buffer the outputs in the last stage for to allow overlapping the GPU computation and CPU processing and avoid last PP rank staggler.

        Unified Schedule:
        ====================================================================
        Stage P
        recv ith req from previous stage
        recv ith proxy from previous stage
        run ith batch
        recv prev (i+1)% mb_size th outputs
        process batch result of prev (i+1)% mb_size th batch (can be run in parallel with the curr batch GPU computation)
        send ith req to next stage
        send ith proxy to next stage
        send current stage's outputs to next stage(can be stashed and delayed to send later)

        the above order can be optimized and reordered to minimize communication-related CPU stall and overhead bubbles.

        ====================================================================
        """
        self.pp_loop_size: int = self.pp_size + self.server_args.pp_async_batch_depth
        mbs = [None] * self.pp_loop_size
        last_mbs = [None] * self.pp_loop_size
        self.running_mbs = [
            ScheduleBatch(reqs=[], batch_is_full=False)
            for _ in range(self.pp_loop_size)
        ]
        mb_metadata: List[Optional[PPBatchMetadata]] = [None] * self.pp_loop_size
        pp_outputs: Optional[PPProxyTensors] = None
        last_rank_comm_queue: deque[Tuple[torch.cuda.Event, PPProxyTensors]] = deque()
        send_req_work = []
        send_proxy_work = []
        send_output_work = []
        event = None
        while True:
            server_is_idle = True
            for mb_id in range(self.pp_loop_size):
                self.running_batch = self.running_mbs[mb_id]
                self.last_batch = last_mbs[mb_id]
                next_first_rank_mb_id = (mb_id + self.pp_size) % self.pp_loop_size
                next_mb_id = (mb_id + 1) % self.pp_loop_size
                with torch.profiler.record_function("recv_requests"):
                    recv_reqs = self.recv_requests()
                    self.process_input_requests(recv_reqs)
                if not self.pp_group.is_last_rank:
                    self._pp_commit_comm_work(send_req_work)
                    with torch.profiler.record_function("send_reqs_to_next_stage"):
                        send_req_work = self._pp_send_pyobj_to_next_stage(
                            recv_reqs,
                            async_send=True,
                        )
                with torch.profiler.record_function("get_next_batch_to_run"):
                    mbs[mb_id] = self.get_next_batch_to_run()
                self.running_mbs[mb_id] = self.running_batch
                self.cur_batch: Optional[ScheduleBatch] = mbs[mb_id]
                if self.cur_batch:
                    server_is_idle = False
                    pp_proxy_tensors = self._pp_recv_proxy_tensors()
                next_pp_outputs = None
                next_batch_result = None
                d2h_event = None
                if self.server_args.pp_async_batch_depth > 0:
                    self._pp_commit_comm_work(work=send_output_work)
                    next_pp_outputs, next_batch_result, d2h_event, send_output_work = (
                        self._pp_send_recv_and_preprocess_output_tensors(
                            next_first_rank_mb_id,
                            next_mb_id,
                            mbs,
                            mb_metadata,
                            last_rank_comm_queue,
                            pp_outputs,
                        )
                    )
                self._pp_commit_comm_work(send_proxy_work)
                if self.cur_batch:
                    result, event = self._pp_launch_batch(
                        mb_id, pp_proxy_tensors, mb_metadata, last_rank_comm_queue
                    )
                if self.server_args.pp_async_batch_depth == 0:
                    self._pp_commit_comm_work(work=send_output_work)
                    next_pp_outputs, next_batch_result, d2h_event, send_output_work = (
                        self._pp_send_recv_and_preprocess_output_tensors(
                            next_first_rank_mb_id,
                            next_mb_id,
                            mbs,
                            mb_metadata,
                            last_rank_comm_queue,
                            pp_outputs,
                        )
                    )
                if mbs[next_mb_id] is not None:
                    d2h_event.synchronize()
                    with torch.profiler.record_function("process_batch_result"):
                        self._pp_process_batch_result(
                            mbs[next_mb_id],
                            next_batch_result,
                        )
                    last_mbs[next_mb_id] = mbs[next_mb_id]
                if not self.pp_group.is_last_rank:
                    if self.cur_batch:
<<<<<<< HEAD
                        torch.cuda.current_stream().wait_event(event)
                        with torch.profiler.record_function(
                            "send_proxy_dict_to_next_stage"
                        ):
                            send_proxy_work = self._pp_send_dict_to_next_stage(
                                result.pp_hidden_states_proxy_tensors.tensors,
                                async_send=True,
                            )

                # if self.delayed_weight_sync_fn:
                #     self.delayed_weight_sync_fn()
                #     self.delayed_weight_sync_fn = None
=======
                        self.pp_group.send_tensor_dict(
                            result.pp_hidden_states_proxy_tensors.tensors,
                            all_gather_group=self.attn_tp_group,
                        )
>>>>>>> aead0ef5

                pp_outputs = next_pp_outputs

            # When the server is idle, self-check and re-init some states
            if server_is_idle:
                self.check_memory()
                self.check_tree_cache()
                self.new_token_ratio = self.init_new_token_ratio
                self.maybe_sleep_on_idle()

    def process_bootstrapped_queue(
        self: Scheduler, bootstrapped_rids: Optional[List[str]]
    ):
        # finished consensus bootstrapped reqs and prepare the waiting queue
        if bootstrapped_rids is not None:
            (
                good_consensus_bootstrapped_rids,
                bad_consensus_bootstrapped_rids,
            ) = bootstrapped_rids
            good_reqs, failed_reqs = (
                self.disagg_prefill_bootstrap_queue.pop_bootstrapped(
                    return_failed_reqs=True,
                    rids_to_check=good_consensus_bootstrapped_rids,
                    bad_rids_to_check=bad_consensus_bootstrapped_rids,
                )
            )
            self.waiting_queue.extend(good_reqs)
            return [[req.rid for req in good_reqs], [req.rid for req in failed_reqs]]
        return None

    def _pp_pd_get_bootstrapped_ids(self: Scheduler):
        # communicate pre-consensus bootstrapp reqs
        if self.pp_group.is_first_rank:
            # First rank, pop the bootstrap reqs from the bootstrap queue
            good_bootstrapped_rids, bad_bootstrapped_rids = self.get_rids(
                self.disagg_prefill_bootstrap_queue.queue,
                [KVPoll.WaitingForInput],
                [KVPoll.Failed],
            )
        else:
            # Other ranks, receive the bootstrap reqs info from the previous rank and ensure the consensus
            prev_bootstrapped_rids = self.recv_pyobj_from_prev_stage()
            prev_good_bootstrapped_rids, prev_bad_bootstrapped_rids = (
                prev_bootstrapped_rids
            )
            curr_good_bootstrapped_rids, curr_bad_bootstrapped_rids = self.get_rids(
                self.disagg_prefill_bootstrap_queue.queue,
                [KVPoll.WaitingForInput],
                [KVPoll.Failed],
            )
            good_bootstrapped_rids = list(
                set(prev_good_bootstrapped_rids) & set(curr_good_bootstrapped_rids)
            )
            bad_bootstrapped_rids = list(
                set(prev_bad_bootstrapped_rids) | set(curr_bad_bootstrapped_rids)
            )
        return [good_bootstrapped_rids, bad_bootstrapped_rids]

    def _pp_pd_get_transferred_ids(self: Scheduler):
        # get the current stage transfer success
        if self.pp_group.is_first_rank:
            transferred_rids = self.get_rids(
                self.disagg_prefill_inflight_queue,
                [KVPoll.Success, KVPoll.Failed],
            )
        # if other ranks, do intersection with the previous rank's transferred rids
        else:
            # 2 (Release): Receive the transferred rids from the previous rank
            # 1. recv previous stage's transferred reqs info
            prev_transferred_rids = self.recv_pyobj_from_prev_stage()
            # 2. get the current stage's transferred reqs info
            curr_transferred_rids = self.get_rids(
                self.disagg_prefill_inflight_queue,
                [KVPoll.Success, KVPoll.Failed],
            )
            # 3. new consensus rids = intersection(previous consensus rids, transfer finished rids)
            transferred_rids = list(
                set(prev_transferred_rids) & set(curr_transferred_rids)
            )
        return transferred_rids

    def _pp_pd_send_consensus_bootstrapped_ids(
        self: Scheduler,
        bmbs: List[List[str]],
        next_first_rank_mb_id: int,
        consensus_bootstrapped_rids: List[str],
        bootstrapped_rids: List[str],
    ):
        # 3 (Release): send the release rids from last stage to the first stage
        send_consensus_bootstrapped_work = []
        if self.pp_group.is_last_rank:
            if bmbs[next_first_rank_mb_id] is not None:
                consensus_bootstrapped_rids = bootstrapped_rids
                send_consensus_bootstrapped_work = self._pp_send_pyobj_to_next_stage(
                    consensus_bootstrapped_rids, async_send=True
                )
        # 4 (Release): send the release rids from non last rank to the next rank
        else:
            if consensus_bootstrapped_rids is not None:
                send_consensus_bootstrapped_work = self._pp_send_pyobj_to_next_stage(
                    consensus_bootstrapped_rids, async_send=True
                )
        return send_consensus_bootstrapped_work, consensus_bootstrapped_rids

    def _pp_pd_send_consensus_release_ids(
        self: Scheduler,
        tmbs: List[List[str]],
        next_first_rank_mb_id: int,
        release_rids: List[str],
        transferred_rids: List[str],
    ):
        send_release_work = []
        if self.pp_group.is_last_rank:
            if tmbs[next_first_rank_mb_id] is not None:
                release_rids = transferred_rids
                send_release_work = self._pp_send_pyobj_to_next_stage(
                    release_rids, async_send=True
                )
        # 4 (Release): send the release rids from non last rank to the next rank
        else:
            if release_rids is not None:
                send_release_work = self._pp_send_pyobj_to_next_stage(
                    release_rids, async_send=True
                )
        return send_release_work, release_rids

    @DynamicGradMode()
    def event_loop_pp_disagg_prefill(self: Scheduler):
        """
        This is the prefill server event loop for pipeline parallelism.

        Notes:
        1. Following the same rules as the event_loop_pp.
        2. Adds extra steps for KV transfer process: bootstrap + release.

        Prefill Server Schedule:
        ====================================================================
        Stage P
        recv ith req from previous stage
        recv ith bootstrap req from previous stage
        recv ith transferred req from previous stage
        recv ith proxy from previous stage
        run ith batch
        recv prev (i+1) % mb_size th consensus bootstrapped req from previous stage
        local consensus on bootstrapped req
        recv prev (i+1) % mb_size th release req from previous stage
        local consensus on release req
        recv prev (i+1) % mb_size th outputs
        process batch result of prev (i+1)% mb_size th batch (can be run in parallel with the curr batch GPU computation)
        send ith req to next stage
        send ith bootstrap req to next stage
        send ith transferred req to next stage
        send ith proxy to next stage
        send current stage's outputs to next stage (can be stashed and delayed to send later)

        the above order can be optimized and reordered to minimize communication-related CPU stall and overhead bubbles.
        ====================================================================

        There are two additional elements compared to the regular schedule:

        Bootstrap Requests + Release Requests:
        - Both can have local failure and need to be consensus on. PP needs to guarantee eventual consistency of local failure and flush malfunc requests out as soft error.

        """
        self.pp_loop_size: int = self.pp_size + self.server_args.pp_async_batch_depth
        mbs = [None] * self.pp_loop_size
        last_mbs = [None] * self.pp_loop_size
        self.running_mbs = [
            ScheduleBatch(reqs=[], batch_is_full=False)
            for _ in range(self.pp_loop_size)
        ]
        mb_metadata: List[Optional[PPBatchMetadata]] = [None] * self.pp_loop_size
        pp_outputs: Optional[PPProxyTensors] = None
        last_rank_comm_queue: deque[Tuple[torch.cuda.Event, PPProxyTensors]] = deque()

        # PD additional
        consensus_bootstrapped_rids: Optional[List[str]] = None
        transferred_rids: List[str] = []
        release_rids: Optional[List[str]] = None
        tmbs = [None] * self.pp_loop_size
        bmbs = [None] * self.pp_loop_size

        send_req_work = []
        send_bootstrapped_work = []
        send_consensus_bootstrapped_work = []
        send_proxy_work = []
        send_release_work = []
        send_transfer_work = []

        while True:
            server_is_idle = True
            for mb_id in range(self.pp_loop_size):
                self.running_batch = self.running_mbs[mb_id]
                self.last_batch = last_mbs[mb_id]
                next_first_rank_mb_id = (mb_id + self.pp_size) % self.pp_loop_size
                next_mb_id = (mb_id + 1) % self.pp_loop_size

                next_pp_outputs = None
                next_release_rids = None
                next_consensus_bootstrapped_rids = None
                d2h_event = None
                next_batch_result = None

                recv_reqs = self.recv_requests()
                self._pp_commit_comm_work(send_req_work)
                self.process_input_requests(recv_reqs)

                bootstrapped_rids = self._pp_pd_get_bootstrapped_ids()
                bmbs[mb_id] = bootstrapped_rids
                self._pp_commit_comm_work(send_bootstrapped_work)

                transferred_rids = self._pp_pd_get_transferred_ids()
                self._pp_commit_comm_work(send_transfer_work)
                tmbs[mb_id] = transferred_rids

                self.process_prefill_chunk()

                batch = self.get_new_batch_prefill()
                if self.require_mlp_sync:
                    batch = self.prepare_mlp_sync_batch(batch)
                mbs[mb_id] = batch

                self.running_mbs[mb_id] = self.running_batch

                self.cur_batch: Optional[ScheduleBatch] = mbs[mb_id]
                if self.cur_batch:
                    server_is_idle = False
                    pp_proxy_tensors = self._pp_recv_proxy_tensors()
                self._pp_commit_comm_work(send_proxy_work)
                if self.server_args.pp_async_batch_depth > 0:
                    next_pp_outputs, next_batch_result, d2h_event = (
                        self._pp_send_recv_and_preprocess_output_tensors(
                            next_first_rank_mb_id,
                            next_mb_id,
                            mbs,
                            mb_metadata,
                            last_rank_comm_queue,
                            pp_outputs,
                        )
                    )
                if self.cur_batch:
                    result, event = self._pp_launch_batch(
                        mb_id, pp_proxy_tensors, mb_metadata, last_rank_comm_queue
                    )
                if self.server_args.pp_async_batch_depth == 0:
                    next_pp_outputs, next_batch_result, d2h_event = (
                        self._pp_send_recv_and_preprocess_output_tensors(
                            next_first_rank_mb_id,
                            next_mb_id,
                            mbs,
                            mb_metadata,
                            last_rank_comm_queue,
                            pp_outputs,
                        )
                    )
                send_consensus_bootstrapped_work, consensus_bootstrapped_rids = (
                    self._pp_pd_send_consensus_bootstrapped_ids(
                        bmbs,
                        next_first_rank_mb_id,
                        consensus_bootstrapped_rids,
                        bootstrapped_rids,
                    )
                )
                send_release_work, release_rids = (
                    self._pp_pd_send_consensus_release_ids(
                        tmbs, next_first_rank_mb_id, release_rids, transferred_rids
                    )
                )

                if bmbs[next_mb_id] is not None:
                    next_consensus_bootstrapped_rids = self.recv_pyobj_from_prev_stage()
                    next_consensus_bootstrapped_rids = self.process_bootstrapped_queue(
                        next_consensus_bootstrapped_rids
                    )
                self._pp_commit_comm_work(send_consensus_bootstrapped_work)
                if tmbs[next_mb_id] is not None:
                    next_release_rids = self.recv_pyobj_from_prev_stage()
                self._pp_commit_comm_work(send_release_work)
                # post-process the coming microbatch
                if mbs[next_mb_id] is not None:
                    d2h_event.synchronize()
                    self._pp_process_batch_result(
                        mbs[next_mb_id],
                        next_batch_result,
                    )
                    last_mbs[next_mb_id] = mbs[next_mb_id]

                if tmbs[next_mb_id] is not None:
                    self.process_disagg_prefill_inflight_queue(next_release_rids)
                if not self.pp_group.is_last_rank:
                    send_req_work = self._pp_send_pyobj_to_next_stage(
                        recv_reqs, async_send=True
                    )
                    send_bootstrapped_work = self._pp_send_pyobj_to_next_stage(
                        bootstrapped_rids, async_send=True
                    )
                    send_transfer_work = self._pp_send_pyobj_to_next_stage(
                        transferred_rids, async_send=True
                    )
                    if self.cur_batch:
                        torch.cuda.current_stream().wait_event(event)
                        send_proxy_work = self._pp_send_dict_to_next_stage(
                            result.pp_hidden_states_proxy_tensors.tensors,
                            async_send=True,
                        )

                if self.delayed_weight_sync_fn:
                    self.delayed_weight_sync_fn()
                    self.delayed_weight_sync_fn = None

                pp_outputs = next_pp_outputs
                release_rids = next_release_rids
                consensus_bootstrapped_rids = next_consensus_bootstrapped_rids

                self.running_batch.batch_is_full = False

            # When the server is idle, self-check and re-init some states
            if server_is_idle and len(self.disagg_prefill_inflight_queue) == 0:
                self.check_memory()
                self.check_tree_cache()
                self.new_token_ratio = self.init_new_token_ratio
                self.maybe_sleep_on_idle()<|MERGE_RESOLUTION|>--- conflicted
+++ resolved
@@ -1,9 +1,4 @@
 from __future__ import annotations
-<<<<<<< HEAD
-=======
-
-from typing import TYPE_CHECKING, List, Optional
->>>>>>> aead0ef5
 
 import logging
 from collections import deque
@@ -22,8 +17,7 @@
     get_logprob_from_pp_outputs,
 )
 from sglang.srt.model_executor.forward_batch_info import PPProxyTensors
-<<<<<<< HEAD
-from sglang.srt.utils import DynamicGradMode, broadcast_pyobj, point_to_point_pyobj, require_mlp_sync
+from sglang.srt.utils import DynamicGradMode, broadcast_pyobj, point_to_point_pyobj
 
 logger = logging.getLogger(__name__)
 
@@ -34,12 +28,6 @@
 @dataclass
 class PPBatchMetadata:
     can_run_cuda_graph: bool
-=======
-from sglang.srt.utils import DynamicGradMode, point_to_point_pyobj
-
-if TYPE_CHECKING:
-    from sglang.srt.managers.scheduler import Scheduler
->>>>>>> aead0ef5
 
 
 class SchedulerPPMixin:
@@ -358,7 +346,6 @@
                     last_mbs[next_mb_id] = mbs[next_mb_id]
                 if not self.pp_group.is_last_rank:
                     if self.cur_batch:
-<<<<<<< HEAD
                         torch.cuda.current_stream().wait_event(event)
                         with torch.profiler.record_function(
                             "send_proxy_dict_to_next_stage"
@@ -371,12 +358,6 @@
                 # if self.delayed_weight_sync_fn:
                 #     self.delayed_weight_sync_fn()
                 #     self.delayed_weight_sync_fn = None
-=======
-                        self.pp_group.send_tensor_dict(
-                            result.pp_hidden_states_proxy_tensors.tensors,
-                            all_gather_group=self.attn_tp_group,
-                        )
->>>>>>> aead0ef5
 
                 pp_outputs = next_pp_outputs
 
