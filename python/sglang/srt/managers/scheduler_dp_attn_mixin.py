from __future__ import annotations

from dataclasses import dataclass
from typing import TYPE_CHECKING, Callable, Optional
<<<<<<< HEAD
import time
=======

>>>>>>> 10a9573e
import torch

from sglang.srt.batch_overlap.two_batch_overlap import TboDPAttentionPreparer
from sglang.srt.environ import envs
from sglang.srt.managers.schedule_batch import ScheduleBatch
from sglang.srt.metrics.collector import DPCooperationInfo
from sglang.srt.utils.common import require_mlp_tp_gather

if TYPE_CHECKING:
    from sglang.srt.distributed.parallel_state import GroupCoordinator
    from sglang.srt.managers.scheduler import Scheduler


_ENABLE_METRICS_DP_ATTENTION = envs.SGLANG_ENABLE_METRICS_DP_ATTENTION.get()


@dataclass
class MLPSyncBatchInfo:
    dp_size: int
    tp_size: int

    num_tokens: int
    num_tokens_for_logprob: int
    can_cuda_graph: bool
    is_extend_in_batch: bool
    local_can_run_tbo: bool
    local_forward_mode: int

    # some gathered elements
    tp0_info: torch.Tensor = None
    global_num_tokens: list[int] = None
    global_num_tokens_for_logprob: list[int] = None
    tbo_split_seq_index: torch.Tensor = None
    global_forward_mode: int = None
    dp_cooperation_info: Optional[DPCooperationInfo] = None

    def _get_local_tensor(self, device, dtype=torch.int64) -> torch.Tensor:
        return torch.tensor(
            [
                self.num_tokens,
                self.num_tokens_for_logprob,
                int(self.can_cuda_graph),
                int(self.is_extend_in_batch),
                int(self.local_can_run_tbo),
                self.local_forward_mode,
            ],
            device=device,
            dtype=dtype,
        )

    def all_gather(self, device, group: torch.distributed.ProcessGroup):
        local_info_tensor = self._get_local_tensor(device=device)
        global_info_tensor = torch.empty(
            (self.dp_size, self.tp_size, 6),
            dtype=torch.int64,
            device=device,
        )

        torch.distributed.all_gather_into_tensor(
            global_info_tensor.flatten(),
            local_info_tensor,
            group=group,
        )

        tp0_info = global_info_tensor[:, 0, :]
        self.tp0_info = tp0_info
        self.global_num_tokens = tp0_info[:, 0].tolist()
        self.global_num_tokens_for_logprob = tp0_info[:, 1].tolist()
        self.can_cuda_graph = bool(tp0_info[:, 2].min().item())
        self.is_extend_in_batch = bool(tp0_info[:, 3].max().item())
        if _ENABLE_METRICS_DP_ATTENTION:
            self.dp_cooperation_info = DPCooperationInfo.create(tp0_info[:, 5].tolist())


def _update_gather_batch(
    batch: ScheduleBatch,
    mlp_sync_info: MLPSyncBatchInfo,
    require_mlp_tp_gather: bool,
    skip_all_gather=False,
):
    # TODO: handle the case when moe_dense_tp_size != 1
    if not require_mlp_tp_gather:
        batch.global_num_tokens = [mlp_sync_info.num_tokens]
        batch.global_num_tokens_for_logprob = [mlp_sync_info.num_tokens_for_logprob]
    else:
        batch.global_num_tokens = mlp_sync_info.global_num_tokens
        batch.global_num_tokens_for_logprob = (
            mlp_sync_info.global_num_tokens_for_logprob
        )
    if not skip_all_gather:
        batch.is_extend_in_batch = mlp_sync_info.is_extend_in_batch
        batch.tbo_split_seq_index = mlp_sync_info.tbo_split_seq_index
        batch.global_forward_mode = mlp_sync_info.global_forward_mode

    # Check forward mode for cuda graph
    batch.can_run_dp_cuda_graph = mlp_sync_info.can_cuda_graph


def prepare_mlp_sync_batch_raw(
    local_batch: Optional[ScheduleBatch],
    dp_size: int,
    attn_tp_size: int,
    tp_group: GroupCoordinator,
    get_idle_batch: Callable[[], ScheduleBatch],
    disable_cuda_graph: bool,
    require_mlp_tp_gather: bool,
    disable_overlap_schedule: bool,
    offload_tags: set[str],
):
    # Check if other DP workers have running batches
    if local_batch is None or local_batch.forward_mode.is_prebuilt():
        num_tokens = 0
        num_tokens_for_logprob = 0
    elif local_batch.forward_mode.is_decode():
        num_tokens = local_batch.batch_size()
        num_tokens_for_logprob = num_tokens
    else:
        num_tokens = local_batch.extend_num_tokens
        if local_batch.return_logprob:
            num_tokens_for_logprob = sum(
                # We should have at least 1 token for sample in every case.
                max(extend_len - logprob_start_len, 1)
                for logprob_start_len, extend_len in zip(
                    local_batch.extend_logprob_start_lens,
                    local_batch.extend_lens,
                )
            )
        else:
            # When return_logprob = False, only need last token per request
            num_tokens_for_logprob = local_batch.batch_size()

    skip_all_gather = envs.SGLANG_SCHEDULER_SKIP_ALL_GATHER.get()
    can_cuda_graph = (
        local_batch is None
        or local_batch.forward_mode.is_decode_or_idle()
        or local_batch.forward_mode.is_prebuilt()
    ) and not disable_cuda_graph

    is_extend_in_batch = local_batch.forward_mode.is_extend() if local_batch else False
    if local_batch is not None:
        local_batch.is_extend_in_batch = is_extend_in_batch

    tbo_preparer = TboDPAttentionPreparer()
    if len(offload_tags) == 0 and disable_overlap_schedule:
        group = tp_group.device_group
        device = tp_group.device
    else:
        group = tp_group.cpu_group
        device = "cpu"

    # Start timing DP all_gather
    start_time = time.perf_counter()

    local_can_run_tbo, local_forward_mode = tbo_preparer.prepare_all_gather(local_batch)

    mlp_sync_info = MLPSyncBatchInfo(
        dp_size=dp_size,
        tp_size=attn_tp_size,
        num_tokens=num_tokens,
        num_tokens_for_logprob=num_tokens_for_logprob,
        can_cuda_graph=can_cuda_graph,
        is_extend_in_batch=is_extend_in_batch,
        local_can_run_tbo=local_can_run_tbo,
        local_forward_mode=local_forward_mode,
    )

    if not skip_all_gather:
        mlp_sync_info.all_gather(device=device, group=group)

    # DP all_gather latency (seconds)
    all_gather_latency = time.perf_counter() - start_time

    if local_batch is not None:
        local_batch.dp_global_num_tokens_for_metric = mlp_sync_info.global_num_tokens
        local_batch.all_gather_latency = all_gather_latency

    mlp_sync_info.tbo_split_seq_index, mlp_sync_info.global_forward_mode = (
        tbo_preparer.compute_output(
            mlp_sync_info.tp0_info[:, 4:6],
        )
    )

    need_idle_batch = skip_all_gather or max(mlp_sync_info.global_num_tokens) > 0
    if need_idle_batch:
        batch_to_gather = local_batch
        if local_batch is None:
            batch_to_gather = local_batch = get_idle_batch()
        elif local_batch.forward_mode.is_prebuilt():
            # NOTE: for prebuilt batch, we add an inner idle batch to run MLP sync
            batch_to_gather = local_batch.inner_idle_batch = get_idle_batch()
        _update_gather_batch(
            batch_to_gather, mlp_sync_info, require_mlp_tp_gather, skip_all_gather
        )

    if _ENABLE_METRICS_DP_ATTENTION and local_batch is not None:
        local_batch.dp_cooperation_info = mlp_sync_info.dp_cooperation_info

    return local_batch


class SchedulerDPAttnMixin:
    def prepare_mlp_sync_batch(self: Scheduler, local_batch: ScheduleBatch):
        return prepare_mlp_sync_batch_raw(
            local_batch,
            dp_size=self.server_args.dp_size,
            attn_tp_size=self.attn_tp_size,
            tp_group=self.tp_group,
            get_idle_batch=self.get_idle_batch,
            disable_cuda_graph=self.server_args.disable_cuda_graph,
            require_mlp_tp_gather=require_mlp_tp_gather(self.server_args),
            disable_overlap_schedule=self.server_args.disable_overlap_schedule,
            offload_tags=self.offload_tags,
        )

    def get_idle_batch(self: Scheduler) -> ScheduleBatch:
        idle_batch = ScheduleBatch.init_new(
            [],
            self.req_to_token_pool,
            self.token_to_kv_pool_allocator,
            self.tree_cache,
            self.model_config,
            self.enable_overlap,
            self.spec_algorithm,
        )
        idle_batch.prepare_for_idle()
        return idle_batch<|MERGE_RESOLUTION|>--- conflicted
+++ resolved
@@ -2,11 +2,7 @@
 
 from dataclasses import dataclass
 from typing import TYPE_CHECKING, Callable, Optional
-<<<<<<< HEAD
-import time
-=======
-
->>>>>>> 10a9573e
+
 import torch
 
 from sglang.srt.batch_overlap.two_batch_overlap import TboDPAttentionPreparer
