import torch
import triton
import triton.language as tl


@triton.jit
def nsa_sparse_diff_triton_kernel(
    prev_top_k_result_ptr,
    curr_top_k_result_ptr,
    prev_device_indices_ptr,
    curr_device_indices_ptr,
    bitmap_ptr,
    full_host_indices_ptr,
    should_load_device_indices_ptr,
    should_load_host_indices_ptr,
    out_cache_loc_ptr,
    seq_lens_ptr,
    req_pool_indices_ptr,
    prev_top_k_result_stride_0: tl.constexpr,
    prev_top_k_result_stride_1: tl.constexpr,
    curr_top_k_result_stride: tl.constexpr,
    prev_device_indices_stride_0: tl.constexpr,
    prev_device_indices_stride_1: tl.constexpr,
    curr_device_indices_stride: tl.constexpr,
    bitmap_stride: tl.constexpr,
    full_host_indices_stride: tl.constexpr,
    should_load_device_indices_stride: tl.constexpr,
    should_load_host_indices_stride: tl.constexpr,
    layer_id: tl.constexpr,
    TOPK: tl.constexpr,
):
    """Optimized version with vectorized operations instead of serial loops."""
    bid = tl.program_id(0)
    offset = tl.arange(0, TOPK)
    req_pool_index = tl.load(req_pool_indices_ptr + bid)
    prev_top_k_result_start_ptr = (
        prev_top_k_result_ptr
        + req_pool_index * prev_top_k_result_stride_0
        + layer_id * prev_top_k_result_stride_1
    )
    prev_device_indices_start_ptr = (
        prev_device_indices_ptr
        + req_pool_index * prev_device_indices_stride_0
        + layer_id * prev_device_indices_stride_1
    )

<<<<<<< HEAD
    # Refill -1
    tl.store(curr_device_indices_ptr + curr_device_indices_stride * bid + offset, -1)
    tl.store(curr_device_indices_ptr + curr_device_indices_stride * bid + TOPK, -1)
    tl.store(
        should_load_device_indices_ptr
        + should_load_device_indices_stride * bid
        + offset,
        -1,
    )
    tl.store(
        should_load_host_indices_ptr + should_load_host_indices_stride * bid + offset,
        -1,
    )

=======
    # Load current top-k (save for later update)
>>>>>>> 9a10e342
    tmp_curr_top_k_result = tl.load(
        curr_top_k_result_ptr + curr_top_k_result_stride * bid + offset
    )

    prev_top_k_result = tl.load(prev_top_k_result_start_ptr + offset)
    max_val = tl.max(prev_top_k_result)
    seq_len = tl.load(seq_lens_ptr + bid)

    if max_val == -1:
        no_exist_top_k_result = tl.load(
            curr_top_k_result_ptr + curr_top_k_result_stride * bid + offset
        )
        mask = no_exist_top_k_result < seq_len
        no_exist_host_indices = tl.load(
            full_host_indices_ptr
            + req_pool_index * full_host_indices_stride
            + no_exist_top_k_result,
            mask=mask,
        )
        tl.store(
            should_load_host_indices_ptr
            + should_load_host_indices_stride * bid
            + offset,
            no_exist_host_indices,
            mask=mask,
        )
    else:
        # Use atomic_max to ensure deterministic result when prev_top_k_result has duplicates
        tl.atomic_max(
            bitmap_ptr + bitmap_stride * bid + prev_top_k_result, offset.to(tl.int32)
        )

        prev_out_cache_loc_index = tl.load(
            bitmap_ptr + bitmap_stride * bid + seq_len - 1
        )
        if prev_out_cache_loc_index != -1:
            tl.store(bitmap_ptr + bitmap_stride * bid + seq_len - 1, -1)
            tl.store(prev_device_indices_start_ptr + prev_out_cache_loc_index, -1)

        curr_top_k_result = tl.load(
            curr_top_k_result_ptr + curr_top_k_result_stride * bid + offset
        )
        exist_indices = tl.load(bitmap_ptr + bitmap_stride * bid + curr_top_k_result)

        mask = exist_indices >= 0
        exist_prev_device_indices = tl.load(
            prev_device_indices_start_ptr + exist_indices,
            mask=mask,
        )
        tl.store(
            curr_device_indices_ptr + curr_device_indices_stride * bid + offset,
            exist_prev_device_indices,
            mask=mask,
        )

        tl.store(
            prev_device_indices_start_ptr + exist_indices,
            -1,
            mask=mask,
        )
        tl.store(
            curr_top_k_result_ptr + curr_top_k_result_stride * bid + offset,
            -1,
            mask=mask,
        )
        tl.store(bitmap_ptr + bitmap_stride * bid + prev_top_k_result, -1)

        no_exist_top_k_result = tl.load(
            curr_top_k_result_ptr + curr_top_k_result_stride * bid + offset
        )

<<<<<<< HEAD
=======
        start_index = tl.load(host_start_indices_ptr + bid)
>>>>>>> 9a10e342
        mask1 = no_exist_top_k_result < seq_len
        host_mask = ~mask & mask1
        no_exist_host_indices = tl.load(
            full_host_indices_ptr
            + req_pool_index * full_host_indices_stride
            + no_exist_top_k_result,
            mask=host_mask,
        )
        tl.store(
            should_load_host_indices_ptr
            + should_load_host_indices_stride * bid
            + offset,
            no_exist_host_indices,
            mask=host_mask,
        )

    out_cache_loc = tl.load(out_cache_loc_ptr + bid)
    curr_top_k_result = tl.load(
        curr_top_k_result_ptr + curr_top_k_result_stride * bid + offset
    )
    out_cache_loc_mask = curr_top_k_result == seq_len
    tl.store(
        curr_device_indices_ptr + curr_device_indices_stride * bid + offset,
        out_cache_loc,
        mask=out_cache_loc_mask,
    )

    # Vectorized compaction (replaces serial loop 1)
    device_vals_topk = tl.load(prev_device_indices_start_ptr + offset)
    device_valid_topk = device_vals_topk != -1
    device_valid_topk_int = device_valid_topk.to(tl.int32)
    device_cumsum_topk = tl.cumsum(device_valid_topk_int, axis=0)
    device_write_pos_topk = device_cumsum_topk - device_valid_topk_int

    device_val_last = tl.load(prev_device_indices_start_ptr + TOPK)
    device_count_topk = tl.sum(device_valid_topk_int)

    tl.store(
        should_load_device_indices_ptr
        + should_load_device_indices_stride * bid
        + device_write_pos_topk,
        device_vals_topk,
        mask=device_valid_topk,
    )

    device_count = device_count_topk
    if device_val_last != -1:
        tl.store(
            should_load_device_indices_ptr
            + should_load_device_indices_stride * bid
            + device_count_topk,
            device_val_last,
        )
        device_count = device_count_topk + 1

    host_vals_all = tl.load(
        should_load_host_indices_ptr + should_load_host_indices_stride * bid + offset
    )
    host_valid = host_vals_all != -1
    host_valid_int = host_valid.to(tl.int32)
    host_cumsum = tl.cumsum(host_valid_int, axis=0)
    host_write_pos = host_cumsum - host_valid_int

    tl.store(
        should_load_host_indices_ptr
        + should_load_host_indices_stride * bid
        + host_write_pos,
        host_vals_all,
        mask=host_valid,
    )
    host_count = tl.sum(host_valid_int)

    # Vectorized fill (replaces serial loop 2)
    curr_vals_topk = tl.load(
        curr_device_indices_ptr + curr_device_indices_stride * bid + offset
    )
    empty_mask_topk = curr_vals_topk == -1
    empty_mask_topk_int = empty_mask_topk.to(tl.int32)
    empty_cumsum_topk = tl.cumsum(empty_mask_topk_int, axis=0)
    fill_positions_topk = empty_cumsum_topk - empty_mask_topk_int

    fill_vals_topk = tl.load(
        should_load_device_indices_ptr
        + should_load_device_indices_stride * bid
        + fill_positions_topk,
        mask=empty_mask_topk,
        other=-1,
    )
    result_topk = tl.where(empty_mask_topk, fill_vals_topk, curr_vals_topk)
    tl.store(
        curr_device_indices_ptr + curr_device_indices_stride * bid + offset, result_topk
    )

    curr_val_last = tl.load(
        curr_device_indices_ptr + curr_device_indices_stride * bid + TOPK
    )
    if curr_val_last == -1:
        empty_count_topk = tl.sum(empty_mask_topk_int)
        fill_val_last = tl.load(
            should_load_device_indices_ptr
            + should_load_device_indices_stride * bid
            + empty_count_topk
        )
        tl.store(
            curr_device_indices_ptr + curr_device_indices_stride * bid + TOPK,
            fill_val_last,
        )

    # Clear invalid entries
    clear_mask = offset >= host_count
    tl.store(
        should_load_device_indices_ptr
        + should_load_device_indices_stride * bid
        + offset,
        -1,
        mask=clear_mask,
    )
    tl.store(
        should_load_host_indices_ptr + should_load_host_indices_stride * bid + offset,
        -1,
        mask=clear_mask,
    )

    # Update state
    tl.store(prev_top_k_result_start_ptr + offset, tmp_curr_top_k_result)
    curr_device_indices = tl.load(
        curr_device_indices_ptr + curr_device_indices_stride * bid + offset
    )
    tl.store(prev_device_indices_start_ptr + offset, curr_device_indices)
    last_index = tl.load(
        curr_device_indices_ptr + curr_device_indices_stride * bid + TOPK
    )
    tl.store(prev_device_indices_start_ptr + TOPK, last_index)


@triton.jit
def nsa_sparse_diff_triton_kernel_optimized(
    prev_top_k_result_ptr,
    curr_top_k_result_ptr,
    prev_device_indices_ptr,
    curr_device_indices_ptr,
    bitmap_ptr,
    full_host_indices_ptr,
    should_load_device_indices_ptr,
    should_load_host_indices_ptr,
    out_cache_loc_ptr,
    seq_lens_ptr,
    req_pool_indices_ptr,
    prev_top_k_result_stride_0: tl.constexpr,
    prev_top_k_result_stride_1: tl.constexpr,
    curr_top_k_result_stride: tl.constexpr,
    prev_device_indices_stride_0: tl.constexpr,
    prev_device_indices_stride_1: tl.constexpr,
    curr_device_indices_stride: tl.constexpr,
    bitmap_stride: tl.constexpr,
    full_host_indices_stride: tl.constexpr,
    should_load_device_indices_stride: tl.constexpr,
    should_load_host_indices_stride: tl.constexpr,
    layer_id: tl.constexpr,
    TOPK: tl.constexpr,
):
    """Optimized version with vectorized operations instead of serial loops."""
    bid = tl.program_id(0)
    offset = tl.arange(0, TOPK)
    req_pool_index = tl.load(req_pool_indices_ptr + bid)
    prev_top_k_result_start_ptr = (
        prev_top_k_result_ptr
        + req_pool_index * prev_top_k_result_stride_0
        + layer_id * prev_top_k_result_stride_1
    )
    prev_device_indices_start_ptr = (
        prev_device_indices_ptr
        + req_pool_index * prev_device_indices_stride_0
        + layer_id * prev_device_indices_stride_1
    )

    # Load current top-k (save for later update)
    tmp_curr_top_k_result = tl.load(
        curr_top_k_result_ptr + curr_top_k_result_stride * bid + offset
    )

    prev_top_k_result = tl.load(prev_top_k_result_start_ptr + offset)
    max_val = tl.max(prev_top_k_result)
    seq_len = tl.load(seq_lens_ptr + bid)

    if max_val == -1:
        no_exist_top_k_result = tl.load(
            curr_top_k_result_ptr + curr_top_k_result_stride * bid + offset
        )
        mask = no_exist_top_k_result < seq_len
        no_exist_host_indices = tl.load(
            full_host_indices_ptr
            + req_pool_index * full_host_indices_stride
            + no_exist_top_k_result,
            mask=mask,
        )
        tl.store(
            should_load_host_indices_ptr
            + should_load_host_indices_stride * bid
            + offset,
            no_exist_host_indices,
            mask=mask,
        )
    else:
        tl.store(bitmap_ptr + bitmap_stride * bid + prev_top_k_result, offset)

        prev_out_cache_loc_index = tl.load(
            bitmap_ptr + bitmap_stride * bid + seq_len - 1
        )
        if prev_out_cache_loc_index != -1:
            tl.store(bitmap_ptr + bitmap_stride * bid + seq_len - 1, -1)
            tl.store(prev_device_indices_start_ptr + prev_out_cache_loc_index, -1)

        curr_top_k_result = tl.load(
            curr_top_k_result_ptr + curr_top_k_result_stride * bid + offset
        )
        exist_indices = tl.load(bitmap_ptr + bitmap_stride * bid + curr_top_k_result)

        mask = exist_indices >= 0
        exist_prev_device_indices = tl.load(
            prev_device_indices_start_ptr + exist_indices,
            mask=mask,
        )
        tl.store(
            curr_device_indices_ptr + curr_device_indices_stride * bid + offset,
            exist_prev_device_indices,
            mask=mask,
        )

        tl.store(
            prev_device_indices_start_ptr + exist_indices,
            -1,
            mask=mask,
        )
        tl.store(
            curr_top_k_result_ptr + curr_top_k_result_stride * bid + offset,
            -1,
            mask=mask,
        )
        tl.store(bitmap_ptr + bitmap_stride * bid + prev_top_k_result, -1)

        no_exist_top_k_result = tl.load(
            curr_top_k_result_ptr + curr_top_k_result_stride * bid + offset
        )

        mask1 = no_exist_top_k_result < seq_len
        host_mask = ~mask & mask1
        no_exist_host_indices = tl.load(
            full_host_indices_ptr
            + req_pool_index * full_host_indices_stride
            + no_exist_top_k_result,
            mask=host_mask,
        )
        tl.store(
            should_load_host_indices_ptr
            + should_load_host_indices_stride * bid
            + offset,
            no_exist_host_indices,
            mask=host_mask,
        )

    out_cache_loc = tl.load(out_cache_loc_ptr + bid)
    curr_top_k_result = tl.load(
        curr_top_k_result_ptr + curr_top_k_result_stride * bid + offset
    )
    out_cache_loc_mask = curr_top_k_result == seq_len
    tl.store(
        curr_device_indices_ptr + curr_device_indices_stride * bid + offset,
        out_cache_loc,
        mask=out_cache_loc_mask,
    )

    # Vectorized compaction (replaces serial loop 1)
    device_vals_topk = tl.load(prev_device_indices_start_ptr + offset)
    device_valid_topk = device_vals_topk != -1
    device_valid_topk_int = device_valid_topk.to(tl.int32)
    device_cumsum_topk = tl.cumsum(device_valid_topk_int, axis=0)
    device_write_pos_topk = device_cumsum_topk - device_valid_topk_int

    device_val_last = tl.load(prev_device_indices_start_ptr + TOPK)
    device_count_topk = tl.sum(device_valid_topk_int)

    tl.store(
        should_load_device_indices_ptr
        + should_load_device_indices_stride * bid
        + device_write_pos_topk,
        device_vals_topk,
        mask=device_valid_topk,
    )

    device_count = device_count_topk
    if device_val_last != -1:
        tl.store(
            should_load_device_indices_ptr
            + should_load_device_indices_stride * bid
            + device_count_topk,
            device_val_last,
        )
        device_count = device_count_topk + 1

    host_vals_all = tl.load(
        should_load_host_indices_ptr + should_load_host_indices_stride * bid + offset
    )
    host_valid = host_vals_all != -1
    host_valid_int = host_valid.to(tl.int32)
    host_cumsum = tl.cumsum(host_valid_int, axis=0)
    host_write_pos = host_cumsum - host_valid_int

    tl.store(
        should_load_host_indices_ptr
        + should_load_host_indices_stride * bid
        + host_write_pos,
        host_vals_all,
        mask=host_valid,
    )
    host_count = tl.sum(host_valid_int)

    # Vectorized fill (replaces serial loop 2)
    curr_vals_topk = tl.load(
        curr_device_indices_ptr + curr_device_indices_stride * bid + offset
    )
    empty_mask_topk = curr_vals_topk == -1
    empty_mask_topk_int = empty_mask_topk.to(tl.int32)
    empty_cumsum_topk = tl.cumsum(empty_mask_topk_int, axis=0)
    fill_positions_topk = empty_cumsum_topk - empty_mask_topk_int

    fill_vals_topk = tl.load(
        should_load_device_indices_ptr
        + should_load_device_indices_stride * bid
        + fill_positions_topk,
        mask=empty_mask_topk,
        other=-1,
    )
    result_topk = tl.where(empty_mask_topk, fill_vals_topk, curr_vals_topk)
    tl.store(
        curr_device_indices_ptr + curr_device_indices_stride * bid + offset, result_topk
    )

    curr_val_last = tl.load(
        curr_device_indices_ptr + curr_device_indices_stride * bid + TOPK
    )
    if curr_val_last == -1:
        empty_count_topk = tl.sum(empty_mask_topk_int)
        fill_val_last = tl.load(
            should_load_device_indices_ptr
            + should_load_device_indices_stride * bid
            + empty_count_topk
        )
        tl.store(
            curr_device_indices_ptr + curr_device_indices_stride * bid + TOPK,
            fill_val_last,
        )

    # Clear invalid entries
    clear_mask = offset >= host_count
    tl.store(
        should_load_device_indices_ptr
        + should_load_device_indices_stride * bid
        + offset,
        -1,
        mask=clear_mask,
    )
    tl.store(
        should_load_host_indices_ptr + should_load_host_indices_stride * bid + offset,
        -1,
        mask=clear_mask,
    )

    # Update state
    tl.store(prev_top_k_result_start_ptr + offset, tmp_curr_top_k_result)
    curr_device_indices = tl.load(
        curr_device_indices_ptr + curr_device_indices_stride * bid + offset
    )
    tl.store(prev_device_indices_start_ptr + offset, curr_device_indices)
    last_index = tl.load(
        curr_device_indices_ptr + curr_device_indices_stride * bid + TOPK
    )
    tl.store(prev_device_indices_start_ptr + TOPK, last_index)


def invoke_nsa_sparse_diff_kernel(
    prev_top_k_result_pool: torch.Tensor,
    curr_top_k_result: torch.Tensor,
    prev_device_indices_pool: torch.Tensor,
    curr_device_indices: torch.Tensor,
    bitmap: torch.Tensor,
    full_host_indices: torch.Tensor,
    should_load_device_indices: torch.Tensor,
    should_load_host_indices: torch.Tensor,
    out_cache_loc: torch.Tensor,
    seq_lens: torch.Tensor,
    req_pool_indices: torch.Tensor,
    layer_id: int,
):
    bs = curr_top_k_result.shape[0]
    top_k = curr_top_k_result.shape[1]
    grid = (bs,)
    nsa_sparse_diff_triton_kernel_optimized[grid](
        prev_top_k_result_pool,
        curr_top_k_result,
        prev_device_indices_pool,
        curr_device_indices,
        bitmap,
        full_host_indices,
        should_load_device_indices,
        should_load_host_indices,
        out_cache_loc,
        seq_lens,
        req_pool_indices,
        prev_top_k_result_pool.stride(0),
        prev_top_k_result_pool.stride(1),
        curr_top_k_result.stride(0),
        prev_device_indices_pool.stride(0),
        prev_device_indices_pool.stride(1),
        curr_device_indices.stride(0),
        bitmap.stride(0),
        full_host_indices.stride(0),
        should_load_device_indices.stride(0),
        should_load_host_indices.stride(0),
        layer_id,
        top_k,
    )


def invoke_nsa_sparse_diff_kernel_optimized(
    prev_top_k_result_pool: torch.Tensor,
    curr_top_k_result: torch.Tensor,
    prev_device_indices_pool: torch.Tensor,
    curr_device_indices: torch.Tensor,
    bitmap: torch.Tensor,
    full_host_indices: torch.Tensor,
    should_load_device_indices: torch.Tensor,
    should_load_host_indices: torch.Tensor,
    out_cache_loc: torch.Tensor,
    seq_lens: torch.Tensor,
    req_pool_indices: torch.Tensor,
    layer_id: int,
):
    bs = curr_top_k_result.shape[0]
    top_k = curr_top_k_result.shape[1]
    grid = (bs,)

    nsa_sparse_diff_triton_kernel_optimized[grid](
        prev_top_k_result_pool,
        curr_top_k_result,
        prev_device_indices_pool,
        curr_device_indices,
        bitmap,
        full_host_indices,
        should_load_device_indices,
        should_load_host_indices,
        out_cache_loc,
        seq_lens,
        req_pool_indices,
        prev_top_k_result_pool.stride(0),
        prev_top_k_result_pool.stride(1),
        curr_top_k_result.stride(0),
        prev_device_indices_pool.stride(0),
        prev_device_indices_pool.stride(1),
        curr_device_indices.stride(0),
        bitmap.stride(0),
        full_host_indices.stride(0),
        should_load_device_indices.stride(0),
        should_load_host_indices.stride(0),
        layer_id,
        top_k,
    )


if __name__ == "__main__":
    bs = 2
    num_layers = 2
    layer_id = 1
    top_k = 8
    bitmap = torch.full(
        (8, 64),
        -1,
        dtype=torch.int32,
        device="cuda",
    )

    prev_top_k_result_pool = torch.tensor(
        [
            [[-1, -1, -1, -1, -1, -1, -1, -1], [3, 5, 6, 7, 9, 1, 16, 11]],
            [[-1, -1, -1, -1, -1, -1, -1, -1], [-1, -1, -1, -1, -1, -1, -1, -1]],
        ],
        dtype=torch.int64,
        device="cuda",
    )

    curr_top_k_result = torch.tensor(
        [[5, 6, 7, 9, 1, 13, 15, 17], [2, 3, 5, 6, 7, 9, 12, 10]],
        dtype=torch.int64,
        device="cuda",
    )

    prev_device_indices_pool = torch.tensor(
        [
            [
                [9001, 9002, 9003, 9004, 9005, 9006, 42121, 9008, 9009],
                [9001, 9002, 9003, 9004, 9005, 9006, 42121, 9008, 9009],
            ],
            [
                [8001, 8002, 8003, 8004, 8005, 8006, 8007, 8008, -1],
                [8001, 8002, 8003, 8004, 8005, 8006, 8007, 8008, -1],
            ],
        ],
        dtype=torch.int64,
        device="cuda",
    )
    full_host_indices = torch.tensor(
        [
            [
                1000,
                1001,
                1002,
                1003,
                1004,
                1005,
                1006,
                1007,
                1008,
                1009,
                1010,
                1011,
                1012,
                1013,
                1014,
                1015,
                1016,
                -1,
                -1,
                -1,
            ],
            [
                2000,
                2001,
                2002,
                2003,
                2004,
                2005,
                2006,
                2007,
                2008,
                2009,
                2010,
                2011,
                -1,
                -1,
                -1,
                -1,
                -1,
                -1,
                -1,
                -1,
            ],
        ],
        dtype=torch.int64,
        device="cuda",
    )

    seq_lens = torch.tensor([17, 12], dtype=torch.int64, device="cuda")
    out_cache_loc = torch.tensor([9017, 8012], dtype=torch.int64, device="cuda")
    req_pool_indices = torch.tensor([0, 1], dtype=torch.int64, device="cuda")

    curr_device_indices = torch.full(
        (bs, top_k + 1), -1, dtype=torch.int64, device="cuda"
    )

    should_load_device_indices = torch.full(
        (bs, top_k), -1, dtype=torch.int64, device="cuda"
    )
    should_load_host_indices = torch.full(
        (bs, top_k), -1, dtype=torch.int64, device="cuda"
    )

    invoke_nsa_sparse_diff_kernel(
        prev_top_k_result_pool,
        curr_top_k_result,
        prev_device_indices_pool,
        curr_device_indices,
        bitmap,
        full_host_indices,
        should_load_device_indices,
        should_load_host_indices,
        out_cache_loc,
        seq_lens,
        req_pool_indices,
        layer_id,
    )

    # print(bitmap.tolist())

    ref_curr_device_indices = torch.tensor(
        [
            [9002, 9003, 9004, 9005, 9006, 9001, 9008, 9017, 9009],
            [8001, 8002, 8003, 8004, 8005, 8006, 8012, 8007, 8008],
        ],
        device="cuda:0",
    )
    ref_should_load_device_indices = torch.tensor(
        [
            [9001, 9008, -1, -1, -1, -1, -1, -1],
            [8001, 8002, 8003, 8004, 8005, 8006, 8007, -1],
        ],
        device="cuda:0",
    )
    ref_should_load_host_indices = torch.tensor(
        [
            [1013, 1015, -1, -1, -1, -1, -1, -1],
            [2002, 2003, 2005, 2006, 2007, 2009, 2010, -1],
        ],
        device="cuda:0",
    )
    ref_prev_device_indices_pool = torch.tensor(
        [
            [
                [9001, 9002, 9003, 9004, 9005, 9006, 42121, 9008, 9009],
                [9002, 9003, 9004, 9005, 9006, 9001, 9008, 9017, 9009],
            ],
            [
                [8001, 8002, 8003, 8004, 8005, 8006, 8007, 8008, -1],
                [8001, 8002, 8003, 8004, 8005, 8006, 8012, 8007, 8008],
            ],
        ],
        device="cuda:0",
    )
    ref_prev_top_k_result_pool = torch.tensor(
        [
            [[-1, -1, -1, -1, -1, -1, -1, -1], [5, 6, 7, 9, 1, 13, 15, 17]],
            [[-1, -1, -1, -1, -1, -1, -1, -1], [2, 3, 5, 6, 7, 9, 12, 10]],
        ],
        device="cuda:0",
    )

    assert torch.all(curr_device_indices == ref_curr_device_indices)
    assert torch.all(should_load_device_indices == ref_should_load_device_indices)
    assert torch.all(should_load_host_indices == ref_should_load_host_indices)
    assert torch.all(prev_device_indices_pool == ref_prev_device_indices_pool)
    assert torch.all(prev_top_k_result_pool == ref_prev_top_k_result_pool)
    assert torch.max(bitmap) == -1

    print("✓ Original kernel test passed!")

<<<<<<< HEAD
    # ========== Test optimized kernel ==========
    print("\n" + "=" * 60)
    print("Testing Optimized Kernel")
    print("=" * 60)

    # Reset states for optimized kernel test
    bitmap_opt = torch.full((8, 64), -1, dtype=torch.int16, device="cuda")
    prev_top_k_result_pool_opt = torch.tensor(
        [
            [[-1, -1, -1, -1, -1, -1, -1, -1], [3, 5, 6, 7, 9, 1, 16, 11]],
            [[-1, -1, -1, -1, -1, -1, -1, -1], [-1, -1, -1, -1, -1, -1, -1, -1]],
        ],
        dtype=torch.int64,
        device="cuda",
    )
    curr_top_k_result_opt = torch.tensor(
        [[5, 6, 7, 9, 1, 13, 15, 17], [2, 3, 5, 6, 7, 9, 12, 10]],
        dtype=torch.int64,
        device="cuda",
    )
    prev_device_indices_pool_opt = torch.tensor(
        [
            [
                [9001, 9002, 9003, 9004, 9005, 9006, 42121, 9008, 9009],
                [9001, 9002, 9003, 9004, 9005, 9006, 42121, 9008, 9009],
            ],
            [
                [8001, 8002, 8003, 8004, 8005, 8006, 8007, 8008, -1],
                [8001, 8002, 8003, 8004, 8005, 8006, 8007, 8008, -1],
            ],
        ],
        dtype=torch.int64,
        device="cuda",
    )
    curr_device_indices_opt = torch.full(
        (bs, top_k + 1), -1, dtype=torch.int64, device="cuda"
    )
    should_load_device_indices_opt = torch.full(
        (bs, top_k), -1, dtype=torch.int64, device="cuda"
    )
    should_load_host_indices_opt = torch.full(
        (bs, top_k), -1, dtype=torch.int64, device="cuda"
    )

    invoke_nsa_sparse_diff_kernel_optimized(
        prev_top_k_result_pool_opt,
        curr_top_k_result_opt,
        prev_device_indices_pool_opt,
        curr_device_indices_opt,
        bitmap_opt,
        full_host_indices,
        should_load_device_indices_opt,
        should_load_host_indices_opt,
        out_cache_loc,
        seq_lens,
        req_pool_indices,
        layer_id,
    )

    # Verify optimized kernel produces same results
    assert torch.all(
        curr_device_indices_opt == ref_curr_device_indices
    ), f"curr_device_indices mismatch!\nGot: {curr_device_indices_opt}\nExpected: {ref_curr_device_indices}"
    assert torch.all(
        should_load_device_indices_opt == ref_should_load_device_indices
    ), f"should_load_device_indices mismatch!\nGot: {should_load_device_indices_opt}\nExpected: {ref_should_load_device_indices}"
    assert torch.all(
        should_load_host_indices_opt == ref_should_load_host_indices
    ), f"should_load_host_indices mismatch!\nGot: {should_load_host_indices_opt}\nExpected: {ref_should_load_host_indices}"
    assert torch.all(
        prev_device_indices_pool_opt == ref_prev_device_indices_pool
    ), f"prev_device_indices_pool mismatch!"
    assert torch.all(
        prev_top_k_result_pool_opt == ref_prev_top_k_result_pool
    ), f"prev_top_k_result_pool mismatch!"
    assert torch.max(bitmap_opt) == -1, "bitmap not cleared!"

    print("✓ Optimized kernel produces identical results!")

    # ========== Performance Benchmark ==========
    print("\n" + "=" * 60)
    print("Performance Benchmark (TOPK=8, warmup)")
=======
    # ========== Large-scale test (TOPK=2048) ==========
    print("\n" + "=" * 60)
    print("Large-Scale Test (TOPK=2048)")
>>>>>>> 9a10e342
    print("=" * 60)

    import time

    def benchmark_kernel(kernel_func, name, num_warmup=10, num_iters=100):
        # Warmup
        for _ in range(num_warmup):
            # Reset states
<<<<<<< HEAD
            bitmap_bench = torch.full((bs, 64), -1, dtype=torch.int16, device="cuda")
=======
            bitmap_bench = torch.full((bs, 64), -1, dtype=torch.int32, device="cuda")
>>>>>>> 9a10e342
            prev_top_k_result_bench = prev_top_k_result_pool.clone()
            curr_top_k_result_bench = curr_top_k_result.clone()
            prev_device_indices_bench = prev_device_indices_pool.clone()
            curr_device_indices_bench = torch.full(
                (bs, top_k + 1), -1, dtype=torch.int64, device="cuda"
            )
            should_load_device_bench = torch.full(
                (bs, top_k), -1, dtype=torch.int64, device="cuda"
            )
            should_load_host_bench = torch.full(
                (bs, top_k), -1, dtype=torch.int64, device="cuda"
            )

            kernel_func(
                prev_top_k_result_bench,
                curr_top_k_result_bench,
                prev_device_indices_bench,
                curr_device_indices_bench,
                bitmap_bench,
                full_host_indices,
                should_load_device_bench,
                should_load_host_bench,
                out_cache_loc,
                seq_lens,
                req_pool_indices,
                layer_id,
            )

        torch.cuda.synchronize()

        # Benchmark
        start = time.perf_counter()
        for _ in range(num_iters):
<<<<<<< HEAD
            bitmap_bench = torch.full((bs, 64), -1, dtype=torch.int16, device="cuda")
=======
            bitmap_bench = torch.full((bs, 64), -1, dtype=torch.int32, device="cuda")
>>>>>>> 9a10e342
            prev_top_k_result_bench = prev_top_k_result_pool.clone()
            curr_top_k_result_bench = curr_top_k_result.clone()
            prev_device_indices_bench = prev_device_indices_pool.clone()
            curr_device_indices_bench = torch.full(
                (bs, top_k + 1), -1, dtype=torch.int64, device="cuda"
            )
            should_load_device_bench = torch.full(
                (bs, top_k), -1, dtype=torch.int64, device="cuda"
            )
            should_load_host_bench = torch.full(
                (bs, top_k), -1, dtype=torch.int64, device="cuda"
            )

            kernel_func(
                prev_top_k_result_bench,
                curr_top_k_result_bench,
                prev_device_indices_bench,
                curr_device_indices_bench,
                bitmap_bench,
                full_host_indices,
                should_load_device_bench,
                should_load_host_bench,
                out_cache_loc,
                seq_lens,
                req_pool_indices,
                layer_id,
            )

        torch.cuda.synchronize()
        end = time.perf_counter()

        avg_time_ms = (end - start) / num_iters * 1000
        print(f"{name:30s}: {avg_time_ms:.3f} ms")
        return avg_time_ms

<<<<<<< HEAD
    time_orig = benchmark_kernel(invoke_nsa_sparse_diff_kernel, "Original Kernel")
    time_opt = benchmark_kernel(
        invoke_nsa_sparse_diff_kernel_optimized, "Optimized Kernel"
    )

    speedup = time_orig / time_opt
    print(f"\n{'Speedup':30s}: {speedup:.2f}x")

    # ========== Large-scale test (TOPK=2048) ==========
    print("\n" + "=" * 60)
    print("Large-Scale Test (TOPK=2048)")
    print("=" * 60)

=======
>>>>>>> 9a10e342
    bs_large = 4
    top_k_large = 2048
    seq_len_large = 4096

    bitmap_large = torch.full(
<<<<<<< HEAD
        (bs_large, seq_len_large), -1, dtype=torch.int16, device="cuda"
=======
        (bs_large, seq_len_large), -1, dtype=torch.int32, device="cuda"
>>>>>>> 9a10e342
    )

    prev_top_k_result_pool_large = torch.full(
        (bs_large, 2, top_k_large), -1, dtype=torch.int64, device="cuda"
    )
    # Set layer 1 to have some values
    prev_top_k_result_pool_large[:, 1, :] = (
        torch.arange(top_k_large, device="cuda").unsqueeze(0).expand(bs_large, -1)
    )

    curr_top_k_result_large = torch.randint(
        0, seq_len_large, (bs_large, top_k_large), dtype=torch.int64, device="cuda"
    )

    prev_device_indices_pool_large = torch.randint(
        1000, 50000, (bs_large, 2, top_k_large + 1), dtype=torch.int64, device="cuda"
    )

    full_host_indices_large = [
        torch.arange(
            100000 + i * 10000,
            100000 + i * 10000 + seq_len_large,
            dtype=torch.int64,
            device="cuda",
        )
        for i in range(bs_large)
    ]
<<<<<<< HEAD
    full_host_indices_large = torch.cat(full_host_indices_large, dim=0)
=======
>>>>>>> 9a10e342

    seq_lens_large = torch.full(
        (bs_large,), seq_len_large - 1, dtype=torch.int64, device="cuda"
    )
    out_cache_loc_large = torch.randint(
        50000, 60000, (bs_large,), dtype=torch.int64, device="cuda"
    )
    req_pool_indices_large = torch.arange(bs_large, dtype=torch.int64, device="cuda")

    # Test original kernel
    curr_device_indices_large_orig = torch.full(
        (bs_large, top_k_large + 1), -1, dtype=torch.int64, device="cuda"
    )
    should_load_device_indices_large_orig = torch.full(
        (bs_large, top_k_large), -1, dtype=torch.int64, device="cuda"
    )
    should_load_host_indices_large_orig = torch.full(
        (bs_large, top_k_large), -1, dtype=torch.int64, device="cuda"
    )

    time_large_orig = benchmark_kernel(
        lambda *args: invoke_nsa_sparse_diff_kernel(
            prev_top_k_result_pool_large.clone(),
            curr_top_k_result_large.clone(),
            prev_device_indices_pool_large.clone(),
            curr_device_indices_large_orig,
            bitmap_large.clone(),
            full_host_indices_large,
            should_load_device_indices_large_orig,
            should_load_host_indices_large_orig,
            out_cache_loc_large,
            seq_lens_large,
            req_pool_indices_large,
            1,
        ),
        "Original (TOPK=2048)",
        num_warmup=5,
        num_iters=20,
    )

<<<<<<< HEAD
    # Test optimized kernel
    curr_device_indices_large_opt = torch.full(
        (bs_large, top_k_large + 1), -1, dtype=torch.int64, device="cuda"
    )
    should_load_device_indices_large_opt = torch.full(
        (bs_large, top_k_large), -1, dtype=torch.int64, device="cuda"
    )
    should_load_host_indices_large_opt = torch.full(
        (bs_large, top_k_large), -1, dtype=torch.int64, device="cuda"
    )

    time_large_opt = benchmark_kernel(
        lambda *args: invoke_nsa_sparse_diff_kernel_optimized(
            prev_top_k_result_pool_large.clone(),
            curr_top_k_result_large.clone(),
            prev_device_indices_pool_large.clone(),
            curr_device_indices_large_opt,
            bitmap_large.clone(),
            full_host_indices_large,
            should_load_device_indices_large_opt,
            should_load_host_indices_large_opt,
            out_cache_loc_large,
            seq_lens_large,
            req_pool_indices_large,
            1,
        ),
        "Optimized (TOPK=2048)",
        num_warmup=5,
        num_iters=20,
    )

    speedup_large = time_large_orig / time_large_opt
    print(f"\n{'Speedup (TOPK=2048)':30s}: {speedup_large:.2f}x")
    print(f"{'Time saved per call':30s}: {time_large_orig - time_large_opt:.3f} ms")

    print("\n" + "=" * 60)
=======
    print(f"Time taken: {time_large_orig:.3f} ms")
>>>>>>> 9a10e342
    print("All tests passed! ✓")
    print("=" * 60)<|MERGE_RESOLUTION|>--- conflicted
+++ resolved
@@ -44,7 +44,6 @@
         + layer_id * prev_device_indices_stride_1
     )
 
-<<<<<<< HEAD
     # Refill -1
     tl.store(curr_device_indices_ptr + curr_device_indices_stride * bid + offset, -1)
     tl.store(curr_device_indices_ptr + curr_device_indices_stride * bid + TOPK, -1)
@@ -59,9 +58,7 @@
         -1,
     )
 
-=======
     # Load current top-k (save for later update)
->>>>>>> 9a10e342
     tmp_curr_top_k_result = tl.load(
         curr_top_k_result_ptr + curr_top_k_result_stride * bid + offset
     )
@@ -93,255 +90,6 @@
         tl.atomic_max(
             bitmap_ptr + bitmap_stride * bid + prev_top_k_result, offset.to(tl.int32)
         )
-
-        prev_out_cache_loc_index = tl.load(
-            bitmap_ptr + bitmap_stride * bid + seq_len - 1
-        )
-        if prev_out_cache_loc_index != -1:
-            tl.store(bitmap_ptr + bitmap_stride * bid + seq_len - 1, -1)
-            tl.store(prev_device_indices_start_ptr + prev_out_cache_loc_index, -1)
-
-        curr_top_k_result = tl.load(
-            curr_top_k_result_ptr + curr_top_k_result_stride * bid + offset
-        )
-        exist_indices = tl.load(bitmap_ptr + bitmap_stride * bid + curr_top_k_result)
-
-        mask = exist_indices >= 0
-        exist_prev_device_indices = tl.load(
-            prev_device_indices_start_ptr + exist_indices,
-            mask=mask,
-        )
-        tl.store(
-            curr_device_indices_ptr + curr_device_indices_stride * bid + offset,
-            exist_prev_device_indices,
-            mask=mask,
-        )
-
-        tl.store(
-            prev_device_indices_start_ptr + exist_indices,
-            -1,
-            mask=mask,
-        )
-        tl.store(
-            curr_top_k_result_ptr + curr_top_k_result_stride * bid + offset,
-            -1,
-            mask=mask,
-        )
-        tl.store(bitmap_ptr + bitmap_stride * bid + prev_top_k_result, -1)
-
-        no_exist_top_k_result = tl.load(
-            curr_top_k_result_ptr + curr_top_k_result_stride * bid + offset
-        )
-
-<<<<<<< HEAD
-=======
-        start_index = tl.load(host_start_indices_ptr + bid)
->>>>>>> 9a10e342
-        mask1 = no_exist_top_k_result < seq_len
-        host_mask = ~mask & mask1
-        no_exist_host_indices = tl.load(
-            full_host_indices_ptr
-            + req_pool_index * full_host_indices_stride
-            + no_exist_top_k_result,
-            mask=host_mask,
-        )
-        tl.store(
-            should_load_host_indices_ptr
-            + should_load_host_indices_stride * bid
-            + offset,
-            no_exist_host_indices,
-            mask=host_mask,
-        )
-
-    out_cache_loc = tl.load(out_cache_loc_ptr + bid)
-    curr_top_k_result = tl.load(
-        curr_top_k_result_ptr + curr_top_k_result_stride * bid + offset
-    )
-    out_cache_loc_mask = curr_top_k_result == seq_len
-    tl.store(
-        curr_device_indices_ptr + curr_device_indices_stride * bid + offset,
-        out_cache_loc,
-        mask=out_cache_loc_mask,
-    )
-
-    # Vectorized compaction (replaces serial loop 1)
-    device_vals_topk = tl.load(prev_device_indices_start_ptr + offset)
-    device_valid_topk = device_vals_topk != -1
-    device_valid_topk_int = device_valid_topk.to(tl.int32)
-    device_cumsum_topk = tl.cumsum(device_valid_topk_int, axis=0)
-    device_write_pos_topk = device_cumsum_topk - device_valid_topk_int
-
-    device_val_last = tl.load(prev_device_indices_start_ptr + TOPK)
-    device_count_topk = tl.sum(device_valid_topk_int)
-
-    tl.store(
-        should_load_device_indices_ptr
-        + should_load_device_indices_stride * bid
-        + device_write_pos_topk,
-        device_vals_topk,
-        mask=device_valid_topk,
-    )
-
-    device_count = device_count_topk
-    if device_val_last != -1:
-        tl.store(
-            should_load_device_indices_ptr
-            + should_load_device_indices_stride * bid
-            + device_count_topk,
-            device_val_last,
-        )
-        device_count = device_count_topk + 1
-
-    host_vals_all = tl.load(
-        should_load_host_indices_ptr + should_load_host_indices_stride * bid + offset
-    )
-    host_valid = host_vals_all != -1
-    host_valid_int = host_valid.to(tl.int32)
-    host_cumsum = tl.cumsum(host_valid_int, axis=0)
-    host_write_pos = host_cumsum - host_valid_int
-
-    tl.store(
-        should_load_host_indices_ptr
-        + should_load_host_indices_stride * bid
-        + host_write_pos,
-        host_vals_all,
-        mask=host_valid,
-    )
-    host_count = tl.sum(host_valid_int)
-
-    # Vectorized fill (replaces serial loop 2)
-    curr_vals_topk = tl.load(
-        curr_device_indices_ptr + curr_device_indices_stride * bid + offset
-    )
-    empty_mask_topk = curr_vals_topk == -1
-    empty_mask_topk_int = empty_mask_topk.to(tl.int32)
-    empty_cumsum_topk = tl.cumsum(empty_mask_topk_int, axis=0)
-    fill_positions_topk = empty_cumsum_topk - empty_mask_topk_int
-
-    fill_vals_topk = tl.load(
-        should_load_device_indices_ptr
-        + should_load_device_indices_stride * bid
-        + fill_positions_topk,
-        mask=empty_mask_topk,
-        other=-1,
-    )
-    result_topk = tl.where(empty_mask_topk, fill_vals_topk, curr_vals_topk)
-    tl.store(
-        curr_device_indices_ptr + curr_device_indices_stride * bid + offset, result_topk
-    )
-
-    curr_val_last = tl.load(
-        curr_device_indices_ptr + curr_device_indices_stride * bid + TOPK
-    )
-    if curr_val_last == -1:
-        empty_count_topk = tl.sum(empty_mask_topk_int)
-        fill_val_last = tl.load(
-            should_load_device_indices_ptr
-            + should_load_device_indices_stride * bid
-            + empty_count_topk
-        )
-        tl.store(
-            curr_device_indices_ptr + curr_device_indices_stride * bid + TOPK,
-            fill_val_last,
-        )
-
-    # Clear invalid entries
-    clear_mask = offset >= host_count
-    tl.store(
-        should_load_device_indices_ptr
-        + should_load_device_indices_stride * bid
-        + offset,
-        -1,
-        mask=clear_mask,
-    )
-    tl.store(
-        should_load_host_indices_ptr + should_load_host_indices_stride * bid + offset,
-        -1,
-        mask=clear_mask,
-    )
-
-    # Update state
-    tl.store(prev_top_k_result_start_ptr + offset, tmp_curr_top_k_result)
-    curr_device_indices = tl.load(
-        curr_device_indices_ptr + curr_device_indices_stride * bid + offset
-    )
-    tl.store(prev_device_indices_start_ptr + offset, curr_device_indices)
-    last_index = tl.load(
-        curr_device_indices_ptr + curr_device_indices_stride * bid + TOPK
-    )
-    tl.store(prev_device_indices_start_ptr + TOPK, last_index)
-
-
-@triton.jit
-def nsa_sparse_diff_triton_kernel_optimized(
-    prev_top_k_result_ptr,
-    curr_top_k_result_ptr,
-    prev_device_indices_ptr,
-    curr_device_indices_ptr,
-    bitmap_ptr,
-    full_host_indices_ptr,
-    should_load_device_indices_ptr,
-    should_load_host_indices_ptr,
-    out_cache_loc_ptr,
-    seq_lens_ptr,
-    req_pool_indices_ptr,
-    prev_top_k_result_stride_0: tl.constexpr,
-    prev_top_k_result_stride_1: tl.constexpr,
-    curr_top_k_result_stride: tl.constexpr,
-    prev_device_indices_stride_0: tl.constexpr,
-    prev_device_indices_stride_1: tl.constexpr,
-    curr_device_indices_stride: tl.constexpr,
-    bitmap_stride: tl.constexpr,
-    full_host_indices_stride: tl.constexpr,
-    should_load_device_indices_stride: tl.constexpr,
-    should_load_host_indices_stride: tl.constexpr,
-    layer_id: tl.constexpr,
-    TOPK: tl.constexpr,
-):
-    """Optimized version with vectorized operations instead of serial loops."""
-    bid = tl.program_id(0)
-    offset = tl.arange(0, TOPK)
-    req_pool_index = tl.load(req_pool_indices_ptr + bid)
-    prev_top_k_result_start_ptr = (
-        prev_top_k_result_ptr
-        + req_pool_index * prev_top_k_result_stride_0
-        + layer_id * prev_top_k_result_stride_1
-    )
-    prev_device_indices_start_ptr = (
-        prev_device_indices_ptr
-        + req_pool_index * prev_device_indices_stride_0
-        + layer_id * prev_device_indices_stride_1
-    )
-
-    # Load current top-k (save for later update)
-    tmp_curr_top_k_result = tl.load(
-        curr_top_k_result_ptr + curr_top_k_result_stride * bid + offset
-    )
-
-    prev_top_k_result = tl.load(prev_top_k_result_start_ptr + offset)
-    max_val = tl.max(prev_top_k_result)
-    seq_len = tl.load(seq_lens_ptr + bid)
-
-    if max_val == -1:
-        no_exist_top_k_result = tl.load(
-            curr_top_k_result_ptr + curr_top_k_result_stride * bid + offset
-        )
-        mask = no_exist_top_k_result < seq_len
-        no_exist_host_indices = tl.load(
-            full_host_indices_ptr
-            + req_pool_index * full_host_indices_stride
-            + no_exist_top_k_result,
-            mask=mask,
-        )
-        tl.store(
-            should_load_host_indices_ptr
-            + should_load_host_indices_stride * bid
-            + offset,
-            no_exist_host_indices,
-            mask=mask,
-        )
-    else:
-        tl.store(bitmap_ptr + bitmap_stride * bid + prev_top_k_result, offset)
 
         prev_out_cache_loc_index = tl.load(
             bitmap_ptr + bitmap_stride * bid + seq_len - 1
@@ -534,7 +282,7 @@
     bs = curr_top_k_result.shape[0]
     top_k = curr_top_k_result.shape[1]
     grid = (bs,)
-    nsa_sparse_diff_triton_kernel_optimized[grid](
+    nsa_sparse_diff_triton_kernel[grid](
         prev_top_k_result_pool,
         curr_top_k_result,
         prev_device_indices_pool,
@@ -561,51 +309,6 @@
     )
 
 
-def invoke_nsa_sparse_diff_kernel_optimized(
-    prev_top_k_result_pool: torch.Tensor,
-    curr_top_k_result: torch.Tensor,
-    prev_device_indices_pool: torch.Tensor,
-    curr_device_indices: torch.Tensor,
-    bitmap: torch.Tensor,
-    full_host_indices: torch.Tensor,
-    should_load_device_indices: torch.Tensor,
-    should_load_host_indices: torch.Tensor,
-    out_cache_loc: torch.Tensor,
-    seq_lens: torch.Tensor,
-    req_pool_indices: torch.Tensor,
-    layer_id: int,
-):
-    bs = curr_top_k_result.shape[0]
-    top_k = curr_top_k_result.shape[1]
-    grid = (bs,)
-
-    nsa_sparse_diff_triton_kernel_optimized[grid](
-        prev_top_k_result_pool,
-        curr_top_k_result,
-        prev_device_indices_pool,
-        curr_device_indices,
-        bitmap,
-        full_host_indices,
-        should_load_device_indices,
-        should_load_host_indices,
-        out_cache_loc,
-        seq_lens,
-        req_pool_indices,
-        prev_top_k_result_pool.stride(0),
-        prev_top_k_result_pool.stride(1),
-        curr_top_k_result.stride(0),
-        prev_device_indices_pool.stride(0),
-        prev_device_indices_pool.stride(1),
-        curr_device_indices.stride(0),
-        bitmap.stride(0),
-        full_host_indices.stride(0),
-        should_load_device_indices.stride(0),
-        should_load_host_indices.stride(0),
-        layer_id,
-        top_k,
-    )
-
-
 if __name__ == "__main__":
     bs = 2
     num_layers = 2
@@ -781,94 +484,9 @@
 
     print("✓ Original kernel test passed!")
 
-<<<<<<< HEAD
-    # ========== Test optimized kernel ==========
-    print("\n" + "=" * 60)
-    print("Testing Optimized Kernel")
-    print("=" * 60)
-
-    # Reset states for optimized kernel test
-    bitmap_opt = torch.full((8, 64), -1, dtype=torch.int16, device="cuda")
-    prev_top_k_result_pool_opt = torch.tensor(
-        [
-            [[-1, -1, -1, -1, -1, -1, -1, -1], [3, 5, 6, 7, 9, 1, 16, 11]],
-            [[-1, -1, -1, -1, -1, -1, -1, -1], [-1, -1, -1, -1, -1, -1, -1, -1]],
-        ],
-        dtype=torch.int64,
-        device="cuda",
-    )
-    curr_top_k_result_opt = torch.tensor(
-        [[5, 6, 7, 9, 1, 13, 15, 17], [2, 3, 5, 6, 7, 9, 12, 10]],
-        dtype=torch.int64,
-        device="cuda",
-    )
-    prev_device_indices_pool_opt = torch.tensor(
-        [
-            [
-                [9001, 9002, 9003, 9004, 9005, 9006, 42121, 9008, 9009],
-                [9001, 9002, 9003, 9004, 9005, 9006, 42121, 9008, 9009],
-            ],
-            [
-                [8001, 8002, 8003, 8004, 8005, 8006, 8007, 8008, -1],
-                [8001, 8002, 8003, 8004, 8005, 8006, 8007, 8008, -1],
-            ],
-        ],
-        dtype=torch.int64,
-        device="cuda",
-    )
-    curr_device_indices_opt = torch.full(
-        (bs, top_k + 1), -1, dtype=torch.int64, device="cuda"
-    )
-    should_load_device_indices_opt = torch.full(
-        (bs, top_k), -1, dtype=torch.int64, device="cuda"
-    )
-    should_load_host_indices_opt = torch.full(
-        (bs, top_k), -1, dtype=torch.int64, device="cuda"
-    )
-
-    invoke_nsa_sparse_diff_kernel_optimized(
-        prev_top_k_result_pool_opt,
-        curr_top_k_result_opt,
-        prev_device_indices_pool_opt,
-        curr_device_indices_opt,
-        bitmap_opt,
-        full_host_indices,
-        should_load_device_indices_opt,
-        should_load_host_indices_opt,
-        out_cache_loc,
-        seq_lens,
-        req_pool_indices,
-        layer_id,
-    )
-
-    # Verify optimized kernel produces same results
-    assert torch.all(
-        curr_device_indices_opt == ref_curr_device_indices
-    ), f"curr_device_indices mismatch!\nGot: {curr_device_indices_opt}\nExpected: {ref_curr_device_indices}"
-    assert torch.all(
-        should_load_device_indices_opt == ref_should_load_device_indices
-    ), f"should_load_device_indices mismatch!\nGot: {should_load_device_indices_opt}\nExpected: {ref_should_load_device_indices}"
-    assert torch.all(
-        should_load_host_indices_opt == ref_should_load_host_indices
-    ), f"should_load_host_indices mismatch!\nGot: {should_load_host_indices_opt}\nExpected: {ref_should_load_host_indices}"
-    assert torch.all(
-        prev_device_indices_pool_opt == ref_prev_device_indices_pool
-    ), f"prev_device_indices_pool mismatch!"
-    assert torch.all(
-        prev_top_k_result_pool_opt == ref_prev_top_k_result_pool
-    ), f"prev_top_k_result_pool mismatch!"
-    assert torch.max(bitmap_opt) == -1, "bitmap not cleared!"
-
-    print("✓ Optimized kernel produces identical results!")
-
-    # ========== Performance Benchmark ==========
-    print("\n" + "=" * 60)
-    print("Performance Benchmark (TOPK=8, warmup)")
-=======
     # ========== Large-scale test (TOPK=2048) ==========
     print("\n" + "=" * 60)
     print("Large-Scale Test (TOPK=2048)")
->>>>>>> 9a10e342
     print("=" * 60)
 
     import time
@@ -877,11 +495,7 @@
         # Warmup
         for _ in range(num_warmup):
             # Reset states
-<<<<<<< HEAD
-            bitmap_bench = torch.full((bs, 64), -1, dtype=torch.int16, device="cuda")
-=======
             bitmap_bench = torch.full((bs, 64), -1, dtype=torch.int32, device="cuda")
->>>>>>> 9a10e342
             prev_top_k_result_bench = prev_top_k_result_pool.clone()
             curr_top_k_result_bench = curr_top_k_result.clone()
             prev_device_indices_bench = prev_device_indices_pool.clone()
@@ -915,11 +529,7 @@
         # Benchmark
         start = time.perf_counter()
         for _ in range(num_iters):
-<<<<<<< HEAD
-            bitmap_bench = torch.full((bs, 64), -1, dtype=torch.int16, device="cuda")
-=======
             bitmap_bench = torch.full((bs, 64), -1, dtype=torch.int32, device="cuda")
->>>>>>> 9a10e342
             prev_top_k_result_bench = prev_top_k_result_pool.clone()
             curr_top_k_result_bench = curr_top_k_result.clone()
             prev_device_indices_bench = prev_device_indices_pool.clone()
@@ -955,32 +565,12 @@
         print(f"{name:30s}: {avg_time_ms:.3f} ms")
         return avg_time_ms
 
-<<<<<<< HEAD
-    time_orig = benchmark_kernel(invoke_nsa_sparse_diff_kernel, "Original Kernel")
-    time_opt = benchmark_kernel(
-        invoke_nsa_sparse_diff_kernel_optimized, "Optimized Kernel"
-    )
-
-    speedup = time_orig / time_opt
-    print(f"\n{'Speedup':30s}: {speedup:.2f}x")
-
-    # ========== Large-scale test (TOPK=2048) ==========
-    print("\n" + "=" * 60)
-    print("Large-Scale Test (TOPK=2048)")
-    print("=" * 60)
-
-=======
->>>>>>> 9a10e342
     bs_large = 4
     top_k_large = 2048
     seq_len_large = 4096
 
     bitmap_large = torch.full(
-<<<<<<< HEAD
-        (bs_large, seq_len_large), -1, dtype=torch.int16, device="cuda"
-=======
         (bs_large, seq_len_large), -1, dtype=torch.int32, device="cuda"
->>>>>>> 9a10e342
     )
 
     prev_top_k_result_pool_large = torch.full(
@@ -1008,10 +598,8 @@
         )
         for i in range(bs_large)
     ]
-<<<<<<< HEAD
+
     full_host_indices_large = torch.cat(full_host_indices_large, dim=0)
-=======
->>>>>>> 9a10e342
 
     seq_lens_large = torch.full(
         (bs_large,), seq_len_large - 1, dtype=torch.int64, device="cuda"
@@ -1052,45 +640,6 @@
         num_iters=20,
     )
 
-<<<<<<< HEAD
-    # Test optimized kernel
-    curr_device_indices_large_opt = torch.full(
-        (bs_large, top_k_large + 1), -1, dtype=torch.int64, device="cuda"
-    )
-    should_load_device_indices_large_opt = torch.full(
-        (bs_large, top_k_large), -1, dtype=torch.int64, device="cuda"
-    )
-    should_load_host_indices_large_opt = torch.full(
-        (bs_large, top_k_large), -1, dtype=torch.int64, device="cuda"
-    )
-
-    time_large_opt = benchmark_kernel(
-        lambda *args: invoke_nsa_sparse_diff_kernel_optimized(
-            prev_top_k_result_pool_large.clone(),
-            curr_top_k_result_large.clone(),
-            prev_device_indices_pool_large.clone(),
-            curr_device_indices_large_opt,
-            bitmap_large.clone(),
-            full_host_indices_large,
-            should_load_device_indices_large_opt,
-            should_load_host_indices_large_opt,
-            out_cache_loc_large,
-            seq_lens_large,
-            req_pool_indices_large,
-            1,
-        ),
-        "Optimized (TOPK=2048)",
-        num_warmup=5,
-        num_iters=20,
-    )
-
-    speedup_large = time_large_orig / time_large_opt
-    print(f"\n{'Speedup (TOPK=2048)':30s}: {speedup_large:.2f}x")
-    print(f"{'Time saved per call':30s}: {time_large_orig - time_large_opt:.3f} ms")
-
-    print("\n" + "=" * 60)
-=======
     print(f"Time taken: {time_large_orig:.3f} ms")
->>>>>>> 9a10e342
     print("All tests passed! ✓")
     print("=" * 60)