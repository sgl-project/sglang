from __future__ import annotations

import logging
import threading
<<<<<<< HEAD
from typing import TYPE_CHECKING
=======
>>>>>>> 9a10e342

import nvtx
import torch

from sglang.srt.managers.cache_controller import HiCacheController
from sglang.srt.mem_cache.allocator import BaseTokenToKVPoolAllocator
from sglang.srt.mem_cache.memory_pool import (
    MHATokenToKVPool,
    MLATokenToKVPool,
    ReqToTokenPool,
)
from sglang.srt.mem_cache.memory_pool_host import (
    MHATokenToKVPoolHost,
    MLATokenToKVPoolHost,
)
from sglang.srt.server_args import ServerArgs
from sglang.srt.sparsity2.ops.triton_kernel import (
    invoke_nsa_sparse_diff_kernel_optimized,
)

<<<<<<< HEAD
if TYPE_CHECKING:
    pass

=======
>>>>>>> 9a10e342
logger = logging.getLogger(__name__)


class SparseKVCacheManager:

    def __init__(
        self,
        req_to_token_pool: ReqToTokenPool,
        token_to_kv_pool_allocator: BaseTokenToKVPoolAllocator,
        tp_group: torch.distributed.ProcessGroup,
        server_args: ServerArgs,
    ) -> None:
        self.req_to_token_pool = req_to_token_pool
        self.token_to_kv_pool_allocator = token_to_kv_pool_allocator
        self.page_size = server_args.page_size
        self.server_args = server_args
        self.request_counter = 0
        kv_cache = self.token_to_kv_pool_allocator.get_kvcache()
        if isinstance(kv_cache, MHATokenToKVPool):
            self.host_mem_pool = MHATokenToKVPoolHost(
                kv_cache,
                server_args.hicache_ratio,
                server_args.hicache_size,
                1,
                server_args.hicache_mem_layout,
            )
        elif isinstance(kv_cache, MLATokenToKVPool):
            self.host_mem_pool = MLATokenToKVPoolHost(
                kv_cache,
                server_args.hicache_ratio,
                server_args.hicache_size,
                1,
                server_args.hicache_mem_layout,
            )
        else:
            raise ValueError("Unsupported KV cache type for decode offload")

        self.tp_group = tp_group
        self.tp_world_size = torch.distributed.get_world_size(group=self.tp_group)

        self.cache_controller = HiCacheController(
            token_to_kv_pool_allocator=self.token_to_kv_pool_allocator,
            mem_pool_host=self.host_mem_pool,
            page_size=self.page_size,
            tp_group=tp_group,
            io_backend=server_args.hicache_io_backend,
            load_cache_event=threading.Event(),
            storage_backend=server_args.hicache_storage_backend,
            model_name=server_args.served_model_name,
            storage_backend_extra_config=server_args.hicache_storage_backend_extra_config,
        )

        self.sparse_decode_ongoing_offload = {}
        self.sparse_prefill_ongoing_offload = {}

        max_pool_size = self.req_to_token_pool.req_to_token.shape[0]
        self.bitmap = torch.full(
            (max_pool_size, server_args.model_config.context_len),
            -1,
            dtype=torch.int32,
            device=server_args.device,
        )
        self.req_states = None

    @nvtx.annotate(
        "DecodeKVCacheOffloadManager.transform_sparse_top_k_cache", color="red"
    )
    def transfer_sparse_top_k_cache(
        self,
        req_pool_indices,
        top_k_result,
        out_cache_loc,
        seq_lens,
        layer_id,
    ):
        nxtx_range = nvtx.start_range(message="init_buffer", color="blue")
        bs = top_k_result.shape[0]
<<<<<<< HEAD
        nxtx_range1 = nvtx.start_range(message="diff_kernel", color="blue")
        invoke_nsa_sparse_diff_kernel_optimized(
=======
        top_k = top_k_result.shape[1]

        # need to register buffer for cuda graph
        curr_device_indices = torch.full(
            (bs, top_k + 1), -1, dtype=torch.int64, device=top_k_result.device
        )
        should_load_device_indices = torch.full(
            (bs, top_k), -1, dtype=torch.int64, device=top_k_result.device
        )
        should_load_host_indices = torch.full(
            (bs, top_k), -1, dtype=torch.int64, device=top_k_result.device
        )
        full_host_indices = [
            self.req_states.full_host_indices[idx] for idx in req_pool_indices
        ]
        nvtx.end_range(nxtx_range)

        nxtx_range1 = nvtx.start_range(message="diff_kernel", color="blue")
        invoke_nsa_sparse_diff_kernel(
>>>>>>> 9a10e342
            self.req_states.prev_top_k_result,
            top_k_result,
            self.req_states.prev_device_indices,
            self.req_states.curr_device_indices,
            self.bitmap,
            self.req_states.full_host_indices,
            self.req_states.should_load_device_indices,
            self.req_states.should_load_host_indices,
            out_cache_loc,
            seq_lens - 1,
            req_pool_indices,
            layer_id,
        )
        nvtx.end_range(nxtx_range1)

        nxtx_range2 = nvtx.start_range(message="io_kernel", color="blue")
<<<<<<< HEAD
        should_load_device_indices = self.req_states.should_load_device_indices[:bs]
        should_load_device_indices = should_load_device_indices[
            should_load_device_indices != -1
        ]
        should_load_host_indices = self.req_states.should_load_host_indices[:bs]
=======
        should_load_device_indices = should_load_device_indices[
            should_load_device_indices != -1
        ]
>>>>>>> 9a10e342
        should_load_host_indices = should_load_host_indices[
            should_load_host_indices != -1
        ]
        assert len(should_load_device_indices) == len(should_load_host_indices)
        if len(should_load_device_indices) > 0:
            # load cache from cpu
            self.host_mem_pool.load_to_device_per_layer(
                self.host_mem_pool.device_pool,
                should_load_host_indices,
                should_load_device_indices,
                layer_id,
                "kernel",
            )
        nvtx.end_range(nxtx_range2)
<<<<<<< HEAD
        return self.req_states.curr_device_indices[:bs, :-1]

    def offload_sparse_decode_req_tokens(
        self, req_pool_indices, out_alloc_len, seq_lens
    ):
=======
        return curr_device_indices[:, :-1]

    def offload_sparse_decode_req_tokens(self, req_pool_indices, out_alloc_len):
>>>>>>> 9a10e342
        """Offload incremental token KV cache for sparse attention."""

        self.request_counter += 1
        ack_id = self.request_counter
        host_indices = self.cache_controller.write(
            device_indices=out_alloc_len.long(),
            node_id=ack_id,
        )
        assert host_indices is not None, "Host out of memory"
        self.sparse_decode_ongoing_offload[ack_id] = (
            host_indices,
            req_pool_indices,
            seq_lens,
        )
        return ack_id

    def check_sparse_offload_progress(self):
        """Check the progress of offload from device to host for sparse schedule every step"""
        if len(self.sparse_decode_ongoing_offload) == 0:
            return

        cc = self.cache_controller
        qsizes = torch.tensor(
            [
                len(cc.ack_write_queue),
            ],
            dtype=torch.int,
        )
        if self.tp_world_size > 1:
            torch.distributed.all_reduce(
                qsizes, op=torch.distributed.ReduceOp.MIN, group=self.tp_group
            )
        finish_count = qsizes.tolist()[0]
        assert finish_count == 1

        _, finish_event, ack_list = self.cache_controller.ack_write_queue.pop(0)
        finish_event.synchronize()

        # update full_host_indices
        host_indices, req_pool_indices, seq_lens = (
            self.sparse_decode_ongoing_offload.pop(ack_list[0])
        )
        self.req_states.full_host_indices[req_pool_indices, seq_lens] = host_indices
        # for i in range(len(req_pool_indices)):
        #     full_host_indices = self.req_states.full_host_indices[req_pool_indices[i]]
        #     if len(host_indices) > 0:
        #         host_idx_i = host_indices[i].to(self.req_states.device).reshape(-1)
        #         self.req_states.full_host_indices[req_pool_indices[i]] = torch.cat(
        #             [full_host_indices, host_idx_i]
        #         )
        #     else:
        #         logger.warning(
        #             f"Host indices is empty for request {req_pool_indices[i]}"
        #         )

    def offload_prefill_full_kv_cache(self, req):
        offloaded_len = len(req.origin_input_ids)
        token_indices = self.req_to_token_pool.req_to_token[
            req.req_pool_idx, :offloaded_len
        ].long()

        self.request_counter += 1
        ack_id = self.request_counter
        host_indices = self.cache_controller.write(
            device_indices=token_indices,
            node_id=ack_id,
        )
        assert host_indices is not None, "Host out of memory"
        self.sparse_prefill_ongoing_offload[ack_id] = (host_indices, req)
        logger.info(
            f"Offloaded prefill full KV cache for request {req.rid}, offloaded len:{offloaded_len}, host len:{len(host_indices)}"
        )
        return ack_id

    def check_prefill_offload_progress(self):
        if len(self.sparse_prefill_ongoing_offload) == 0:
            return

        cc = self.cache_controller
        while True:
            qsizes = torch.tensor(
                [
                    len(cc.ack_write_queue),
                ],
                dtype=torch.int,
            )
            if self.tp_world_size > 1:
                torch.distributed.all_reduce(
                    qsizes, op=torch.distributed.ReduceOp.MIN, group=self.tp_group
                )
            finish_count = qsizes.tolist()[0]
            if finish_count > 0:
                break

        _, finish_event, ack_list = self.cache_controller.ack_write_queue.pop(0)
        finish_event.synchronize()

        (host_indices, req) = self.sparse_prefill_ongoing_offload.pop(ack_list[0])
        self.req_states.full_host_indices[req.req_pool_idx][: len(host_indices)] = (
            host_indices.to(self.req_states.device)
        )<|MERGE_RESOLUTION|>--- conflicted
+++ resolved
@@ -2,10 +2,7 @@
 
 import logging
 import threading
-<<<<<<< HEAD
 from typing import TYPE_CHECKING
-=======
->>>>>>> 9a10e342
 
 import nvtx
 import torch
@@ -22,16 +19,11 @@
     MLATokenToKVPoolHost,
 )
 from sglang.srt.server_args import ServerArgs
-from sglang.srt.sparsity2.ops.triton_kernel import (
-    invoke_nsa_sparse_diff_kernel_optimized,
-)
-
-<<<<<<< HEAD
+from sglang.srt.sparsity2.ops.triton_kernel import invoke_nsa_sparse_diff_kernel
+
 if TYPE_CHECKING:
     pass
 
-=======
->>>>>>> 9a10e342
 logger = logging.getLogger(__name__)
 
 
@@ -109,30 +101,8 @@
     ):
         nxtx_range = nvtx.start_range(message="init_buffer", color="blue")
         bs = top_k_result.shape[0]
-<<<<<<< HEAD
-        nxtx_range1 = nvtx.start_range(message="diff_kernel", color="blue")
-        invoke_nsa_sparse_diff_kernel_optimized(
-=======
-        top_k = top_k_result.shape[1]
-
-        # need to register buffer for cuda graph
-        curr_device_indices = torch.full(
-            (bs, top_k + 1), -1, dtype=torch.int64, device=top_k_result.device
-        )
-        should_load_device_indices = torch.full(
-            (bs, top_k), -1, dtype=torch.int64, device=top_k_result.device
-        )
-        should_load_host_indices = torch.full(
-            (bs, top_k), -1, dtype=torch.int64, device=top_k_result.device
-        )
-        full_host_indices = [
-            self.req_states.full_host_indices[idx] for idx in req_pool_indices
-        ]
-        nvtx.end_range(nxtx_range)
-
         nxtx_range1 = nvtx.start_range(message="diff_kernel", color="blue")
         invoke_nsa_sparse_diff_kernel(
->>>>>>> 9a10e342
             self.req_states.prev_top_k_result,
             top_k_result,
             self.req_states.prev_device_indices,
@@ -149,17 +119,11 @@
         nvtx.end_range(nxtx_range1)
 
         nxtx_range2 = nvtx.start_range(message="io_kernel", color="blue")
-<<<<<<< HEAD
         should_load_device_indices = self.req_states.should_load_device_indices[:bs]
         should_load_device_indices = should_load_device_indices[
             should_load_device_indices != -1
         ]
         should_load_host_indices = self.req_states.should_load_host_indices[:bs]
-=======
-        should_load_device_indices = should_load_device_indices[
-            should_load_device_indices != -1
-        ]
->>>>>>> 9a10e342
         should_load_host_indices = should_load_host_indices[
             should_load_host_indices != -1
         ]
@@ -174,17 +138,11 @@
                 "kernel",
             )
         nvtx.end_range(nxtx_range2)
-<<<<<<< HEAD
         return self.req_states.curr_device_indices[:bs, :-1]
 
     def offload_sparse_decode_req_tokens(
         self, req_pool_indices, out_alloc_len, seq_lens
     ):
-=======
-        return curr_device_indices[:, :-1]
-
-    def offload_sparse_decode_req_tokens(self, req_pool_indices, out_alloc_len):
->>>>>>> 9a10e342
         """Offload incremental token KV cache for sparse attention."""
 
         self.request_counter += 1
