--- conflicted
+++ resolved
@@ -16,7 +16,7 @@
 import multiprocessing as mp
 import os
 from dataclasses import dataclass
-from typing import Any, Dict, List, Optional, Tuple, Union
+from typing import Any, List, Optional, Tuple, Union
 
 import torch
 import torch.nn.functional as F
@@ -150,31 +150,11 @@
         trust_remote_code: bool = False,
         patch_model_do_sample_false: bool = False,
         matryoshka_dim: Optional[int] = None,
-        # Memory and device management (matching SRTRunner capabilities)
-        max_memory: Optional[Dict[str, str]] = None,
-        device_map: Optional[str] = None,
-        load_in_8bit: bool = False,
-        load_in_4bit: bool = False,
-        offload_folder: Optional[str] = None,
-        # Additional parameters for consistency with SRTRunner
-        mem_fraction_static: Optional[float] = None,
-        max_total_tokens: Optional[int] = None,
-        max_running_requests: Optional[int] = None,
-        quantization: Optional[str] = None,
     ):
         self.model_type = model_type
         self.output_str_only = output_str_only
         self.trust_remote_code = trust_remote_code
         self.patch_model_do_sample_false = patch_model_do_sample_false
-        self.max_memory = max_memory
-        self.device_map = device_map
-        self.load_in_8bit = load_in_8bit
-        self.load_in_4bit = load_in_4bit
-        self.offload_folder = offload_folder
-        self.mem_fraction_static = mem_fraction_static
-        self.max_total_tokens = max_total_tokens
-        self.max_running_requests = max_running_requests
-        self.quantization = quantization
 
         self.in_queue = mp.Queue()
         self.out_queue = mp.Queue()
@@ -187,12 +167,6 @@
                 model_path,
                 torch_dtype,
                 matryoshka_dim,
-                self.max_memory,
-                self.device_map,
-                self.load_in_8bit,
-                self.load_in_4bit,
-                self.offload_folder,
-                self.quantization,
             ),
         )
         self.model_proc.start()
@@ -274,46 +248,13 @@
         model_path,
         torch_dtype,
         matryoshka_dim: Optional[int] = None,
-        max_memory=None,
-        device_map=None,
-        load_in_8bit=False,
-        load_in_4bit=False,
-        offload_folder=None,
-        quantization=None,
     ):
         # Apply model-specific patches
         monkey_patch_gemma2_sdpa()
 
-<<<<<<< HEAD
-        # Build common kwargs for from_pretrained calls
-        common_kwargs = {
-            "torch_dtype": torch_dtype,
-            "trust_remote_code": self.trust_remote_code,
-            "low_cpu_mem_usage": True,
-        }
-
-        # Add optional memory/device parameters
-        if max_memory is not None:
-            common_kwargs["max_memory"] = max_memory
-        if device_map is not None:
-            common_kwargs["device_map"] = device_map
-        if load_in_8bit:
-            common_kwargs["load_in_8bit"] = load_in_8bit
-        if load_in_4bit:
-            common_kwargs["load_in_4bit"] = load_in_4bit
-        if offload_folder is not None:
-            common_kwargs["offload_folder"] = offload_folder
-
-        # Handle quantization parameter (map to appropriate HF parameter)
-        if quantization == "8bit":
-            common_kwargs["load_in_8bit"] = True
-        elif quantization == "4bit":
-            common_kwargs["load_in_4bit"] = True
-=======
         # Validate and clean corrupted files in HF cache (CI only)
         # This is needed because HFRunner bypasses SGLang's weight validation
         ci_validate_and_clean_hf_cache(model_path)
->>>>>>> bc8b526e
 
         # Load the model and tokenizer
         if self.model_type == "generation":
@@ -327,15 +268,17 @@
                 model_cls = getattr(transformers, model_arch)
             self.base_model = model_cls.from_pretrained(
                 model_path,
-                **common_kwargs
+                torch_dtype=torch_dtype,
+                trust_remote_code=self.trust_remote_code,
+                low_cpu_mem_usage=True,
             ).cuda()
         elif self.model_type == "embedding":
             if "gme-qwen2-vl" in model_path.lower():
-                embedding_kwargs = common_kwargs.copy()
-                embedding_kwargs["trust_remote_code"] = False  # Override for this specific model
                 self.model = AutoModelForVision2Seq.from_pretrained(
                     model_path,
-                    **embedding_kwargs
+                    torch_dtype=torch_dtype,
+                    trust_remote_code=False,
+                    low_cpu_mem_usage=True,
                 ).cuda()
                 self.processor = AutoProcessor.from_pretrained(model_path)
             elif "clip" in model_path.lower():
@@ -348,11 +291,10 @@
         elif self.model_type == "reward" or self.model_type == "cross_encoder":
             from transformers import AutoModelForSequenceClassification
 
-            reward_kwargs = common_kwargs.copy()
-            reward_kwargs["trust_remote_code"] = self.needs_trust_remote_code(model_path)
             self.model = AutoModelForSequenceClassification.from_pretrained(
                 model_path,
-                **reward_kwargs
+                torch_dtype=torch_dtype,
+                trust_remote_code=self.needs_trust_remote_code(model_path),
             ).cuda()
         else:
             raise Exception(f"Unrecognized model type {self.model_type}")
@@ -580,9 +522,6 @@
         port: int = DEFAULT_PORT_FOR_SRT_TEST_RUNNER,
         lora_paths: Optional[Union[List[str], List[dict[str, str]]]] = None,
         max_loras_per_batch: int = 4,
-        quantization: Optional[str] = None,
-        max_lora_chunk_size: Optional[int] = None,
-        max_running_requests: Optional[int] = None,
         attention_backend: Optional[str] = None,
         prefill_attention_backend: Optional[str] = None,
         decode_attention_backend: Optional[str] = None,
@@ -653,9 +592,6 @@
             is_embedding=not self.is_generation,
             lora_paths=lora_paths,
             max_loras_per_batch=max_loras_per_batch,
-            quantization=quantization,
-            max_lora_chunk_size=max_lora_chunk_size,
-            max_running_requests=max_running_requests,
             lora_backend=lora_backend,
             attention_backend=attention_backend,
             prefill_attention_backend=prefill_attention_backend,
