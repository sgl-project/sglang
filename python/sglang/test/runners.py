# Copyright 2023-2024 SGLang Team
# Licensed under the Apache License, Version 2.0 (the "License");
# you may not use this file except in compliance with the License.
# You may obtain a copy of the License at
#
#     http://www.apache.org/licenses/LICENSE-2.0
#
# Unless required by applicable law or agreed to in writing, software
# distributed under the License is distributed on an "AS IS" BASIS,
# WITHOUT WARRANTIES OR CONDITIONS OF ANY KIND, either express or implied.
# See the License for the specific language governing permissions and
# limitations under the License.
# ==============================================================================

import multiprocessing as mp
import os
from dataclasses import dataclass
from typing import List, Optional, Tuple, Union

import torch
import torch.nn.functional as F
import transformers
from transformers import (
    AutoConfig,
    AutoModel,
    AutoModelForCausalLM,
    AutoModelForVision2Seq,
    AutoProcessor,
    GenerationConfig,
)

from sglang.srt.entrypoints.engine import Engine
from sglang.srt.hf_transformers_utils import get_tokenizer
from sglang.srt.utils import load_image
from sglang.test.test_utils import DEFAULT_PORT_FOR_SRT_TEST_RUNNER, calculate_rouge_l

DEFAULT_PROMPTS = [
    "Apple is red. Banana is Yellow. " * 800 + "Apple is",
    "The capital of the United Kingdom is",
    "Today is a sunny day and I like",
    "AI is a field of computer science focused on",
    # the output of gemma-2-2b from SRT is unstable on the commented prompt
    # "The capital of France is",
]
TEST_RERANK_QUERY_DOCS = [
    {
        "query": "How many people live in Berlin?",
        "documents": [
            "Berlin is well known for its museums.",
        ],
    },
    {
        "query": "How many people live in Berlin?",
        "documents": [
            "Berlin had a population of 3,520,031 registered inhabitants in an area of 891.82 square kilometers.",
            "Berlin is well known for its museums.",
        ],
    },
]

dirpath = os.path.dirname(__file__)
with open(os.path.join(dirpath, "long_prompt.txt"), "r") as f:
    long_prompt = f.read()
DEFAULT_PROMPTS.append(long_prompt)

NUM_TOP_LOGPROBS = 5


def get_dtype_str(torch_dtype):
    if torch_dtype == "auto":
        return "auto"
    elif torch_dtype is torch.float16:
        return "float16"
    elif torch_dtype is torch.float32:
        return "float32"
    else:
        raise NotImplementedError()


def get_top_logprobs(logits, k):
    logprobs = F.log_softmax(logits, dim=-1, dtype=torch.float32)
    del logits
    logprobs, top_indices = torch.topk(logprobs, k=k, dim=-1)
    return logprobs


def get_token_ids_logprobs(logits, token_ids):
    logprobs = F.log_softmax(logits, dim=-1, dtype=torch.float32)
    del logits
    logprobs = logprobs[..., token_ids]
    return logprobs


def _get_sentence_transformer_embedding_model(model_path, torch_dtype):
    from sentence_transformers import SentenceTransformer
    from sentence_transformers.util import is_sentence_transformer_model

    if is_sentence_transformer_model(model_path):
        model = SentenceTransformer(
            model_path,
            model_kwargs={"torch_dtype": torch_dtype},
        )
    else:  # if no pre-trained sentence-transformers model
        from sentence_transformers import models

        word_embedding_model = models.Transformer(model_path).to(dtype=torch_dtype)
        pooling_model = models.Pooling(
            word_embedding_model.get_word_embedding_dimension(),
            pooling_mode="lasttoken",
        )
        model = SentenceTransformer(modules=[word_embedding_model, pooling_model])

    return model.cuda()


@dataclass
class ModelOutput:
    output_strs: List[str] = None
    output_ids: List[int] = None
    top_input_logprobs: List[torch.Tensor] = None
    top_output_logprobs: List[torch.Tensor] = None
    top_output_logprob_idx: List[List[int]] = None
    embed_logits: List[torch.Tensor] = None
    scores: List[float] = None
    input_token_logprobs_lst: List[List[Tuple[float, int, None]]] = None
    output_token_logprobs_lst: List[List[Tuple[float, int, None]]] = None
    token_ids_input_logprobs: List[torch.Tensor] = None
    token_ids_output_logprobs: List[torch.Tensor] = None


class HFRunner:
    def __init__(
        self,
        model_path: str,
        torch_dtype: torch.dtype,
        model_type: str = "generation",
        output_str_only: bool = False,
        trust_remote_code: bool = False,
        patch_model_do_sample_false: bool = False,
    ):
        self.model_type = model_type
        self.output_str_only = output_str_only
        self.trust_remote_code = trust_remote_code
        self.patch_model_do_sample_false = patch_model_do_sample_false

        self.in_queue = mp.Queue()
        self.out_queue = mp.Queue()

        self.model_proc = mp.Process(
            target=self.start_model_process,
            args=(
                self.in_queue,
                self.out_queue,
                model_path,
                torch_dtype,
            ),
        )
        self.model_proc.start()

    def needs_trust_remote_code(self, model_path):
        models_needs_trust_remote = [
            "LxzGordon/URM-LLaMa-3.1-8B",
        ]
        if model_path in models_needs_trust_remote:
            return True
        return False

    # copy from https://huggingface.co/Alibaba-NLP/gme-Qwen2-VL-2B-Instruct/blob/main/gme_inference.py

    def _get_gme_qwen2_vl_embeddings(
        self, prompts, image_data: Optional[List[str]] = None
    ):

        images = None
        if image_data is not None:
            images = [load_image(image)[0] for image in image_data]

        inputs = self.processor(
            text=prompts,
            images=images,
            padding=True,
            truncation=True,
            max_length=1800,
            return_tensors="pt",
        )
        inputs = {k: v.to(self.model.device) for k, v in inputs.items()}
        with torch.no_grad():
            embeddings = self._forward_gme_qwen2_vl(**inputs)
        return embeddings.tolist()

    def _forward_gme_qwen2_vl(
        self,
        input_ids: Optional[torch.LongTensor] = None,
        attention_mask: Optional[torch.Tensor] = None,
        position_ids: Optional[torch.LongTensor] = None,
        past_key_values: Optional[List[torch.FloatTensor]] = None,
        inputs_embeds: Optional[torch.FloatTensor] = None,
        pixel_values: Optional[torch.Tensor] = None,
        image_grid_thw: Optional[torch.LongTensor] = None,
        pooling_mask: Optional[torch.LongTensor] = None,
        **kwargs,
    ) -> torch.Tensor:
        if inputs_embeds is None:
            inputs_embeds = self.model.model.embed_tokens(input_ids)
            if pixel_values is not None:
                pixel_values = pixel_values.type(self.model.visual.get_dtype())
                image_embeds = self.model.visual(
                    pixel_values, grid_thw=image_grid_thw
                ).to(inputs_embeds.device)
                image_mask = input_ids == self.model.config.image_token_id
                inputs_embeds[image_mask] = image_embeds
            if attention_mask is not None:
                attention_mask = attention_mask.to(inputs_embeds.device)

        outputs = self.model(
            input_ids=input_ids,
            position_ids=position_ids,
            attention_mask=attention_mask,
            past_key_values=past_key_values,
            output_hidden_states=True,
            return_dict=True,
            inputs_embeds=inputs_embeds,
            image_grid_thw=image_grid_thw,
        )

        embeddings = outputs.hidden_states[-1][:, -1]
        embeddings = torch.nn.functional.normalize(embeddings, p=2, dim=1)
        return embeddings.contiguous()

    def start_model_process(self, in_queue, out_queue, model_path, torch_dtype):
        # Apply model-specific patches
        monkey_patch_gemma2_sdpa()

        # Load the model and tokenizer
        if self.model_type == "generation":
            config = AutoConfig.from_pretrained(model_path)
            if model_archs := getattr(config, "architectures"):
                model_cls = getattr(transformers, model_archs[0])
            else:
                model_cls = AutoModelForCausalLM
            self.base_model = model_cls.from_pretrained(
                model_path,
                torch_dtype=torch_dtype,
                trust_remote_code=self.trust_remote_code,
                low_cpu_mem_usage=True,
            ).cuda()
        elif self.model_type == "embedding":
            if "gme-qwen2-vl" in model_path.lower():
                self.model = AutoModelForVision2Seq.from_pretrained(
                    model_path,
                    torch_dtype=torch_dtype,
                    trust_remote_code=False,
                    low_cpu_mem_usage=True,
                ).cuda()
                self.processor = AutoProcessor.from_pretrained(model_path)
            elif "clip" in model_path.lower():
                self.model = AutoModel.from_pretrained(model_path).cuda()
                self.processor = AutoProcessor.from_pretrained(model_path)
            else:
                self.model = _get_sentence_transformer_embedding_model(
                    model_path, torch_dtype
                )
        elif self.model_type == "reward" or self.model_type == "cross_encoder":
            from transformers import AutoModelForSequenceClassification

            self.model = AutoModelForSequenceClassification.from_pretrained(
                model_path,
                torch_dtype=torch_dtype,
                trust_remote_code=self.needs_trust_remote_code(model_path),
            ).cuda()
        else:
            raise Exception(f"Unrecognized model type {self.model_type}")
        self.tokenizer = get_tokenizer(
            model_path,
            torch_dtype=torch.dtype,
            trust_remote_code=self.trust_remote_code,
        )

        # Run forward
        while True:
            prompts, image_data, max_new_tokens, lora_paths, token_ids_logprob = (
                in_queue.get()
            )
            if lora_paths is not None:
                assert len(prompts) == len(lora_paths)

            if prompts is not None:
                if self.model_type == "generation":
                    out_queue.put(
                        self.forward_generation_raw(
                            base_model=self.base_model,
                            prompts=prompts,
                            max_new_tokens=max_new_tokens,
                            tokenizer=self.tokenizer,
                            lora_paths=lora_paths,
                            torch_dtype=torch_dtype,
                            output_str_only=self.output_str_only,
                            token_ids_logprob=token_ids_logprob,
                            patch_model_do_sample_false=self.patch_model_do_sample_false,
                        )
                    )
                elif self.model_type == "embedding":
                    assert not self.output_str_only
                    if "gme-qwen2-vl" in model_path.lower():
                        logits = self._get_gme_qwen2_vl_embeddings(prompts, image_data)
                    elif "clip" in model_path.lower():
                        if image_data is not None:
                            image = load_image(image_data)
                            inputs = self.processor(
                                images=image[0], return_tensors="pt"
                            )
                            logits = self.model.get_image_features(
                                pixel_values=inputs.data["pixel_values"].cuda(),
                            ).tolist()
                        else:
                            inputs = self.tokenizer(
                                prompts, padding=True, return_tensors="pt"
                            )
                            logits = self.model.get_text_features(
                                input_ids=inputs.data["input_ids"].cuda(),
                                attention_mask=inputs.data["attention_mask"].cuda(),
                            ).tolist()
                    else:
                        logits = self.model.encode(prompts).tolist()
                    out_queue.put(ModelOutput(embed_logits=logits))
                elif self.model_type == "cross_encoder":
                    inputs = self.tokenizer(
                        prompts, padding=True, return_tensors="pt"
                    ).to("cuda")
                    scores = self.model(**inputs).logits
                    scores = scores.squeeze().tolist()
                    if not isinstance(scores, list):
                        scores = [scores]
                    out_queue.put(ModelOutput(scores=scores))

                elif self.model_type == "reward":
                    scores = []
                    for conv in prompts:
                        conv_formatted = self.tokenizer.apply_chat_template(
                            conv, tokenize=False
                        )
                        conv_tokenized = self.tokenizer(
                            conv_formatted, return_tensors="pt"
                        ).to("cuda")
                        scores.append(
                            float(self.model(**conv_tokenized).logits[0][0].item())
                        )
                    out_queue.put(ModelOutput(scores=scores))
                else:
                    raise Exception(f"Unrecognized model type {self.model_type}")

    def forward(
        self,
        prompts: Union[
            List[List[str]], List[str], List[torch.Tensor]
        ] = DEFAULT_PROMPTS,
        image_data: Optional[List[str]] = None,
        max_new_tokens: int = 8,
        lora_paths: Optional[List[str]] = None,
        token_ids_logprob: Optional[int] = None,
    ):
        self.in_queue.put(
            (prompts, image_data, max_new_tokens, lora_paths, token_ids_logprob)
        )
        return self.out_queue.get()

    def terminate(self):
        self.model_proc.terminate()
        self.in_queue = self.out_queue = None

    def __enter__(self):
        return self

    def __exit__(self, exc_type, exc_value, traceback):
        self.model_proc.terminate()
        self.in_queue = self.out_queue = None

    @staticmethod
    def forward_generation_raw(
        base_model,
        prompts: Union[List[str], List[torch.Tensor]],
        max_new_tokens: int,
        tokenizer,
        torch_dtype: torch.dtype,
        lora_paths: Optional[List[str]] = None,
        output_str_only: bool = False,
        token_ids_logprob: Optional[int] = None,
        patch_model_do_sample_false: Optional[bool] = False,
    ) -> ModelOutput:
        output_strs = []
        top_input_logprobs = []
        top_output_logprobs = []
        if token_ids_logprob is not None:
            token_ids_input_logprobs = []
            token_ids_output_logprobs = []
        else:
            token_ids_input_logprobs = token_ids_output_logprobs = None

        for i, p in enumerate(prompts):
            if isinstance(p, str):
                input_ids = tokenizer.encode(p, return_tensors="pt").cuda()
            else:
                input_ids = torch.tensor([p], device="cuda")

            if lora_paths is not None and lora_paths[i] is not None:
                from peft import PeftModel

                model = PeftModel.from_pretrained(
                    base_model,
                    lora_paths[i],
                    torch_dtype=torch_dtype,
                    is_trainable=False,
                )
            else:
                model = base_model
            if patch_model_do_sample_false:
                model.generation_config.do_sample = False
            outputs = model.generate(
                input_ids=input_ids,
                generation_config=GenerationConfig(
                    do_sample=False,
                    temperature=None,
                    top_p=None,
                    max_new_tokens=max_new_tokens,
                    return_dict_in_generate=True,
                    output_scores=(not output_str_only),
                    # make sure to disable compile
                    disable_compile=True,
                ),
            )

            text = tokenizer.decode(
                outputs[0][0][len(input_ids[0]) :], skip_special_tokens=True
            )
            # Check if the text is empty or only whitespace.
            if not text.strip():
                raise ValueError(
                    "Received an empty text response. Please verify your input or model configuration."
                )
            output_strs.append(text)

            if not output_str_only:
                # outputs.scores: (num_token, 1, vocab_size)
                top_output_logprobs.append(
                    [
                        get_top_logprobs(logits[0], NUM_TOP_LOGPROBS).tolist()
                        for logits in outputs.scores
                    ]
                )
                if token_ids_logprob is not None:
                    token_ids_output_logprobs.append(
                        [
                            get_token_ids_logprobs(
                                logits[0], token_ids_logprob
                            ).tolist()
                            for logits in outputs.scores
                        ]
                    )
                del outputs

                input_logits = model.forward(input_ids).logits[0]
                top_input_logprobs.append(
                    get_top_logprobs(input_logits, NUM_TOP_LOGPROBS).tolist()
                )
                if token_ids_logprob is not None:
                    token_ids_input_logprobs.append(
                        get_token_ids_logprobs(input_logits, token_ids_logprob).tolist()
                    )
                del input_logits

            if lora_paths is not None and lora_paths[i] is not None:
                # Unload the LoRA adapter if it is used
                model.unload()

        return ModelOutput(
            output_strs=output_strs,
            top_input_logprobs=top_input_logprobs,
            top_output_logprobs=top_output_logprobs,
            token_ids_input_logprobs=token_ids_input_logprobs,
            token_ids_output_logprobs=token_ids_output_logprobs,
        )


class SRTRunner:
    def __init__(
        self,
        model_path: str,
        torch_dtype: Union[torch.dtype, str],
        model_type: str,
        tp_size: int = 1,
        model_impl: str = "auto",
        port: int = DEFAULT_PORT_FOR_SRT_TEST_RUNNER,
        lora_paths: List[str] = None,
        max_loras_per_batch: int = 4,
        attention_backend: Optional[str] = None,
        lora_backend: str = "triton",
        disable_cuda_graph: bool = False,
        disable_radix_cache: bool = False,
        chunked_prefill_size: Optional[int] = None,
        dp_size: int = 1,
        tokenizer_path: Optional[str] = None,
        enable_ep_moe: bool = False,
        mem_fraction_static: float = 0.65,
        trust_remote_code: bool = False,
        speculative_draft_model_path: Optional[str] = None,
        speculative_algorithm: Optional[str] = None,
        speculative_num_steps: Optional[int] = None,
        speculative_eagle_topk: Optional[int] = None,
        speculative_num_draft_tokens: Optional[int] = None,
        disable_overlap_schedule: bool = False,
        disable_custom_all_reduce: bool = False,
        torchao_config: Optional[str] = None,
        cuda_graph_max_bs: int = 4,
        sleep_on_idle=False,
        max_lora_rank: Optional[int] = None,
        lora_target_modules: Optional[List[str]] = None,
<<<<<<< HEAD
        context_length: Optional[int] = None,
=======
        enable_lora: Optional[bool] = None,
>>>>>>> f39037ff
    ):
        self.model_type = model_type
        self.is_generation = model_type == "generation"
        enable_dp_attention = dp_size > 1

        spec_kwargs = {}
        if speculative_draft_model_path:
            spec_kwargs["speculative_draft_model_path"] = speculative_draft_model_path
            spec_kwargs["speculative_algorithm"] = speculative_algorithm
            spec_kwargs["speculative_num_steps"] = speculative_num_steps
            spec_kwargs["speculative_eagle_topk"] = speculative_eagle_topk
            spec_kwargs["speculative_num_draft_tokens"] = speculative_num_draft_tokens

        self.engine = Engine(
            model_path=model_path,
            tp_size=tp_size,
            dtype=get_dtype_str(torch_dtype),
            port=port,
            model_impl=model_impl,
            torchao_config=torchao_config,
            mem_fraction_static=mem_fraction_static,
            trust_remote_code=trust_remote_code,
            is_embedding=not self.is_generation,
            lora_paths=lora_paths,
            max_loras_per_batch=max_loras_per_batch,
            lora_backend=lora_backend,
            attention_backend=attention_backend,
            disable_cuda_graph=disable_cuda_graph,
            disable_radix_cache=disable_radix_cache,
            chunked_prefill_size=chunked_prefill_size,
            enable_dp_attention=enable_dp_attention,
            dp_size=dp_size,
            tokenizer_path=tokenizer_path,
            enable_ep_moe=enable_ep_moe,
            disable_overlap_schedule=disable_overlap_schedule,
            cuda_graph_max_bs=cuda_graph_max_bs,
            disable_custom_all_reduce=disable_custom_all_reduce,
            sleep_on_idle=sleep_on_idle,
            max_lora_rank=max_lora_rank,
            lora_target_modules=lora_target_modules,
<<<<<<< HEAD
            context_length=context_length,
=======
            enable_lora=enable_lora,
>>>>>>> f39037ff
            **spec_kwargs,
        )

        if tokenizer_path is None:
            self.tokenizer = get_tokenizer(
                model_path, trust_remote_code=trust_remote_code
            )
        else:
            self.tokenizer = None

    def load_lora_adapter(self, lora_name: str, lora_path: str):
        return self.engine.load_lora_adapter(lora_name, lora_path)

    def unload_lora_adapter(self, lora_name: str):
        return self.engine.unload_lora_adapter(lora_name)

    def forward(
        self,
        prompts: Union[
            List[List[str]], List[str], List[torch.Tensor]
        ] = DEFAULT_PROMPTS,
        image_data: Optional[List[str]] = None,
        max_new_tokens: int = 8,
        lora_paths: Optional[List[str]] = None,
        logprob_start_len: int = 0,
        top_k: Optional[int] = None,
        token_ids_logprob: Optional[List[int]] = None,
    ):
        if self.is_generation:
            return self.forward_generation_raw(
                engine=self.engine,
                prompts=prompts,
                max_new_tokens=max_new_tokens,
                lora_paths=lora_paths,
                logprob_start_len=logprob_start_len,
                top_k=top_k,
                token_ids_logprob=token_ids_logprob,
            )
        else:
            if self.model_type == "embedding":
                response = self.engine.encode(prompt=prompts, image_data=image_data)
                if isinstance(response, list):
                    logits = [x["embedding"] for x in response]
                else:
                    logits = [response["embedding"]]
                return ModelOutput(embed_logits=logits)
            # cross encoder model
            elif self.model_type == "cross_encoder":
                response = self.engine.rerank(prompts)
                if not isinstance(response, list):
                    response = [response]
                scores = [x["embedding"] for x in response]
                return ModelOutput(scores=scores)
            # reward model
            else:
                response = self.engine.encode(prompts)
                scores = [x["embedding"][0] for x in response]
                return ModelOutput(scores=scores)

    def batch_forward(
        self,
        prompts: Union[List[str], List[torch.Tensor]] = DEFAULT_PROMPTS,
        image_data: Optional[List[str]] = None,
        max_new_tokens=8,
        lora_paths=None,
    ):
        """
        testing serving by sending all prompts once
        only return output strings and no logprobs
        """
        if self.is_generation:
            return self.batch_forward_generation_raw(
                engine=self.engine,
                prompts=prompts,
                max_new_tokens=max_new_tokens,
                lora_paths=lora_paths,
            )
        else:
            response = self.engine.encode(prompts, image_data)
            if self.model_type == "embedding":
                logits = [x["embedding"] for x in response]
                return ModelOutput(embed_logits=logits)
            else:
                scores = [x["embedding"][0] for x in response]
                return ModelOutput(scores=scores)

    def __enter__(self):
        return self

    def __exit__(self, exc_type, exc_value, traceback):
        self.engine.shutdown()
        del self.engine

    @staticmethod
    def forward_generation_raw(
        engine: Engine,
        prompts: Union[List[str], List[torch.Tensor]],
        max_new_tokens: int = 8,
        lora_paths: Optional[List[str]] = None,
        logprob_start_len: int = 0,
        top_k: Optional[int] = None,
        token_ids_logprob: Optional[List[int]] = None,
    ):
        # the return value contains logprobs from prefill
        output_strs = []
        output_ids = []
        # Input logprobs. Note that the last item in input logprob is equivalent to
        # the first item in the output logprob.
        top_input_logprobs = []
        input_token_logprobs_lst = []
        top_output_logprobs = []
        output_token_logprobs_lst = []
        top_output_logprob_idx = []
        if token_ids_logprob is not None:
            token_ids_input_logprobs = []
            token_ids_output_logprobs = []
        else:
            token_ids_input_logprobs = token_ids_output_logprobs = None

        sampling_params = {"max_new_tokens": max_new_tokens, "temperature": 0}
        if top_k:
            sampling_params["top_k"] = top_k

        for i, prompt in enumerate(prompts):
            response = engine.generate(
                prompt,
                lora_path=lora_paths[i] if lora_paths else None,
                sampling_params=sampling_params,
                return_logprob=True,
                logprob_start_len=logprob_start_len,
                top_logprobs_num=NUM_TOP_LOGPROBS,
                token_ids_logprob=token_ids_logprob,
            )
            text = response["text"]

            # Check if the text is empty or only whitespace.
            if not text.strip():
                raise ValueError(
                    "Received an empty text response. Please verify your input or model configuration."
                )
            output_strs.append(text)
            # output_ids.append(response["output_ids"])

            input_token_logprobs = response["meta_info"]["input_token_logprobs"]
            output_token_logprobs = response["meta_info"]["output_token_logprobs"]
            # print(i, input_token_logprobs)
            # print(i, output_token_logprobs)
            logprobs = response["meta_info"]["input_top_logprobs"]
            if token_ids_logprob is not None:
                input_token_ids_logprobs = response["meta_info"][
                    "input_token_ids_logprobs"
                ][1:]
            else:
                input_token_ids_logprobs = None

            num_prompt_tokens = response["meta_info"]["prompt_tokens"]
            assert len(input_token_logprobs) == num_prompt_tokens - logprob_start_len
            assert len(logprobs) == num_prompt_tokens - logprob_start_len

            # The first token logprob has no meaning in sglang.
            input_token_logprobs = input_token_logprobs[1:]
            logprobs = logprobs[1:]
            assert len(input_token_logprobs) == len(logprobs)

            input_token_logprobs_lst.append(
                input_token_logprobs + [output_token_logprobs[0]]
            )
            output_token_logprobs_lst.append(output_token_logprobs)

            top_input_logprobs.append(
                [[tup[0] for tup in x[:NUM_TOP_LOGPROBS]] for x in logprobs]
                + [
                    [
                        tup[0]
                        for tup in response["meta_info"]["output_top_logprobs"][0][
                            :NUM_TOP_LOGPROBS
                        ]
                    ]
                ]
            )
            top_output_logprobs.append(
                [
                    [tup[0] for tup in x[:NUM_TOP_LOGPROBS]]
                    for x in response["meta_info"]["output_top_logprobs"]
                ]
            )
            top_output_logprob_idx.append(
                [
                    [tup[1] for tup in x[:NUM_TOP_LOGPROBS]]
                    for x in response["meta_info"]["output_top_logprobs"]
                ]
            )
            if token_ids_logprob is not None:
                token_ids_input_logprobs.append(
                    [[tup[0] for tup in x] for x in input_token_ids_logprobs]
                    + [
                        [
                            tup[0]
                            for tup in response["meta_info"][
                                "output_token_ids_logprobs"
                            ][0]
                        ]
                    ]
                )
                token_ids_output_logprobs.append(
                    [
                        [tup[0] for tup in x]
                        for x in response["meta_info"]["output_token_ids_logprobs"]
                    ]
                )

        return ModelOutput(
            output_strs=output_strs,
            output_ids=output_ids,
            top_input_logprobs=top_input_logprobs,
            top_output_logprobs=top_output_logprobs,
            input_token_logprobs_lst=input_token_logprobs_lst,
            output_token_logprobs_lst=output_token_logprobs_lst,
            top_output_logprob_idx=top_output_logprob_idx,
            token_ids_input_logprobs=token_ids_input_logprobs,
            token_ids_output_logprobs=token_ids_output_logprobs,
        )

    @staticmethod
    def batch_forward_generation_raw(
        prompts: Union[List[str], List[torch.Tensor]],
        max_new_tokens,
        lora_paths,
        engine,
    ):
        # the return value contains logprobs from prefill
        output_strs = []
        sampling_params = {"max_new_tokens": max_new_tokens, "temperature": 0}
        response = engine.generate(
            prompts,
            lora_path=lora_paths if lora_paths else None,
            sampling_params=sampling_params,
        )
        output_strs = [r["text"] for r in response]

        return ModelOutput(
            output_strs=output_strs,
        )


def monkey_patch_gemma2_sdpa():
    """
    Use sdpa by default to fix the OOM issue.
    Revert this commit:
    https://github.com/huggingface/transformers/commit/975b988bfe6e7ebb47390cd9a1556c6888804883#diff-5f76eac6f18f4b491521314c318a9692318feb4d19228e9576cce7bde4240834R660
    """
    from transformers.models.gemma2.modeling_gemma2 import Gemma2PreTrainedModel

    def _check_and_enable_sdpa(config, hard_check_only: bool = False):
        config._attn_implementation = "sdpa"
        return config

    setattr(Gemma2PreTrainedModel, "_check_and_enable_sdpa", _check_and_enable_sdpa)


def check_close_model_outputs(
    hf_outputs: ModelOutput,
    srt_outputs: ModelOutput,
    prefill_tolerance: float,
    decode_tolerance: float,
    rouge_l_tolerance: float,
    debug_text: str = "",
    check_logprobs: bool = True,
):
    # Compare output strings
    print(f"{hf_outputs.output_strs=}")
    print(f"{srt_outputs.output_strs=}")
    rouge_l_scores = calculate_rouge_l(hf_outputs.output_strs, srt_outputs.output_strs)
    print(f"{rouge_l_scores=}")
    assert all(
        score >= rouge_l_tolerance for score in rouge_l_scores
    ), f"Not all ROUGE-L scores are greater than rouge_l_tolerance={rouge_l_tolerance}"

    if check_logprobs:
        for i in range(len(hf_outputs.output_strs)):
            # Compare input logprobs
            hf_logprobs = torch.Tensor(hf_outputs.top_input_logprobs[i])
            srt_logprobs = torch.Tensor(srt_outputs.top_input_logprobs[i])
            input_len = hf_logprobs.shape[0]
            print(
                "prefill logprobs max_diff", torch.max(abs(hf_logprobs - srt_logprobs))
            )
            if input_len <= 100:
                assert torch.all(abs(hf_logprobs - srt_logprobs) < prefill_tolerance), (
                    f"prefill logprobs are not all close with {debug_text} "
                    f"prefill_tolerance={prefill_tolerance}."
                    f"{hf_logprobs=}, {srt_logprobs=}"
                )

            # Compare output logprobs
            hf_logprobs = torch.Tensor(hf_outputs.top_output_logprobs[i])
            srt_logprobs = torch.Tensor(srt_outputs.top_output_logprobs[i])

            print(
                "decode logprobs max_diff", torch.max(abs(hf_logprobs - srt_logprobs))
            )
            if input_len <= 100:
                assert torch.all(abs(hf_logprobs - srt_logprobs) < decode_tolerance), (
                    f"decode logprobs are not all close with {debug_text} "
                    f"decode_tolerance={decode_tolerance}."
                    f"{hf_logprobs=}, {srt_logprobs=}"
                )<|MERGE_RESOLUTION|>--- conflicted
+++ resolved
@@ -514,11 +514,8 @@
         sleep_on_idle=False,
         max_lora_rank: Optional[int] = None,
         lora_target_modules: Optional[List[str]] = None,
-<<<<<<< HEAD
+        enable_lora: Optional[bool] = None,
         context_length: Optional[int] = None,
-=======
-        enable_lora: Optional[bool] = None,
->>>>>>> f39037ff
     ):
         self.model_type = model_type
         self.is_generation = model_type == "generation"
@@ -559,11 +556,8 @@
             sleep_on_idle=sleep_on_idle,
             max_lora_rank=max_lora_rank,
             lora_target_modules=lora_target_modules,
-<<<<<<< HEAD
+            enable_lora=enable_lora,
             context_length=context_length,
-=======
-            enable_lora=enable_lora,
->>>>>>> f39037ff
             **spec_kwargs,
         )
 
