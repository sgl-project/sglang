--- conflicted
+++ resolved
@@ -504,15 +504,11 @@
         speculative_num_draft_tokens: Optional[int] = None,
         disable_overlap_schedule: bool = False,
         disable_custom_all_reduce: bool = False,
-<<<<<<< HEAD
-        context_length: Optional[int] = None,
-=======
         torchao_config: Optional[str] = None,
         cuda_graph_max_bs: int = 4,
         sleep_on_idle=False,
         max_lora_rank: Optional[int] = None,
         lora_target_modules: Optional[List[str]] = None,
->>>>>>> 4a883795
     ):
         self.model_type = model_type
         self.is_generation = model_type == "generation"
@@ -550,13 +546,9 @@
             disable_overlap_schedule=disable_overlap_schedule,
             cuda_graph_max_bs=cuda_graph_max_bs,
             disable_custom_all_reduce=disable_custom_all_reduce,
-<<<<<<< HEAD
-            context_length=context_length,
-=======
             sleep_on_idle=sleep_on_idle,
             max_lora_rank=max_lora_rank,
             lora_target_modules=lora_target_modules,
->>>>>>> 4a883795
             **spec_kwargs,
         )
 
