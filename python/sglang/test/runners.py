--- conflicted
+++ resolved
@@ -503,11 +503,8 @@
         disable_overlap_schedule: bool = False,
         disable_custom_all_reduce: bool = False,
         torchao_config: Optional[str] = None,
-<<<<<<< HEAD
         cuda_graph_max_bs: int = 4,
-=======
         sleep_on_idle=False,
->>>>>>> cfe2edac
     ):
         self.model_type = model_type
         self.is_generation = model_type == "generation"
