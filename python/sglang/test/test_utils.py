"""Common utilities for testing and benchmarking"""

import argparse
import asyncio
import copy
import doctest
import inspect
import json
import logging
import os
import random
import re
import shlex
import subprocess
import sys
import threading
import time
import unittest
from concurrent.futures import ThreadPoolExecutor
from datetime import datetime
from functools import partial, wraps
from io import BytesIO
from pathlib import Path
from types import ModuleType, SimpleNamespace
from typing import Any, Awaitable, Callable, List, Optional, Tuple

import aiohttp
import numpy as np
import requests
import torch
import torch.nn.functional as F
from PIL import Image

from sglang.bench_serving import run_benchmark
from sglang.global_config import global_config
from sglang.srt.environ import envs
from sglang.srt.utils import (
    get_bool_env_var,
    get_device,
    is_port_available,
    kill_process_tree,
    retry,
)
from sglang.test.run_eval import run_eval
from sglang.utils import get_exception_traceback

# General test models
DEFAULT_MODEL_NAME_FOR_TEST = "meta-llama/Llama-3.1-8B-Instruct"
DEFAULT_SMALL_MODEL_NAME_FOR_TEST = "meta-llama/Llama-3.2-1B-Instruct"
DEFAULT_SMALL_MODEL_NAME_FOR_TEST_BASE = "meta-llama/Llama-3.2-1B"
DEFAULT_SMALL_MODEL_NAME_FOR_TEST_SCORE = "Qwen/Qwen3-Reranker-0.6B"
DEFAULT_MOE_MODEL_NAME_FOR_TEST = "mistralai/Mixtral-8x7B-Instruct-v0.1"
DEFAULT_SMALL_MOE_MODEL_NAME_FOR_TEST_BASE = "Qwen/Qwen1.5-MoE-A2.7B"
DEFAULT_SMALL_MOE_MODEL_NAME_FOR_TEST_CHAT = "Qwen/Qwen1.5-MoE-A2.7B-Chat"

# MLA test models
DEFAULT_SMALL_EMBEDDING_MODEL_NAME_FOR_TEST = "Alibaba-NLP/gte-Qwen2-1.5B-instruct"
DEFAULT_SMALL_CROSS_ENCODER_MODEL_NAME_FOR_TEST = "cross-encoder/ms-marco-MiniLM-L6-v2"
DEFAULT_MLA_MODEL_NAME_FOR_TEST = "deepseek-ai/DeepSeek-Coder-V2-Lite-Instruct"
DEFAULT_MLA_FP8_MODEL_NAME_FOR_TEST = "neuralmagic/DeepSeek-Coder-V2-Lite-Instruct-FP8"
DEFAULT_MODEL_NAME_FOR_TEST_MLA = "lmsys/sglang-ci-dsv3-test"
DEFAULT_MODEL_NAME_FOR_TEST_MLA_NEXTN = "lmsys/sglang-ci-dsv3-test-NextN"

# VL test models
DEFAULT_MODEL_NAME_FOR_TEST_VL_PP = "Qwen/Qwen3-VL-2B-Thinking"
DEFAULT_MODEL_NAME_FOR_TEST_GLM_41V_PP = "zai-org/GLM-4.1V-9B-Thinking"

# NVFP4 models
DEFAULT_DEEPSEEK_NVFP4_MODEL_FOR_TEST = "nvidia/DeepSeek-V3-0324-FP4"
DEFAULT_MODEL_NAME_FOR_TEST_MOE_NVFP4 = "nvidia/Qwen3-30B-A3B-FP4"

# FP8 models
DEFAULT_MODEL_NAME_FOR_TEST_FP8 = "neuralmagic/Meta-Llama-3.1-8B-Instruct-FP8"
DEFAULT_MODEL_NAME_FOR_ACCURACY_TEST_FP8 = "neuralmagic/Meta-Llama-3.1-8B-Instruct-FP8"
DEFAULT_MODEL_NAME_FOR_DYNAMIC_QUANT_ACCURACY_TEST_FP8 = (
    "neuralmagic/Meta-Llama-3.1-8B-Instruct-FP8-dynamic"
)
DEFAULT_MODEL_NAME_FOR_MODELOPT_QUANT_ACCURACY_TEST_FP8 = (
    "nvidia/Llama-3.1-8B-Instruct-FP8"
)
DEFAULT_MODEL_NAME_FOR_TEST_QWEN_FP8 = "Qwen/Qwen3-1.7B-FP8"
DEFAULT_MODEL_NAME_FOR_TEST_FP8_WITH_MOE = "gaunernst/DeepSeek-V2-Lite-Chat-FP8"

# MXFP4 models
# Standard MXFP4 MoE test model
DEFAULT_MODEL_NAME_FOR_TEST_MXFP4_WITH_MOE = "openai/gpt-oss-20b"

# W8A8 models
DEFAULT_MODEL_NAME_FOR_TEST_W8A8 = "RedHatAI/Llama-3.2-3B-quantized.w8a8"
DEFAULT_MODEL_NAME_FOR_TEST_W8A8_WITH_MOE = "nytopop/Qwen3-30B-A3B.w8a8"

# INT4 models
DEFAULT_MODEL_NAME_FOR_TEST_AWQ_INT4 = (
    "hugging-quants/Meta-Llama-3.1-8B-Instruct-AWQ-INT4"
)

# EAGLE2 algorithm models
DEFAULT_TARGET_MODEL_EAGLE = "meta-llama/Llama-2-7b-chat-hf"
DEFAULT_DRAFT_MODEL_EAGLE = "lmsys/sglang-EAGLE-llama2-chat-7B"

# EAGLE3 model
DEFAULT_TARGET_MODEL_EAGLE3 = "meta-llama/Llama-3.1-8B-Instruct"
DEFAULT_DRAFT_MODEL_EAGLE3 = "lmsys/sglang-EAGLE3-LLaMA3.1-Instruct-8B"

# EAGLE2 with DP-Attention models
DEFAULT_TARGET_MODEL_EAGLE_DP_ATTN = "Qwen/Qwen3-30B-A3B"
DEFAULT_DRAFT_MODEL_EAGLE_DP_ATTN = "Tengyunw/qwen3_30b_moe_eagle3"

# Standalone speculative decoding models
DEFAULT_TARGET_MODEL_STANDALONE = "meta-llama/Llama-3.1-8B-Instruct"
DEFAULT_DRAFT_MODEL_STANDALONE = "meta-llama/Llama-3.2-1B-Instruct"

# N-gram speculative decoding models
DEFAULT_TARGET_MODEL_NGRAM = "Qwen/Qwen2.5-Coder-7B-Instruct"

# Other use cases
DEFAULT_AUTOROUND_MODEL_NAME_FOR_TEST = (
    "OPEA/Qwen2.5-0.5B-Instruct-int4-sym-inc",  # auto_round:auto_gptq
    "Intel/Qwen2-0.5B-Instruct-int4-sym-AutoRound",  # auto_round:auto_awq
)
DEFAULT_MODEL_NAME_FOR_TEST_LOCAL_ATTENTION = (
    "meta-llama/Llama-4-Scout-17B-16E-Instruct"
)
DEFAULT_SMALL_EMBEDDING_MODEL_NAME_FOR_TEST = "Alibaba-NLP/gte-Qwen2-1.5B-instruct"
DEFAULT_REASONING_MODEL_NAME_FOR_TEST = "deepseek-ai/DeepSeek-R1-Distill-Qwen-7B"
DEFAULT_DEEPEP_MODEL_NAME_FOR_TEST = "deepseek-ai/DeepSeek-V3-0324"
DEFAULT_AWQ_MOE_MODEL_NAME_FOR_TEST = (
    "hugging-quants/Mixtral-8x7B-Instruct-v0.1-AWQ-INT4"
)
DEFAULT_ENABLE_THINKING_MODEL_NAME_FOR_TEST = "Qwen/Qwen3-30B-A3B"
DEFAULT_DEEPSEEK_W4AFP8_MODEL_FOR_TEST = "Barrrrry/DeepSeek-R1-W4AFP8"
DEFAULT_ENABLE_ROUTED_EXPERTS_MODEL_NAME_FOR_TEST = "Qwen/Qwen3-30B-A3B"

# Nightly tests
DEFAULT_MODEL_NAME_FOR_NIGHTLY_EVAL_TP1 = "meta-llama/Llama-3.1-8B-Instruct,mistralai/Mistral-7B-Instruct-v0.3,deepseek-ai/DeepSeek-Coder-V2-Lite-Instruct,google/gemma-2-27b-it"
DEFAULT_MODEL_NAME_FOR_NIGHTLY_EVAL_TP2 = "meta-llama/Llama-3.1-70B-Instruct,mistralai/Mixtral-8x7B-Instruct-v0.1,Qwen/Qwen2-57B-A14B-Instruct"
DEFAULT_MODEL_NAME_FOR_NIGHTLY_EVAL_FP8_TP1 = "neuralmagic/Meta-Llama-3.1-8B-Instruct-FP8,neuralmagic/Mistral-7B-Instruct-v0.3-FP8,neuralmagic/DeepSeek-Coder-V2-Lite-Instruct-FP8,neuralmagic/gemma-2-2b-it-FP8"
DEFAULT_MODEL_NAME_FOR_NIGHTLY_EVAL_FP8_TP2 = "neuralmagic/Meta-Llama-3.1-70B-Instruct-FP8,neuralmagic/Mixtral-8x7B-Instruct-v0.1-FP8,neuralmagic/Qwen2-72B-Instruct-FP8,neuralmagic/Qwen2-57B-A14B-Instruct-FP8,neuralmagic/DeepSeek-Coder-V2-Lite-Instruct-FP8,zai-org/GLM-4.5-Air-FP8"
DEFAULT_MODEL_NAME_FOR_NIGHTLY_EVAL_QUANT_TP1 = "hugging-quants/Meta-Llama-3.1-8B-Instruct-AWQ-INT4,hugging-quants/Meta-Llama-3.1-8B-Instruct-GPTQ-INT4,hugging-quants/Mixtral-8x7B-Instruct-v0.1-AWQ-INT4"
DEFAULT_SMALL_MODEL_NAME_FOR_TEST_QWEN = "Qwen/Qwen2.5-1.5B-Instruct"
DEFAULT_SMALL_VLM_MODEL_NAME_FOR_TEST = "Qwen/Qwen2.5-VL-3B-Instruct"

DEFAULT_IMAGE_URL = "https://raw.githubusercontent.com/sgl-project/sglang/main/examples/assets/example_image.png"
DEFAULT_VIDEO_URL = "https://raw.githubusercontent.com/EvolvingLMMs-Lab/sglang/dev/onevision_local/assets/jobs.mp4"

DEFAULT_TIMEOUT_FOR_SERVER_LAUNCH = 600


def download_image_with_retry(image_url: str, max_retries: int = 3) -> Image.Image:
    for i in range(max_retries):
        try:
            response = requests.get(image_url, timeout=30)
            response.raise_for_status()
            image = Image.open(BytesIO(response.content))
            image.load()
            return image
        except Exception as e:
            if i == max_retries - 1:
                raise RuntimeError(
                    f"Failed to download image after {max_retries} retries: {image_url}"
                ) from e
            time.sleep(2**i)


def is_in_ci():
    """Return whether it is in CI runner."""
    return get_bool_env_var("SGLANG_IS_IN_CI")


def is_in_amd_ci():
    """Return whether it is in an AMD CI runner."""
    return get_bool_env_var("SGLANG_IS_IN_CI_AMD")


def is_blackwell_system():
    """Return whether it is running on a Blackwell (B200) system."""
    return envs.IS_BLACKWELL.get()


def is_h200_system():
    """Return whether it is running on an H200 system."""
    return envs.IS_H200.get()


def _use_cached_default_models(model_repo: str):
    cache_dir = os.getenv("DEFAULT_MODEL_CACHE_DIR")
    if cache_dir and model_repo:
        model_path = os.path.join(cache_dir, model_repo)
        if os.path.isdir(model_path):
            return os.path.abspath(model_path)
    return ""


if is_in_ci():
    DEFAULT_PORT_FOR_SRT_TEST_RUNNER = (
        10000 + int(os.environ.get("CUDA_VISIBLE_DEVICES", "0")[0]) * 2000
    )
else:
    DEFAULT_PORT_FOR_SRT_TEST_RUNNER = (
        20000 + int(os.environ.get("CUDA_VISIBLE_DEVICES", "0")[0]) * 1000
    )
DEFAULT_URL_FOR_TEST = f"http://127.0.0.1:{DEFAULT_PORT_FOR_SRT_TEST_RUNNER + 1000}"

if is_in_amd_ci():
    DEFAULT_TIMEOUT_FOR_SERVER_LAUNCH = 3000

if is_blackwell_system():
    DEFAULT_TIMEOUT_FOR_SERVER_LAUNCH = 3000

if is_h200_system():
    DEFAULT_TIMEOUT_FOR_SERVER_LAUNCH = 3600


def call_generate_lightllm(prompt, temperature, max_tokens, stop=None, url=None):
    assert url is not None

    data = {
        "inputs": prompt,
        "parameters": {
            "temperature": temperature,
            "max_new_tokens": max_tokens,
            "stop_sequences": stop,
        },
    }
    res = requests.post(url, json=data)
    assert res.status_code == 200
    pred = res.json()["generated_text"][0]
    return pred


def find_available_port(base_port: int):
    port = base_port + random.randint(100, 1000)
    while True:
        if is_port_available(port):
            return port
        if port < 60000:
            port += 42
        else:
            port -= 43


def call_generate_vllm(prompt, temperature, max_tokens, stop=None, n=1, url=None):
    assert url is not None

    data = {
        "prompt": prompt,
        "temperature": temperature,
        "max_tokens": max_tokens,
        "stop": stop,
        "n": n,
    }
    res = requests.post(url, json=data)
    assert res.status_code == 200
    if n == 1:
        pred = res.json()["text"][0][len(prompt) :]
    else:
        pred = [x[len(prompt) :] for x in res.json()["text"]]
    return pred


def call_generate_outlines(
    prompt, temperature, max_tokens, stop=None, regex=None, n=1, url=None
):
    assert url is not None

    data = {
        "prompt": prompt,
        "temperature": temperature,
        "max_tokens": max_tokens,
        "stop": stop,
        "regex": regex,
        "n": n,
    }
    res = requests.post(url, json=data)
    assert res.status_code == 200
    if n == 1:
        pred = res.json()["text"][0][len(prompt) :]
    else:
        pred = [x[len(prompt) :] for x in res.json()["text"]]
    return pred


def call_generate_srt_raw(prompt, temperature, max_tokens, stop=None, url=None):
    assert url is not None

    data = {
        "text": prompt,
        "sampling_params": {
            "temperature": temperature,
            "max_new_tokens": max_tokens,
            "stop": stop,
        },
    }
    res = requests.post(url, json=data)
    assert res.status_code == 200
    obj = res.json()
    pred = obj["text"]
    return pred


def call_generate_guidance(
    prompt, temperature, max_tokens, stop=None, n=1, regex=None, model=None
):
    assert model is not None
    from guidance import gen

    rets = []
    for _ in range(n):
        out = (
            model
            + prompt
            + gen(
                name="answer",
                max_tokens=max_tokens,
                temperature=temperature,
                stop=stop,
                regex=regex,
            )
        )
        rets.append(out["answer"])
    return rets if n > 1 else rets[0]


def call_select_lightllm(context, choices, url=None):
    assert url is not None

    scores = []
    for i in range(len(choices)):
        data = {
            "inputs": context + choices[i],
            "parameters": {
                "max_new_tokens": 1,
            },
        }
        res = requests.post(url, json=data)
        assert res.status_code == 200
        scores.append(0)
    return np.argmax(scores)


def call_select_vllm(context, choices, url=None):
    assert url is not None

    scores = []
    for i in range(len(choices)):
        data = {
            "prompt": context + choices[i],
            "max_tokens": 1,
            "prompt_logprobs": 1,
        }
        res = requests.post(url, json=data)
        assert res.status_code == 200
        scores.append(res.json().get("prompt_score", 0))
    return np.argmax(scores)

    """
    Modify vllm/entrypoints/api_server.py

    if final_output.prompt_logprobs is not None:
        score = np.mean([prob[t_id] for t_id, prob in zip(final_output.prompt_token_ids[1:], final_output.prompt_logprobs[1:])])
        ret["prompt_score"] = score
    """


def call_select_guidance(context, choices, model=None):
    assert model is not None
    from guidance import select

    out = model + context + select(choices, name="answer")
    return choices.index(out["answer"])


def add_common_other_args_and_parse(parser: argparse.ArgumentParser):
    parser.add_argument("--parallel", type=int, default=64)
    parser.add_argument("--host", type=str, default="http://127.0.0.1")
    parser.add_argument("--port", type=int, default=None)
    parser.add_argument(
        "--backend",
        type=str,
        required=True,
        choices=[
            "vllm",
            "outlines",
            "lightllm",
            "gserver",
            "guidance",
            "srt-raw",
            "llama.cpp",
        ],
    )
    parser.add_argument("--n-ctx", type=int, default=4096)
    parser.add_argument(
        "--model-path", type=str, default="meta-llama/Llama-2-7b-chat-hf"
    )
    parser.add_argument("--result-file", type=str, default="result.jsonl")
    args = parser.parse_args()

    if args.port is None:
        default_port = {
            "vllm": 21000,
            "outlines": 21000,
            "lightllm": 22000,
            "srt-raw": 30000,
            "gserver": 9988,
        }
        args.port = default_port.get(args.backend, None)
    return args


def auto_config_device() -> str:
    """Auto-config available device platform"""

    try:
        device = get_device()
    except (RuntimeError, ImportError) as e:
        print(f"Warning: {e} - Falling back to CPU")
        device = "cpu"

    return device


def add_common_sglang_args_and_parse(parser: argparse.ArgumentParser):
    parser.add_argument("--parallel", type=int, default=64)
    parser.add_argument("--host", type=str, default="http://127.0.0.1")
    parser.add_argument("--port", type=int, default=30000)
    parser.add_argument("--backend", type=str, default="srt")
    parser.add_argument(
        "--device",
        type=str,
        default="auto",
        choices=["auto", "cuda", "rocm", "cpu"],
        help="Device type (auto/cuda/rocm/cpu). Auto will detect available platforms",
    )
    parser.add_argument("--result-file", type=str, default="result.jsonl")
    parser.add_argument("--raw-result-file", type=str)
    args = parser.parse_args()

    return args


def select_sglang_backend(args: argparse.Namespace):
    from sglang.lang.backend.openai import OpenAI
    from sglang.lang.backend.runtime_endpoint import RuntimeEndpoint

    if args.backend.startswith("srt"):
        if args.backend == "srt-no-parallel":
            global_config.enable_parallel_encoding = False
        backend = RuntimeEndpoint(f"{args.host}:{args.port}")
    elif args.backend.startswith("gpt-"):
        backend = OpenAI(args.backend)
    else:
        raise ValueError(f"Invalid backend: {args.backend}")
    return backend


def _get_call_generate(args: argparse.Namespace):
    if args.backend == "lightllm":
        return partial(call_generate_lightllm, url=f"{args.host}:{args.port}/generate")
    elif args.backend == "vllm":
        return partial(call_generate_vllm, url=f"{args.host}:{args.port}/generate")
    elif args.backend == "srt-raw":
        return partial(call_generate_srt_raw, url=f"{args.host}:{args.port}/generate")
    elif args.backend == "outlines":
        return partial(call_generate_outlines, url=f"{args.host}:{args.port}/generate")
    elif args.backend == "guidance":
        from guidance import models

        model = models.LlamaCpp(args.model_path, n_gpu_layers=-1, n_ctx=args.n_ctx)
        call_generate = partial(call_generate_guidance, model=model)
        call_generate("Hello,", 1.0, 8, ".")
        return call_generate
    else:
        raise ValueError(f"Invalid backend: {args.backend}")


def _get_call_select(args: argparse.Namespace):
    if args.backend == "lightllm":
        return partial(call_select_lightllm, url=f"{args.host}:{args.port}/generate")
    elif args.backend == "vllm":
        return partial(call_select_vllm, url=f"{args.host}:{args.port}/generate")
    elif args.backend == "guidance":
        from guidance import models

        model = models.LlamaCpp(args.model_path, n_gpu_layers=-1, n_ctx=args.n_ctx)
        call_select = partial(call_select_guidance, model=model)

        call_select("Hello,", ["world", "earth"])
        return call_select
    else:
        raise ValueError(f"Invalid backend: {args.backend}")


def get_call_generate(args: argparse.Namespace):
    call_generate = _get_call_generate(args)

    def func(*args, **kwargs):
        try:
            return call_generate(*args, **kwargs)
        except Exception:
            print("Exception in call_generate:\n" + get_exception_traceback())
            raise

    return func


def get_call_select(args: argparse.Namespace):
    call_select = _get_call_select(args)

    def func(*args, **kwargs):
        try:
            return call_select(*args, **kwargs)
        except Exception:
            print("Exception in call_select:\n" + get_exception_traceback())
            raise

    return func


def _get_default_models():
    import inspect

    current_module = inspect.getmodule(_get_default_models)
    default_models = set()
    for name, value in current_module.__dict__.items():
        if (
            isinstance(name, str)
            and "DEFAULT_" in name
            and "MODEL_" in name
            and isinstance(value, str)
        ):
            if "," in value:
                parts = [part.strip() for part in value.split(",")]
                default_models.update(parts)
            else:
                default_models.add(value.strip())
    return json.dumps(list(default_models))


def try_cached_model(model_repo: str):
    model_dir = _use_cached_default_models(model_repo)
    return model_dir if model_dir else model_repo


def popen_with_error_check(command: list[str], allow_exit: bool = False):
    process = subprocess.Popen(command, stdout=subprocess.PIPE, stderr=subprocess.PIPE)

    def _run_and_check():
        stdout, stderr = process.communicate()

        while process.poll() is None:
            time.sleep(5)

        if not allow_exit or process.returncode != 0:
            raise Exception(
                f"{command} exited with code {process.returncode}\n{stdout=}\n{stderr=}"
            )

    t = threading.Thread(target=_run_and_check)
    t.start()
    return process


def popen_launch_server(
    model: str,
    base_url: str,
    timeout: float,
    api_key: Optional[str] = None,
    other_args: Optional[list[str]] = None,
    env: Optional[dict] = None,
    return_stdout_stderr: Optional[tuple] = None,
    device: str = "auto",
    pd_separated: bool = False,
    num_replicas: Optional[int] = None,
):
    """Launch a server process with automatic device detection.

    Args:
        device: Device type ("auto", "cuda", "rocm" or "cpu").
                If "auto", will detect available platforms automatically.
    """
    other_args = other_args or []

    # Auto-detect device if needed
    if device == "auto":
        device = auto_config_device()
        other_args = list(other_args)
        other_args += ["--device", str(device)]

    _, host, port = base_url.split(":")
    host = host[2:]

    use_mixed_pd_engine = not pd_separated and num_replicas is not None
    if pd_separated or use_mixed_pd_engine:
        command = "sglang.launch_pd_server"
    else:
        command = "sglang.launch_server"

    command = [
        "python3",
        "-m",
        command,
        "--model-path",
        model,
        *[str(x) for x in other_args],
    ]

    if pd_separated or use_mixed_pd_engine:
        command.extend(
            [
                "--lb-host",
                host,
                "--lb-port",
                port,
            ]
        )
    else:
        command.extend(
            [
                "--host",
                host,
                "--port",
                port,
            ]
        )

    if use_mixed_pd_engine:
        command.extend(
            [
                "--mixed",
                "--num-replicas",
                str(num_replicas),
            ]
        )

    if api_key:
        command += ["--api-key", api_key]

    print(f"command={shlex.join(command)}")

    if return_stdout_stderr:
        process = subprocess.Popen(
            command,
            stdout=subprocess.PIPE,
            stderr=subprocess.PIPE,
            env=env,
            text=True,
            bufsize=1,
        )

        def _dump(src, sinks):
            for line in iter(src.readline, ""):
                for sink in sinks:
                    sink.write(line)
                    sink.flush()
            src.close()

        threading.Thread(
            target=_dump,
            args=(process.stdout, [return_stdout_stderr[0], sys.stdout]),
            daemon=True,
        ).start()
        threading.Thread(
            target=_dump,
            args=(process.stderr, [return_stdout_stderr[1], sys.stderr]),
            daemon=True,
        ).start()
    else:
        process = subprocess.Popen(command, stdout=None, stderr=None, env=env)

    start_time = time.perf_counter()
    with requests.Session() as session:
        while time.perf_counter() - start_time < timeout:
            return_code = process.poll()
            if return_code is not None:
                # Server failed to start (non-zero exit code) or crashed
                raise Exception(
                    f"Server process exited with code {return_code}. "
                    "Check server logs for errors."
                )

            try:
                headers = {
                    "Content-Type": "application/json; charset=utf-8",
                    "Authorization": f"Bearer {api_key}",
                }
                response = session.get(
                    f"{base_url}/health_generate",
                    headers=headers,
                    timeout=5,
                )
                if response.status_code == 200:
                    return process
            except requests.RequestException:
                pass

            return_code = process.poll()
            if return_code is not None:
                raise Exception(
                    f"Server unexpectedly exits ({return_code=}). Usually there will be error logs describing the cause far above this line."
                )

            time.sleep(10)

    kill_process_tree(process.pid)
    raise TimeoutError("Server failed to start within the timeout period.")


def popen_launch_pd_server(
    model: str,
    base_url: str,
    timeout: float,
    api_key: Optional[str] = None,
    other_args: list[str] = (),
    env: Optional[dict] = None,
):
    _, host, port = base_url.split(":")
    host = host[2:]

    command = "sglang.launch_server"

    command = [
        "python3",
        "-m",
        command,
        "--model-path",
        model,
        *[str(x) for x in other_args],
    ]

    command.extend(
        [
            "--host",
            host,
            "--port",
            port,
        ]
    )

    if api_key:
        command += ["--api-key", api_key]

    print(f"command={' '.join(command)}")

    process = subprocess.Popen(command, stdout=None, stderr=None, env=env)

    return process


def get_similarities(vec1, vec2):
    return F.cosine_similarity(torch.tensor(vec1), torch.tensor(vec2), dim=0)


def get_benchmark_args(
    base_url="",
    dataset_name="",
    dataset_path="",
    tokenizer="",
    num_prompts=500,
    sharegpt_output_len=None,
    random_input_len=4096,
    random_output_len=2048,
    sharegpt_context_len=None,
    request_rate=float("inf"),
    disable_stream=False,
    disable_ignore_eos=False,
    seed: int = 0,
    device="auto",
    pd_separated: bool = False,
    lora_name=None,
    lora_request_distribution="uniform",
    lora_zipf_alpha=1.5,
):
    return SimpleNamespace(
        backend="sglang",
        base_url=base_url,
        host=None,
        port=None,
        dataset_name=dataset_name,
        dataset_path=dataset_path,
        model=None,
        tokenizer=tokenizer,
        num_prompts=num_prompts,
        sharegpt_output_len=sharegpt_output_len,
        sharegpt_context_len=sharegpt_context_len,
        random_input_len=random_input_len,
        random_output_len=random_output_len,
        random_range_ratio=0.0,
        request_rate=request_rate,
        multi=None,
        output_file=None,
        disable_tqdm=False,
        disable_stream=disable_stream,
        return_logprob=False,
        return_routed_experts=False,
        seed=seed,
        disable_ignore_eos=disable_ignore_eos,
        extra_request_body=None,
        apply_chat_template=False,
        profile=None,
        lora_name=lora_name,
        lora_request_distribution=lora_request_distribution,
        lora_zipf_alpha=lora_zipf_alpha,
        prompt_suffix="",
        device=device,
        pd_separated=pd_separated,
    )


def run_bench_serving(
    model,
    num_prompts,
    request_rate,
    other_server_args,
    dataset_name="random",
    dataset_path="",
    tokenizer=None,
    random_input_len=4096,
    random_output_len=2048,
    sharegpt_context_len=None,
    disable_stream=False,
    disable_ignore_eos=False,
    need_warmup=False,
    seed: int = 0,
    device="auto",
    background_task: Optional[Callable[[str, asyncio.Event], Awaitable[None]]] = None,
    lora_name: Optional[str] = None,
):
    if device == "auto":
        device = auto_config_device()
    # Launch the server
    base_url = DEFAULT_URL_FOR_TEST
    process = popen_launch_server(
        model,
        base_url,
        timeout=DEFAULT_TIMEOUT_FOR_SERVER_LAUNCH,
        other_args=other_server_args,
    )

    # Run benchmark
    args = get_benchmark_args(
        base_url=base_url,
        dataset_name=dataset_name,
        dataset_path=dataset_path,
        tokenizer=tokenizer,
        num_prompts=num_prompts,
        random_input_len=random_input_len,
        random_output_len=random_output_len,
        sharegpt_context_len=sharegpt_context_len,
        request_rate=request_rate,
        disable_stream=disable_stream,
        disable_ignore_eos=disable_ignore_eos,
        seed=seed,
        device=device,
        lora_name=lora_name,
    )

    async def _run():
        if need_warmup:
            warmup_args = copy.deepcopy(args)
            warmup_args.num_prompts = 16
            await asyncio.to_thread(run_benchmark, warmup_args)

        start_event = asyncio.Event()
        stop_event = asyncio.Event()
        task_handle = (
            asyncio.create_task(background_task(base_url, start_event, stop_event))
            if background_task
            else None
        )

        try:
            start_event.set()
            result = await asyncio.to_thread(run_benchmark, args)
        finally:
            if task_handle:
                stop_event.set()
                await task_handle

        return result

    try:
        res = asyncio.run(_run())
    finally:
        kill_process_tree(process.pid)

    assert res["completed"] == num_prompts
    return res


async def _run_api_benchmark_requests(
    base_url: str,
    endpoint: str,
    test_requests: List[dict],
    num_requests: int,
    response_validator: Callable[[dict], bool],
):
    """
    Helper function to run API benchmark requests and collect metrics.

    Args:
        base_url: The base URL of the server
        endpoint: The API endpoint to test (e.g., "/v1/score", "/v1/embeddings")
        test_requests: List of request payloads to send
        num_requests: Total number of requests expected
        response_validator: Function to validate if response contains expected data

    Returns:
        Dictionary with benchmark metrics
    """
    start_time = time.monotonic()
    successful_requests = 0
    total_latency = 0
    latencies = []

    async with aiohttp.ClientSession() as session:
        for request_data in test_requests:
            try:
                request_start = time.monotonic()
                async with session.post(
                    f"{base_url}{endpoint}",
                    json=request_data,
                    timeout=aiohttp.ClientTimeout(total=30),
                ) as response:
                    if response.status == 200:
                        response_data = await response.json()
                        request_end = time.monotonic()

                        if response_validator(response_data):
                            latency_ms = (request_end - request_start) * 1000
                            latencies.append(latency_ms)
                            total_latency += latency_ms
                            successful_requests += 1
            except Exception:
                continue

    end_time = time.monotonic()
    total_time = end_time - start_time

    if successful_requests > 0:
        throughput = successful_requests / total_time
        avg_latency = total_latency / successful_requests
        p95_latency = np.percentile(latencies, 95) if latencies else 0

        return {
            "completed": successful_requests,
            "total_requests": num_requests,
            "throughput": throughput,
            "avg_latency_ms": avg_latency,
            "p95_latency_ms": p95_latency,
            "successful_requests": successful_requests,
        }
    else:
        return {
            "completed": 0,
            "total_requests": num_requests,
            "throughput": 0,
            "avg_latency_ms": 0,
            "p95_latency_ms": 0,
            "successful_requests": 0,
        }


def run_score_benchmark(
    model,
    num_requests=100,
    batch_size=5,
    other_server_args=None,
    need_warmup=False,
    device="auto",
):
    """Score API benchmark function compatible with run_bench_serving pattern"""
    if other_server_args is None:
        other_server_args = []

    if device == "auto":
        device = auto_config_device()

    # Launch the server (consistent with run_bench_serving)
    base_url = DEFAULT_URL_FOR_TEST
    process = popen_launch_server(
        model,
        base_url,
        timeout=DEFAULT_TIMEOUT_FOR_SERVER_LAUNCH,
        other_args=other_server_args,
    )

    async def _run_benchmark():
        # Load tokenizer for generating test data
        from sglang.srt.utils.hf_transformers_utils import get_tokenizer

        tokenizer = get_tokenizer(model)

        # Score API configuration
        score_query_tokens = 120
        score_item_tokens = 180
        score_label_token_ids = [9454, 2753]  # Yes/No token IDs
        special_token = "<|im_start|>"

        def generate_text_with_token_count(num_tokens):
            """Generate text with precise token count using replicated token."""
            text = special_token * num_tokens
            actual_tokens = len(tokenizer.encode(text, add_special_tokens=False))
            if actual_tokens != num_tokens:
                text = special_token * (
                    num_tokens
                    // len(tokenizer.encode(special_token, add_special_tokens=False))
                )
            return text

        if need_warmup:
            warmup_data = {
                "query": generate_text_with_token_count(score_query_tokens),
                "items": [
                    generate_text_with_token_count(score_item_tokens) for _ in range(3)
                ],
                "label_token_ids": score_label_token_ids,
                "model": model,
                "apply_softmax": True,
            }

            async with aiohttp.ClientSession() as session:
                try:
                    await session.post(
                        f"{base_url}/v1/score",
                        json=warmup_data,
                        timeout=aiohttp.ClientTimeout(total=30),
                    )
                except:
                    pass  # Ignore warmup errors

        test_requests = []
        for i in range(num_requests):
            query = generate_text_with_token_count(score_query_tokens)
            items = [
                generate_text_with_token_count(score_item_tokens)
                for _ in range(batch_size)
            ]

            score_data = {
                "query": query,
                "items": items,
                "label_token_ids": score_label_token_ids,
                "model": model,
                "apply_softmax": True,
            }
            test_requests.append(score_data)

        # Run benchmark requests using shared helper
        return await _run_api_benchmark_requests(
            base_url=base_url,
            endpoint="/v1/score",
            test_requests=test_requests,
            num_requests=num_requests,
            response_validator=lambda resp: "scores" in resp or "logprobs" in resp,
        )

    try:
        res = asyncio.run(_run_benchmark())
    finally:
        kill_process_tree(process.pid)

    assert res["completed"] == res["successful_requests"]
    return res


def run_embeddings_benchmark(
    model,
    num_requests=100,
    batch_size=1,
    input_tokens=500,
    other_server_args=None,
    need_warmup=False,
    device="auto",
):
    """Embeddings API benchmark function compatible with run_bench_serving pattern"""
    if other_server_args is None:
        other_server_args = []

    if device == "auto":
        device = auto_config_device()

    # Add --is-embedding flag for embedding models
    server_args = ["--is-embedding"] + other_server_args

    # Launch the server (consistent with run_bench_serving)
    base_url = DEFAULT_URL_FOR_TEST
    process = popen_launch_server(
        model,
        base_url,
        timeout=DEFAULT_TIMEOUT_FOR_SERVER_LAUNCH,
        other_args=server_args,
    )

    async def _run_benchmark():

        # Load tokenizer for generating test data
        from sglang.srt.utils.hf_transformers_utils import get_tokenizer

        tokenizer = get_tokenizer(model)

        def generate_text_with_token_count(num_tokens):
            """Generate text with precise token count using special tokens."""
            # Use a token that reliably produces 1 token
            special_token = "<|im_start|>"
            # Verify it's a single token
            test_tokens = tokenizer.encode(special_token, add_special_tokens=False)
            text = special_token * num_tokens
            return text

        # Generate input text
        input_text = generate_text_with_token_count(input_tokens)

        if need_warmup:
            warmup_data = {
                "input": input_text,
                "model": model,
            }

            async with aiohttp.ClientSession() as session:
                try:
                    await session.post(
                        f"{base_url}/v1/embeddings",
                        json=warmup_data,
                        timeout=aiohttp.ClientTimeout(total=30),
                    )
                except:
                    pass  # Ignore warmup errors

        test_requests = []
        for i in range(num_requests):
            if batch_size == 1:
                input_data = input_text
            else:
                input_data = [input_text for _ in range(batch_size)]

            embeddings_data = {
                "input": input_data,
                "model": model,
            }

            test_requests.append(embeddings_data)

        # Run benchmark requests using shared helper
        return await _run_api_benchmark_requests(
            base_url=base_url,
            endpoint="/v1/embeddings",
            test_requests=test_requests,
            num_requests=num_requests,
            response_validator=lambda resp: "data" in resp,
        )

    try:
        res = asyncio.run(_run_benchmark())
    finally:
        kill_process_tree(process.pid)

    assert res["completed"] == res["successful_requests"]
    return res


def run_bench_serving_multi(
    model,
    base_url,
    other_server_args,
    benchmark_args,
    need_warmup=False,
    pd_separated=False,
):
    # Launch the server
    process = popen_launch_server(
        model,
        base_url,
        timeout=DEFAULT_TIMEOUT_FOR_SERVER_LAUNCH,
        other_args=other_server_args,
        pd_separated=pd_separated,
    )

    # run benchmark for all
    res_l = []
    try:
        for args in benchmark_args:
            if need_warmup:
                warmup_args = copy.deepcopy(args)
                warmup_args.num_prompts = 16
                run_benchmark(warmup_args)

            res = run_benchmark(args)
            res_l.append((args, res))
    finally:
        kill_process_tree(process.pid)

    return res_l


def run_bench_one_batch(model, other_args):
    """Launch a offline process with automatic device detection.

    Args:
        device: Device type ("auto", "cuda", "rocm" or "cpu").
                If "auto", will detect available platforms automatically.
    """
    # Auto-detect device if needed

    device = auto_config_device()
    print(f"Auto-configed device: {device}", flush=True)
    other_args += ["--device", str(device)]

    command = [
        "python3",
        "-m",
        "sglang.bench_one_batch",
        "--batch-size",
        "1",
        "--input",
        "128",
        "--output",
        "8",
        *[str(x) for x in other_args],
    ]
    if model is not None:
        command += ["--model-path", model]
    process = subprocess.Popen(command, stdout=subprocess.PIPE, stderr=subprocess.PIPE)

    try:
        stdout, stderr = process.communicate()
        output = stdout.decode(errors="backslashreplace")
        error = stderr.decode(errors="backslashreplace")
        print(f"Output: {output}", flush=True)
        print(f"Error: {error}", flush=True)

        # Return prefill_latency, decode_throughput, decode_latency
        pattern = r"Benchmark[\s\S]*Total"
        match = re.search(pattern, output)
        bench_output = match[0] if match else ""
        pattern = r".*?latency: (?P<latency>\d+\.\d+).*?throughput:\s*(?P<throughput>\d+\.\d+)"
        match = re.search(r"Prefill." + pattern, bench_output)
        if match:
            prefill_latency = float(match.group("latency"))
        match = re.search(r"Decode." + pattern, bench_output)
        if match:
            decode_latency = float(match.group("latency"))
            decode_throughput = float(match.group("throughput"))
    finally:
        kill_process_tree(process.pid)

    return prefill_latency, decode_throughput, decode_latency


def run_bench_offline_throughput(model, other_args):
    command = [
        "python3",
        "-m",
        "sglang.bench_offline_throughput",
        "--num-prompts",
        "1",
        "--dataset-name",
        "random",
        "--random-input-len",
        "256",
        "--random-output-len",
        "256",
        "--model-path",
        model,
        *[str(x) for x in other_args],
    ]

    print(f"command={' '.join(command)}")
    process = subprocess.Popen(command, stdout=subprocess.PIPE, stderr=subprocess.PIPE)

    try:
        stdout, stderr = process.communicate()
        output = stdout.decode(errors="backslashreplace")
        error = stderr.decode(errors="backslashreplace")
        print(f"Output: {output}", flush=True)
        print(f"Error: {error}", flush=True)

        output_throughput = -1
        for line in output.split("\n"):
            if "Last generation throughput (tok/s):" in line:
                output_throughput = float(line.split(":")[-1])
    finally:
        kill_process_tree(process.pid)

    return output_throughput


def run_bench_one_batch_server(
    model,
    base_url,
    server_args,
    bench_args,
    other_server_args,
    simulate_spec_acc_lens=None,
):
    from sglang.bench_one_batch_server import run_benchmark

    if simulate_spec_acc_lens is not None:
        env = {**os.environ, "SIMULATE_ACC_LEN": str(simulate_spec_acc_lens)}
    else:
        env = None

    process = popen_launch_server(
        model,
        base_url,
        timeout=DEFAULT_TIMEOUT_FOR_SERVER_LAUNCH,
        other_args=other_server_args,
        env=env,
    )
    try:
        run_benchmark(server_args=server_args, bench_args=bench_args)
    finally:
        kill_process_tree(process.pid)


def lcs(X, Y):
    m = len(X)
    n = len(Y)
    L = [[0] * (n + 1) for _ in range(m + 1)]

    for i in range(m + 1):
        for j in range(n + 1):
            if i == 0 or j == 0:
                L[i][j] = 0
            elif X[i - 1] == Y[j - 1]:
                L[i][j] = L[i - 1][j - 1] + 1
            else:
                L[i][j] = max(L[i - 1][j], L[i][j - 1])

    return L[m][n]


def calculate_rouge_l(output_strs_list1, output_strs_list2):
    """calculate the ROUGE-L score"""
    rouge_l_scores = []

    for s1, s2 in zip(output_strs_list1, output_strs_list2):
        lcs_len = lcs(s1, s2)
        precision = lcs_len / len(s1) if len(s1) > 0 else 0
        recall = lcs_len / len(s2) if len(s2) > 0 else 0
        if precision + recall > 0:
            fmeasure = (2 * precision * recall) / (precision + recall)
        else:
            fmeasure = 0.0
        rouge_l_scores.append(fmeasure)

    return rouge_l_scores


STDERR_FILENAME = "/tmp/stderr.txt"
STDOUT_FILENAME = "/tmp/stdout.txt"


def read_output(output_lines: List[str], filename: str = STDERR_FILENAME):
    """Print the output in real time with another thread."""
    while not os.path.exists(filename):
        time.sleep(0.01)

    pt = 0
    while pt >= 0:
        if pt > 0 and not os.path.exists(filename):
            break
        try:
            lines = open(filename).readlines()
        except FileNotFoundError:
            print(f"{pt=}, {os.path.exists(filename)=}")
            raise
        for line in lines[pt:]:
            print(line, end="", flush=True)
            output_lines.append(line)
            pt += 1
        time.sleep(0.1)


def run_and_check_memory_leak(
    workload_func,
    disable_radix_cache,
    enable_mixed_chunk,
    disable_overlap,
    chunked_prefill_size,
    assert_has_abort,
):
    other_args = [
        "--chunked-prefill-size",
        str(chunked_prefill_size),
        "--log-level",
        "debug",
    ]
    if disable_radix_cache:
        other_args += ["--disable-radix-cache"]
    if enable_mixed_chunk:
        other_args += ["--enable-mixed-chunk"]
    if disable_overlap:
        other_args += ["--disable-overlap-schedule"]

    model = DEFAULT_MODEL_NAME_FOR_TEST
    port = random.randint(4000, 5000)
    base_url = f"http://127.0.0.1:{port}"

    # Create files and launch the server
    stdout = open(STDOUT_FILENAME, "w")
    stderr = open(STDERR_FILENAME, "w")
    process = popen_launch_server(
        model,
        base_url,
        timeout=DEFAULT_TIMEOUT_FOR_SERVER_LAUNCH,
        other_args=other_args,
        return_stdout_stderr=(stdout, stderr),
    )

    # Launch a thread to stream the output
    output_lines = []
    t = threading.Thread(target=read_output, args=(output_lines,))
    t.start()

    # Run the workload
    workload_func(base_url, model)

    # Clean up everything
    kill_process_tree(process.pid)
    stdout.close()
    stderr.close()
    if os.path.exists(STDOUT_FILENAME):
        os.remove(STDOUT_FILENAME)
    if os.path.exists(STDERR_FILENAME):
        os.remove(STDERR_FILENAME)
    kill_process_tree(process.pid)
    t.join()

    # Assert success
    has_new_server = False
    has_leak = False
    has_abort = False
    for line in output_lines:
        if "Uvicorn running" in line:
            has_new_server = True
        if "leak" in line:
            has_leak = True
        if "Abort" in line:
            has_abort = True

    assert has_new_server
    assert not has_leak
    if assert_has_abort:
        assert has_abort


def run_command_and_capture_output(command, env: Optional[dict] = None):
    stdout = open(STDOUT_FILENAME, "w")
    stderr = open(STDERR_FILENAME, "w")
    process = subprocess.Popen(
        command, stdout=stdout, stderr=stdout, env=env, text=True
    )

    # Launch a thread to stream the output
    output_lines = []
    t = threading.Thread(target=read_output, args=(output_lines, STDOUT_FILENAME))
    t.start()

    # Join the process
    process.wait()

    stdout.close()
    stderr.close()
    if os.path.exists(STDOUT_FILENAME):
        os.remove(STDOUT_FILENAME)
    if os.path.exists(STDERR_FILENAME):
        os.remove(STDERR_FILENAME)
    kill_process_tree(process.pid)
    t.join()

    return output_lines


def run_mmlu_test(
    disable_radix_cache=False,
    enable_mixed_chunk=False,
    disable_overlap=False,
    chunked_prefill_size=32,
):
    def workload_func(base_url, model):
        # Run the eval
        args = SimpleNamespace(
            base_url=base_url,
            model=model,
            eval_name="mmlu",
            num_examples=128,
            num_threads=128,
        )

        try:
            metrics = run_eval(args)
            assert metrics["score"] >= 0.65, f"{metrics=}"
        finally:
            pass

    run_and_check_memory_leak(
        workload_func,
        disable_radix_cache,
        enable_mixed_chunk,
        disable_overlap,
        chunked_prefill_size,
        assert_has_abort=False,
    )


def run_mulit_request_test(
    disable_radix_cache=False,
    enable_mixed_chunk=False,
    enable_overlap=False,
    chunked_prefill_size=32,
):
    def workload_func(base_url, model):
        def run_one(_):
            prompt = """
            System: You are a helpful assistant.
            User: What is the capital of France?
            Assistant: The capital of France is
            """

            response = requests.post(
                f"{base_url}/generate",
                json={
                    "text": prompt,
                    "sampling_params": {
                        "temperature": 0,
                        "max_new_tokens": 8,
                    },
                },
            )
            ret = response.json()

        with ThreadPoolExecutor(2) as executor:
            list(executor.map(run_one, list(range(4))))

    run_and_check_memory_leak(
        workload_func,
        disable_radix_cache,
        enable_mixed_chunk,
        enable_overlap,
        chunked_prefill_size,
        assert_has_abort=False,
    )


def write_github_step_summary(content):
    if not os.environ.get("GITHUB_STEP_SUMMARY"):
        logging.warning("GITHUB_STEP_SUMMARY environment variable not set")
        return

    with open(os.environ["GITHUB_STEP_SUMMARY"], "a") as f:
        f.write(content)


def run_logprob_check(self: unittest.TestCase, arg: Tuple):
    (
        input_len,
        output_len,
        temperature,
        logprob_start_len,
        return_logprob,
        top_logprobs_num,
    ) = arg
    input_ids = list(range(input_len))

    response = requests.post(
        self.base_url + "/generate",
        json={
            "input_ids": input_ids,
            "sampling_params": {
                "temperature": temperature,
                "max_new_tokens": output_len,
                "ignore_eos": True,
            },
            "return_logprob": return_logprob,
            "logprob_start_len": logprob_start_len,
            "top_logprobs_num": top_logprobs_num,
        },
    )
    response_json = response.json()

    res = response_json
    self.assertEqual(res["meta_info"]["prompt_tokens"], input_len)
    self.assertEqual(res["meta_info"]["completion_tokens"], output_len)

    # Test the number of tokens are correct
    if return_logprob:
        self.assertEqual(
            len(res["meta_info"]["input_token_logprobs"]) + logprob_start_len,
            res["meta_info"]["prompt_tokens"],
        )
        self.assertEqual(len(res["meta_info"]["output_token_logprobs"]), output_len)

        if top_logprobs_num:
            self.assertEqual(
                len(res["meta_info"]["input_top_logprobs"]) + logprob_start_len,
                res["meta_info"]["prompt_tokens"],
            )
            self.assertEqual(len(res["meta_info"]["output_top_logprobs"]), output_len)

            for i in range(output_len):
                self.assertEqual(
                    len(res["meta_info"]["output_top_logprobs"][i]),
                    top_logprobs_num,
                )

                # Test the top-1 tokens are the same as output tokens if temperature == 0
                if temperature == 0:
                    rank = 0
                    while rank < len(res["meta_info"]["output_top_logprobs"][i]):
                        try:
                            self.assertListEqual(
                                res["meta_info"]["output_token_logprobs"][i],
                                res["meta_info"]["output_top_logprobs"][i][rank],
                            )
                            break
                        except AssertionError:
                            # There's a tie. Allow the second item in this case.
                            if (
                                res["meta_info"]["output_top_logprobs"][i][rank][0]
                                == res["meta_info"]["output_top_logprobs"][i][rank + 1][
                                    0
                                ]
                            ):
                                rank += 1
                            else:
                                raise


def send_generate_requests(base_url: str, num_requests: int) -> List[str]:
    """Sends generate request serially and returns status codes. Max concurrency is 1."""

    def generate():
        prompt = """
        System: You are a helpful assistant.
        User: What is the capital of France?
        Assistant: The capital of France is
        """
        response = requests.post(
            f"{base_url}/generate",
            json={
                "text": prompt,
                "sampling_params": {
                    "temperature": 0,
                    "max_new_tokens": 500,
                },
            },
        )
        return response.status_code

    return [generate() for _ in range(num_requests)]


async def send_concurrent_generate_requests(
    base_url: str, num_requests: int
) -> List[str]:
    """Sends generate request concurrently and returns status codes. Max concurrency is num_requests."""

    async def async_generate():
        async with aiohttp.ClientSession() as session:
            prompt = """
            System: You are a helpful assistant.
            User: What is the capital of France?
            Assistant: The capital of France is
            """
            async with session.post(
                f"{base_url}/generate",
                json={
                    "text": prompt,
                    "sampling_params": {
                        "temperature": 0,
                        "max_new_tokens": 500,
                    },
                },
            ) as response:
                return response.status

    tasks = [asyncio.create_task(async_generate()) for _ in range(num_requests)]
    return await asyncio.gather(*tasks)


async def send_concurrent_generate_requests_with_custom_params(
    base_url: str,
    custom_params: List[dict[str, Any]],
) -> Tuple[int, Any]:
    """Sends generate request concurrently with custom parameters and returns status code and response json tuple. Max concurrency is num_requests."""

    base_payload = {
        "text": """
                System: You are a helpful assistant.
                User: What is the capital of France?
                Assistant: The capital of France is
                """,
        "sampling_params": {
            "temperature": 0,
            "max_new_tokens": 500,
        },
    }

    async def async_generate_with_priority(req):
        async with aiohttp.ClientSession() as session:
            async with session.post(
                f"{base_url}/generate",
                json=req,
            ) as response:
                resp_json = await response.json()
                return (response.status, resp_json)

    tasks = []
    for c in custom_params:
        req = base_payload.copy()
        req.update(c)
        tasks.append(asyncio.create_task(async_generate_with_priority(req)))
    return await asyncio.gather(*tasks)


class CustomTestCase(unittest.TestCase):
    def _callTestMethod(self, method):
        max_retry = envs.SGLANG_TEST_MAX_RETRY.get()
        if max_retry is None:
            max_retry = 1 if is_in_ci() else 0
        retry(
            lambda: super(CustomTestCase, self)._callTestMethod(method),
            max_retry=max_retry,
        )

    def setUp(self):
        print(
            f"[CI Test Method] {self.__class__.__name__}.{self._testMethodName}",
            flush=True,
        )


def dump_bench_raw_result(
    path: str,
    states,
    preds,
    labels,
):
    if not path:
        return

    rows = []
    for i in range(len(states)):
        state = states[i]
        output = state["answer"]
        prompt = _ensure_remove_suffix(state.text(), output)
        rows.append(
            dict(
                prompt_id=i,
                prompt=prompt,
                output=output,
                correct=bool(preds[i] == labels[i]),
            )
        )

    print(f"BenchRawResultDumper save results to {path}")
    Path(path).write_text("\n".join(json.dumps(row) for row in rows))


def _ensure_remove_suffix(text: str, suffix: str):
    assert text.endswith(suffix)
    return text.removesuffix(suffix)


class ModelLaunchSettings:
    def __init__(
        self,
        model_path: str,
        tp_size: int = 1,
        extra_args: Optional[List[str]] = None,
        env: Optional[dict] = None,
        variant: Optional[str] = None,
    ):
        self.model_path = model_path
        self.tp_size = tp_size
        self.extra_args = list(extra_args) if extra_args else []
        self.env = env
        self.variant = variant

        if self.tp_size > 1 and "--tp" not in self.extra_args:
            self.extra_args.extend(["--tp", str(self.tp_size)])

        fixed_args = ["--enable-multimodal", "--trust-remote-code"]
        for fixed_arg in fixed_args:
            if fixed_arg not in self.extra_args:
                self.extra_args.append(fixed_arg)


class ModelEvalMetrics:
    def __init__(self, accuracy: float, eval_time: float):
        self.accuracy = accuracy
        self.eval_time = eval_time


def extract_trace_link_from_bench_one_batch_server_output(output: str) -> str:
    match = re.search(r"\[Profile\]\((.*?)\)", output)
    if match:
        trace_link = match.group(1)
        return trace_link
    return None


def parse_models(model_string: str):
    return [model.strip() for model in model_string.split(",") if model.strip()]


def check_evaluation_test_results(
    results,
    test_name,
    model_accuracy_thresholds,
    model_latency_thresholds=None,
    model_count=None,
):
    """
    results: list of tuple of (model_path, accuracy, latency) or (model_path, accuracy, latency, error)
    """
    failed_models = []
    if model_latency_thresholds is not None:
        summary = " | model | status | score | score_threshold | latency | latency_threshold | error | \n"
        summary += "| ----- | ------ | ----- | --------------- | ------- | ----------------- | ----- | \n"
    else:
        summary = " | model | status | score | score_threshold | error | \n"
        summary += "| ----- | ------ | ----- | --------------- | ----- | \n"

    results_dict = {
        res[0]: (res[1], res[2], res[3] if len(res) == 4 else None) for res in results
    }

    for model, accuracy_threshold in sorted(model_accuracy_thresholds.items()):
        latency_threshold = (
            model_latency_thresholds.get(model)
            if model_latency_thresholds is not None
            else 1e9
        )

        # check for error here
        error = (
            results_dict.get(model, (None, None, None))[2]
            if model in results_dict
            else None
        )

        if model in results_dict and error is None:
            accuracy, latency, _ = results_dict[model]
            is_success = accuracy >= accuracy_threshold and latency <= latency_threshold
            status_emoji = "✅" if is_success else "❌"

            if not is_success:
                if accuracy < accuracy_threshold:
                    failed_models.append(
                        f"\nScore Check Failed: {model}\n"
                        f"Model {model} score ({accuracy:.4f}) is below threshold ({accuracy_threshold:.4f})"
                    )
                if latency > latency_threshold:
                    failed_models.append(
                        f"\nLatency Check Failed: {model}\n"
                        f"Model {model} latency ({latency:.4f}) is above threshold ({latency_threshold:.4f})"
                    )

            if model_latency_thresholds is not None:
                line = f"| {model} | {status_emoji} | {accuracy} | {accuracy_threshold} | {latency} | {latency_threshold} | - |\n"
            else:
                line = f"| {model} | {status_emoji} | {accuracy} | {accuracy_threshold} | - |\n"
        else:
            status_emoji = "❌"
            error_display = error if error else "Model not evaluated"
            failed_models.append(f"Model failed to launch or be evaluated: {model}")
            if model_latency_thresholds is not None:
                line = f"| {model} | {status_emoji} | N/A | {accuracy_threshold} | N/A | {latency_threshold} | {error_display} |\n"
            else:
                line = f"| {model} | {status_emoji} | N/A | {accuracy_threshold} | {error_display} |\n"

        summary += line

    print(summary)

    if is_in_ci():
        write_github_step_summary(f"## {test_name}\n{summary}")

    if failed_models:
        print("Some models failed the evaluation.")
        raise AssertionError("\n".join(failed_models))


# Bench knobs for bench_one_batch_server (override by env)
def _parse_int_list_env(name: str, default_val: str):
    val = os.environ.get(name, default_val)
    return [int(x) for x in val.split(",") if x]


# Return filenames
def find_traces_under_path(path: str) -> List[str]:
    results = []
    for _, dirs, files in os.walk(path):
        for file in files:
            if file.endswith(".trace.json.gz"):
                results.append(f"{file}")
    return results


def write_results_to_json(model, metrics, mode="a"):
    result = {
        "timestamp": datetime.now().isoformat(),
        "model": model,
        "metrics": metrics,
        "score": metrics["score"],
    }

    if "latency" in metrics:
        result["latency"] = (metrics.get("latency"),)

    existing_results = []
    if mode == "a" and os.path.exists("results.json"):
        try:
            with open("results.json", "r") as f:
                existing_results = json.load(f)
        except json.JSONDecodeError:
            existing_results = []

    if isinstance(existing_results, list):
        existing_results.append(result)
    else:
        existing_results = [result]

    with open("results.json", "w") as f:
        json.dump(existing_results, f, indent=2)


def intel_amx_benchmark(extra_args=None, min_throughput=None):
    def decorator(test_func):
        @wraps(test_func)
        def wrapper(self):
            common_args = [
                "--attention-backend",
                "intel_amx",
                "--disable-radix",
                "--trust-remote-code",
            ]
            full_args = common_args + (extra_args or [])

            model = test_func(self)
            prefill_latency, decode_throughput, decode_latency = run_bench_one_batch(
                model, full_args
            )

            print(f"{model=}")
            print(f"{prefill_latency=}")
            print(f"{decode_throughput=}")
            print(f"{decode_latency=}")

            if is_in_ci() and min_throughput is not None:
                self.assertGreater(decode_throughput, min_throughput)

        return wrapper

    return decorator


<<<<<<< HEAD
def run_doctests(obj: Callable[..., Any] | ModuleType):
    mod = inspect.getmodule(obj)
    globals = dict(mod.__dict__)
    finder = doctest.DocTestFinder()
    runner = doctest.DocTestRunner(verbose=True)
    tests = finder.find(obj, obj.__name__, globs=globals)
    assert len(tests) >= 1, f"No tests found for {obj.__name__}"
    for test in tests:
        result = runner.run(test)
        assert result.failed == 0, f"Test {test.name} failed"
=======
def dump_metric(metric_name: str, value: Any, labels: Optional[dict] = None):
    """
    Output test metric to JSONL and stdout for CI performance tracking.

    Schema (v1):
      - Required: filename, test_case, metric_name, value
      - Optional fields supported: ts, labels
        - ts is emitted by default for convenience
        - labels preferred as dict; if not JSON-serializable, stored as string

    Value types (v1 contract):
      - Supported: int, float, str
      - Input may be bool (will be coerced to int: True=1, False=0)
      - Others: best-effort conversion to float, fallback to str

    Output channels:
      - JSONL: ${SGLANG_TEST_METRICS_OUTPUT}.${pid}.jsonl (if env var set)
      - stdout: [METRIC] metric_name=value [labels=...]

    This function never fails tests - all errors are silently caught.

    Args:
        metric_name: Metric name (e.g., "gsm8k_accuracy", "cache_hit_rate")
        value: Metric value
        labels: Optional label dict (e.g., {"backend": "fa3"})
    """
    try:
        # 1. Capture test context
        filename, test_case = _get_test_context()

        # 2. Convert value to int/float/str
        # First unwrap numpy/torch scalars
        if hasattr(value, "item"):
            value = value.item()

        # Now convert, ensuring no bool in final result
        if isinstance(value, bool):
            converted_value = int(value)  # True->1, False->0
        elif isinstance(value, (int, float, str)):
            converted_value = value
        else:
            try:
                converted_value = float(value)
            except (ValueError, TypeError):
                converted_value = str(value)

        # 3. Build record
        record = {
            "filename": filename,
            "test_case": test_case,
            "metric_name": metric_name,
            "value": converted_value,
            "ts": time.time(),
        }

        # 4. Handle labels (best-effort JSON serialization)
        labels_for_output = None
        if labels:
            try:
                json.dumps(labels, ensure_ascii=False)  # Test serializability
                record["labels"] = labels
                labels_for_output = labels
            except (TypeError, ValueError):
                # If not serializable, stringify
                stringified = str(labels)
                record["labels"] = stringified
                labels_for_output = stringified

        # 5. Write JSONL
        base_path = os.getenv("SGLANG_TEST_METRICS_OUTPUT")
        if base_path:
            try:
                jsonl_path = f"{base_path}.{os.getpid()}.jsonl"
                with open(jsonl_path, "a", encoding="utf-8") as f:
                    f.write(json.dumps(record, ensure_ascii=False) + "\n")
            except Exception as e:
                logging.warning(
                    f"sglang.test.dump_metric: failed to write to {jsonl_path}: {e}"
                )

        # 6. Output to stdout (use same labels as record)
        if labels_for_output:
            if isinstance(labels_for_output, str):
                labels_str = f" labels='{labels_for_output}'"
            else:
                labels_str = (
                    f" labels={json.dumps(labels_for_output, ensure_ascii=False)}"
                )
        else:
            labels_str = ""
        print(f"[METRIC] {metric_name}={converted_value}{labels_str}")

    except Exception as e:
        # Silent failure - never break tests
        logging.warning(
            f"sglang.test.dump_metric: failed to dump metric '{metric_name}': {e}",
            exc_info=True,
        )


def _get_test_context() -> tuple[str, str]:
    """
    Get current test's filename and test_case.

    Tries PYTEST_CURRENT_TEST first, falls back to inspect.stack().
    """
    # 1. Try parsing PYTEST_CURRENT_TEST
    pytest_current = os.getenv("PYTEST_CURRENT_TEST")
    if pytest_current:
        # Format: "path/to/test.py::TestClass::test_method (call)"
        parts = pytest_current.split(" ")[0].split("::", 1)
        if len(parts) == 2:
            filename = _repo_relative_path(parts[0])
            test_case = parts[1].replace("::", ".")
            return filename, test_case

    # 2. Fallback to inspect
    import inspect

    frame = inspect.currentframe()
    # Assumes direct callsite: frame -> _get_test_context -> dump_metric -> caller
    # If dump_metric gets wrapped, may need to scan upward
    if frame and frame.f_back and frame.f_back.f_back:
        caller = frame.f_back.f_back
        filename = _repo_relative_path(caller.f_code.co_filename)

        # Try to get class name from self
        test_self = caller.f_locals.get("self")
        if test_self and hasattr(test_self, "__class__"):
            test_case = f"{test_self.__class__.__name__}.{caller.f_code.co_name}"
        else:
            test_case = caller.f_code.co_name

        return filename, test_case

    return "unknown.py", "unknown_test"


def _repo_relative_path(filepath: str) -> str:
    """Convert absolute path to repo-relative, preferring GITHUB_WORKSPACE"""
    # Path is imported at module top (line 20)
    try:
        abs_path = Path(filepath).resolve()

        # Try GITHUB_WORKSPACE first
        workspace = os.getenv("GITHUB_WORKSPACE")
        if workspace:
            try:
                return str(abs_path.relative_to(Path(workspace).resolve()))
            except ValueError:
                pass

        # Fallback to cwd
        try:
            return str(abs_path.relative_to(Path.cwd()))
        except ValueError:
            return abs_path.name

    except Exception:
        return Path(filepath).name
>>>>>>> 16e00651
<|MERGE_RESOLUTION|>--- conflicted
+++ resolved
@@ -1956,7 +1956,6 @@
     return decorator
 
 
-<<<<<<< HEAD
 def run_doctests(obj: Callable[..., Any] | ModuleType):
     mod = inspect.getmodule(obj)
     globals = dict(mod.__dict__)
@@ -1967,7 +1966,8 @@
     for test in tests:
         result = runner.run(test)
         assert result.failed == 0, f"Test {test.name} failed"
-=======
+
+
 def dump_metric(metric_name: str, value: Any, labels: Optional[dict] = None):
     """
     Output test metric to JSONL and stdout for CI performance tracking.
@@ -2127,5 +2127,4 @@
             return abs_path.name
 
     except Exception:
-        return Path(filepath).name
->>>>>>> 16e00651
+        return Path(filepath).name