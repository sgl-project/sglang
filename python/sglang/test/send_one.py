"""
Run one test prompt.

Usage:
python3 -m sglang.test.send_one
python3 -m sglang.test.send_one --profile --profile-steps 5
python3 -m sglang.test.send_one --profile --profile-by-stage
"""

import argparse
import dataclasses
import json

import requests
import tabulate

from sglang.profiler import run_profile


@dataclasses.dataclass
class BenchArgs:
    host: str = "localhost"
    port: int = 30000
    batch_size: int = 1
    different_prompts: bool = False
    temperature: float = 0.0
    max_new_tokens: int = 512
    frequency_penalty: float = 0.0
    presence_penalty: float = 0.0
    json: bool = False
    return_logprob: bool = False
    prompt: str = (
        "Human: Give me a fully functional FastAPI server. Show the python code.\n\nAssistant:"
    )
    image: bool = False
    many_images: bool = False
    stream: bool = False
    profile: bool = False
    profile_steps: int = 3
    profile_by_stage: bool = False
    profile_name_prefix: str = ""

    @staticmethod
    def add_cli_args(parser: argparse.ArgumentParser):
        parser.add_argument("--host", type=str, default=BenchArgs.host)
        parser.add_argument("--port", type=int, default=BenchArgs.port)
        parser.add_argument("--batch-size", type=int, default=BenchArgs.batch_size)
<<<<<<< HEAD
        parser.add_argument("--different-prompts", action="store_true")
=======
        parser.add_argument(
            "--different-prompts",
            action="store_true",
            default=BenchArgs.different_prompts,
        )
>>>>>>> 3397bcee
        parser.add_argument("--temperature", type=float, default=BenchArgs.temperature)
        parser.add_argument(
            "--profile-name-prefix", type=str, default=BenchArgs.profile_name_prefix
        )
        parser.add_argument(
            "--max-new-tokens", type=int, default=BenchArgs.max_new_tokens
        )
        parser.add_argument(
            "--frequency-penalty", type=float, default=BenchArgs.frequency_penalty
        )
        parser.add_argument(
            "--presence-penalty", type=float, default=BenchArgs.presence_penalty
        )
        parser.add_argument("--json", action="store_true")
        parser.add_argument("--return-logprob", action="store_true")
        parser.add_argument("--prompt", type=str, default=BenchArgs.prompt)
        parser.add_argument("--image", action="store_true")
        parser.add_argument("--many-images", action="store_true")
        parser.add_argument("--stream", action="store_true")
        parser.add_argument("--profile", action="store_true")
        parser.add_argument(
            "--profile-steps", type=int, default=BenchArgs.profile_steps
        )
        parser.add_argument("--profile-by-stage", action="store_true")

    @classmethod
    def from_cli_args(cls, args: argparse.Namespace):
        attrs = [attr.name for attr in dataclasses.fields(cls)]
        return cls(**{attr: getattr(args, attr) for attr in attrs})


def send_one_prompt(args: BenchArgs):
    base_url = f"http://{args.host}:{args.port}"

    if args.image:
        args.prompt = (
            "Human: Describe this image in a very short sentence.\n\nAssistant:"
        )
        image_data = "https://raw.githubusercontent.com/sgl-project/sglang/main/examples/assets/example_image.png"
    elif args.many_images:
        args.prompt = (
            "Human: I have one reference image and many images."
            "Describe their relationship in a very short sentence.\n\nAssistant:"
        )
        image_data = [
            "https://raw.githubusercontent.com/sgl-project/sglang/main/examples/assets/example_image.png",
            "https://raw.githubusercontent.com/sgl-project/sglang/main/examples/assets/example_image.png",
            "https://raw.githubusercontent.com/sgl-project/sglang/main/examples/assets/example_image.png",
            "https://raw.githubusercontent.com/sgl-project/sglang/main/examples/assets/example_image.png",
        ]
    else:
        image_data = None

    prompt = args.prompt

    if args.json:
        prompt = (
            "Human: What is the capital of France and how is that city like. "
            "Give me 3 trivial information about that city. "
            "Write in a format of json.\nAssistant:"
        )
        json_schema = "$$ANY$$"
    else:
        json_schema = None

    if args.batch_size > 1:
        if not args.different_prompts:
            prompt = [prompt] * args.batch_size
        else:
            prompt = [f"Test case {i+1}: " + prompt for i in range(args.batch_size)]

    json_data = {
        "text": prompt,
        "image_data": image_data,
        "sampling_params": {
            "temperature": args.temperature,
            "max_new_tokens": args.max_new_tokens,
            "frequency_penalty": args.frequency_penalty,
            "presence_penalty": args.presence_penalty,
            "json_schema": json_schema,
            "stop": ["Question", "Assistant:", "<|separator|>", "<|eos|>"],
        },
        "return_logprob": args.return_logprob,
        "stream": args.stream,
    }

    # Run profiler if requested
    if args.profile:
        print(f"Running profiler with {args.profile_steps} steps...")
        run_profile(
            base_url,
            args.profile_steps,
            ["CPU", "GPU"],
            None,
            None,
            args.profile_by_stage,
            args.profile_name_prefix,
        )

    response = requests.post(
        f"{base_url}/generate",
        json=json_data,
        stream=args.stream,
    )

    if args.stream:
        last_len = 0
        for chunk in response.iter_lines(decode_unicode=False):
            chunk = chunk.decode("utf-8")
            if chunk and chunk.startswith("data:"):
                if chunk == "data: [DONE]":
                    break
                ret = json.loads(chunk[5:].strip("\n"))
                chunk_str = ret["text"][last_len:]
                last_len = len(ret["text"])
                print(chunk_str, end="", flush=True)
    else:
        ret = response.json()

    if args.batch_size > 1:
        ret = ret[0]

    if response.status_code != 200:
        print(ret)
        return 0, 0

    if "spec_verify_ct" in ret["meta_info"] and ret["meta_info"]["spec_verify_ct"] > 0:
        acc_length = (
            ret["meta_info"]["completion_tokens"] / ret["meta_info"]["spec_verify_ct"]
        )
    else:
        acc_length = 1.0

    latency = ret["meta_info"]["e2e_latency"]
    speed = ret["meta_info"]["completion_tokens"] / latency
    tokens = ret["meta_info"]["completion_tokens"]

    if not args.stream:
        print(ret["text"])

    print()
    headers = ["Latency (s)", "Tokens", "Acc Length", "Speed (token/s)"]
    rows = [[f"{latency:.3f}", f"{tokens}", f"{acc_length:.3f}", f"{speed:.2f}"]]
    msg = tabulate.tabulate(rows, headers=headers, tablefmt="pretty")
    print(msg)

    return acc_length, speed


if __name__ == "__main__":
    parser = argparse.ArgumentParser()
    BenchArgs.add_cli_args(parser)
    args = BenchArgs.from_cli_args(parser.parse_args())

    send_one_prompt(args)<|MERGE_RESOLUTION|>--- conflicted
+++ resolved
@@ -45,15 +45,11 @@
         parser.add_argument("--host", type=str, default=BenchArgs.host)
         parser.add_argument("--port", type=int, default=BenchArgs.port)
         parser.add_argument("--batch-size", type=int, default=BenchArgs.batch_size)
-<<<<<<< HEAD
-        parser.add_argument("--different-prompts", action="store_true")
-=======
         parser.add_argument(
             "--different-prompts",
             action="store_true",
             default=BenchArgs.different_prompts,
         )
->>>>>>> 3397bcee
         parser.add_argument("--temperature", type=float, default=BenchArgs.temperature)
         parser.add_argument(
             "--profile-name-prefix", type=str, default=BenchArgs.profile_name_prefix
