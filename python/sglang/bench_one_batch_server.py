--- conflicted
+++ resolved
@@ -26,16 +26,8 @@
 import requests
 from pydantic import BaseModel
 
-<<<<<<< HEAD
-from sglang.bench_serving import sample_random_requests
+from sglang.bench_serving import sample_mmmu_requests, sample_random_requests
 from sglang.benchmark.utils import get_tokenizer
-=======
-from sglang.bench_serving import (
-    get_tokenizer,
-    sample_mmmu_requests,
-    sample_random_requests,
-)
->>>>>>> c1c8dd1d
 from sglang.profiler import run_profile
 from sglang.srt.entrypoints.http_server import launch_server
 from sglang.srt.server_args import ServerArgs
