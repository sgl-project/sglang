--- conflicted
+++ resolved
@@ -69,12 +69,9 @@
   "xgrammar==0.1.25",
   "grpcio==1.75.1", # keep it align with compile_proto.py
   "grpcio-tools==1.75.1", # keep it align with compile_proto.py
-<<<<<<< HEAD
+  "grpcio-reflection==1.75.1", # required by srt/entrypoints/grpc_server.py
   "cllmv==0.0.6",
   "json-repair",
-=======
-  "grpcio-reflection==1.75.1", # required by srt/entrypoints/grpc_server.py
->>>>>>> 3962e39d
 ]
 
 [project.optional-dependencies]
