[build-system]
requires = ["setuptools>=61.0", "wheel"]
build-backend = "setuptools.build_meta"

[project]
name = "sglang"
version = "0.5.3rc0"
description = "SGLang is a fast serving framework for large language models and vision language models."
readme = "README.md"
requires-python = ">=3.10"
license = { file = "LICENSE" }
classifiers = [
  "Programming Language :: Python :: 3",
  "License :: OSI Approved :: Apache Software License",
]
dependencies = [
  "IPython",
  "aiohttp",
  "anthropic>=0.20.0",
  "blobfile==3.0.0",
  "build",
  "compressed-tensors",
  "cuda-python",
  "datasets",
  "einops",
  "fastapi",
  "flashinfer_python==0.4.0rc3",
  "hf_transfer",
  "huggingface_hub",
  "interegular",
  "llguidance>=0.7.11,<0.8.0",
  "modelscope",
  "msgspec",
  "ninja",
  "numpy",
  "nvidia-cutlass-dsl==4.2.1",
  "openai-harmony==0.0.4",
  "openai==1.99.1",
  "orjson",
  "outlines==0.1.11",
  "packaging",
  "partial_json_parser",
  "pillow",
  "prometheus-client>=0.20.0",
  "psutil",
  "py-spy",
  "pybase64",
  "pydantic",
  "pynvml",
  "python-multipart",
  "pyzmq>=25.1.2",
  "requests",
  "scipy",
  "sentencepiece",
  "setproctitle",
  "sgl-kernel==0.3.13",
  "soundfile==0.13.1",
  "tiktoken",
  "timm==1.0.16",
  "torch==2.8.0",
  "torch_memory_saver==0.0.9rc1",
  "torchao==0.9.0",
  "torchaudio==2.8.0",
  "torchvision",
  "tqdm",
  "transformers==4.56.1",
  "uvicorn",
  "uvloop",
  "xgrammar==0.1.24",
<<<<<<< HEAD
  "sgl-kernel==0.3.12",
  "torch==2.8.0",
  "torchaudio==2.8.0",
  "torchvision",
  "cuda-python",
  "flashinfer_python==0.4.0rc1",
  "openai==1.99.1",
  "tiktoken",
  "anthropic>=0.20.0",
  "torch_memory_saver==0.0.8",
  "decord2",
  "nvidia-cutlass-dsl==4.2.0",
=======
  "grpcio==1.74.0", # keep it align with compile_proto.py
  "grpcio-tools==1.74.0" # keep it align with compile_proto.py
>>>>>>> a0010bf4
]

[project.optional-dependencies]
decord = ["decord"]
test = [
  "accelerate",
  "expecttest",
  "jsonlines",
  "matplotlib",
  "pandas",
  "peft",
  "pytest",
  "sentence_transformers",
  "tabulate",
]
tracing = [
    "opentelemetry-api",
    "opentelemetry-exporter-otlp",
    "opentelemetry-exporter-otlp-proto-grpc",
    "opentelemetry-sdk",
]
all = ["sglang[test]", "sglang[decord]"]
blackwell = ["sglang[test]", "sglang[decord]"]
blackwell_aarch64 = ["sglang[test]"]
dev = ["sglang[test]", "sglang[decord]"]

[project.urls]
"Homepage" = "https://github.com/sgl-project/sglang"
"Bug Tracker" = "https://github.com/sgl-project/sglang/issues"

[tool.setuptools.package-data]
"sglang" = [
  "srt/layers/moe/fused_moe_triton/configs/*/*.json",
  "srt/layers/quantization/configs/*.json",
  "srt/mem_cache/storage/hf3fs/hf3fs_utils.cpp",
  "srt/speculative/cpp_ngram/*.cpp",
  "srt/speculative/cpp_ngram/*.h",
]

[tool.setuptools.packages.find]
exclude = [
  "assets*",
  "benchmark*",
  "docs*",
  "dist*",
  "playground*",
  "scripts*",
  "tests*",
]

[tool.wheel]
exclude = [
  "assets*",
  "benchmark*",
  "docs*",
  "dist*",
  "playground*",
  "scripts*",
  "tests*",
]

[tool.codespell]
ignore-words-list = "ans, als, hel, boostrap, childs, te, vas, hsa, ment"
skip = "*.json,*.jsonl,*.patch,*.txt"<|MERGE_RESOLUTION|>--- conflicted
+++ resolved
@@ -67,27 +67,12 @@
   "uvicorn",
   "uvloop",
   "xgrammar==0.1.24",
-<<<<<<< HEAD
-  "sgl-kernel==0.3.12",
-  "torch==2.8.0",
-  "torchaudio==2.8.0",
-  "torchvision",
-  "cuda-python",
-  "flashinfer_python==0.4.0rc1",
-  "openai==1.99.1",
-  "tiktoken",
-  "anthropic>=0.20.0",
-  "torch_memory_saver==0.0.8",
-  "decord2",
-  "nvidia-cutlass-dsl==4.2.0",
-=======
   "grpcio==1.74.0", # keep it align with compile_proto.py
   "grpcio-tools==1.74.0" # keep it align with compile_proto.py
->>>>>>> a0010bf4
 ]
 
 [project.optional-dependencies]
-decord = ["decord"]
+decord = ["decord2"]
 test = [
   "accelerate",
   "expecttest",
