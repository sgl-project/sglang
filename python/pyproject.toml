[build-system]
requires = ["setuptools>=61.0", "wheel"]
build-backend = "setuptools.build_meta"

[project]
name = "sglang"
version = "0.5.3rc0"
description = "SGLang is a fast serving framework for large language models and vision language models."
readme = "README.md"
requires-python = ">=3.10"
license = { file = "LICENSE" }
classifiers = [
  "Programming Language :: Python :: 3",
  "License :: OSI Approved :: Apache Software License",
]
<<<<<<< HEAD
dependencies = ["aiohttp", "requests", "tqdm", "numpy", "IPython", "setproctitle"]

[project.optional-dependencies]
runtime_common = [
    "blobfile==3.0.0",
    "build",
    "compressed-tensors",
    "datasets",
    "einops",
    "fastapi",
    "hf_transfer",
    "huggingface_hub",
    "interegular",
    "llguidance>=0.7.11,<0.8.0",
    "modelscope",
    "msgspec",
    "ninja",
    "openai==1.99.1",
    "openai-harmony==0.0.4",
    "orjson",
    "outlines==0.1.11",
    "packaging",
    "partial_json_parser",
    "pillow",
    "prometheus-client>=0.20.0",
    "psutil",
    "pybase64",
    "pydantic",
    "pynvml",
    "python-multipart",
    "pyzmq>=25.1.2",
    "soundfile==0.13.1",
    "scipy",
    "timm==1.0.16",
    "tiktoken",
    "torchao==0.9.0",
    "transformers==4.56.1",
    "uvicorn",
    "uvloop",
    "xgrammar==0.1.24",
]

srt = [
    "sglang[runtime_common]",
    "sgl-kernel==0.3.9.post2",
    "torch==2.8.0",
    "torchaudio==2.8.0",
    "torchvision",
    "cuda-python",
    "flashinfer_python==0.4.0rc1",
]

blackwell = [
    "sglang[runtime_common]",
    "sgl-kernel==0.3.9.post2",
    "torch==2.8.0",
    "torchaudio==2.8.0",
    "torchvision",
    "cuda-python",
    "flashinfer_python==0.4.0rc1",
    "nvidia-cutlass-dsl==4.1.0",
]

# HIP (Heterogeneous-computing Interface for Portability) for AMD
# => base docker rocm/vllm-dev:20250114, not from public vllm whl
srt_hip = [
    "sglang[runtime_common]",
    "torch",
    "petit_kernel==0.0.2",
    "wave-lang==3.7.0",
=======
dependencies = [
  "aiohttp",
  "requests",
  "tqdm",
  "numpy",
  "IPython",
  "setproctitle",
  "blobfile==3.0.0",
  "build",
  "compressed-tensors",
  "datasets",
  "einops",
  "fastapi",
  "hf_transfer",
  "huggingface_hub",
  "interegular",
  "llguidance>=0.7.11,<0.8.0",
  "modelscope",
  "msgspec",
  "ninja",
  "openai==1.99.1",
  "openai-harmony==0.0.4",
  "orjson",
  "outlines==0.1.11",
  "packaging",
  "partial_json_parser",
  "pillow",
  "prometheus-client>=0.20.0",
  "psutil",
  "pybase64",
  "pydantic",
  "pynvml",
  "python-multipart",
  "pyzmq>=25.1.2",
  "scipy",
  "sentencepiece",
  "soundfile==0.13.1",
  "timm==1.0.16",
  "tiktoken",
  "torchao==0.9.0",
  "transformers==4.56.1",
  "uvicorn",
  "uvloop",
  "xgrammar==0.1.24",
  "sgl-kernel==0.3.10",
  "torch==2.8.0",
  "torchaudio==2.8.0",
  "torchvision",
  "cuda-python",
  "flashinfer_python==0.3.1",
  "openai==1.99.1",
  "tiktoken",
  "anthropic>=0.20.0",
  "torch_memory_saver==0.0.8",
>>>>>>> 56b991b1
]

[project.optional-dependencies]
decord = ["decord"]
test = [
  "accelerate",
  "expecttest",
  "jsonlines",
  "matplotlib",
  "pandas",
  "peft",
  "sentence_transformers",
  "pytest",
  "tabulate",
]
tracing = [
    "opentelemetry-sdk",
    "opentelemetry-api",
    "opentelemetry-exporter-otlp",
    "opentelemetry-exporter-otlp-proto-grpc",
]
all = ["sglang[test]", "sglang[decord]"]
blackwell = ["nvidia-cutlass-dsl==4.2.0", "sglang[test]", "sglang[decord]"]
blackwell_aarch64 = ["nvidia-cutlass-dsl==4.2.0", "sglang[test]"]
dev = ["sglang[test]"]

[project.urls]
"Homepage" = "https://github.com/sgl-project/sglang"
"Bug Tracker" = "https://github.com/sgl-project/sglang/issues"

[tool.setuptools.package-data]
"sglang" = [
  "srt/layers/moe/fused_moe_triton/configs/*/*.json",
  "srt/layers/quantization/configs/*.json",
  "srt/mem_cache/storage/hf3fs/hf3fs_utils.cpp",
  "srt/speculative/cpp_lookahead/*.cpp",
  "srt/speculative/cpp_lookahead/*.h",
]

[tool.setuptools.packages.find]
exclude = [
  "assets*",
  "benchmark*",
  "docs*",
  "dist*",
  "playground*",
  "scripts*",
  "tests*",
]

[tool.wheel]
exclude = [
  "assets*",
  "benchmark*",
  "docs*",
  "dist*",
  "playground*",
  "scripts*",
  "tests*",
]

[tool.codespell]
ignore-words-list = "ans, als, hel, boostrap, childs, te, vas, hsa, ment"
skip = "*.json,*.jsonl,*.patch,*.txt"<|MERGE_RESOLUTION|>--- conflicted
+++ resolved
@@ -13,78 +13,6 @@
   "Programming Language :: Python :: 3",
   "License :: OSI Approved :: Apache Software License",
 ]
-<<<<<<< HEAD
-dependencies = ["aiohttp", "requests", "tqdm", "numpy", "IPython", "setproctitle"]
-
-[project.optional-dependencies]
-runtime_common = [
-    "blobfile==3.0.0",
-    "build",
-    "compressed-tensors",
-    "datasets",
-    "einops",
-    "fastapi",
-    "hf_transfer",
-    "huggingface_hub",
-    "interegular",
-    "llguidance>=0.7.11,<0.8.0",
-    "modelscope",
-    "msgspec",
-    "ninja",
-    "openai==1.99.1",
-    "openai-harmony==0.0.4",
-    "orjson",
-    "outlines==0.1.11",
-    "packaging",
-    "partial_json_parser",
-    "pillow",
-    "prometheus-client>=0.20.0",
-    "psutil",
-    "pybase64",
-    "pydantic",
-    "pynvml",
-    "python-multipart",
-    "pyzmq>=25.1.2",
-    "soundfile==0.13.1",
-    "scipy",
-    "timm==1.0.16",
-    "tiktoken",
-    "torchao==0.9.0",
-    "transformers==4.56.1",
-    "uvicorn",
-    "uvloop",
-    "xgrammar==0.1.24",
-]
-
-srt = [
-    "sglang[runtime_common]",
-    "sgl-kernel==0.3.9.post2",
-    "torch==2.8.0",
-    "torchaudio==2.8.0",
-    "torchvision",
-    "cuda-python",
-    "flashinfer_python==0.4.0rc1",
-]
-
-blackwell = [
-    "sglang[runtime_common]",
-    "sgl-kernel==0.3.9.post2",
-    "torch==2.8.0",
-    "torchaudio==2.8.0",
-    "torchvision",
-    "cuda-python",
-    "flashinfer_python==0.4.0rc1",
-    "nvidia-cutlass-dsl==4.1.0",
-]
-
-# HIP (Heterogeneous-computing Interface for Portability) for AMD
-# => base docker rocm/vllm-dev:20250114, not from public vllm whl
-srt_hip = [
-    "sglang[runtime_common]",
-    "torch",
-    "petit_kernel==0.0.2",
-    "wave-lang==3.7.0",
-=======
 dependencies = [
   "aiohttp",
   "requests",
@@ -129,17 +57,16 @@
   "uvicorn",
   "uvloop",
   "xgrammar==0.1.24",
-  "sgl-kernel==0.3.10",
+  "sgl-kernel==0.4.0rc10",
   "torch==2.8.0",
   "torchaudio==2.8.0",
   "torchvision",
   "cuda-python",
-  "flashinfer_python==0.3.1",
+  "flashinfer_python==0.4.0rc1",
   "openai==1.99.1",
   "tiktoken",
   "anthropic>=0.20.0",
   "torch_memory_saver==0.0.8",
->>>>>>> 56b991b1
 ]
 
 [project.optional-dependencies]
