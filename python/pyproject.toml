[build-system]
requires = ["setuptools>=61.0", "wheel"]
build-backend = "setuptools.build_meta"

[project]
name = "sglang"
version = "0.5.6"
description = "SGLang is a fast serving framework for large language models and vision language models."
readme = "README.md"
requires-python = ">=3.10"
license = { file = "LICENSE" }
classifiers = [
  "Programming Language :: Python :: 3",
  "License :: OSI Approved :: Apache Software License",
]

dependencies = [
  "IPython",
  "aiohttp",
  "anthropic>=0.20.0",
  "av ; sys_platform == 'linux' and (platform_machine == 'aarch64' or platform_machine == 'arm64' and platform_machine == 'armv7l')",
  "blobfile==3.0.0",
  "build",
  "compressed-tensors",
  "cuda-python",
  "decord2",
  "datasets",
  "einops",
  "fastapi",
  "flashinfer_python==0.5.3", # keep it aligned with jit-cache version in Dockerfile
  "flashinfer_cubin==0.5.3",
  "gguf",
  "hf_transfer",
  "huggingface_hub",
  "interegular",
  "llguidance>=0.7.11,<0.8.0",
  "modelscope",
  "msgspec",
  "ninja",
  "numpy",
  "nvidia-cutlass-dsl==4.2.1",
  "nvidia-ml-py",
  "openai-harmony==0.0.4",
  "openai==2.6.1",
  "orjson",
  "outlines==0.1.11",
  "packaging",
  "partial_json_parser",
  "pillow",
  "prometheus-client>=0.20.0",
  "psutil",
  "py-spy",
  "pybase64",
  "pydantic",
  "python-multipart",
  "pyzmq>=25.1.2",
  "requests",
  "scipy",
  "sentencepiece",
  "setproctitle",
  "sgl-kernel==0.3.18.post3",
  "soundfile==0.13.1",
  "tiktoken",
  "timm==1.0.16",
  "torch_memory_saver==0.0.9",
  "torch==2.9.1",
<<<<<<< HEAD
  "torchcodec==0.8.0 ; sys_platform != 'linux' or (sys_platform == 'linux' and platform_machine != 'aarch64' and platform_machine != 'arm64' and platform_machine != 'armv7l')", # torchcodec does not exist in those systems. If not provided, transformer will use torchvision instead by default.
  "av ; sys_platform == 'linux' and (platform_machine == 'aarch64' or platform_machine == 'arm64' and platform_machine == 'armv7l')",
=======
>>>>>>> c8683ae3
  "torchaudio==2.9.1",
  "torchcodec==0.7.0 ; sys_platform != 'linux' or (sys_platform == 'linux' and platform_machine != 'aarch64' and platform_machine != 'arm64' and platform_machine != 'armv7l')", # torchcodec does not exist in those systems. If not provided, transformer will use torchvision instead by default.
  "torchvision",
  "torchao==0.9.0",
  "tqdm",
  "transformers==4.57.1",
  "uvicorn",
  "uvloop",
  "xgrammar==0.1.27",

  "grpcio==1.75.1", # keep it align with compile_proto.py
  "grpcio-tools==1.75.1", # keep it align with compile_proto.py
  "grpcio-reflection==1.75.1", # required by srt/entrypoints/grpc_server.py
  "grpcio-health-checking==1.75.1", # required for Kubernetes gRPC health probes
]

[project.optional-dependencies]
checkpoint-engine = ["checkpoint-engine==0.1.2"]
diffusion = [
  "PyYAML==6.0.1",
  "cloudpickle",
  # this is temporary
  "diffusers @ git+https://github.com/huggingface/diffusers.git@6290fdfda40610ce7b99920146853614ba529c6e",
  "imageio==2.36.0",
  "imageio-ffmpeg==0.5.1",
  "moviepy>=2.0.0",
  "opencv-python==4.10.0.84",
  "remote-pdb",
  "st_attn ==0.0.7",
  "vsa==0.0.4",
  "yunchang==0.6.3.post1",
  "runai_model_streamer",
  "cache-dit==1.1.6"
]

[tool.uv.extra-build-dependencies]
st-attn = ["torch", "setuptools"]
vsa = ["torch", "setuptools"]

test = [
  "accelerate",
  "expecttest",
  "jsonlines",
  "matplotlib",
  "pandas",
  "peft",
  "pytest",
  "sentence_transformers",
  "tabulate",
]
dev = ["sglang[test]"]
tracing = [
  "opentelemetry-api",
  "opentelemetry-exporter-otlp",
  "opentelemetry-exporter-otlp-proto-grpc",
  "opentelemetry-sdk",
]

[project.urls]
"Homepage" = "https://github.com/sgl-project/sglang"
"Bug Tracker" = "https://github.com/sgl-project/sglang/issues"

[project.scripts]
sglang = "sglang.cli.main:main"

[tool.setuptools.package-data]
"sglang" = [
  "srt/layers/moe/fused_moe_triton/configs/*/*.json",
  "srt/layers/quantization/configs/*.json",
  "srt/mem_cache/storage/hf3fs/hf3fs_utils.cpp",
  "srt/mem_cache/cpp_radix_tree/*.cpp",
  "srt/mem_cache/cpp_radix_tree/*.h",
  "srt/speculative/cpp_ngram/*.cpp",
  "srt/speculative/cpp_ngram/*.h",
  "jit_kernel/include/sgl_kernel/*.h",
  "jit_kernel/include/sgl_kernel/*.cuh",
  "jit_kernel/csrc/*.cuh"
]

[tool.setuptools.packages.find]
exclude = [
  "assets*",
  "benchmark*",
  "docs*",
  "dist*",
  "playground*",
  "scripts*",
  "tests*",
]

[tool.wheel]
exclude = [
  "assets*",
  "benchmark*",
  "docs*",
  "dist*",
  "playground*",
  "scripts*",
  "tests*",
]

[tool.codespell]
ignore-words-list = "ans, als, hel, boostrap, childs, te, vas, hsa, ment"
skip = "*.json,*.jsonl,*.patch,*.txt"<|MERGE_RESOLUTION|>--- conflicted
+++ resolved
@@ -64,13 +64,8 @@
   "timm==1.0.16",
   "torch_memory_saver==0.0.9",
   "torch==2.9.1",
-<<<<<<< HEAD
+  "torchaudio==2.9.1",
   "torchcodec==0.8.0 ; sys_platform != 'linux' or (sys_platform == 'linux' and platform_machine != 'aarch64' and platform_machine != 'arm64' and platform_machine != 'armv7l')", # torchcodec does not exist in those systems. If not provided, transformer will use torchvision instead by default.
-  "av ; sys_platform == 'linux' and (platform_machine == 'aarch64' or platform_machine == 'arm64' and platform_machine == 'armv7l')",
-=======
->>>>>>> c8683ae3
-  "torchaudio==2.9.1",
-  "torchcodec==0.7.0 ; sys_platform != 'linux' or (sys_platform == 'linux' and platform_machine != 'aarch64' and platform_machine != 'arm64' and platform_machine != 'armv7l')", # torchcodec does not exist in those systems. If not provided, transformer will use torchvision instead by default.
   "torchvision",
   "torchao==0.9.0",
   "tqdm",
