--- conflicted
+++ resolved
@@ -26,7 +26,7 @@
   "datasets",
   "einops",
   "fastapi",
-  "flashinfer_python==0.4.1",
+  "flashinfer_python==0.4.0",
   "hf_transfer",
   "huggingface_hub",
   "interegular",
@@ -70,11 +70,15 @@
   "grpcio==1.75.1", # keep it align with compile_proto.py
   "grpcio-tools==1.75.1", # keep it align with compile_proto.py
   "grpcio-reflection==1.75.1", # required by srt/entrypoints/grpc_server.py
-  "grpcio-health-checking==1.75.1", # required for Kubernetes gRPC health probes
 ]
 
 [project.optional-dependencies]
-modelopt = ["nvidia-modelopt"]
+tracing = [
+  "opentelemetry-api",
+  "opentelemetry-exporter-otlp",
+  "opentelemetry-exporter-otlp-proto-grpc",
+  "opentelemetry-sdk",
+]
 test = [
   "accelerate",
   "expecttest",
@@ -87,7 +91,6 @@
   "sentence_transformers",
   "tabulate",
 ]
-<<<<<<< HEAD
 tracing = [
   "opentelemetry-api",
   "opentelemetry-exporter-otlp",
@@ -99,12 +102,6 @@
   "torchaudio==2.8.0",
   "torchvision==0.24.0",
 ]
-=======
-all = []
-dev = ["sglang[test]"]
-
-# Temporary tags
->>>>>>> main
 cu130 = [
   "torch==2.9.0",
   "torchaudio==2.9.0",
@@ -120,16 +117,6 @@
   "sglang[decord]",
   "sglang[cu130]"
 ]
-tracing = [
-  "opentelemetry-api",
-  "opentelemetry-exporter-otlp",
-  "opentelemetry-exporter-otlp-proto-grpc",
-  "opentelemetry-sdk",
-]
-
-# To be deprecated in 2 weeks
-blackwell = ["sglang[dev]"]
-blackwell_aarch64 = ["sglang[dev]"]
 
 [project.urls]
 "Homepage" = "https://github.com/sgl-project/sglang"
