[build-system]
requires = ["setuptools>=61.0", "wheel"]
build-backend = "setuptools.build_meta"

[project]
name = "sglang"
version = "0.5.5.post3"
description = "SGLang is a fast serving framework for large language models and vision language models."
readme = "README.md"
requires-python = ">=3.10"
license = { file = "LICENSE" }
classifiers = [
  "Programming Language :: Python :: 3",
  "License :: OSI Approved :: Apache Software License",
]

dependencies = [
  "IPython",
  "aiohttp",
  "anthropic>=0.20.0",
  "blobfile==3.0.0",
  "build",
  "compressed-tensors",
  "cuda-python",
  "decord2",
  "datasets",
  "einops",
  "fastapi",
  "flashinfer_python==0.5.2", # keep it aligned with jit-cache version in Dockerfile
  "flashinfer_cubin==0.5.2",
  "gguf",
  "hf_transfer",
  "huggingface_hub",
  "interegular",
  "llguidance>=0.7.11,<0.8.0",
  "modelscope",
  "msgspec",
  "ninja",
  "numpy",
  "nvidia-cutlass-dsl==4.2.1",
  "openai-harmony==0.0.4",
  "openai==2.6.1",
  "orjson",
  "outlines==0.1.11",
  "packaging",
  "partial_json_parser",
  "pillow",
  "prometheus-client>=0.20.0",
  "psutil",
  "py-spy",
  "pybase64",
  "pydantic",
  "nvidia-ml-py",
  "python-multipart",
  "pyzmq>=25.1.2",
  "requests",
  "scipy",
  "sentencepiece",
  "setproctitle",
  "sgl-kernel==0.3.17.post2",
  "soundfile==0.13.1",
  "tiktoken",
  "timm==1.0.16",
  "torch_memory_saver==0.0.9",
  "torch==2.8.0",
  "torchaudio==2.8.0",
  "torchvision",
  "torchao==0.9.0",
  "tqdm",
  "transformers==4.57.1",
  "uvicorn",
<<<<<<< HEAD
  "uvloop",
  "xgrammar==0.1.25",
=======
  "uvloop==0.21.0",
  "xgrammar==0.1.27",
>>>>>>> 9ea19533
  "grpcio==1.75.1", # keep it align with compile_proto.py
  "grpcio-tools==1.75.1", # keep it align with compile_proto.py
  "grpcio-reflection==1.75.1", # required by srt/entrypoints/grpc_server.py
  "grpcio-health-checking==1.75.1", # required for Kubernetes gRPC health probes
]

[project.optional-dependencies]
checkpoint-engine = ["checkpoint-engine==0.1.2"]
diffusion = [
    "diffusers==0.35.2",
    "yunchang==0.6.3.post1",
    "opencv-python==4.10.0.84",
    "imageio==2.36.0",
    "imageio-ffmpeg==0.5.1",
    "PyYAML==6.0.1",
    "moviepy>=2.0.0",
    "cloudpickle",
    "remote-pdb",
    "torchcodec==0.5.0",
    "st_attn ==0.0.7",
    "vsa==0.0.4",
]

[tool.uv.extra-build-dependencies]
st-attn = ["torch", "setuptools"]
vsa = ["torch", "setuptools"]

test = [
  "accelerate",
  "expecttest",
  "jsonlines",
  "matplotlib",
  "pandas",
  "peft",
  "pytest",
  "sentence_transformers",
  "tabulate",
]
dev = ["sglang[test]"]
tracing = [
  "opentelemetry-api",
  "opentelemetry-exporter-otlp",
  "opentelemetry-exporter-otlp-proto-grpc",
  "opentelemetry-sdk",
]

[project.urls]
"Homepage" = "https://github.com/sgl-project/sglang"
"Bug Tracker" = "https://github.com/sgl-project/sglang/issues"

[project.scripts]
sglang = "sglang.cli.main:main"

[tool.setuptools.package-data]
"sglang" = [
  "srt/layers/moe/fused_moe_triton/configs/*/*.json",
  "srt/layers/quantization/configs/*.json",
  "srt/mem_cache/storage/hf3fs/hf3fs_utils.cpp",
  "srt/speculative/cpp_ngram/*.cpp",
  "srt/speculative/cpp_ngram/*.h",
]

[tool.setuptools.packages.find]
exclude = [
  "assets*",
  "benchmark*",
  "docs*",
  "dist*",
  "playground*",
  "scripts*",
  "tests*",
]

[tool.wheel]
exclude = [
  "assets*",
  "benchmark*",
  "docs*",
  "dist*",
  "playground*",
  "scripts*",
  "tests*",
]

[tool.codespell]
ignore-words-list = "ans, als, hel, boostrap, childs, te, vas, hsa, ment"
skip = "*.json,*.jsonl,*.patch,*.txt"<|MERGE_RESOLUTION|>--- conflicted
+++ resolved
@@ -69,13 +69,8 @@
   "tqdm",
   "transformers==4.57.1",
   "uvicorn",
-<<<<<<< HEAD
   "uvloop",
-  "xgrammar==0.1.25",
-=======
-  "uvloop==0.21.0",
   "xgrammar==0.1.27",
->>>>>>> 9ea19533
   "grpcio==1.75.1", # keep it align with compile_proto.py
   "grpcio-tools==1.75.1", # keep it align with compile_proto.py
   "grpcio-reflection==1.75.1", # required by srt/entrypoints/grpc_server.py
