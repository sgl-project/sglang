--- conflicted
+++ resolved
@@ -79,11 +79,8 @@
 srt_hip = [
     "sglang[runtime_common]",
     "torch",
-<<<<<<< HEAD
+    "petit_kernel",
     "amd-quark==0.9",
-=======
-    "petit_kernel",
->>>>>>> f39037ff
 ]
 
 # xpu is not enabled in public vllm and torch whl,
