--- conflicted
+++ resolved
@@ -26,11 +26,7 @@
 srt = [
     "sglang[runtime_common]", "cuda-python",
     "sgl-kernel>=0.0.3.post1", "torch", "vllm==0.6.4.post1",
-<<<<<<< HEAD
-    "flashinfer_python>=0.2.0.post2"
-=======
-    "flashinfer==0.1.6", "outlines>=0.0.44,<0.1.0"
->>>>>>> 00fa7d04
+    "flashinfer_python>=0.2.0.post2", "outlines>=0.0.44,<0.1.0"
 ]
 
 # HIP (Heterogeneous-computing Interface for Portability) for AMD
