[build-system]
requires = ["setuptools>=61.0", "wheel"]
build-backend = "setuptools.build_meta"

[project]
name = "sglang"
version = "0.4.9.post3"
description = "SGLang is yet another fast serving framework for large language models and vision language models."
readme = "README.md"
requires-python = ">=3.8"
license = { file = "LICENSE" }
classifiers = [
    "Programming Language :: Python :: 3",
    "License :: OSI Approved :: Apache Software License",
]
dependencies = ["aiohttp", "requests", "tqdm", "numpy", "IPython", "setproctitle"]

[project.optional-dependencies]
runtime_common = [
    "blobfile==3.0.0",
    "build",
    "compressed-tensors",
    "datasets",
    "fastapi",
    "hf_transfer",
    "huggingface_hub",
    "interegular",
    "llguidance>=0.7.11,<0.8.0",
    "modelscope",
    "msgspec",
    "ninja",
    "orjson",
    "outlines==0.1.11",
    "packaging",
    "partial_json_parser",
    "pillow",
    "prometheus-client>=0.20.0",
    "psutil",
    "pydantic",
    "pynvml",
    "pybase64",
    "python-multipart",
    "pyzmq>=25.1.2",
    "sentencepiece",
    "soundfile==0.13.1",
    "scipy",
    "torchao==0.9.0",
    "transformers==4.53.2",
    "timm==1.0.16",
    "uvicorn",
    "uvloop",
    "xgrammar==0.1.21",
]

srt = [
    "sglang[runtime_common]",
    "sgl-kernel==0.2.7",
    "torch==2.7.1",
    "torchaudio==2.7.1",
    "torchvision==0.22.1",
    "cuda-python",
    "einops",
    "flashinfer_python==0.2.7.post1",
]

blackwell = [
    "sglang[runtime_common]",
    "sgl-kernel",
    "torch==2.7.1",
    "torchaudio==2.7.1",
    "torchvision==0.22.1",
    "cuda-python",
    "einops",
    "flashinfer_python==0.2.7.post1",
]

# HIP (Heterogeneous-computing Interface for Portability) for AMD
# => base docker rocm/vllm-dev:20250114, not from public vllm whl
srt_hip = [
    "sglang[runtime_common]",
    "torch",
<<<<<<< HEAD
    "petit_kernel",
    "amd-quark==0.9",
=======
    "petit_kernel==0.0.2",
>>>>>>> a167fd0b
]

# xpu is not enabled in public vllm and torch whl,
# need to follow https://docs.vllm.ai/en/latest/getting_started/xpu-installation.htmlinstall vllm
srt_xpu = ["sglang[runtime_common]"]

# For Intel Gaudi(device : hpu) follow the installation guide
# https://docs.vllm.ai/en/latest/getting_started/gaudi-installation.html
srt_hpu = ["sglang[runtime_common]"]

# CPU: torch wheel for CPU needs to be installed from https://download.pytorch.org/whl/cpu
srt_cpu = ["sglang[runtime_common]", "einops"]
# https://vllm-ascend.readthedocs.io/en/latest/installation.html
srt_npu = ["sglang[runtime_common]"]

openai = ["openai>=1.0", "tiktoken"]
anthropic = ["anthropic>=0.20.0"]
litellm = ["litellm>=1.0.0"]
torch_memory_saver = ["torch_memory_saver>=0.0.8"]
decord = ["decord"]
test = [
    "accelerate",
    "jsonlines",
    "matplotlib",
    "pandas",
    "peft",
    "sentence_transformers",
]
all = ["sglang[srt]", "sglang[openai]", "sglang[anthropic]", "sglang[litellm]", "sglang[torch_memory_saver]", "sglang[decord]"]
all_hip = ["sglang[srt_hip]", "sglang[openai]", "sglang[anthropic]", "sglang[litellm]", "sglang[decord]"]
all_xpu = ["sglang[srt_xpu]", "sglang[openai]", "sglang[anthropic]", "sglang[litellm]", "sglang[decord]"]
all_hpu = ["sglang[srt_hpu]", "sglang[openai]", "sglang[anthropic]", "sglang[litellm]", "sglang[decord]"]
all_cpu = ["sglang[srt_cpu]", "sglang[openai]", "sglang[anthropic]", "sglang[litellm]", "sglang[decord]"]
all_npu = ["sglang[srt_npu]", "sglang[openai]", "sglang[anthropic]", "sglang[litellm]", "sglang[decord]"]

dev = ["sglang[all]", "sglang[test]"]
dev_hip = ["sglang[all_hip]", "sglang[test]"]
dev_xpu = ["sglang[all_xpu]", "sglang[test]"]
dev_hpu = ["sglang[all_hpu]", "sglang[test]"]
dev_cpu = ["sglang[all_cpu]", "sglang[test]"]

[project.urls]
"Homepage" = "https://github.com/sgl-project/sglang"
"Bug Tracker" = "https://github.com/sgl-project/sglang/issues"

[tool.setuptools.package-data]
"sglang" = [
    "srt/layers/moe/fused_moe_triton/configs/*/*.json",
    "srt/layers/quantization/configs/*.json",
]

[tool.setuptools.packages.find]
exclude = [
    "assets*",
    "benchmark*",
    "docs*",
    "dist*",
    "playground*",
    "scripts*",
    "tests*",
]

[tool.wheel]
exclude = [
    "assets*",
    "benchmark*",
    "docs*",
    "dist*",
    "playground*",
    "scripts*",
    "tests*",
]

[tool.codespell]
ignore-words-list = "ans, als, hel, boostrap, childs, te, vas, hsa, ment"
skip = "*.json,*.jsonl,*.patch,*.txt"<|MERGE_RESOLUTION|>--- conflicted
+++ resolved
@@ -79,12 +79,8 @@
 srt_hip = [
     "sglang[runtime_common]",
     "torch",
-<<<<<<< HEAD
-    "petit_kernel",
+    "petit_kernel==0.0.2",
     "amd-quark==0.9",
-=======
-    "petit_kernel==0.0.2",
->>>>>>> a167fd0b
 ]
 
 # xpu is not enabled in public vllm and torch whl,
