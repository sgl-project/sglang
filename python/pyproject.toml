--- conflicted
+++ resolved
@@ -66,13 +66,8 @@
   "openai==1.99.1",
   "tiktoken",
   "anthropic>=0.20.0",
-<<<<<<< HEAD
   "torch_memory_saver==0.0.9rc1",
-  "nvidia-cutlass-dsl==4.2.0",
-=======
-  "torch_memory_saver==0.0.8",
   "nvidia-cutlass-dsl==4.2.1",
->>>>>>> fb367acf
 ]
 
 [project.optional-dependencies]
