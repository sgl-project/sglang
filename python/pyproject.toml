[build-system]
requires = ["setuptools>=61.0", "wheel"]
build-backend = "setuptools.build_meta"

[project]
name = "sglang"
version = "0.5.3.post3"
description = "SGLang is a fast serving framework for large language models and vision language models."
readme = "README.md"
requires-python = ">=3.10"
license = { file = "LICENSE" }
classifiers = [
  "Programming Language :: Python :: 3",
  "License :: OSI Approved :: Apache Software License",
]
dependencies = [
  "IPython",
  "aiohttp",
  "anthropic>=0.20.0",
  "blobfile==3.0.0",
  "build",
  "compressed-tensors",
  "cuda-python",
  "datasets",
  "einops",
  "fastapi",
  "flashinfer_python==0.4.0",
  "hf_transfer",
  "huggingface_hub",
  "interegular",
  "llguidance>=0.7.11,<0.8.0",
  "modelscope",
  "msgspec",
  "ninja",
  "numpy",
  "nvidia-cutlass-dsl==4.2.1",
  "openai-harmony==0.0.4",
  "openai==1.99.1",
  "orjson",
  "outlines==0.1.11",
  "packaging",
  "partial_json_parser",
  "pillow",
  "prometheus-client>=0.20.0",
  "psutil",
  "py-spy",
  "pybase64",
  "pydantic",
  "nvidia-ml-py",
  "python-multipart",
  "pyzmq>=25.1.2",
  "requests",
  "scipy",
  "sentencepiece",
  "setproctitle",
  "sgl-kernel==0.3.15",
  "soundfile==0.13.1",
  "tiktoken",
  "timm==1.0.16",
  "torch==2.8.0",
  "torch_memory_saver==0.0.9rc2",
  "torchao==0.9.0",
  "torchaudio==2.8.0",
  "torchvision",
  "tqdm",
  "transformers==4.57.1",
  "uvicorn",
  "uvloop",
  "xgrammar==0.1.25",
  "grpcio==1.75.1", # keep it align with compile_proto.py
  "grpcio-tools==1.75.1", # keep it align with compile_proto.py
  "grpcio-reflection==1.75.1", # required by srt/entrypoints/grpc_server.py
]

[project.optional-dependencies]
<<<<<<< HEAD
decord = ["decord"]
checkpoint-engine = ["checkpoint-engine>=0.1.2"]
=======
decord = ["decord2"]
>>>>>>> d88ac9bc
test = [
  "accelerate",
  "expecttest",
  "gguf",
  "jsonlines",
  "matplotlib",
  "pandas",
  "peft",
  "pytest",
  "sentence_transformers",
  "tabulate",
]
tracing = [
  "opentelemetry-api",
  "opentelemetry-exporter-otlp",
  "opentelemetry-exporter-otlp-proto-grpc",
  "opentelemetry-sdk",
]
<<<<<<< HEAD
all = ["sglang[test]", "sglang[decord]", "sglang[checkpoint-engine]"]
all_aarch64 = ["sglang[test]"]
dev = ["sglang[test]", "sglang[decord]"]
=======
all = ["sglang[test]", "sglang[decord]"]
cu130 = [
  "torch==2.9.0",
  "torchaudio==2.9.0",
  "torchvision==0.24.0",
]
cu130_all = [
  "sglang[test]",
  "sglang[decord]",
  "sglang[cu130]"
]
>>>>>>> d88ac9bc


# The following will be deprecated in 2 weeks
dev = ["sglang[test]", "sglang[decord]"]
all_aarch64 = ["sglang[test]"]
blackwell = ["sglang[test]", "sglang[decord]"]
blackwell_aarch64 = ["sglang[test]"]


[project.urls]
"Homepage" = "https://github.com/sgl-project/sglang"
"Bug Tracker" = "https://github.com/sgl-project/sglang/issues"

[tool.setuptools.package-data]
"sglang" = [
  "srt/layers/moe/fused_moe_triton/configs/*/*.json",
  "srt/layers/quantization/configs/*.json",
  "srt/mem_cache/storage/hf3fs/hf3fs_utils.cpp",
  "srt/speculative/cpp_ngram/*.cpp",
  "srt/speculative/cpp_ngram/*.h",
]

[tool.setuptools.packages.find]
exclude = [
  "assets*",
  "benchmark*",
  "docs*",
  "dist*",
  "playground*",
  "scripts*",
  "tests*",
]

[tool.wheel]
exclude = [
  "assets*",
  "benchmark*",
  "docs*",
  "dist*",
  "playground*",
  "scripts*",
  "tests*",
]

[tool.codespell]
ignore-words-list = "ans, als, hel, boostrap, childs, te, vas, hsa, ment"
skip = "*.json,*.jsonl,*.patch,*.txt"<|MERGE_RESOLUTION|>--- conflicted
+++ resolved
@@ -73,12 +73,8 @@
 ]
 
 [project.optional-dependencies]
-<<<<<<< HEAD
-decord = ["decord"]
+decord = ["decord2"]
 checkpoint-engine = ["checkpoint-engine>=0.1.2"]
-=======
-decord = ["decord2"]
->>>>>>> d88ac9bc
 test = [
   "accelerate",
   "expecttest",
@@ -97,12 +93,7 @@
   "opentelemetry-exporter-otlp-proto-grpc",
   "opentelemetry-sdk",
 ]
-<<<<<<< HEAD
 all = ["sglang[test]", "sglang[decord]", "sglang[checkpoint-engine]"]
-all_aarch64 = ["sglang[test]"]
-dev = ["sglang[test]", "sglang[decord]"]
-=======
-all = ["sglang[test]", "sglang[decord]"]
 cu130 = [
   "torch==2.9.0",
   "torchaudio==2.9.0",
@@ -113,7 +104,6 @@
   "sglang[decord]",
   "sglang[cu130]"
 ]
->>>>>>> d88ac9bc
 
 
 # The following will be deprecated in 2 weeks
