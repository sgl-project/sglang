--- conflicted
+++ resolved
@@ -62,15 +62,10 @@
   "tiktoken",
   "timm==1.0.16",
   "torch_memory_saver==0.0.9",
-<<<<<<< HEAD
   "torch==2.9.1",
-  "torchaudio==2.9.1",
-=======
-  "torch==2.8.0",
   "torchcodec==0.7.0 ; sys_platform != 'linux' or (sys_platform == 'linux' and platform_machine != 'aarch64' and platform_machine != 'arm64' and platform_machine != 'armv7l')", # torchcodec does not exist in those systems. If not provided, transformer will use torchvision instead by default.
   "av ; sys_platform == 'linux' and (platform_machine == 'aarch64' or platform_machine == 'arm64' and platform_machine == 'armv7l')",
-  "torchaudio==2.8.0",
->>>>>>> a164259e
+  "torchaudio==2.9.1",
   "torchvision",
   "torchao==0.9.0",
   "tqdm",
