--- conflicted
+++ resolved
@@ -15,7 +15,6 @@
 ]
 
 dependencies = [
-<<<<<<< HEAD
     "IPython",
     "aiohttp",
     "anthropic>=0.20.0",
@@ -57,15 +56,14 @@
     "scipy",
     "sentencepiece",
     "setproctitle",
-    "sgl-kernel==0.3.16.post3",
+    "sgl-kernel==0.3.16.post4",
     "soundfile==0.13.1",
     "tiktoken",
     "timm==1.0.16",
+    "torch_memory_saver==0.0.9",
     "torch==2.8.0",
-    "torch_memory_saver==0.0.9",
-    "torchao==0.9.0",
     "torchaudio==2.8.0",
-    "torchvision",
+    "torchvision","torchao==0.9.0",
     "tqdm",
     "transformers==4.57.1",
     "uvicorn",
@@ -78,7 +76,7 @@
 ]
 
 [project.optional-dependencies]
-modelopt = ["nvidia-modelopt"]
+checkpoint-engine = ["checkpoint-engine==0.1.2"]
 diffusion = [
     "diffusers==0.35.2",
     "yunchang==0.6.3.post1",
@@ -101,11 +99,9 @@
 st-attn = ["torch", "setuptools"]
 st_attn = ["torch", "setuptools"]
 vsa = ["torch", "setuptools"]
-
 test = [
     "accelerate",
     "expecttest",
-    "gguf",
     "jsonlines",
     "matplotlib",
     "pandas",
@@ -115,98 +111,8 @@
     "tabulate",
     "av==14.3.0",
     "pytorch-msssim==1.0.0",
-=======
-  "IPython",
-  "aiohttp",
-  "anthropic>=0.20.0",
-  "blobfile==3.0.0",
-  "build",
-  "compressed-tensors",
-  "cuda-python",
-  "decord2",
-  "datasets",
-  "einops",
-  "fastapi",
-  "flashinfer_python==0.4.1",
-  "gguf",
-  "hf_transfer",
-  "huggingface_hub",
-  "interegular",
-  "llguidance>=0.7.11,<0.8.0",
-  "modelscope",
-  "msgspec",
-  "ninja",
-  "numpy",
-  "nvidia-cutlass-dsl==4.2.1",
-  "openai-harmony==0.0.4",
-  "openai==2.6.1",
-  "orjson",
-  "outlines==0.1.11",
-  "packaging",
-  "partial_json_parser",
-  "pillow",
-  "prometheus-client>=0.20.0",
-  "psutil",
-  "py-spy",
-  "pybase64",
-  "pydantic",
-  "nvidia-ml-py",
-  "python-multipart",
-  "pyzmq>=25.1.2",
-  "requests",
-  "scipy",
-  "sentencepiece",
-  "setproctitle",
-  "sgl-kernel==0.3.16.post4",
-  "soundfile==0.13.1",
-  "tiktoken",
-  "timm==1.0.16",
-  "torch_memory_saver==0.0.9",
-  "torch==2.8.0",
-  "torchaudio==2.8.0",
-  "torchvision",
-  "torchao==0.9.0",
-  "tqdm",
-  "transformers==4.57.1",
-  "uvicorn",
-  "uvloop",
-  "xgrammar==0.1.25",
-  "grpcio==1.75.1", # keep it align with compile_proto.py
-  "grpcio-tools==1.75.1", # keep it align with compile_proto.py
-  "grpcio-reflection==1.75.1", # required by srt/entrypoints/grpc_server.py
-  "grpcio-health-checking==1.75.1", # required for Kubernetes gRPC health probes
-]
-
-[project.optional-dependencies]
-checkpoint-engine = ["checkpoint-engine==0.1.2"]
-test = [
-  "accelerate",
-  "expecttest",
-  "jsonlines",
-  "matplotlib",
-  "pandas",
-  "peft",
-  "pytest",
-  "sentence_transformers",
-  "tabulate",
->>>>>>> d5b6e50f
 ]
 dev = ["sglang[test]"]
-<<<<<<< HEAD
-
-# Temporary tags
-cu130 = [
-    "torch==2.9.0",
-    "torchaudio==2.9.0",
-    "torchvision==0.24.0",
-]
-cu130_all = [
-    "sglang[test]",
-    "sglang[decord]",
-    "sglang[cu130]"
-]
-=======
->>>>>>> d5b6e50f
 tracing = [
     "opentelemetry-api",
     "opentelemetry-exporter-otlp",
