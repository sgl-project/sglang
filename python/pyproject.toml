[build-system]
requires = ["setuptools>=61.0", "wheel"]
build-backend = "setuptools.build_meta"

[project]
name = "sglang"
version = "0.5.3.post3"
description = "SGLang is a fast serving framework for large language models and vision language models."
readme = "README.md"
requires-python = ">=3.10"
license = { file = "LICENSE" }
classifiers = [
  "Programming Language :: Python :: 3",
  "License :: OSI Approved :: Apache Software License",
]

dependencies = [
  "IPython",
  "aiohttp",
  "anthropic>=0.20.0",
  "blobfile==3.0.0",
  "build",
  "compressed-tensors",
  "cuda-python",
  "decord2",
  "datasets",
  "einops",
  "fastapi",
  "flashinfer_python==0.4.0",
  "hf_transfer",
  "huggingface_hub",
  "interegular",
  "llguidance>=0.7.11,<0.8.0",
  "modelscope",
  "msgspec",
  "ninja",
  "numpy",
  "nvidia-cutlass-dsl==4.2.1",
  "openai-harmony==0.0.4",
  "openai==1.99.1",
  "orjson",
  "outlines==0.1.11",
  "packaging",
  "partial_json_parser",
  "pillow",
  "prometheus-client>=0.20.0",
  "psutil",
  "py-spy",
  "pybase64",
  "pydantic",
  "nvidia-ml-py",
  "python-multipart",
  "pyzmq>=25.1.2",
  "requests",
  "scipy",
  "sentencepiece",
  "setproctitle",
  "sgl-kernel==0.3.15",
  "soundfile==0.13.1",
  "tiktoken",
  "timm==1.0.16",
  "torch==2.8.0",
  "torch_memory_saver==0.0.9",
  "torchao==0.9.0",
  "torchaudio==2.8.0",
  "torchvision",
  "tqdm",
  "transformers==4.57.1",
  "uvicorn",
  "uvloop",
  "xgrammar==0.1.25",
  "grpcio==1.75.1", # keep it align with compile_proto.py
  "grpcio-tools==1.75.1", # keep it align with compile_proto.py
  "grpcio-reflection==1.75.1", # required by srt/entrypoints/grpc_server.py
]

[project.optional-dependencies]
<<<<<<< HEAD
decord = ["decord2"]
checkpoint-engine = ["checkpoint-engine>=0.1.2"]
=======
tracing = [
  "opentelemetry-api",
  "opentelemetry-exporter-otlp",
  "opentelemetry-exporter-otlp-proto-grpc",
  "opentelemetry-sdk",
]
>>>>>>> 296f6892
test = [
  "accelerate",
  "expecttest",
  "gguf",
  "jsonlines",
  "matplotlib",
  "pandas",
  "peft",
  "pytest",
  "sentence_transformers",
  "tabulate",
]
<<<<<<< HEAD
tracing = [
  "opentelemetry-api",
  "opentelemetry-exporter-otlp",
  "opentelemetry-exporter-otlp-proto-grpc",
  "opentelemetry-sdk",
]
all = ["sglang[test]", "sglang[decord]", "sglang[checkpoint-engine]"]
=======
all = []
dev = ["sglang[test]"]

# Temporary tags
>>>>>>> 296f6892
cu130 = [
  "torch==2.9.0",
  "torchaudio==2.9.0",
  "torchvision==0.24.0",
]
cu130_all = [
  "sglang[test]",
  "sglang[decord]",
  "sglang[cu130]"
]

# To be deprecated in 2 weeks
blackwell = ["sglang[dev]"]
blackwell_aarch64 = ["sglang[dev]"]

[project.urls]
"Homepage" = "https://github.com/sgl-project/sglang"
"Bug Tracker" = "https://github.com/sgl-project/sglang/issues"

[tool.setuptools.package-data]
"sglang" = [
  "srt/layers/moe/fused_moe_triton/configs/*/*.json",
  "srt/layers/quantization/configs/*.json",
  "srt/mem_cache/storage/hf3fs/hf3fs_utils.cpp",
  "srt/speculative/cpp_ngram/*.cpp",
  "srt/speculative/cpp_ngram/*.h",
]

[tool.setuptools.packages.find]
exclude = [
  "assets*",
  "benchmark*",
  "docs*",
  "dist*",
  "playground*",
  "scripts*",
  "tests*",
]

[tool.wheel]
exclude = [
  "assets*",
  "benchmark*",
  "docs*",
  "dist*",
  "playground*",
  "scripts*",
  "tests*",
]

[tool.codespell]
ignore-words-list = "ans, als, hel, boostrap, childs, te, vas, hsa, ment"
skip = "*.json,*.jsonl,*.patch,*.txt"<|MERGE_RESOLUTION|>--- conflicted
+++ resolved
@@ -75,17 +75,12 @@
 ]
 
 [project.optional-dependencies]
-<<<<<<< HEAD
-decord = ["decord2"]
-checkpoint-engine = ["checkpoint-engine>=0.1.2"]
-=======
 tracing = [
   "opentelemetry-api",
   "opentelemetry-exporter-otlp",
   "opentelemetry-exporter-otlp-proto-grpc",
   "opentelemetry-sdk",
 ]
->>>>>>> 296f6892
 test = [
   "accelerate",
   "expecttest",
@@ -98,20 +93,10 @@
   "sentence_transformers",
   "tabulate",
 ]
-<<<<<<< HEAD
-tracing = [
-  "opentelemetry-api",
-  "opentelemetry-exporter-otlp",
-  "opentelemetry-exporter-otlp-proto-grpc",
-  "opentelemetry-sdk",
-]
+decord = ["decord2"]
+checkpoint-engine = ["checkpoint-engine>=0.1.2"]
 all = ["sglang[test]", "sglang[decord]", "sglang[checkpoint-engine]"]
-=======
-all = []
 dev = ["sglang[test]"]
-
-# Temporary tags
->>>>>>> 296f6892
 cu130 = [
   "torch==2.9.0",
   "torchaudio==2.9.0",
