[build-system]
requires = ["setuptools>=61.0", "wheel"]
build-backend = "setuptools.build_meta"

[project]
name = "sglang"
version = "0.5.0rc2"
description = "SGLang is yet another fast serving framework for large language models and vision language models."
readme = "README.md"
requires-python = ">=3.10"
license = { file = "LICENSE" }
classifiers = [
    "Programming Language :: Python :: 3",
    "License :: OSI Approved :: Apache Software License",
]
dependencies = ["aiohttp", "requests", "tqdm", "numpy", "IPython", "setproctitle"]

[project.optional-dependencies]
runtime_common = [
    "blobfile==3.0.0",
    "build",
    "compressed-tensors",
    "datasets",
    "einops",
    "fastapi",
    "hf_transfer",
    "huggingface_hub",
    "interegular",
    "llguidance>=0.7.11,<0.8.0",
    "modelscope",
    "msgspec",
    "ninja",
    "openai==1.99.1",
    "openai-harmony==0.0.4",
    "orjson",
    "outlines==0.1.11",
    "packaging",
    "partial_json_parser",
    "pillow",
    "prometheus-client>=0.20.0",
    "psutil",
    "pybase64",
    "pydantic",
    "pynvml",
    "python-multipart",
    "pyzmq>=25.1.2",
    "sentencepiece",
    "soundfile==0.13.1",
    "scipy",
    "timm==1.0.16",
    "tiktoken",
    "torchao==0.9.0",
    "transformers==4.55.2",
    "uvicorn",
    "uvloop",
    "xgrammar==0.1.23",
]

srt = [
    "sglang[runtime_common]",
    "sgl-kernel==0.3.5",
    "torch==2.8.0",
    "torchaudio==2.8.0",
    "torchvision",
    "cuda-python",
    "flashinfer_python==0.2.11.post3",
]

blackwell = [
    "sglang[runtime_common]",
    "sgl-kernel",
    "torch==2.8.0",
    "torchaudio==2.8.0",
    "torchvision",
    "cuda-python",
    "flashinfer_python==0.2.11.post3",
]

# HIP (Heterogeneous-computing Interface for Portability) for AMD
# => base docker rocm/vllm-dev:20250114, not from public vllm whl
srt_hip = [
    "sglang[runtime_common]",
    "torch",
    "petit_kernel==0.0.2",
    "wave-lang==1.0.1",
]

# https://docs.sglang.ai/platforms/cpu_server.html
srt_cpu = ["sglang[runtime_common]"]

# https://docs.sglang.ai/platforms/ascend_npu.html
srt_npu = ["sglang[runtime_common]"]

# xpu is not enabled in public vllm and torch whl,
# need to follow https://docs.vllm.ai/en/latest/getting_started/xpu-installation.htmlinstall vllm
srt_xpu = ["sglang[runtime_common]"]

# For Intel Gaudi(device : hpu) follow the installation guide
# https://docs.vllm.ai/en/latest/getting_started/gaudi-installation.html
srt_hpu = ["sglang[runtime_common]"]

openai = ["openai==1.99.1", "tiktoken"]
anthropic = ["anthropic>=0.20.0"]
litellm = ["litellm>=1.0.0"]
<<<<<<< HEAD
torch_memory_saver = ["torch_memory_saver>=0.0.8"]
decord = ["decord2"]
=======
torch_memory_saver = ["torch_memory_saver==0.0.8"]
decord = ["decord"]
>>>>>>> f1b0eda5
test = [
    "accelerate",
    "expecttest",
    "jsonlines",
    "matplotlib",
    "pandas",
    "peft",
    "sentence_transformers",
    "pytest",
]
all = ["sglang[srt]", "sglang[openai]", "sglang[anthropic]", "sglang[torch_memory_saver]", "sglang[decord]"]
all_hip = ["sglang[srt_hip]", "sglang[openai]", "sglang[anthropic]", "sglang[decord]"]
all_xpu = ["sglang[srt_xpu]", "sglang[openai]", "sglang[anthropic]", "sglang[decord]"]
all_hpu = ["sglang[srt_hpu]", "sglang[openai]", "sglang[anthropic]", "sglang[decord]"]
all_cpu = ["sglang[srt_cpu]", "sglang[openai]", "sglang[anthropic]", "sglang[decord]"]
all_npu = ["sglang[srt_npu]", "sglang[openai]", "sglang[anthropic]", "sglang[decord]"]

dev = ["sglang[all]", "sglang[test]"]
dev_hip = ["sglang[all_hip]", "sglang[test]"]
dev_xpu = ["sglang[all_xpu]", "sglang[test]"]
dev_hpu = ["sglang[all_hpu]", "sglang[test]"]
dev_cpu = ["sglang[all_cpu]", "sglang[test]"]

[project.urls]
"Homepage" = "https://github.com/sgl-project/sglang"
"Bug Tracker" = "https://github.com/sgl-project/sglang/issues"

[tool.setuptools.package-data]
"sglang" = [
    "srt/layers/moe/fused_moe_triton/configs/*/*.json",
    "srt/layers/quantization/configs/*.json",
    "srt/mem_cache/storage/hf3fs/hf3fs_utils.cpp",
]

[tool.setuptools.packages.find]
exclude = [
    "assets*",
    "benchmark*",
    "docs*",
    "dist*",
    "playground*",
    "scripts*",
    "tests*",
]

[tool.wheel]
exclude = [
    "assets*",
    "benchmark*",
    "docs*",
    "dist*",
    "playground*",
    "scripts*",
    "tests*",
]

[tool.codespell]
ignore-words-list = "ans, als, hel, boostrap, childs, te, vas, hsa, ment"
skip = "*.json,*.jsonl,*.patch,*.txt"<|MERGE_RESOLUTION|>--- conflicted
+++ resolved
@@ -102,13 +102,9 @@
 openai = ["openai==1.99.1", "tiktoken"]
 anthropic = ["anthropic>=0.20.0"]
 litellm = ["litellm>=1.0.0"]
-<<<<<<< HEAD
 torch_memory_saver = ["torch_memory_saver>=0.0.8"]
 decord = ["decord2"]
-=======
-torch_memory_saver = ["torch_memory_saver==0.0.8"]
-decord = ["decord"]
->>>>>>> f1b0eda5
+
 test = [
     "accelerate",
     "expecttest",
