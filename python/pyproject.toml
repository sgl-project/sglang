--- conflicted
+++ resolved
@@ -108,13 +108,10 @@
   "sglang[cu130]"
 ]
 
-<<<<<<< HEAD
-=======
 # To be deprecated in 2 weeks
 blackwell = ["sglang[dev]"]
 blackwell_aarch64 = ["sglang[dev]"]
 
->>>>>>> 12eb02e9
 [project.urls]
 "Homepage" = "https://github.com/sgl-project/sglang"
 "Bug Tracker" = "https://github.com/sgl-project/sglang/issues"
