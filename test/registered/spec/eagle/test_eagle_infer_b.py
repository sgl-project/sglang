import json
import random
import threading
import time
import unittest
from concurrent.futures import ThreadPoolExecutor
from functools import partial
from types import SimpleNamespace

import numpy as np
import requests

from sglang.srt.environ import envs
<<<<<<< HEAD
from sglang.srt.utils import kill_process_tree
=======
>>>>>>> 0c23331e
from sglang.test.ci.ci_register import register_cuda_ci
from sglang.test.few_shot_gsm8k import run_eval as run_gsm8k_eval
from sglang.test.server_fixtures.eagle_fixture import EagleServerBase
from sglang.test.test_utils import (
    DEFAULT_EAGLE_TARGET_MODEL_FOR_TEST,
    run_logprob_check,
)

register_cuda_ci(est_time=473, suite="stage-b-test-small-1-gpu")


class TestEAGLEServerBasic(EagleServerBase):
    extra_args = ["--chunked-prefill-size", 128, "--max-running-requests", 8]

    # FIXME(lsyin): move the test methods to kits
    def test_request_abort(self):
        concurrency = 4
        threads = [
            threading.Thread(target=self.send_request) for _ in range(concurrency)
        ] + [
            threading.Thread(target=self.send_requests_abort)
            for _ in range(concurrency)
        ]
        for worker in threads:
            worker.start()
        for p in threads:
            p.join()

    def test_max_token_one(self):
        requests.get(self.base_url + "/flush_cache")

        args = SimpleNamespace(
            num_shots=5,
            data_path=None,
            num_questions=200,
            max_new_tokens=1,
            parallel=128,
            host="http://127.0.0.1",
            port=int(self.base_url.split(":")[-1]),
        )

        # Just run and check it does not hang
        metrics = run_gsm8k_eval(args)
        self.assertGreater(metrics["output_throughput"], 50)

    def test_gsm8k(self):
        requests.get(self.base_url + "/flush_cache")

        args = SimpleNamespace(
            num_shots=5,
            data_path=None,
            num_questions=200,
            max_new_tokens=512,
            parallel=128,
            host="http://127.0.0.1",
            port=int(self.base_url.split(":")[-1]),
        )

        metrics = run_gsm8k_eval(args)
        print(f"{metrics=}")
        self.assertGreater(metrics["accuracy"], 0.20)

        server_info = requests.get(self.base_url + "/get_server_info").json()
        avg_spec_accept_length = server_info["internal_states"][0][
            "avg_spec_accept_length"
        ]
        print(f"{avg_spec_accept_length=}")

        speculative_eagle_topk = server_info["speculative_eagle_topk"]

        if speculative_eagle_topk == 1:
            self.assertGreater(avg_spec_accept_length, 2.5)
        else:
            self.assertGreater(avg_spec_accept_length, 3.5)

        # Wait a little bit so that the memory check happens.
        time.sleep(4)

    def test_logprob_start_len(self):
        logprob_start_len = 4
        new_tokens = 4
        prompts = [
            "I have a very good idea on",
            "Today is a sunndy day and",
        ]

        response = requests.post(
            self.base_url + "/generate",
            json={
                "text": prompts,
                "sampling_params": {
                    "temperature": 0,
                    "max_new_tokens": new_tokens,
                },
                "return_logprob": True,
                "top_logprobs_num": 5,
                "logprob_start_len": logprob_start_len,
            },
        )
        response_json = response.json()
        print(json.dumps(response_json, indent=2))

        for res in response_json:
            self.assertEqual(
                res["meta_info"]["prompt_tokens"],
                logprob_start_len + len(res["meta_info"]["input_token_logprobs"]),
            )

            self.assertEqual(res["meta_info"]["completion_tokens"], new_tokens)
            self.assertEqual(len(res["meta_info"]["output_token_logprobs"]), new_tokens)

    def test_logprob_match(self):
        """Test the output logprobs are close to the input logprobs if we run a prefill again."""

        def run_generate(
            prompt,
            return_logprob=False,
            max_new_tokens=512,
            logprob_start_len=-1,
            temperature=1.0,
        ):

            if isinstance(prompt, str):
                prompt_kwargs = {"text": prompt}
            else:
                prompt_kwargs = {"input_ids": prompt}

            response = requests.post(
                self.base_url + "/generate",
                json={
                    **prompt_kwargs,
                    "sampling_params": {
                        "temperature": temperature,
                        "max_new_tokens": max_new_tokens,
                        "ignore_eos": True,
                    },
                    "return_logprob": return_logprob,
                    "return_text_in_logprobs": True,
                    "logprob_start_len": logprob_start_len,
                    "temp_scaled_logprobs": True,
                },
            )
            return response.json()

        prompt = "I have a very good idea on how to"

        for temperature in [1.0]:
            gen = run_generate(
                prompt,
                return_logprob=True,
                logprob_start_len=0,
                temperature=temperature,
            )
            output_logprobs = np.array(
                [x[0] for x in gen["meta_info"]["output_token_logprobs"]]
            )
            num_prompts_tokens = gen["meta_info"]["prompt_tokens"]

            input_tokens = [x[1] for x in gen["meta_info"]["input_token_logprobs"]]
            output_tokens = [x[1] for x in gen["meta_info"]["output_token_logprobs"]]

            new_prompt = input_tokens + output_tokens
            score = run_generate(
                new_prompt,
                return_logprob=True,
                logprob_start_len=0,
                max_new_tokens=0,
                temperature=temperature,
            )
            output_logprobs_score = np.array(
                [
                    x[0]
                    for x in score["meta_info"]["input_token_logprobs"][
                        num_prompts_tokens:
                    ]
                ]
            )

            print(f"{output_logprobs[-10:]=}")
            print(f"{output_logprobs_score[-10:]=}")

            diff = np.abs(output_logprobs - output_logprobs_score)
            max_diff = np.max(diff)
            self.assertLess(max_diff, 0.255)

    def test_logprob_mixed(self):
        args = []
        temperature = 0
        # input_len, output_len, temperature, logprob_start_len, return_logprob, top_logprobs_num
        # Llama 2 context length seems to be only 2k, so we can only test small length.
        for input_len in [200, 500, 1000, 2000]:
            for output_len in [4, 8]:
                for logprob_start_len in [0, 100, 300, 800, 1998]:
                    for return_logprob in [True, False]:
                        for top_logprobs_num in [0, 5]:

                            if logprob_start_len >= input_len:
                                continue

                            args.append(
                                (
                                    input_len,
                                    output_len,
                                    temperature,
                                    logprob_start_len,
                                    return_logprob,
                                    top_logprobs_num,
                                )
                            )

        random.shuffle(args)

        func = partial(run_logprob_check, self)
        with ThreadPoolExecutor(8) as executor:
            list(executor.map(func, args))

    def test_penalty_mixed(self):
        args = [
            {},
            {},
            {},
            {"frequency_penalty": 2},
            {"presence_penalty": 1},
            {"min_new_tokens": 16},
            {"frequency_penalty": 0.2},
            {"presence_penalty": 0.4},
            {"min_new_tokens": 8},
            {"frequency_penalty": 0.4, "presence_penalty": 0.8},
            {"frequency_penalty": 0.4, "min_new_tokens": 12},
            {"presence_penalty": 0.8, "min_new_tokens": 12},
            {"presence_penalty": -0.3, "frequency_penalty": 1.3, "min_new_tokens": 32},
            {"presence_penalty": 0.3, "frequency_penalty": -1.3, "min_new_tokens": 32},
        ]
        random.shuffle(args * 5)
        with ThreadPoolExecutor(8) as executor:
            list(executor.map(self.run_decode, args))

    def test_constrained_decoding(self):
        messages = [
            {"role": "system", "content": "You are a helpful assistant."},
            {"role": "user", "content": "Give me a json"},
        ]

        response = requests.post(
            self.base_url + "/v1/chat/completions",
            json={
                "model": DEFAULT_EAGLE_TARGET_MODEL_FOR_TEST,
                "messages": messages,
                "temperature": 0,
                "response_format": {"type": "json_object"},
            },
        )
        self.assertEqual(response.status_code, 200)
        res = response.json()

        # Validate response structure
        self.assertIn("choices", res)
        self.assertEqual(len(res["choices"]), 1)
        self.assertIn("message", res["choices"][0])
        self.assertIn("content", res["choices"][0]["message"])

        # Validate JSON content
        content_json = res["choices"][0]["message"]["content"]
        is_valid_json = True
        try:
            content = json.loads(content_json)
            self.assertIsInstance(content, dict)
        except Exception:
            print(f"parse JSON failed: {content_json}")
            is_valid_json = False
        self.assertTrue(is_valid_json)


class TestEAGLERetract(TestEAGLEServerBasic):
    extra_args = ["--chunked-prefill-size", 128, "--max-running-requests", 64]

    @classmethod
    def setUpClass(cls):
        # These config helps find a leak.
<<<<<<< HEAD
        os.environ["SGLANG_CI_SMALL_KV_SIZE"] = "4500"
        cls.base_url = DEFAULT_URL_FOR_TEST
        with envs.SGLANG_TEST_RETRACT.override(True):
            cls.process = popen_launch_server(
                DEFAULT_EAGLE_TARGET_MODEL_FOR_TEST,
                cls.base_url,
                timeout=DEFAULT_TIMEOUT_FOR_SERVER_LAUNCH,
                other_args=[
                    "--speculative-algorithm",
                    "EAGLE",
                    "--speculative-draft-model-path",
                    DEFAULT_EAGLE_DRAFT_MODEL_FOR_TEST,
                    "--speculative-num-steps",
                    5,
                    "--speculative-eagle-topk",
                    8,
                    "--speculative-num-draft-tokens",
                    64,
                    "--mem-fraction-static",
                    0.7,
                    "--chunked-prefill-size",
                    128,
                    "--max-running-requests",
                    64,
                ],
            )
=======
        # FIXME(lsyin): use override context manager
        envs.SGLANG_CI_SMALL_KV_SIZE.set(4500)
        with envs.SGLANG_TEST_RETRACT.override(True):
            super().setUpClass()
>>>>>>> 0c23331e


class TestEAGLEServerTriton(TestEAGLEServerBasic):
    extra_args = ["--attention-backend=triton", "--max-running-requests=8"]


class TestEAGLEServerPageSize(TestEAGLEServerBasic):
    spec_steps = 5
    spec_topk = 1
    spec_tokens = 6
    extra_args = [
        "--chunked-prefill-size=128",
        "--max-running-requests=8",
        "--page-size=4",
        "--attention-backend=flashinfer",
    ]


class TestEAGLEServerPageSizeTopk(TestEAGLEServerBasic):
    # default topk=8 and tokens=64
    extra_args = [
        "--chunked-prefill-size=128",
        "--max-running-requests=8",
        "--page-size=4",
        "--attention-backend=flashinfer",
    ]


if __name__ == "__main__":
    unittest.main()<|MERGE_RESOLUTION|>--- conflicted
+++ resolved
@@ -11,10 +11,6 @@
 import requests
 
 from sglang.srt.environ import envs
-<<<<<<< HEAD
-from sglang.srt.utils import kill_process_tree
-=======
->>>>>>> 0c23331e
 from sglang.test.ci.ci_register import register_cuda_ci
 from sglang.test.few_shot_gsm8k import run_eval as run_gsm8k_eval
 from sglang.test.server_fixtures.eagle_fixture import EagleServerBase
@@ -294,39 +290,10 @@
     @classmethod
     def setUpClass(cls):
         # These config helps find a leak.
-<<<<<<< HEAD
-        os.environ["SGLANG_CI_SMALL_KV_SIZE"] = "4500"
-        cls.base_url = DEFAULT_URL_FOR_TEST
-        with envs.SGLANG_TEST_RETRACT.override(True):
-            cls.process = popen_launch_server(
-                DEFAULT_EAGLE_TARGET_MODEL_FOR_TEST,
-                cls.base_url,
-                timeout=DEFAULT_TIMEOUT_FOR_SERVER_LAUNCH,
-                other_args=[
-                    "--speculative-algorithm",
-                    "EAGLE",
-                    "--speculative-draft-model-path",
-                    DEFAULT_EAGLE_DRAFT_MODEL_FOR_TEST,
-                    "--speculative-num-steps",
-                    5,
-                    "--speculative-eagle-topk",
-                    8,
-                    "--speculative-num-draft-tokens",
-                    64,
-                    "--mem-fraction-static",
-                    0.7,
-                    "--chunked-prefill-size",
-                    128,
-                    "--max-running-requests",
-                    64,
-                ],
-            )
-=======
         # FIXME(lsyin): use override context manager
         envs.SGLANG_CI_SMALL_KV_SIZE.set(4500)
         with envs.SGLANG_TEST_RETRACT.override(True):
             super().setUpClass()
->>>>>>> 0c23331e
 
 
 class TestEAGLEServerTriton(TestEAGLEServerBasic):
