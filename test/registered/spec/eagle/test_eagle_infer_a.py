import os
import random
import unittest

import requests
import torch

import sglang as sgl
from sglang.srt.utils import kill_process_tree
from sglang.srt.utils.hf_transformers_utils import get_tokenizer
from sglang.test.ci.ci_register import register_cuda_ci
from sglang.test.test_utils import (
    DEFAULT_EAGLE_DRAFT_MODEL_FOR_TEST,
    DEFAULT_EAGLE_TARGET_MODEL_FOR_TEST,
    DEFAULT_EAGLE_TARGET_MODEL_FOR_TEST_EAGLE3,
    DEFAULT_MODEL_NAME_FOR_TEST_EAGLE3,
    DEFAULT_MODEL_NAME_FOR_TEST_MLA,
    DEFAULT_TIMEOUT_FOR_SERVER_LAUNCH,
    DEFAULT_URL_FOR_TEST,
    CustomTestCase,
    is_in_ci,
    popen_launch_server,
)

register_cuda_ci(est_time=470, suite="stage-b-test-small-1-gpu")

torch_dtype = torch.float16
prefill_tolerance = 5e-2
decode_tolerance: float = 5e-2


class TestEAGLEEngine(CustomTestCase):
    BASE_CONFIG = {
        "model_path": DEFAULT_EAGLE_TARGET_MODEL_FOR_TEST,
        "speculative_draft_model_path": DEFAULT_EAGLE_DRAFT_MODEL_FOR_TEST,
        "speculative_algorithm": "EAGLE",
        "speculative_num_steps": 5,
        "speculative_eagle_topk": 4,
        "speculative_num_draft_tokens": 8,
        "mem_fraction_static": 0.7,
        "cuda_graph_max_bs": 5,
        "trust_remote_code": True,
    }
    NUM_CONFIGS = 2

    THRESHOLDS = {
        "batch_avg_accept_len": 1.9,
        "accept_len": 3.6,
    }

    def setUp(self):
        self.prompt = "Today is a sunny day and I like"
        self.sampling_params = {"temperature": 0, "max_new_tokens": 8}

        ref_engine = sgl.Engine(
            model_path=self.BASE_CONFIG["model_path"], cuda_graph_max_bs=1
        )
        self.ref_output = ref_engine.generate(self.prompt, self.sampling_params)["text"]
        ref_engine.shutdown()

    def test_correctness(self):
        configs = [
            # Basic config
            self.BASE_CONFIG,
            # Chunked prefill
            {**self.BASE_CONFIG, "chunked_prefill_size": 4},
        ]

        for i, config in enumerate(configs[: self.NUM_CONFIGS]):
            with self.subTest(i=i):
                print(f"{config=}")
                engine = sgl.Engine(**config, log_level="info", decode_log_interval=10)
                try:
                    self._test_single_generation(engine)
                    self._test_first_token_finish(engine)
                    self._test_batch_generation(engine)
                    self._test_eos_token(engine)
                    self._test_acc_length(engine)
                finally:
                    engine.flush_cache()  # check engine alive
                    engine.shutdown()
                print("=" * 100)

    def _test_single_generation(self, engine):
        output = engine.generate(self.prompt, self.sampling_params)["text"]
        print(f"{output=}, {self.ref_output=}")
        self.assertEqual(output, self.ref_output)

    def _test_batch_generation(self, engine):
        prompts = [
            "Hello, my name is",
            "The president of the United States is",
            "The capital of France is",
            "The future of AI is",
        ]
        params = {"temperature": 0, "max_new_tokens": 50}

        outputs = engine.generate(prompts, params)
        for prompt, output in zip(prompts, outputs):
            print(f"Prompt: {prompt}")
            print(f"Generated: {output['text']}")
            print("-" * 40)

        print(f"{engine.get_server_info()=}")

        avg_spec_accept_length = engine.get_server_info()["internal_states"][0][
            "avg_spec_accept_length"
        ]
        print(f"{avg_spec_accept_length=}")
        self.assertGreater(
            avg_spec_accept_length, self.THRESHOLDS["batch_avg_accept_len"]
        )

    def _test_first_token_finish(self, engine):
        prompt = [
            f"There are {i} apples on the table. How to divide them equally?"
            for i in range(8)
        ]
        params = [
            {"temperature": 0, "max_new_tokens": random.randint(1, 3)} for _ in range(8)
        ]
        outputs = engine.generate(prompt, params)
        for i, output in enumerate(outputs):
            print(f"Prompt: {prompt[i]}")
            print(f"Generated: {output['text']}")
            print("-" * 40)

    def _test_eos_token(self, engine):
        prompt = "[INST] <<SYS>>\nYou are a helpful assistant.\n<</SYS>>\nToday is a sunny day and I like [/INST]"
        params = {
            "temperature": 0.1,
            "max_new_tokens": 1024,
            "skip_special_tokens": False,
        }

        tokenizer = get_tokenizer(DEFAULT_EAGLE_TARGET_MODEL_FOR_TEST)
        output = engine.generate(prompt, params)["text"]
        print(f"{output=}")

        tokens = tokenizer.encode(output, truncation=False)
        self.assertNotIn(tokenizer.eos_token_id, tokens)

    def _test_acc_length(self, engine):
        prompt = [
            "Human: Give me a fully functional FastAPI server. Show the python code.\n\nAssistant:",
        ] * 5  # test batched generation
        sampling_params = {"temperature": 0, "max_new_tokens": 512}
        output = engine.generate(prompt, sampling_params)
        output = output[0]

        if "spec_verify_ct" in output["meta_info"]:
            acc_length = (
                output["meta_info"]["completion_tokens"]
                / output["meta_info"]["spec_verify_ct"]
            )
        else:
            acc_length = 1.0

        speed = (
            output["meta_info"]["completion_tokens"]
            / output["meta_info"]["e2e_latency"]
        )
        print(f"{acc_length=:.4f}, {speed=}")

        self.assertGreater(acc_length, self.THRESHOLDS["accept_len"])


class TestEAGLEEngineTokenMap(TestEAGLEEngine):
    BASE_CONFIG = {
        "model_path": "meta-llama/Meta-Llama-3-8B-Instruct",
        "speculative_draft_model_path": "lmsys/sglang-EAGLE-LLaMA3-Instruct-8B",
        "speculative_algorithm": "EAGLE",
        "speculative_num_steps": 5,
        "speculative_eagle_topk": 4,
        "speculative_num_draft_tokens": 8,
        "speculative_token_map": "thunlp/LLaMA3-Instruct-8B-FR-Spec/freq_32768.pt",
        "mem_fraction_static": 0.7,
        "cuda_graph_max_bs": 5,
        "dtype": "float16",
    }
    NUM_CONFIGS = 1
    THRESHOLDS = {
        "batch_avg_accept_len": 1.9,
        "accept_len": 2.5,
    }


class TestEAGLE3Engine(TestEAGLEEngine):
    BASE_CONFIG = {
        "model_path": DEFAULT_EAGLE_TARGET_MODEL_FOR_TEST_EAGLE3,
        "speculative_draft_model_path": DEFAULT_MODEL_NAME_FOR_TEST_EAGLE3,
        "speculative_algorithm": "EAGLE3",
        "speculative_num_steps": 5,
        "speculative_eagle_topk": 16,
        "speculative_num_draft_tokens": 64,
        "mem_fraction_static": 0.7,
        "cuda_graph_max_bs": 5,
        "dtype": "float16",
    }
    NUM_CONFIGS = 1
    THRESHOLDS = {
        "batch_avg_accept_len": 1.75,
        "accept_len": 3.1,
    }


class TestEAGLERadixCache(CustomTestCase):
    BASE_CONFIG = {
        "model_path": DEFAULT_EAGLE_TARGET_MODEL_FOR_TEST_EAGLE3,
        "speculative_draft_model_path": DEFAULT_MODEL_NAME_FOR_TEST_EAGLE3,
        "speculative_algorithm": "EAGLE3",
        "speculative_num_steps": 2,
        "speculative_eagle_topk": 2,
        "speculative_num_draft_tokens": 5,
        "mem_fraction_static": 0.7,
        "dtype": "float16",
        "trust_remote_code": True,
        "attention_backend": "fa3",
        "skip_server_warmup": True,
        "cuda_graph_max_bs": 5,
    }

    def test_correctness(self):
        os.environ["SGLANG_ALLOW_OVERWRITE_LONGER_CONTEXT_LEN"] = "1"
        configs = [
            # Basic config
            self.BASE_CONFIG,
            # Chunked prefill & Page Size > 1
            {**self.BASE_CONFIG, "chunked_prefill_size": 64, "page_size": 4},
            {**self.BASE_CONFIG, "page_size": 4},
<<<<<<< HEAD
            # Large page size tend to expose IMA bugs.
            {**self.BASE_CONFIG, "page_size": 256},
=======
            {**self.BASE_CONFIG, "cuda_graph_bs": [5], "page_size": 4},
            # Preferred by some kernels
            {**self.BASE_CONFIG, "page_size": 64},
>>>>>>> e0963a6c
            # Disable CUDA Graph
            {
                **self.BASE_CONFIG,
                "disable_cuda_graph": True,
                "page_size": 4,
            },
        ]

        for i, config in enumerate(configs):
            with self.subTest(i=i):
                print(f"{config=}")
                engine = sgl.Engine(**config, log_level="info", decode_log_interval=10)
                try:
                    self._test_acc_length(engine)
                    self._test_batch_generation(engine)
                finally:
                    engine.shutdown()
                print("=" * 100)
        del os.environ["SGLANG_ALLOW_OVERWRITE_LONGER_CONTEXT_LEN"]

    def _test_acc_length(self, engine):
        warmup_prompt = [
            "Human: Give me a fully functional FastAPI server. Show the python code.\n\nAssistant:",
        ]
        sampling_params = {"temperature": 0, "max_new_tokens": 512}
        output = engine.generate(warmup_prompt, sampling_params)
        test_prompt = [
            "<|start_header_id|>system<|end_header_id|>\n\nYou are a helpful, respectful and honest assistant. Always answer as helpfully as possible, while being safe.  Your answers should not include any harmful, unethical, racist, sexist, toxic, dangerous, or illegal content. Please ensure that your responses are socially unbiased and positive in nature.\n\nIf a question does not make any sense, or is not factually coherent, explain why instead of answering something not correct. If you don't know the answer to a question, please don't share false information.<|eot_id|><|start_header_id|>user<|end_header_id|>\n\nGive me a fully functional FastAPI server. Show the python code.<|eot_id|><|start_header_id|>assistant<|end_header_id|>\n\n"
        ]
        output = engine.generate(test_prompt, sampling_params)
        output = output[0]

        if "spec_verify_ct" in output["meta_info"]:
            acc_length = (
                output["meta_info"]["completion_tokens"]
                / output["meta_info"]["spec_verify_ct"]
            )
        else:
            acc_length = 1.0

        speed = (
            output["meta_info"]["completion_tokens"]
            / output["meta_info"]["e2e_latency"]
        )
        print(f"{acc_length=:.4f}, {speed=}")

        self.assertGreater(acc_length, 2.5)

    def _test_batch_generation(self, engine):
        prompts = [
            "Hello, my name is",
            "The president of the United States is",
            "The capital of France is",
            "The future of AI is",
        ]
        params = {"temperature": 0, "max_new_tokens": 50}

        outputs = engine.generate(prompts, params)
        for prompt, output in zip(prompts, outputs):
            print(f"Prompt: {prompt}")
            print(f"Generated: {output['text']}")
            print("-" * 40)

        print(f"{engine.get_server_info()=}")

        avg_spec_accept_length = engine.get_server_info()["internal_states"][0][
            "avg_spec_accept_length"
        ]
        print(f"{avg_spec_accept_length=}")
        self.assertGreater(avg_spec_accept_length, 2.0)


@unittest.skipIf(is_in_ci(), "To reduce the CI execution time.")
class TestEAGLEDraftExtend(CustomTestCase):
    @classmethod
    def setUpClass(cls):
        cls.base_url = DEFAULT_URL_FOR_TEST
        cls.process = popen_launch_server(
            DEFAULT_EAGLE_TARGET_MODEL_FOR_TEST,
            cls.base_url,
            timeout=DEFAULT_TIMEOUT_FOR_SERVER_LAUNCH,
            other_args=[
                "--speculative-algorithm",
                "EAGLE",
                "--speculative-draft-model-path",
                DEFAULT_EAGLE_DRAFT_MODEL_FOR_TEST,
                "--speculative-num-steps",
                1,
                "--speculative-eagle-topk",
                1,
                "--speculative-num-draft-tokens",
                2,
                "--max-running-requests",
                4,
                "--attention-backend",
                "fa3",
            ],
        )
        cls.accept_len_threshold = 1.50

    @classmethod
    def tearDownClass(cls):
        kill_process_tree(cls.process.pid)

    def test_one_batch_accept_length(self):
        resp = requests.get(self.base_url + "/flush_cache")
        self.assertEqual(resp.status_code, 200)

        prompts = [
            "Hello, my name is",
            "The president of the United States is",
            "The capital of France is",
            "The future of AI is",
        ]
        url = self.base_url + "/generate"
        data = {
            "text": prompts,
            "sampling_params": {
                "temperature": 0,
                "max_new_tokens": 512,
            },
        }
        response = requests.post(url, json=data)
        self.assertEqual(response.status_code, 200)
        outputs = response.json()
        for i in range(len(prompts)):
            output = outputs[i]
            if "spec_verify_ct" in output["meta_info"]:
                acc_length = (
                    output["meta_info"]["completion_tokens"]
                    / output["meta_info"]["spec_verify_ct"]
                )
            else:
                acc_length = 1.0

            print(f"{acc_length=}")
            self.assertGreater(acc_length, self.accept_len_threshold)


class TestEAGLEDraftExtendFlashinfer(TestEAGLEDraftExtend):
    @classmethod
    def setUpClass(cls):
        cls.base_url = DEFAULT_URL_FOR_TEST
        cls.process = popen_launch_server(
            DEFAULT_EAGLE_TARGET_MODEL_FOR_TEST,
            cls.base_url,
            timeout=DEFAULT_TIMEOUT_FOR_SERVER_LAUNCH,
            other_args=[
                "--speculative-algorithm",
                "EAGLE",
                "--speculative-draft-model-path",
                DEFAULT_EAGLE_DRAFT_MODEL_FOR_TEST,
                "--speculative-num-steps",
                1,
                "--speculative-eagle-topk",
                1,
                "--speculative-num-draft-tokens",
                2,
                "--max-running-requests",
                4,
                "--attention-backend",
                "flashinfer",
            ],
        )
        cls.accept_len_threshold = 1.50


@unittest.skipIf(is_in_ci(), "To reduce the CI execution time.")
class TestEAGLEDraftExtendTriton(TestEAGLEDraftExtend):
    @classmethod
    def setUpClass(cls):
        cls.base_url = DEFAULT_URL_FOR_TEST
        cls.process = popen_launch_server(
            DEFAULT_EAGLE_TARGET_MODEL_FOR_TEST,
            cls.base_url,
            timeout=DEFAULT_TIMEOUT_FOR_SERVER_LAUNCH,
            other_args=[
                "--speculative-algorithm",
                "EAGLE",
                "--speculative-draft-model-path",
                DEFAULT_EAGLE_DRAFT_MODEL_FOR_TEST,
                "--speculative-num-steps",
                1,
                "--speculative-eagle-topk",
                1,
                "--speculative-num-draft-tokens",
                2,
                "--max-running-requests",
                4,
                "--attention-backend",
                "triton",
            ],
        )
        cls.accept_len_threshold = 1.50


@unittest.skipIf(is_in_ci(), "To reduce the CI execution time.")
class TestEAGLEDraftExtendFlashinferMLA(TestEAGLEDraftExtend):
    @classmethod
    def setUpClass(cls):
        cls.base_url = DEFAULT_URL_FOR_TEST
        cls.process = popen_launch_server(
            DEFAULT_MODEL_NAME_FOR_TEST_MLA,
            cls.base_url,
            timeout=DEFAULT_TIMEOUT_FOR_SERVER_LAUNCH,
            other_args=[
                "--speculative-algorithm",
                "EAGLE",
                "--speculative-num-steps",
                1,
                "--speculative-eagle-topk",
                1,
                "--speculative-num-draft-tokens",
                2,
                "--max-running-requests",
                4,
                "--attention-backend",
                "flashinfer",
            ],
        )
        cls.accept_len_threshold = 1.85


if __name__ == "__main__":
    unittest.main()<|MERGE_RESOLUTION|>--- conflicted
+++ resolved
@@ -228,14 +228,9 @@
             # Chunked prefill & Page Size > 1
             {**self.BASE_CONFIG, "chunked_prefill_size": 64, "page_size": 4},
             {**self.BASE_CONFIG, "page_size": 4},
-<<<<<<< HEAD
             # Large page size tend to expose IMA bugs.
             {**self.BASE_CONFIG, "page_size": 256},
-=======
             {**self.BASE_CONFIG, "cuda_graph_bs": [5], "page_size": 4},
-            # Preferred by some kernels
-            {**self.BASE_CONFIG, "page_size": 64},
->>>>>>> e0963a6c
             # Disable CUDA Graph
             {
                 **self.BASE_CONFIG,
