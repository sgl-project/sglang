"""
Usage:
python3 -m unittest test_pp_single_node.TestPPAccuracy.test_gsm8k
python3 -m unittest test_pp_single_node.TestQwenPPAccuracy.test_pp_consistency
python3 -m unittest test_pp_single_node.TestFixedBugs.test_chunked_prefill_with_small_bs
python3 -m unittest test_pp_single_node.TestQwenVLPPAccuracy.test_mmmu
"""

import time
import unittest
from types import SimpleNamespace

import requests

from sglang.bench_one_batch_server import BenchArgs as OneBatchBenchArgs
from sglang.srt.server_args import ServerArgs
from sglang.srt.utils import kill_process_tree
from sglang.test.few_shot_gsm8k import run_eval as run_eval_few_shot_gsm8k
from sglang.test.run_eval import run_eval
from sglang.test.test_utils import (
    DEFAULT_MLA_MODEL_NAME_FOR_TEST,
    DEFAULT_MODEL_NAME_FOR_TEST,
<<<<<<< HEAD
    DEFAULT_MODEL_NAME_FOR_TEST_VL_PP,
=======
    DEFAULT_MODEL_NAME_FOR_TEST_GLM_41V_PP,
>>>>>>> 25e97380
    DEFAULT_TIMEOUT_FOR_SERVER_LAUNCH,
    DEFAULT_URL_FOR_TEST,
    CustomTestCase,
    is_in_ci,
    popen_launch_server,
    run_bench_one_batch_server,
)


class TestPPAccuracy(unittest.TestCase):
    @classmethod
    def setUpClass(cls):
        cls.base_url = "http://127.0.0.1:23333"
        cls.process = popen_launch_server(
            DEFAULT_MODEL_NAME_FOR_TEST,
            cls.base_url,
            timeout=DEFAULT_TIMEOUT_FOR_SERVER_LAUNCH,
            other_args=[
                "--tp-size",
                2,
                "--pp-size",
                2,
                "--chunked-prefill-size",
                256,
            ],
        )

    @classmethod
    def tearDownClass(cls):
        kill_process_tree(cls.process.pid)

    def test_gsm8k(self):
        args = SimpleNamespace(
            num_shots=5,
            data_path=None,
            num_questions=200,
            max_new_tokens=512,
            parallel=128,
            host="http://127.0.0.1",
            port=int(self.base_url.split(":")[-1]),
        )
        metrics = run_eval_few_shot_gsm8k(args)
        print(f"{metrics=}")

        self.assertGreater(metrics["accuracy"], 0.74)
        # Wait a little bit so that the memory check happens.
        time.sleep(4)

    def test_logprob(self):
        response = requests.post(
            f"{self.base_url}/generate",
            json={
                "text": "The capital of France is",
                "sampling_params": {
                    "temperature": 0,
                    "max_new_tokens": 16,
                },
                "return_logprob": True,
                "top_logprobs_num": 5,
                "logprob_start_len": 0,
            },
        )
        response_json = response.json()
        input_token_logprobs = response_json["meta_info"]["input_token_logprobs"]
        output_token_logprobs = response_json["meta_info"]["output_token_logprobs"]
        output_top_logprobs = response_json["meta_info"]["output_top_logprobs"]

        assert len(input_token_logprobs) == 6
        assert len(output_token_logprobs) == 16
        assert len(output_top_logprobs) == 16


class TestDPAttentionDP2PP2(CustomTestCase):
    @classmethod
    def setUpClass(cls):
        cls.model = DEFAULT_MLA_MODEL_NAME_FOR_TEST
        cls.base_url = DEFAULT_URL_FOR_TEST
        cls.process = popen_launch_server(
            cls.model,
            cls.base_url,
            timeout=DEFAULT_TIMEOUT_FOR_SERVER_LAUNCH,
            other_args=[
                "--trust-remote-code",
                "--tp",
                "2",
                "--pp-size",
                "2",
                "--enable-dp-attention",
                "--dp",
                "2",
            ],
        )

    @classmethod
    def tearDownClass(cls):
        kill_process_tree(cls.process.pid)

    def test_mgsm_en(self):
        args = SimpleNamespace(
            base_url=self.base_url,
            model=self.model,
            eval_name="mgsm_en",
            num_examples=None,
            num_threads=1024,
        )

        metrics = run_eval(args)
        print(f"{metrics=}")
        self.assertGreater(metrics["score"], 0.8)


class TestQwenVLPPAccuracy(unittest.TestCase):
    @classmethod
    def setUpClass(cls):
        cls.model = DEFAULT_MODEL_NAME_FOR_TEST_VL_PP
        cls.base_url = "http://127.0.0.1:23333"
        cls.process = popen_launch_server(
            DEFAULT_MODEL_NAME_FOR_TEST_VL_PP,
            cls.base_url,
            timeout=DEFAULT_TIMEOUT_FOR_SERVER_LAUNCH,
            other_args=[
                "--tp-size",
                1,
                "--pp-size",
                4,
                "--chunked-prefill-size",
                8192,
                "--enable-multimodal",
            ],
        )

    @classmethod
    def tearDownClass(cls):
        kill_process_tree(cls.process.pid)

    def test_mmmu(self):
        args = SimpleNamespace(
            base_url=self.base_url,
            model=self.model,
            eval_name="mmmu",
            num_examples=None,
            num_threads=32,
        )
        metrics = run_eval(args)
        print(f"{metrics=}")
        self.assertGreater(metrics["score"], 0.55)


class TestQwenPPAccuracy(unittest.TestCase):
    @classmethod
    def setUpClass(cls):
        cls.base_url = "http://127.0.0.1:23334"  # different ports to avoid conflicts
        cls.model_name = "Qwen/Qwen3-8B"  # replace with your Qwen Model if needed

    def run_gsm8k_test(self, pp_size):
        process = popen_launch_server(
            self.model_name,
            self.base_url,
            timeout=DEFAULT_TIMEOUT_FOR_SERVER_LAUNCH,
            other_args=[
                "--pp-size",
                pp_size,
                "--chunked-prefill-size",
                256,
            ],
        )

        try:
            args = SimpleNamespace(
                num_shots=5,
                data_path=None,
                num_questions=200,
                max_new_tokens=512,
                parallel=128,
                host="http://127.0.0.1",
                port=int(self.base_url.split(":")[-1]),
            )
            metrics = run_eval_few_shot_gsm8k(args)
            time.sleep(5)
            return metrics
        finally:
            kill_process_tree(process.pid)

    @unittest.skipIf(is_in_ci(), "To reduce the CI execution time.")
    def test_pp_consistency(self):
        baseline = self.run_gsm8k_test(pp_size=1)
        pp_metrics = self.run_gsm8k_test(pp_size=2)

        print(f"[Qwen PP Comparison] Baseline: {baseline} | PP: {pp_metrics}")

        self.assertGreaterEqual(baseline["accuracy"], 0.74)
        self.assertGreaterEqual(
            pp_metrics["accuracy"],
            baseline["accuracy"] - 0.02,
            msg=(
                f"PP accuracy dropped more than 1% compared to baseline. "
                f"Baseline: {baseline['accuracy']:.2%}, PP: {pp_metrics['accuracy']:.2%}"
            ),
        )


class TestQwenPPTieWeightsAccuracy(unittest.TestCase):
    @classmethod
    def setUpClass(cls):
        cls.base_url = "http://127.0.0.1:23335"  # different ports to avoid conflicts
        cls.model_name = (
            "Qwen/Qwen3-0.6B"  # qwen3 < 8B all have tie_word_embeddings = True
        )

    def run_gsm8k_test(self, pp_size):
        process = popen_launch_server(
            self.model_name,
            self.base_url,
            timeout=DEFAULT_TIMEOUT_FOR_SERVER_LAUNCH,
            other_args=[
                "--pp-size",
                pp_size,
                "--chunked-prefill-size",
                256,
            ],
        )

        try:
            args = SimpleNamespace(
                num_shots=5,
                data_path=None,
                num_questions=200,
                max_new_tokens=512,
                parallel=128,
                host="http://127.0.0.1",
                port=int(self.base_url.split(":")[-1]),
            )
            metrics = run_eval_few_shot_gsm8k(args)
            time.sleep(5)
            return metrics
        finally:
            kill_process_tree(process.pid)

    def test_pp_consistency(self):
        baseline = self.run_gsm8k_test(pp_size=1)
        pp_metrics = self.run_gsm8k_test(pp_size=2)

        print(f"[Qwen PP Comparison] Baseline: {baseline} | PP: {pp_metrics}")

        self.assertGreaterEqual(baseline["accuracy"], 0.38)
        self.assertGreaterEqual(
            pp_metrics["accuracy"],
            baseline["accuracy"] - 0.02,
            msg=(
                f"PP accuracy dropped more than 1% compared to baseline. "
                f"Baseline: {baseline['accuracy']:.2%}, PP: {pp_metrics['accuracy']:.2%}"
            ),
        )


class TestQwenMoePPAccuracy(unittest.TestCase):
    @classmethod
    def setUpClass(cls):
        cls.base_url = "http://127.0.0.1:23336"  # different ports to avoid conflicts
        cls.model_name = "Qwen/Qwen3-30B-A3B"  # replace with your Qwen Model if needed

    def run_gsm8k_test(self, pp_size):
        process = popen_launch_server(
            self.model_name,
            self.base_url,
            timeout=DEFAULT_TIMEOUT_FOR_SERVER_LAUNCH,
            other_args=[
                "--pp-size",
                pp_size,
                "--chunked-prefill-size",
                256,
            ],
        )

        try:
            args = SimpleNamespace(
                num_shots=5,
                data_path=None,
                num_questions=200,
                max_new_tokens=512,
                parallel=128,
                host="http://127.0.0.1",
                port=int(self.base_url.split(":")[-1]),
            )
            metrics = run_eval_few_shot_gsm8k(args)
            time.sleep(5)
            return metrics
        finally:
            kill_process_tree(process.pid)

    def test_pp_consistency(self):
        baseline = self.run_gsm8k_test(pp_size=1)
        pp_metrics = self.run_gsm8k_test(pp_size=2)

        print(f"[Qwen PP Comparison] Baseline: {baseline} | PP: {pp_metrics}")

        self.assertGreaterEqual(baseline["accuracy"], 0.74)
        self.assertGreaterEqual(
            pp_metrics["accuracy"],
            baseline["accuracy"] - 0.02,
            msg=(
                f"PP accuracy dropped more than 1% compared to baseline. "
                f"Baseline: {baseline['accuracy']:.2%}, PP: {pp_metrics['accuracy']:.2%}"
            ),
        )


class TestFixedBugs(unittest.TestCase):
    def test_chunked_prefill_with_small_bs(self):
        model = DEFAULT_MODEL_NAME_FOR_TEST
        server_args = ServerArgs(model_path=model)
        bench_args = OneBatchBenchArgs(
            batch_size=(1,),
            input_len=(1,),
            output_len=(1,),
            base_url=DEFAULT_URL_FOR_TEST,
        )
        other_server_args = [
            "--tp-size",
            2,
            "--pp-size",
            2,
            "--chunked-prefill",
            256,
            "--max-running-requests",
            2,
        ]
        run_bench_one_batch_server(
            model,
            DEFAULT_URL_FOR_TEST,
            server_args,
            bench_args,
            other_server_args,
        )


@unittest.skipIf(
    is_in_ci(), "Skipping GLM41V PP accuracy test before it gets more stable"
)
class TestGLM41VPPAccuracy(unittest.TestCase):
    @classmethod
    def setUpClass(cls):
        cls.model = DEFAULT_MODEL_NAME_FOR_TEST_GLM_41V_PP
        cls.base_url = DEFAULT_URL_FOR_TEST
        cls.process = popen_launch_server(
            DEFAULT_MODEL_NAME_FOR_TEST_GLM_41V_PP,
            cls.base_url,
            timeout=DEFAULT_TIMEOUT_FOR_SERVER_LAUNCH,
            other_args=[
                "--tp-size",
                1,
                "--pp-size",
                2,
                "--chunked-prefill-size",
                8192,
                "--enable-multimodal",
            ],
        )

    @classmethod
    def tearDownClass(cls):
        kill_process_tree(cls.process.pid)

    def test_mmmu(self):
        args = SimpleNamespace(
            base_url=self.base_url,
            model=self.model,
            eval_name="mmmu",
            num_examples=None,
            num_threads=32,
        )
        metrics = run_eval(args)
        print(f"{metrics=}")
        self.assertGreater(metrics["score"], 0.55)


if __name__ == "__main__":
    unittest.main()<|MERGE_RESOLUTION|>--- conflicted
+++ resolved
@@ -20,11 +20,8 @@
 from sglang.test.test_utils import (
     DEFAULT_MLA_MODEL_NAME_FOR_TEST,
     DEFAULT_MODEL_NAME_FOR_TEST,
-<<<<<<< HEAD
     DEFAULT_MODEL_NAME_FOR_TEST_VL_PP,
-=======
     DEFAULT_MODEL_NAME_FOR_TEST_GLM_41V_PP,
->>>>>>> 25e97380
     DEFAULT_TIMEOUT_FOR_SERVER_LAUNCH,
     DEFAULT_URL_FOR_TEST,
     CustomTestCase,
