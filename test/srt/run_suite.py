import argparse
import glob
from pathlib import Path

from sglang.test.ci.ci_utils import TestFile, run_unittest_files

# NOTE: please sort the test cases alphabetically by the test file name
suites = {
    "per-commit-1-gpu": [
        TestFile("debug_utils/test_tensor_dump_forward_hook.py", 15),
        TestFile("hicache/test_hicache_storage.py", 127),
        TestFile("hicache/test_hicache_variants.py", 393),
        TestFile("layers/attention/mamba/test_causal_conv1d.py", 25),
        TestFile("layers/attention/mamba/test_mamba_ssm.py", 50),
        TestFile("layers/attention/mamba/test_mamba_ssm_ssd.py", 20),
        TestFile("lora/test_lora.py", 150),
        TestFile("lora/test_lora_eviction.py", 240),
        TestFile("lora/test_lora_update.py", 600),
        TestFile("lora/test_lora_backend.py", 99),
        TestFile("lora/test_multi_lora_backend.py", 60),
        TestFile("models/test_compressed_tensors_models.py", 42),
        TestFile("models/test_cross_encoder_models.py", 100),
        TestFile("models/test_embedding_models.py", 73),
        TestFile("models/test_encoder_embedding_models.py", 460),
        TestFile("models/test_generation_models.py", 103),
        TestFile("models/test_nvidia_nemotron_nano_v2.py", 160),
        TestFile("models/test_qwen_models.py", 150),
        TestFile("models/test_reward_models.py", 132),
        TestFile("models/test_transformers_models.py", 320),
        TestFile("models/test_vlm_models.py", 741),
        TestFile("openai_server/basic/test_openai_embedding.py", 79),
        TestFile("openai_server/basic/test_openai_server.py", 270),
        TestFile("openai_server/basic/test_protocol.py", 10),
        TestFile("openai_server/basic/test_serving_chat.py", 10),
        TestFile("openai_server/basic/test_serving_completions.py", 10),
        TestFile("openai_server/basic/test_serving_embedding.py", 10),
        TestFile("openai_server/features/test_enable_thinking.py", 70),
        TestFile("openai_server/features/test_json_mode.py", 120),
        TestFile("openai_server/features/test_openai_server_ebnf.py", 20),
        TestFile("openai_server/features/test_openai_server_hidden_states.py", 240),
        TestFile("openai_server/features/test_reasoning_content.py", 89),
        TestFile("openai_server/function_call/test_openai_function_calling.py", 60),
        TestFile("openai_server/function_call/test_tool_choice.py", 120),
        TestFile("openai_server/validation/test_large_max_new_tokens.py", 41),
        TestFile("openai_server/validation/test_matched_stop.py", 60),
        TestFile("openai_server/validation/test_openai_server_ignore_eos.py", 85),
        TestFile("openai_server/validation/test_request_length_validation.py", 31),
        TestFile("ops/test_repeat_interleave.py", 60),
        TestFile("quant/test_block_int8.py", 22),
        TestFile("quant/test_fp8_kernel.py", 8),
        TestFile("quant/test_int8_kernel.py", 8),
        TestFile("quant/test_triton_scaled_mm.py", 8),
        TestFile("quant/test_w8a8_quantization.py", 160),
        TestFile("quant/test_autoround.py", 60),
        TestFile("rl/test_fp32_lm_head.py", 30),
        TestFile("rl/test_update_weights_from_disk.py", 210),
        TestFile("rl/test_update_weights_from_tensor.py", 80),
        TestFile("test_abort.py", 190),
        TestFile("test_build_eagle_tree.py", 8),
        TestFile("test_chunked_prefill.py", 410),
        TestFile("test_create_kvindices.py", 2),
        TestFile("test_deterministic.py", 400),
        TestFile("test_eagle_infer_a.py", 750),
        TestFile("test_eagle_infer_b.py", 750),
        TestFile("test_eagle_infer_beta.py", 90),
        TestFile("test_constrained_decoding.py", 150),
        TestFile("test_eval_fp8_accuracy.py", 303),
        TestFile("test_external_models.py", 155),
        TestFile("test_fa3.py", 420),
        TestFile("test_flashmla.py", 230),
        TestFile("test_fp8_utils.py", 5),
        TestFile("rotary_embedding/test_mrope.py", 10),
        TestFile("test_fused_moe.py", 80),
        TestFile("test_gpt_oss_1gpu.py", 750),
        TestFile("test_harmony_parser.py", 20),
        TestFile("test_hidden_states.py", 55),
        TestFile("test_hybrid_attn_backend.py", 379),
        TestFile("test_input_embeddings.py", 38),
        TestFile("test_io_struct.py", 8),
        TestFile("test_jinja_template_utils.py", 1),
        TestFile("test_mamba_unittest.py", 4),
        TestFile("test_metrics.py", 32),
        TestFile("test_metrics_utils.py", 1),
        TestFile("test_mla.py", 180),
        TestFile("test_mla_deepseek_v3.py", 500),
        TestFile("test_mla_flashinfer.py", 302),
        TestFile("test_mla_fp8.py", 93),
        TestFile("test_mla_int8_deepseek_v3.py", 300),
        TestFile("test_model_hooks.py", 1),
        TestFile("test_modelopt_loader.py", 30),
        TestFile("test_multi_tokenizer.py", 230),
        TestFile("test_ngram_speculative_decoding.py", 290),
        TestFile("test_no_chunked_prefill.py", 108),
        TestFile("test_no_overlap_scheduler.py", 234),
        TestFile("test_original_logprobs.py", 41),
        TestFile("test_page_size.py", 60),
        TestFile("test_penalty.py", 82),
        TestFile("test_piecewise_cuda_graph.py", 850),
        TestFile("test_priority_scheduling.py", 130),
        TestFile("test_pytorch_sampling_backend.py", 66),
        TestFile("test_radix_attention.py", 105),
        TestFile("test_radix_cache_unit.py", 5),
        TestFile("test_reasoning_parser.py", 5),
        TestFile("test_request_queue_validation.py", 30),
        TestFile("test_retract_decode.py", 450),
        TestFile("test_score_api.py", 310),
        TestFile("test_server_args.py", 1),
        TestFile("test_speculative_registry.py", 1),
        TestFile("test_skip_tokenizer_init.py", 117),
        TestFile("test_srt_endpoint.py", 130),
        TestFile("test_srt_engine.py", 450),
        TestFile("test_standalone_speculative_decoding.py", 150),
        TestFile("test_start_profile.py", 180),
        TestFile("test_profile_merger.py", 60),
        TestFile("test_profile_merger_http_api.py", 15),
        TestFile("test_swa_unittest.py", 1),
        TestFile("test_torch_compile.py", 76),
        TestFile("test_torch_compile_moe.py", 210),
        TestFile("test_triton_fused_moe.py", 80),
        TestFile("test_torch_native_attention_backend.py", 123),
        TestFile("test_torchao.py", 70),
        TestFile("test_triton_attention_kernels.py", 4),
        TestFile("test_triton_attention_backend.py", 150),
        TestFile("test_triton_attention_kernels.py", 4),
        TestFile("test_triton_moe_channel_fp8_kernel.py", 25),
        TestFile("test_triton_sliding_window.py", 100),
        TestFile("test_utils_update_weights.py", 48),
        TestFile("test_vision_chunked_prefill.py", 170),
        TestFile("test_vision_openai_server_a.py", 900),
        TestFile("test_vlm_input_format.py", 300),
        TestFile("test_modelopt_loader.py", 30),
        TestFile("test_modelopt_export.py", 30),
    ],
    "per-commit-2-gpu": [
        TestFile("ep/test_moe_ep.py", 140),
        TestFile("hicache/test_hicache_storage_3fs_backend.py", 200),
        TestFile("hicache/test_hicache_storage_file_backend.py", 200),
        TestFile("hicache/test_hicache_storage_mooncake_backend.py", 300),
        TestFile("layers/attention/mamba/test_mamba2_mixer.py", 50),
        TestFile("lora/test_lora_tp.py", 116),
        TestFile("models/test_glm4_moe_models.py", 100),
        TestFile("models/test_kimi_linear_models.py", 90),
        TestFile("rl/test_update_weights_from_distributed.py", 103),
        TestFile("test_data_parallelism.py", 73),
        TestFile("test_disaggregation_basic.py", 400),
        TestFile("test_dp_attention.py", 350),
        TestFile("test_load_weights_from_remote_instance.py", 72),
        TestFile("test_patch_torch.py", 19),
        TestFile("test_release_memory_occupation.py", 200),
        TestFile("test_eagle_dp_attention.py", 200),
    ],
    "per-commit-4-gpu": [
        TestFile("models/test_qwen3_next_models.py", 291),
        TestFile("test_gpt_oss_4gpu.py", 300),
        TestFile("test_local_attn.py", 411),
        TestFile("test_multi_instance_release_memory_occupation.py", 64),
        TestFile("test_pp_single_node.py", 481),
    ],
    "per-commit-8-gpu-h200": [
        TestFile("test_deepseek_v3_basic.py", 275),
        TestFile("test_deepseek_v3_mtp.py", 275),
        TestFile("test_disaggregation_hybrid_attention.py", 200),
        TestFile("models/test_kimi_k2_models.py", 200),
        TestFile("test_deepseek_v32_basic.py", 275),
        TestFile("test_deepseek_v32_mtp.py", 275),
    ],
    "per-commit-8-gpu-h20": [
        TestFile("quant/test_w4a8_deepseek_v3.py", 520),
        TestFile("test_disaggregation_different_tp.py", 600),
        TestFile("test_disaggregation_pp.py", 140),
        TestFile("test_disaggregation_dp_attention.py", 155),
    ],
    "per-commit-4-gpu-b200": [
        TestFile("test_deepseek_v3_fp4_4gpu.py", 1800),
        TestFile("test_flash_attention_4.py", 300),
        TestFile("test_gpt_oss_4gpu.py", 600),
        TestFile("test_llama31_fp4.py", 300),
        # TODO: Add it back after the bug is fixed
        # TestFile("test_eagle_infer_beta_dp_attention.py", 200),
    ],
    "per-commit-8-gpu-b200": [],
    "per-commit-4-gpu-gb200": [
        TestFile("test_cutedsl_moe.py", 300),
        TestFile("test_deepseek_v3_cutedsl_4gpu.py", 590),
    ],
    "per-commit-4-gpu-deepep": [
        TestFile("ep/test_deepep_small.py", 531),
        # TODO: Add it back after mooncake supports torch 2.9
        # TestFile("ep/test_mooncake_ep_small.py", 450),
    ],
    "per-commit-8-gpu-h200-deepep": [
        TestFile("ep/test_deepep_large.py", 338),
    ],
    "quantization_test": [
        TestFile("quant/test_awq.py", 163),
        TestFile("test_bnb.py", 5),
        TestFile("test_gptqmodel_dynamic.py", 102),
        TestFile("test_quantization.py", 185),
        TestFile("test_gguf.py", 96),
    ],
    # Nightly test suites have been moved to test/run_suite_nightly.py
    "__not_in_ci__": [
        TestFile("models/test_dummy_grok_models.py"),
        TestFile("test_bench_one_batch.py"),
        TestFile("test_bench_serving.py"),
        TestFile("test_eval_accuracy_large.py"),
        TestFile("test_gpt_oss_common.py"),
        TestFile("test_moe_eval_accuracy_large.py"),
        TestFile("test_vision_openai_server_common.py"),
    ],
}

# Add AMD tests
# NOTE: please sort the test cases alphabetically by the test file name
suite_amd = {
    "per-commit-amd": [
        # TestFile("hicache/test_hicache.py", 116), # Disabled temporarily, see https://github.com/sgl-project/sglang/issues/12575
        # TestFile("hicache/test_hicache_mla.py", 127), # Disabled temporarily,  # Temporarily disabled, see https://github.com/sgl-project/sglang/issues/12574
        # TestFile("hicache/test_hicache_storage.py", 127), # Disabled temporarily, see https://github.com/sgl-project/sglang/issues/12575
        TestFile("lora/test_lora.py", 665),
        # TestFile("lora/test_lora_backend.py", 99), # Disabled temporarily, see https://github.com/sgl-project/sglang/issues/13107
        # TestFile("lora/test_lora_cuda_graph.py", 250), # Disabled temporarily, see https://github.com/sgl-project/sglang/issues/13107
        TestFile("lora/test_lora_eviction.py", 240),
        # TestFile("lora/test_lora_qwen3.py", 97), # Disabled temporarily, see https://github.com/sgl-project/sglang/issues/13107
        TestFile("lora/test_multi_lora_backend.py", 60),
        TestFile("models/test_compressed_tensors_models.py", 42),
        TestFile("models/test_qwen_models.py", 82),
        TestFile("models/test_reward_models.py", 132),
        TestFile("models/test_transformers_models.py", 320),
        TestFile("models/test_vlm_models.py", 437),
        TestFile("openai_server/basic/test_openai_embedding.py", 141),
        TestFile("openai_server/basic/test_openai_server.py", 149),
        TestFile("openai_server/basic/test_protocol.py", 10),
        TestFile("openai_server/basic/test_serving_chat.py", 10),
        TestFile("openai_server/basic/test_serving_completions.py", 10),
        TestFile("openai_server/basic/test_serving_embedding.py", 10),
        TestFile("openai_server/features/test_enable_thinking.py", 70),
        TestFile("openai_server/features/test_json_mode.py", 120),
        TestFile("openai_server/features/test_openai_server_ebnf.py", 20),
        TestFile("openai_server/features/test_reasoning_content.py", 89),
        TestFile("openai_server/function_call/test_openai_function_calling.py", 60),
        TestFile("openai_server/function_call/test_tool_choice.py", 120),
        TestFile("openai_server/validation/test_large_max_new_tokens.py", 41),
        TestFile("openai_server/validation/test_matched_stop.py", 60),
        TestFile("openai_server/validation/test_openai_server_ignore_eos.py", 85),
        TestFile("openai_server/validation/test_request_length_validation.py", 31),
        TestFile("quant/test_awq_dequant.py", 2),
        TestFile("quant/test_block_int8.py", 22),
        TestFile("quant/test_fused_rms_fp8_group_quant.py", 10),
        TestFile("rl/test_update_weights_from_disk.py", 210),
        TestFile("test_abort.py", 51),
        TestFile("test_bench_typebaseddispatcher.py", 10),
        TestFile("test_chunked_prefill.py", 410),
        TestFile("test_create_kvindices.py", 2),
        TestFile("test_eval_fp8_accuracy.py", 303),
        TestFile("test_fused_moe.py", 30),
        TestFile("test_harmony_parser.py", 20),
        TestFile("test_input_embeddings.py", 38),
        TestFile("test_io_struct.py", 8),
        TestFile("test_jinja_template_utils.py", 1),
        TestFile("test_metrics.py", 32),
        TestFile("test_metrics_utils.py", 1),
        # TestFile("test_mla.py", 242), # Disabled temporarily, see https://github.com/sgl-project/sglang/issues/13107
        # TestFile("test_mla_deepseek_v3.py", 221), # Temporarily disabled, see https://github.com/sgl-project/sglang/issues/12574
        TestFile("test_no_chunked_prefill.py", 108),
        TestFile("test_page_size.py", 60),
        TestFile("test_penalty.py", 180),
        TestFile("test_pytorch_sampling_backend.py", 66),
        TestFile("test_radix_attention.py", 105),
        TestFile("test_reasoning_parser.py", 5),
        TestFile("test_constrained_decoding.py", 120),
        TestFile("test_retract_decode.py", 450),
        TestFile("test_rope_rocm.py", 3),
        TestFile("test_server_args.py", 1),
        TestFile("test_skip_tokenizer_init.py", 117),
        TestFile("test_srt_endpoint.py", 130),
        TestFile("test_srt_engine.py", 261),
        TestFile("test_torch_compile.py", 169),
        # TestFile("test_torch_compile_moe.py", 210), # Disabled temporarily, see https://github.com/sgl-project/sglang/issues/13107
        TestFile("test_torch_native_attention_backend.py", 123),
        # TestFile("test_triton_attention_kernels.py", 4),
        TestFile("test_triton_attention_backend.py", 150),
        TestFile("test_triton_sliding_window.py", 250),
        TestFile("test_type_based_dispatcher.py", 10),
        TestFile("test_wave_attention_kernels.py", 2),
        # Disabled temporarily
        # TestFile("test_vlm_input_format.py", 300),
        # TestFile("models/test_embedding_models.py", 73), # Disabled temporarily, see https://github.com/sgl-project/sglang/issues/11127
        # TestFile("openai_server/features/test_openai_server_hidden_states.py", 240),
        # TestFile("rl/test_update_weights_from_tensor.py", 48),
        # TestFile("test_no_overlap_scheduler.py", 234), # Disabled temporarily and track in #7703
        # TestFile("test_vision_chunked_prefill.py", 175), # Disabled temporarily and track in #7701
        # TestFile("test_wave_attention_backend.py", 150), # Disabled temporarily, see https://github.com/sgl-project/sglang/issues/11127
    ],
    "per-commit-amd-mi35x": [
        TestFile("test_gpt_oss_1gpu.py", 750),
        TestFile("test_mla.py", 242),
    ],
    "per-commit-2-gpu-amd": [
        # TestFile("lora/test_lora_tp.py", 116), # Disabled temporarily, see https://github.com/sgl-project/sglang/issues/13107
        TestFile("rl/test_update_weights_from_distributed.py", 103),
        TestFile("test_data_parallelism.py", 73),
        TestFile("test_load_weights_from_remote_instance.py", 72),
        # TestFile("test_patch_torch.py", 19), # Disabled temporarily, see https://github.com/sgl-project/sglang/issues/11127
    ],
    "per-commit-4-gpu-amd": [
        TestFile("test_pp_single_node.py", 150),
    ],
    "per-commit-8-gpu-amd": [
        TestFile("test_deepseek_v3_basic.py", 275),
        TestFile("test_deepseek_v3_mtp.py", 275),
    ],
    "nightly-amd": [
        TestFile("nightly/test_gsm8k_eval_amd.py"),
    ],
}

# Add Intel Xeon tests
# NOTE: please sort the test cases alphabetically by the test file name
suite_xeon = {
    "per-commit-cpu": [
        TestFile("cpu/test_activation.py"),
        TestFile("cpu/test_binding.py"),
        TestFile("cpu/test_decode.py"),
        TestFile("cpu/test_extend.py"),
        TestFile("cpu/test_gemm.py"),
        TestFile("cpu/test_mla.py"),
        TestFile("cpu/test_moe.py"),
        TestFile("cpu/test_norm.py"),
        TestFile("cpu/test_qkv_proj_with_rope.py"),
        TestFile("cpu/test_rope.py"),
        TestFile("cpu/test_shared_expert.py"),
        TestFile("cpu/test_topk.py"),
        TestFile("cpu/test_cpu_graph.py"),
        TestFile("cpu/test_intel_amx_attention_backend_a.py"),
        TestFile("cpu/test_intel_amx_attention_backend_b.py"),
        TestFile("cpu/test_intel_amx_attention_backend_c.py"),
    ],
}

# Add Intel XPU tests
suite_xpu = {
    "per-commit-xpu": [
        TestFile("xpu/test_intel_xpu_backend.py"),
    ],
}

# Add Ascend NPU tests
# TODO: Set accurate estimate time
# NOTE: please sort the test cases alphabetically by the test file name
suite_ascend = {
    "per-commit-1-npu-a2": [
        TestFile("ascend/test_ascend_graph_tp1_bf16.py", 400),
<<<<<<< HEAD
        TestFile("ascend/test_ascend_piecewise_graph_prefill.py", 400),
        TestFile("ascend/test_ascend_tp1_bf16.py", 400),
=======
>>>>>>> 21b0582d
        TestFile("ascend/test_ascend_hicache_mha.py", 400),
        TestFile("ascend/test_ascend_sampling_backend.py", 400),
        TestFile("ascend/test_ascend_tp1_bf16.py", 400),
    ],
    "per-commit-2-npu-a2": [
        TestFile("ascend/test_ascend_graph_tp2_bf16.py", 400),
        TestFile("ascend/test_ascend_mla_fia_w8a8int8.py", 400),
        TestFile("ascend/test_ascend_tp2_bf16.py", 400),
        TestFile("ascend/test_ascend_tp2_fia_bf16.py", 400),
    ],
    "per-commit-4-npu-a2": [
        TestFile("ascend/test_ascend_mla_w8a8int8.py", 400),
        TestFile("ascend/test_ascend_tp4_bf16.py", 400),
    ],
    "per-commit-16-npu-a3": [
        TestFile("ascend/test_ascend_deepep.py", 400),
        # TestFile("ascend/test_ascend_deepseek_mtp.py", 400),
    ],
}

suites.update(suite_amd)
suites.update(suite_xeon)
suites.update(suite_ascend)
suites.update(suite_xpu)


def auto_partition(files, rank, size):
    """
    Partition files into size sublists with approximately equal sums of estimated times
    using stable sorting, and return the partition for the specified rank.

    Args:
        files (list): List of file objects with estimated_time attribute
        rank (int): Index of the partition to return (0 to size-1)
        size (int): Number of partitions

    Returns:
        list: List of file objects in the specified rank's partition
    """
    weights = [f.estimated_time for f in files]

    if not weights or size <= 0 or size > len(weights):
        return []

    # Create list of (weight, original_index) tuples
    # Using negative index as secondary key to maintain original order for equal weights
    indexed_weights = [(w, -i) for i, w in enumerate(weights)]
    # Stable sort in descending order by weight
    # If weights are equal, larger (negative) index comes first (i.e., earlier original position)
    indexed_weights = sorted(indexed_weights, reverse=True)

    # Extract original indices (negate back to positive)
    indexed_weights = [(w, -i) for w, i in indexed_weights]

    # Initialize partitions and their sums
    partitions = [[] for _ in range(size)]
    sums = [0.0] * size

    # Greedy approach: assign each weight to partition with smallest current sum
    for weight, idx in indexed_weights:
        # Find partition with minimum sum
        min_sum_idx = sums.index(min(sums))
        partitions[min_sum_idx].append(idx)
        sums[min_sum_idx] += weight

    # Return the files corresponding to the indices in the specified rank's partition
    indices = partitions[rank]
    return [files[i] for i in indices]


def _sanity_check_suites(suites):
    dir_base = Path(__file__).parent
    disk_files = set(
        [
            str(x.relative_to(dir_base))
            for x in dir_base.glob("**/*.py")
            if x.name.startswith("test_")
        ]
    )

    suite_files = set(
        [test_file.name for _, suite in suites.items() for test_file in suite]
    )

    missing_files = sorted(list(disk_files - suite_files))
    missing_text = "\n".join(f'TestFile("{x}"),' for x in missing_files)
    assert len(missing_files) == 0, (
        f"Some test files are not in test suite. "
        f"If this is intentional, please add the following to `not_in_ci` section:\n"
        f"{missing_text}"
    )

    nonexistent_files = sorted(list(suite_files - disk_files))
    nonexistent_text = "\n".join(f'TestFile("{x}"),' for x in nonexistent_files)
    assert (
        len(nonexistent_files) == 0
    ), f"Some test files in test suite do not exist on disk:\n{nonexistent_text}"

    not_in_ci_files = set(
        [test_file.name for test_file in suites.get("__not_in_ci__", [])]
    )
    in_ci_files = set(
        [
            test_file.name
            for suite_name, suite in suites.items()
            if suite_name != "__not_in_ci__"
            for test_file in suite
        ]
    )
    intersection = not_in_ci_files & in_ci_files
    intersection_text = "\n".join(f'TestFile("{x}"),' for x in intersection)
    assert len(intersection) == 0, (
        f"Some test files are in both `not_in_ci` section and other suites:\n"
        f"{intersection_text}"
    )


def main():
    arg_parser = argparse.ArgumentParser()
    arg_parser.add_argument(
        "--timeout-per-file",
        type=int,
        default=1200,
        help="The time limit for running one file in seconds.",
    )
    arg_parser.add_argument(
        "--suite",
        type=str,
        default=list(suites.keys())[0],
        choices=list(suites.keys()) + ["all"],
        help="The suite to run",
    )
    arg_parser.add_argument(
        "--auto-partition-id",
        type=int,
        help="Use auto load balancing. The part id.",
    )
    arg_parser.add_argument(
        "--auto-partition-size",
        type=int,
        help="Use auto load balancing. The number of parts.",
    )
    arg_parser.add_argument(
        "--continue-on-error",
        action="store_true",
        default=False,
        help="Continue running remaining tests even if one fails (useful for nightly tests)",
    )
    args = arg_parser.parse_args()
    print(f"{args=}")

    _sanity_check_suites(suites)

    if args.suite == "all":
        files = glob.glob("**/test_*.py", recursive=True)
    else:
        files = suites[args.suite]

    if args.auto_partition_size:
        files = auto_partition(files, args.auto_partition_id, args.auto_partition_size)

    print("The running tests are ", [f.name for f in files])

    exit_code = run_unittest_files(files, args.timeout_per_file, args.continue_on_error)
    exit(exit_code)


if __name__ == "__main__":
    main()<|MERGE_RESOLUTION|>--- conflicted
+++ resolved
@@ -351,11 +351,7 @@
 suite_ascend = {
     "per-commit-1-npu-a2": [
         TestFile("ascend/test_ascend_graph_tp1_bf16.py", 400),
-<<<<<<< HEAD
         TestFile("ascend/test_ascend_piecewise_graph_prefill.py", 400),
-        TestFile("ascend/test_ascend_tp1_bf16.py", 400),
-=======
->>>>>>> 21b0582d
         TestFile("ascend/test_ascend_hicache_mha.py", 400),
         TestFile("ascend/test_ascend_sampling_backend.py", 400),
         TestFile("ascend/test_ascend_tp1_bf16.py", 400),
