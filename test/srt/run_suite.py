--- conflicted
+++ resolved
@@ -144,10 +144,6 @@
         TestFile("test_multi_instance_release_memory_occupation.py", 64),
     ],
     "per-commit-8-gpu": [
-<<<<<<< HEAD
-=======
-        TestFile("hicache/test_hicache_storage_mooncake_backend.py", 400),
->>>>>>> d01b9214
         TestFile("lora/test_lora_llama4.py", 600),
         TestFile("test_disaggregation.py", 800),
         TestFile("test_disaggregation_dp_attention.py", 155),
@@ -156,7 +152,7 @@
         TestFile("test_full_deepseek_v3.py", 333),
     ],
     "per-commit-2-gpu-mooncake": [
-        TestFile("hicache/test_hicache_storage_mooncake_backend.py", 950),
+        TestFile("hicache/test_hicache_storage_mooncake_backend.py", 400),
     ],
     "per-commit-4-gpu-b200": [
         # TestFile("test_gpt_oss_4gpu.py", 600),
