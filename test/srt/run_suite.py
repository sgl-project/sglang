--- conflicted
+++ resolved
@@ -333,12 +333,9 @@
         TestFile("cpu/test_decode.py"),
         TestFile("cpu/test_extend.py"),
         TestFile("cpu/test_gemm.py"),
-<<<<<<< HEAD
-=======
         TestFile("cpu/test_intel_amx_attention_backend_a.py"),
         TestFile("cpu/test_intel_amx_attention_backend_b.py"),
         TestFile("cpu/test_intel_amx_attention_backend_c.py"),
->>>>>>> 2ecee757
         TestFile("cpu/test_mamba.py"),
         TestFile("cpu/test_mla.py"),
         TestFile("cpu/test_moe.py"),
