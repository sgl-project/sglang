import argparse
import glob
from pathlib import Path

from sglang.test.ci.ci_utils import TestFile, run_unittest_files

# NOTE: please sort the test cases alphabetically by the test file name
suites = {
    "per-commit-1-gpu": [
        TestFile("debug_utils/test_tensor_dump_forward_hook.py", 9),
        TestFile("hicache/test_hicache_storage.py", 96),
        TestFile("hicache/test_hicache_variants.py", 368),
        TestFile("layers/attention/mamba/test_causal_conv1d.py", 25),
        TestFile("layers/attention/mamba/test_mamba_ssm.py", 7),
        TestFile("layers/attention/mamba/test_mamba_ssm_ssd.py", 13),
        TestFile("models/test_compressed_tensors_models.py", 42),
        TestFile("models/test_cross_encoder_models.py", 100),
        TestFile("models/test_embedding_models.py", 73),
        TestFile("models/test_encoder_embedding_models.py", 221),
        TestFile("models/test_generation_models.py", 103),
        TestFile("models/test_nvidia_nemotron_nano_v2.py", 132),
        TestFile("models/test_nvidia_nemotron_nano_v2_vl.py", 214),  # GSM8k + MMMU
        TestFile("models/test_qwen_models.py", 90),
        TestFile("models/test_reward_models.py", 103),
        TestFile("models/test_transformers_models.py", 245),
        TestFile("models/test_vlm_models.py", 270),
        TestFile("openai_server/basic/test_openai_embedding.py", 70),
        TestFile("openai_server/basic/test_openai_server.py", 184),
        TestFile("openai_server/basic/test_protocol.py", 3),
        TestFile("openai_server/basic/test_serving_chat.py", 10),
        TestFile("openai_server/basic/test_serving_completions.py", 10),
        TestFile("openai_server/basic/test_serving_embedding.py", 10),
        TestFile("openai_server/features/test_enable_thinking.py", 70),
        TestFile("openai_server/features/test_json_mode.py", 109),
        TestFile("openai_server/features/test_openai_server_ebnf.py", 7),
        TestFile("openai_server/features/test_openai_server_hidden_states.py", 186),
        TestFile("openai_server/features/test_reasoning_content.py", 89),
        TestFile("openai_server/function_call/test_openai_function_calling.py", 60),
        TestFile("openai_server/function_call/test_tool_choice.py", 120),
        TestFile("openai_server/validation/test_large_max_new_tokens.py", 41),
        TestFile("openai_server/validation/test_matched_stop.py", 40),
        TestFile("openai_server/validation/test_openai_server_ignore_eos.py", 6),
        TestFile("openai_server/validation/test_request_length_validation.py", 38),
        TestFile("ops/test_repeat_interleave.py", 60),
        TestFile("quant/test_block_int8.py", 44),
        TestFile("quant/test_fp8_kernel.py", 10),
        TestFile("quant/test_int8_kernel.py", 8),
        TestFile("quant/test_triton_scaled_mm.py", 8),
        TestFile("quant/test_w8a8_quantization.py", 160),
        TestFile("quant/test_autoround.py", 77),
        TestFile("rl/test_fp32_lm_head.py", 9),
        # TestFile("rl/test_update_weights_from_disk.py", 210),  # Temporarily disabled, see https://github.com/sgl-project/sglang/pull/13998
        TestFile("rl/test_update_weights_from_tensor.py", 195),
        TestFile("dllm/test_llada2_mini.py", 520),
        TestFile("test_abort.py", 131),
        TestFile("test_chunked_prefill.py", 312),
        TestFile("test_create_kvindices.py", 7),
        TestFile("test_deterministic.py", 228),
        TestFile("test_constrained_decoding.py", 111),
        TestFile("test_eval_fp8_accuracy.py", 250),
        TestFile("test_external_models.py", 30),
        TestFile("test_fa3.py", 420),
        TestFile("test_flashmla.py", 230),
        TestFile("test_fp8_utils.py", 9),
        TestFile("rotary_embedding/test_mrope.py", 10),
        TestFile("test_fused_moe.py", 80),
        TestFile("test_gpt_oss_1gpu.py", 402),
        TestFile("test_harmony_parser.py", 6),
        TestFile("test_hidden_states.py", 55),
        TestFile("test_hybrid_attn_backend.py", 379),
        TestFile("test_input_embeddings.py", 38),
        TestFile("test_io_struct.py", 8),
        TestFile("test_jinja_template_utils.py", 7),
        TestFile("test_mamba_unittest.py", 9),
        TestFile("test_metrics.py", 32),
        TestFile("test_metrics_utils.py", 1),
        TestFile("test_mla.py", 194),
        TestFile("test_mla_deepseek_v3.py", 442),
        TestFile("test_mla_flashinfer.py", 302),
        TestFile("test_mla_fp8.py", 77),
        TestFile("test_mla_int8_deepseek_v3.py", 300),
        TestFile("test_model_hooks.py", 6),
        TestFile("test_modelopt_loader.py", 11),
        TestFile("test_multi_tokenizer.py", 230),
        TestFile("test_ngram_speculative_decoding.py", 177),
        TestFile("test_no_chunked_prefill.py", 108),
        TestFile("test_no_overlap_scheduler.py", 217),
        TestFile("test_original_logprobs.py", 41),
        TestFile("test_page_size.py", 60),
        TestFile("test_penalty.py", 82),
        TestFile("test_priority_scheduling.py", 130),
        TestFile("test_pytorch_sampling_backend.py", 66),
        TestFile("test_radix_attention.py", 105),
        TestFile("test_radix_cache_unit.py", 8),
        TestFile("test_reasoning_parser.py", 5),
        TestFile("test_request_queue_validation.py", 47),
        TestFile("test_retract_decode.py", 259),
        TestFile("test_score_api.py", 260),
        TestFile("test_server_args.py", 9),
        TestFile("test_speculative_registry.py", 8),
        TestFile("test_skip_tokenizer_init.py", 77),
        TestFile("test_srt_endpoint.py", 127),
        TestFile("test_srt_engine.py", 252),
        TestFile("test_standalone_speculative_decoding.py", 150),
        TestFile("test_start_profile.py", 41),
        TestFile("test_profile_merger.py", 8),
        TestFile("test_profile_merger_http_api.py", 9),
        TestFile("test_swa_unittest.py", 8),
        TestFile("test_torch_compile.py", 190),
        TestFile("test_torch_compile_moe.py", 210),
        TestFile("test_triton_fused_moe.py", 12),
        TestFile("test_torch_native_attention_backend.py", 221),
        TestFile("test_torchao.py", 103),
        TestFile("test_triton_attention_kernels.py", 4),
        TestFile("test_triton_attention_backend.py", 203),
        TestFile("test_triton_attention_kernels.py", 4),
        TestFile("test_triton_moe_channel_fp8_kernel.py", 16),
        TestFile("test_triton_sliding_window.py", 84),
        TestFile("test_utils_update_weights.py", 29),
        TestFile("test_video_utils.py", 5),
        TestFile("test_vision_chunked_prefill.py", 150),
        TestFile("test_vision_openai_server_a.py", 778),
        TestFile("test_vlm_input_format.py", 166),
        TestFile("test_modelopt_export.py", 9),
    ],
    "per-commit-2-gpu": [
        TestFile("ep/test_moe_ep.py", 140),
        TestFile("hicache/test_hicache_storage_3fs_backend.py", 200),
        TestFile("hicache/test_hicache_storage_file_backend.py", 200),
        TestFile("hicache/test_hicache_storage_mooncake_backend.py", 300),
        TestFile("layers/attention/mamba/test_mamba2_mixer.py", 50),
        TestFile("models/test_glm4_moe_models.py", 100),
        TestFile("models/test_kimi_linear_models.py", 90),
        TestFile("rl/test_update_weights_from_distributed.py", 103),
        TestFile("test_constrained_decoding_spec_reasoning.py", 60),
        TestFile("test_data_parallelism.py", 73),
        TestFile("test_disaggregation_basic.py", 400),
        TestFile("test_dp_attention.py", 350),
        TestFile("test_load_weights_from_remote_instance.py", 72),
        TestFile("test_patch_torch.py", 19),
        TestFile("test_eagle_dp_attention.py", 200),
    ],
    "per-commit-4-gpu": [
        TestFile("models/test_qwen3_next_models.py", 650),
        TestFile("test_gpt_oss_4gpu.py", 300),
        TestFile("test_local_attn.py", 411),
        TestFile("test_multi_instance_release_memory_occupation.py", 64),
        TestFile("test_pp_single_node.py", 500),
        TestFile("test_epd_disaggregation.py", 150),
        TestFile("rl/test_return_routed_experts.py", 300),
    ],
    "per-commit-8-gpu-h200": [
        TestFile("test_deepseek_v3_basic.py", 275),
        TestFile("test_deepseek_v3_mtp.py", 275),
        TestFile("test_disaggregation_hybrid_attention.py", 600),
        TestFile("models/test_kimi_k2_models.py", 200),
        TestFile("test_deepseek_v32_basic.py", 275),
        TestFile("test_deepseek_v32_mtp.py", 275),
    ],
    "per-commit-8-gpu-h20": [
        TestFile("quant/test_w4a8_deepseek_v3.py", 520),
        TestFile("test_disaggregation_different_tp.py", 600),
        TestFile("test_disaggregation_pp.py", 180),
        TestFile("test_disaggregation_dp_attention.py", 155),
    ],
<<<<<<< HEAD
=======
    "per-commit-4-gpu-b200-stage-b": [
        TestFile("test_deepseek_v3_fp4_4gpu.py", 2000),  # Stage B test
    ],
>>>>>>> bed301a5
    "per-commit-4-gpu-b200": [
        TestFile("test_deepseek_v3_fp4_4gpu.py", 1000),
        TestFile("test_flash_attention_4.py", 90),
        TestFile("test_fp8_blockwise_gemm.py", 280),
        TestFile("test_gpt_oss_4gpu.py", 700),
        TestFile("test_llama31_fp4.py", 90),
        TestFile("test_eagle_infer_beta_dp_attention.py", 300),
    ],
    # "per-commit-8-gpu-b200": [
    #     TestFile("test_mistral_large3_basic.py", 275),  # Moved to nightly - large model
    # ],
    "per-commit-4-gpu-gb200": [
        TestFile("test_cutedsl_moe.py", 300),
        TestFile("test_deepseek_v3_cutedsl_4gpu.py", 1800),
    ],
    "per-commit-4-gpu-deepep": [
        TestFile("ep/test_deepep_small.py", 531),
        # TODO: Add it back after mooncake supports torch 2.9
        # TestFile("ep/test_mooncake_ep_small.py", 450),
    ],
    "per-commit-8-gpu-h200-deepep": [
        TestFile("ep/test_deepep_large.py", 338),
    ],
    "quantization_test": [
        TestFile("quant/test_awq.py", 163),
        TestFile("quant/test_marlin_moe.py", 200),
        TestFile("test_bnb.py", 5),
        TestFile("test_gptqmodel_dynamic.py", 102),
        TestFile("test_quantization.py", 185),
        TestFile("test_gguf.py", 96),
    ],
    "__not_in_ci__": [
        TestFile("test_release_memory_occupation.py", 200),  # Temporarily disabled
        TestFile("models/test_dummy_grok_models.py"),
        TestFile(
            "rl/test_update_weights_from_disk.py"
        ),  # Temporarily disabled, see https://github.com/sgl-project/sglang/pull/13998
        TestFile("test_bench_one_batch.py"),
        TestFile("test_bench_serving.py"),
        TestFile("test_eval_accuracy_large.py"),
        TestFile("test_gpt_oss_common.py"),
        TestFile("test_moe_eval_accuracy_large.py"),
        TestFile("test_vision_openai_server_common.py"),
        TestFile("test_profile_v2.py"),
        TestFile("models/test_ministral3_models.py"),
        TestFile("test_mistral_large3_basic.py"),
    ],
}

# Add AMD tests
# NOTE: please sort the test cases alphabetically by the test file name
suite_amd = {
    "per-commit-amd": [
        # TestFile("hicache/test_hicache.py", 116), # Disabled temporarily, see https://github.com/sgl-project/sglang/issues/12575
        # TestFile("hicache/test_hicache_mla.py", 127), # Disabled temporarily,  # Temporarily disabled, see https://github.com/sgl-project/sglang/issues/12574
        # TestFile("hicache/test_hicache_storage.py", 127), # Disabled temporarily, see https://github.com/sgl-project/sglang/issues/12575
        # LoRA tests moved to test/registered/lora/ - AMD entries need to be re-added there
        # TestFile("lora/test_lora_backend.py", 99), # Disabled temporarily, see https://github.com/sgl-project/sglang/issues/13107
        # TestFile("lora/test_lora_cuda_graph.py", 250), # Disabled temporarily, see https://github.com/sgl-project/sglang/issues/13107
        # TestFile("lora/test_lora_qwen3.py", 97), # Disabled temporarily, see https://github.com/sgl-project/sglang/issues/13107
        TestFile("models/test_compressed_tensors_models.py", 42),
        TestFile("models/test_qwen_models.py", 82),
        TestFile("models/test_reward_models.py", 132),
        TestFile("models/test_transformers_models.py", 320),
        TestFile("models/test_vlm_models.py", 387),
        TestFile("openai_server/basic/test_openai_embedding.py", 141),
        TestFile("openai_server/basic/test_openai_server.py", 149),
        TestFile("openai_server/basic/test_protocol.py", 10),
        TestFile("openai_server/basic/test_serving_chat.py", 10),
        TestFile("openai_server/basic/test_serving_completions.py", 10),
        TestFile("openai_server/basic/test_serving_embedding.py", 10),
        TestFile("openai_server/features/test_enable_thinking.py", 70),
        TestFile("openai_server/features/test_json_mode.py", 120),
        TestFile("openai_server/features/test_openai_server_ebnf.py", 20),
        TestFile("openai_server/features/test_reasoning_content.py", 89),
        TestFile("openai_server/function_call/test_openai_function_calling.py", 73),
        TestFile("openai_server/function_call/test_tool_choice.py", 120),
        TestFile("openai_server/validation/test_large_max_new_tokens.py", 41),
        TestFile("openai_server/validation/test_matched_stop.py", 60),
        TestFile("openai_server/validation/test_openai_server_ignore_eos.py", 85),
        TestFile("openai_server/validation/test_request_length_validation.py", 31),
        TestFile("quant/test_awq_dequant.py", 2),
        TestFile("quant/test_block_int8.py", 22),
        TestFile("quant/test_fused_rms_fp8_group_quant.py", 10),
        # TestFile("rl/test_update_weights_from_disk.py", 210),  # Temporarily disabled, see https://github.com/sgl-project/sglang/pull/13998
        TestFile("test_abort.py", 51),
        TestFile("test_bench_typebaseddispatcher.py", 10),
        TestFile("test_chunked_prefill.py", 312),
        TestFile("test_create_kvindices.py", 2),
        TestFile("test_eval_fp8_accuracy.py", 303),
        TestFile("test_fused_moe.py", 30),
        TestFile("test_harmony_parser.py", 20),
        TestFile("test_input_embeddings.py", 38),
        TestFile("test_io_struct.py", 8),
        TestFile("test_jinja_template_utils.py", 1),
        TestFile("test_metrics.py", 32),
        TestFile("test_metrics_utils.py", 1),
        # TestFile("test_mla.py", 242), # Disabled temporarily, see https://github.com/sgl-project/sglang/issues/13107
        # TestFile("test_mla_deepseek_v3.py", 221), # Temporarily disabled, see https://github.com/sgl-project/sglang/issues/12574
        TestFile("test_no_chunked_prefill.py", 108),
        TestFile("test_page_size.py", 60),
        TestFile("test_penalty.py", 180),
        TestFile("test_pytorch_sampling_backend.py", 66),
        TestFile("test_radix_attention.py", 105),
        TestFile("test_reasoning_parser.py", 5),
        TestFile("test_constrained_decoding.py", 120),
        TestFile("test_retract_decode.py", 450),
        TestFile("test_rope_rocm.py", 3),
        TestFile("test_server_args.py", 1),
        TestFile("test_skip_tokenizer_init.py", 117),
        TestFile("test_srt_endpoint.py", 130),
        TestFile("test_srt_engine.py", 261),
        TestFile("test_torch_compile.py", 169),
        # TestFile("test_torch_compile_moe.py", 210), # Disabled temporarily, see https://github.com/sgl-project/sglang/issues/13107
        TestFile("test_torch_native_attention_backend.py", 123),
        # TestFile("test_triton_attention_kernels.py", 4),
        TestFile("test_triton_attention_backend.py", 150),
        TestFile("test_triton_sliding_window.py", 250),
        TestFile("test_type_based_dispatcher.py", 10),
        TestFile("test_wave_attention_kernels.py", 2),
        # Disabled temporarily
        # TestFile("test_vlm_input_format.py", 300),
        # TestFile("models/test_embedding_models.py", 73), # Disabled temporarily, see https://github.com/sgl-project/sglang/issues/11127
        # TestFile("openai_server/features/test_openai_server_hidden_states.py", 240),
        # TestFile("rl/test_update_weights_from_tensor.py", 48),
        # TestFile("test_no_overlap_scheduler.py", 234), # Disabled temporarily and track in #7703
        # TestFile("test_vision_chunked_prefill.py", 175), # Disabled temporarily and track in #7701
        # TestFile("test_wave_attention_backend.py", 150), # Disabled temporarily, see https://github.com/sgl-project/sglang/issues/11127
    ],
    "per-commit-amd-mi35x": [
        TestFile("test_gpt_oss_1gpu.py", 750),
        TestFile("test_mla.py", 242),
    ],
    "per-commit-2-gpu-amd": [
        # TestFile("lora/test_lora_tp.py", 116), # Disabled temporarily, see https://github.com/sgl-project/sglang/issues/13107. Moved to test/registered/lora/
        TestFile("rl/test_update_weights_from_distributed.py", 103),
        TestFile("test_data_parallelism.py", 73),
        TestFile("test_load_weights_from_remote_instance.py", 72),
        # TestFile("test_patch_torch.py", 19), # Disabled temporarily, see https://github.com/sgl-project/sglang/issues/11127
    ],
    "per-commit-4-gpu-amd": [
        TestFile("test_pp_single_node.py", 150),
    ],
    "per-commit-8-gpu-amd": [
        TestFile("test_deepseek_v3_basic.py", 275),
        TestFile("test_deepseek_v3_mtp.py", 275),
    ],
    "nightly-amd": [
        TestFile("nightly/test_gsm8k_eval_amd.py"),
    ],
    # AMD 8-GPU tests for base models using gsm8k completion benchmark
    "nightly-amd-8-gpu": [
        TestFile("nightly/test_gsm8k_completion_eval_amd.py"),
    ],
}

# Add Intel Xeon tests
suite_xeon = {
    "per-commit-cpu": [
        TestFile("cpu/test_activation.py"),
        TestFile("cpu/test_binding.py"),
        TestFile("cpu/test_causal_conv1d.py"),
        TestFile("cpu/test_cpu_graph.py"),
        TestFile("cpu/test_decode.py"),
        TestFile("cpu/test_extend.py"),
        TestFile("cpu/test_gemm.py"),
        TestFile("cpu/test_intel_amx_attention_backend_a.py"),
        TestFile("cpu/test_intel_amx_attention_backend_b.py"),
        TestFile("cpu/test_intel_amx_attention_backend_c.py"),
        TestFile("cpu/test_mamba.py"),
        TestFile("cpu/test_mla.py"),
        TestFile("cpu/test_moe.py"),
        TestFile("cpu/test_norm.py"),
        TestFile("cpu/test_qkv_proj_with_rope.py"),
        TestFile("cpu/test_qwen3.py"),
        TestFile("cpu/test_rope.py"),
        TestFile("cpu/test_shared_expert.py"),
        TestFile("cpu/test_topk.py"),
    ],
}

# Add Intel XPU tests
suite_xpu = {
    "per-commit-xpu": [
        TestFile("xpu/test_intel_xpu_backend.py"),
    ],
}

# Add Ascend NPU tests
# TODO: Set accurate estimate time
# NOTE: please sort the test cases alphabetically by the test file name
suite_ascend = {
    "per-commit-1-npu-a2": [
        TestFile("ascend/test_ascend_graph_tp1_bf16.py", 400),
        TestFile("ascend/test_ascend_piecewise_graph_prefill.py", 400),
        TestFile("ascend/test_ascend_hicache_mha.py", 400),
        TestFile("ascend/test_ascend_sampling_backend.py", 400),
        TestFile("ascend/test_ascend_tp1_bf16.py", 400),
        TestFile("ascend/test_ascend_compile_graph_tp1_bf16.py", 400),
    ],
    "per-commit-2-npu-a2": [
        TestFile("ascend/test_ascend_graph_tp2_bf16.py", 400),
        TestFile("ascend/test_ascend_mla_fia_w8a8int8.py", 400),
        TestFile("ascend/test_ascend_tp2_bf16.py", 400),
        TestFile("ascend/test_ascend_tp2_fia_bf16.py", 400),
    ],
    "per-commit-4-npu-a2": [
        TestFile("ascend/test_ascend_mla_w8a8int8.py", 400),
        TestFile("ascend/test_ascend_hicache_mla.py", 400),
        TestFile("ascend/test_ascend_tp4_bf16.py", 400),
    ],
    "per-commit-16-npu-a3": [
        TestFile("ascend/test_ascend_deepep.py", 400),
        TestFile("ascend/test_ascend_deepseek_mtp.py", 400),
    ],
}

suites.update(suite_amd)
suites.update(suite_xeon)
suites.update(suite_ascend)
suites.update(suite_xpu)


def auto_partition(files, rank, size):
    """
    Partition files into size sublists with approximately equal sums of estimated times
    using stable sorting, and return the partition for the specified rank.

    Args:
        files (list): List of file objects with estimated_time attribute
        rank (int): Index of the partition to return (0 to size-1)
        size (int): Number of partitions

    Returns:
        list: List of file objects in the specified rank's partition
    """
    weights = [f.estimated_time for f in files]

    if not weights or size <= 0 or size > len(weights):
        return []

    # Create list of (weight, original_index) tuples
    # Using negative index as secondary key to maintain original order for equal weights
    indexed_weights = [(w, -i) for i, w in enumerate(weights)]
    # Stable sort in descending order by weight
    # If weights are equal, larger (negative) index comes first (i.e., earlier original position)
    indexed_weights = sorted(indexed_weights, reverse=True)

    # Extract original indices (negate back to positive)
    indexed_weights = [(w, -i) for w, i in indexed_weights]

    # Initialize partitions and their sums
    partitions = [[] for _ in range(size)]
    sums = [0.0] * size

    # Greedy approach: assign each weight to partition with smallest current sum
    for weight, idx in indexed_weights:
        # Find partition with minimum sum
        min_sum_idx = sums.index(min(sums))
        partitions[min_sum_idx].append(idx)
        sums[min_sum_idx] += weight

    # Return the files corresponding to the indices in the specified rank's partition
    indices = partitions[rank]
    return [files[i] for i in indices]


def _sanity_check_suites(suites):
    dir_base = Path(__file__).parent
    disk_files = set(
        [
            str(x.relative_to(dir_base))
            for x in dir_base.glob("**/*.py")
            if x.name.startswith("test_")
        ]
    )

    suite_files = set(
        [test_file.name for _, suite in suites.items() for test_file in suite]
    )

    missing_files = sorted(list(disk_files - suite_files))
    missing_text = "\n".join(f'TestFile("{x}"),' for x in missing_files)
    assert len(missing_files) == 0, (
        f"Some test files are not in test suite. "
        f"If this is intentional, please add the following to `not_in_ci` section:\n"
        f"{missing_text}"
    )

    nonexistent_files = sorted(list(suite_files - disk_files))
    nonexistent_text = "\n".join(f'TestFile("{x}"),' for x in nonexistent_files)
    assert (
        len(nonexistent_files) == 0
    ), f"Some test files in test suite do not exist on disk:\n{nonexistent_text}"

    not_in_ci_files = set(
        [test_file.name for test_file in suites.get("__not_in_ci__", [])]
    )
    in_ci_files = set(
        [
            test_file.name
            for suite_name, suite in suites.items()
            if suite_name != "__not_in_ci__"
            for test_file in suite
        ]
    )
    intersection = not_in_ci_files & in_ci_files
    intersection_text = "\n".join(f'TestFile("{x}"),' for x in intersection)
    assert len(intersection) == 0, (
        f"Some test files are in both `not_in_ci` section and other suites:\n"
        f"{intersection_text}"
    )


def main():
    arg_parser = argparse.ArgumentParser()
    arg_parser.add_argument(
        "--timeout-per-file",
        type=int,
        default=1200,
        help="The time limit for running one file in seconds.",
    )
    arg_parser.add_argument(
        "--suite",
        type=str,
        default=list(suites.keys())[0],
        choices=list(suites.keys()) + ["all"],
        help="The suite to run",
    )
    arg_parser.add_argument(
        "--auto-partition-id",
        type=int,
        help="Use auto load balancing. The part id.",
    )
    arg_parser.add_argument(
        "--auto-partition-size",
        type=int,
        help="Use auto load balancing. The number of parts.",
    )
    arg_parser.add_argument(
        "--continue-on-error",
        action="store_true",
        default=False,
        help="Continue running remaining tests even if one fails (useful for nightly tests)",
    )
    args = arg_parser.parse_args()
    print(f"{args=}")

    _sanity_check_suites(suites)

    if args.suite == "all":
        files = glob.glob("**/test_*.py", recursive=True)
    else:
        files = suites[args.suite]

    if args.auto_partition_size:
        files = auto_partition(files, args.auto_partition_id, args.auto_partition_size)

    print("The running tests are ", [f.name for f in files])

    exit_code = run_unittest_files(files, args.timeout_per_file, args.continue_on_error)
    exit(exit_code)


if __name__ == "__main__":
    main()<|MERGE_RESOLUTION|>--- conflicted
+++ resolved
@@ -163,14 +163,8 @@
         TestFile("test_disaggregation_pp.py", 180),
         TestFile("test_disaggregation_dp_attention.py", 155),
     ],
-<<<<<<< HEAD
-=======
-    "per-commit-4-gpu-b200-stage-b": [
-        TestFile("test_deepseek_v3_fp4_4gpu.py", 2000),  # Stage B test
-    ],
->>>>>>> bed301a5
     "per-commit-4-gpu-b200": [
-        TestFile("test_deepseek_v3_fp4_4gpu.py", 1000),
+        TestFile("test_deepseek_v3_fp4_4gpu.py", 1500),
         TestFile("test_flash_attention_4.py", 90),
         TestFile("test_fp8_blockwise_gemm.py", 280),
         TestFile("test_gpt_oss_4gpu.py", 700),
