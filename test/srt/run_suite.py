import argparse
import glob
from dataclasses import dataclass

from sglang.test.test_utils import run_unittest_files


@dataclass
class TestFile:
    name: str
    estimated_time: float = 60


suites = {
    "per-commit": [
        TestFile("models/lora/test_lora.py", 76),
        TestFile("models/lora/test_lora_backend.py", 420),
        TestFile("models/lora/test_multi_lora_backend.py", 1),
        TestFile("models/test_embedding_models.py", 119),
        TestFile("models/test_generation_models.py", 103),
        TestFile("models/test_grok_models.py", 60),
        TestFile("models/test_qwen_models.py", 82),
        TestFile("models/test_reward_models.py", 83),
        TestFile("models/test_gme_qwen_models.py", 45),
        TestFile("test_abort.py", 51),
        TestFile("test_block_int8.py", 22),
        TestFile("test_chunked_prefill.py", 336),
        TestFile("test_eagle_infer.py", 447),
        TestFile("test_ebnf_constrained.py"),
        TestFile("test_fp8_kernel.py", 2),
        TestFile("test_embedding_openai_server.py", 36),
<<<<<<< HEAD
=======
        TestFile("test_expert_distribution.py", 31),
        TestFile("test_gguf.py", 78),
        TestFile("test_gptqmodel_dynamic.py", 72),
>>>>>>> 2d1b83e5
        TestFile("test_hidden_states.py", 55),
        TestFile("test_int8_kernel.py", 1),
        TestFile("test_input_embeddings.py", 38),
        TestFile("test_json_constrained.py", 98),
        TestFile("test_large_max_new_tokens.py", 41),
        TestFile("test_metrics.py", 32),
        TestFile("test_mla.py", 92),
        TestFile("test_mla_deepseek_v3.py", 221),
        TestFile("test_mla_int8_deepseek_v3.py", 421),
        TestFile("test_mla_flashinfer.py", 395),
        TestFile("test_mla_fp8.py", 93),
        TestFile("test_no_chunked_prefill.py", 126),
        TestFile("test_no_overlap_scheduler.py", 262),
        TestFile("test_openai_server.py", 124),
        TestFile("test_penalty.py", 41),
        TestFile("test_page_size.py", 60),
        TestFile("test_pytorch_sampling_backend.py", 66),
        TestFile("test_radix_attention.py", 167),
        TestFile("test_reasoning_content.py", 89),
        TestFile("test_regex_constrained.py", 64),
        TestFile("test_release_memory_occupation.py", 44),
        TestFile("test_request_length_validation.py", 31),
        TestFile("test_retract_decode.py", 54),
        TestFile("test_server_args.py", 1),
        TestFile("test_skip_tokenizer_init.py", 72),
        TestFile("test_srt_engine.py", 237),
        TestFile("test_srt_endpoint.py", 94),
        TestFile("test_torch_compile.py", 76),
        TestFile("test_torch_compile_moe.py", 85),
        TestFile("test_torch_native_attention_backend.py", 149),
        TestFile("test_torchao.py", 70),
        TestFile("test_triton_attention_kernels.py", 4),
        TestFile("test_triton_attention_backend.py", 134),
        TestFile("test_update_weights_from_disk.py", 114),
        TestFile("test_update_weights_from_tensor.py", 48),
        TestFile("test_vertex_endpoint.py", 31),
        TestFile("test_vision_chunked_prefill.py", 223),
        TestFile("test_vlm_accuracy.py", 60),
        TestFile("test_vision_openai_server.py", 344),
        TestFile("test_fim_completion.py", 120),
        TestFile("test_w8a8_quantization.py", 46),
        TestFile("test_eval_fp8_accuracy.py", 172),
        TestFile("test_create_kvindices.py", 2),
        TestFile("test_hicache.py", 60),
        TestFile("test_hicache_mla.py", 90),
    ],
    "nightly": [
        TestFile("test_nightly_gsm8k_eval.py"),
    ],
    "vllm_dependency_test": [
        TestFile("test_vllm_dependency.py"),
        TestFile("test_awq.py"),
        TestFile("test_gguf.py", 78),
        TestFile("test_gptqmodel_dynamic.py", 72),
    ],
}


def auto_partition(files, rank, size):
    """
    Partition files into size sublists with approximately equal sums of estimated times
    using stable sorting, and return the partition for the specified rank.

    Args:
        files (list): List of file objects with estimated_time attribute
        rank (int): Index of the partition to return (0 to size-1)
        size (int): Number of partitions

    Returns:
        list: List of file objects in the specified rank's partition
    """
    weights = [f.estimated_time for f in files]

    if not weights or size <= 0 or size > len(weights):
        return []

    # Create list of (weight, original_index) tuples
    # Using negative index as secondary key to maintain original order for equal weights
    indexed_weights = [(w, -i) for i, w in enumerate(weights)]
    # Stable sort in descending order by weight
    # If weights are equal, larger (negative) index comes first (i.e., earlier original position)
    indexed_weights = sorted(indexed_weights, reverse=True)

    # Extract original indices (negate back to positive)
    indexed_weights = [(w, -i) for w, i in indexed_weights]

    # Initialize partitions and their sums
    partitions = [[] for _ in range(size)]
    sums = [0.0] * size

    # Greedy approach: assign each weight to partition with smallest current sum
    for weight, idx in indexed_weights:
        # Find partition with minimum sum
        min_sum_idx = sums.index(min(sums))
        partitions[min_sum_idx].append(idx)
        sums[min_sum_idx] += weight

    # Return the files corresponding to the indices in the specified rank's partition
    indices = partitions[rank]
    return [files[i] for i in indices]


if __name__ == "__main__":
    arg_parser = argparse.ArgumentParser()
    arg_parser.add_argument(
        "--timeout-per-file",
        type=int,
        default=1800,
        help="The time limit for running one file in seconds.",
    )
    arg_parser.add_argument(
        "--suite",
        type=str,
        default=list(suites.keys())[0],
        choices=list(suites.keys()) + ["all"],
        help="The suite to run",
    )
    arg_parser.add_argument(
        "--range-begin",
        type=int,
        default=0,
        help="The begin index of the range of the files to run.",
    )
    arg_parser.add_argument(
        "--range-end",
        type=int,
        default=None,
        help="The end index of the range of the files to run.",
    )
    arg_parser.add_argument(
        "--auto-partition-id",
        type=int,
        help="Use auto load balancing. The part id.",
    )
    arg_parser.add_argument(
        "--auto-partition-size",
        type=int,
        help="Use auto load balancing. The number of parts.",
    )
    args = arg_parser.parse_args()
    print(f"{args=}")

    if args.suite == "all":
        files = glob.glob("**/test_*.py", recursive=True)
    else:
        files = suites[args.suite]

    if args.auto_partition_size:
        files = auto_partition(files, args.auto_partition_id, args.auto_partition_size)
    else:
        files = files[args.range_begin : args.range_end]

    print("The running tests are ", [f.name for f in files])

    exit_code = run_unittest_files(files, args.timeout_per_file)
    exit(exit_code)<|MERGE_RESOLUTION|>--- conflicted
+++ resolved
@@ -29,12 +29,6 @@
         TestFile("test_ebnf_constrained.py"),
         TestFile("test_fp8_kernel.py", 2),
         TestFile("test_embedding_openai_server.py", 36),
-<<<<<<< HEAD
-=======
-        TestFile("test_expert_distribution.py", 31),
-        TestFile("test_gguf.py", 78),
-        TestFile("test_gptqmodel_dynamic.py", 72),
->>>>>>> 2d1b83e5
         TestFile("test_hidden_states.py", 55),
         TestFile("test_int8_kernel.py", 1),
         TestFile("test_input_embeddings.py", 38),
