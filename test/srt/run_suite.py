--- conflicted
+++ resolved
@@ -7,19 +7,12 @@
 # NOTE: please sort the test cases alphabetically by the test file name
 suites = {
     "per-commit-1-gpu": [
-<<<<<<< HEAD
-        TestFile("test_eagle_constrained_decoding.py", 100),
+        TestFile("debug_utils/test_tensor_dump_forward_hook.py", 9),
         TestFile("compilation/fusion/passes/test_fused_activation.py", 30),
         TestFile("compilation/fusion/passes/test_rmsnorm_quant.py", 30),
         TestFile("compilation/fusion/triton_ops/test_triton_fused_swiglu.py", 60),
-        TestFile("debug_utils/test_tensor_dump_forward_hook.py", 15),
-        TestFile("hicache/test_hicache_storage.py", 127),
-        TestFile("hicache/test_hicache_variants.py", 393),
-=======
-        TestFile("debug_utils/test_tensor_dump_forward_hook.py", 9),
         TestFile("hicache/test_hicache_storage.py", 96),
         TestFile("hicache/test_hicache_variants.py", 368),
->>>>>>> 4b4050e2
         TestFile("layers/attention/mamba/test_causal_conv1d.py", 25),
         TestFile("layers/attention/mamba/test_mamba_ssm.py", 7),
         TestFile("layers/attention/mamba/test_mamba_ssm_ssd.py", 13),
