import argparse
import glob
from dataclasses import dataclass

from sglang.test.test_utils import run_unittest_files


@dataclass
class TestFile:
    name: str
    estimated_time: float = 60


suites = {
    "per-commit": [
        TestFile("function_call/test_json_schema_constraint.py", 30),
        TestFile("hicache/test_hicache.py", 116),
        TestFile("hicache/test_hicache_mla.py", 127),
        TestFile("hicache/test_hicache_storage.py", 127),
        TestFile("lora/test_lora.py", 200),
        TestFile("lora/test_lora_eviction.py", 200),
        TestFile("lora/test_lora_backend.py", 99),
        TestFile("lora/test_multi_lora_backend.py", 60),
        TestFile("lora/test_lora_update.py", 400),
        TestFile("lora/test_lora_qwen3.py", 97),
        TestFile("lora/test_lora_radix_cache.py", 100),
        TestFile("models/test_embedding_models.py", 73),
        # TestFile("models/test_clip_models.py", 52),
        TestFile("models/test_encoder_embedding_models.py", 100),
        TestFile("models/test_cross_encoder_models.py", 100),
        TestFile("models/test_compressed_tensors_models.py", 42),
        TestFile("models/test_generation_models.py", 103),
        # TestFile("models/test_gme_qwen_models.py", 45),
        # TestFile("models/test_grok_models.py", 60),  # Disabled due to illegal memory access
        TestFile("models/test_qwen_models.py", 82),
        TestFile("models/test_reward_models.py", 132),
        TestFile("models/test_vlm_models.py", 741),
        TestFile("models/test_transformers_models.py", 320),
        TestFile("openai_server/basic/test_protocol.py", 10),
        TestFile("openai_server/basic/test_serving_chat.py", 10),
        TestFile("openai_server/basic/test_serving_completions.py", 10),
        TestFile("openai_server/basic/test_serving_embedding.py", 10),
        TestFile("openai_server/basic/test_openai_embedding.py", 141),
        TestFile("openai_server/basic/test_openai_server.py", 149),
        TestFile("openai_server/features/test_enable_thinking.py", 70),
        TestFile("openai_server/features/test_json_constrained.py", 98),
        TestFile("openai_server/features/test_json_mode.py", 90),
        TestFile("openai_server/features/test_openai_server_ebnf.py", 95),
        TestFile("openai_server/features/test_openai_server_hidden_states.py", 240),
        TestFile("openai_server/features/test_reasoning_content.py", 89),
        TestFile("openai_server/function_call/test_openai_function_calling.py", 60),
        TestFile("openai_server/function_call/test_tool_choice.py", 226),
        TestFile("openai_server/validation/test_large_max_new_tokens.py", 41),
        TestFile("openai_server/validation/test_matched_stop.py", 60),
        TestFile("openai_server/validation/test_openai_server_ignore_eos.py", 85),
        TestFile("openai_server/validation/test_request_length_validation.py", 31),
        TestFile("quant/test_block_int8.py", 22),
        TestFile("quant/test_fp8_kernel.py", 8),
        TestFile("quant/test_int8_kernel.py", 8),
        TestFile("quant/test_triton_scaled_mm.py", 8),
        TestFile("quant/test_w8a8_quantization.py", 46),
        TestFile("rl/test_update_weights_from_disk.py", 114),
        TestFile("rl/test_update_weights_from_tensor.py", 48),
        TestFile("test_abort.py", 51),
        TestFile("test_create_kvindices.py", 2),
        TestFile("test_chunked_prefill.py", 313),
        TestFile("test_eagle_infer_a.py", 370),
        TestFile("test_eagle_infer_b.py", 700),
        TestFile("test_ebnf_constrained.py", 108),
        TestFile("test_eval_fp8_accuracy.py", 303),
        TestFile("test_fa3.py", 376),
        # TestFile("test_flashmla.py", 352),
        TestFile("test_function_call_parser.py", 10),
        TestFile("test_fused_moe.py", 30),
        TestFile("test_gpt_oss_1gpu.py", 600),
        TestFile("test_harmony_parser.py", 20),
        TestFile("test_hidden_states.py", 55),
        TestFile("test_hybrid_attn_backend.py", 100),
        TestFile("test_standalone_speculative_decoding.py", 250),
        TestFile("test_ngram_speculative_decoding.py", 250),
        TestFile("test_input_embeddings.py", 38),
        TestFile("test_io_struct.py", 8),
        TestFile("test_jinja_template_utils.py", 1),
        TestFile("test_logprobs.py", 55),
        TestFile("test_metrics.py", 32),
        TestFile("test_metrics_utils.py", 1),
        TestFile("test_mla.py", 167),
        TestFile("test_mla_deepseek_v3.py", 1420),
        TestFile("test_mla_int8_deepseek_v3.py", 429),
        TestFile("test_mla_flashinfer.py", 302),
        TestFile("test_mla_fp8.py", 93),
        TestFile("test_multi_tokenizer.py", 230),
        TestFile("test_no_chunked_prefill.py", 108),
        TestFile("test_no_overlap_scheduler.py", 234),
        TestFile("test_original_logprobs.py", 41),
        TestFile("test_penalty.py", 41),
        TestFile("test_page_size.py", 60),
        TestFile("test_priority_scheduling.py", 100),
        TestFile("test_pytorch_sampling_backend.py", 66),
        TestFile("test_radix_attention.py", 105),
        TestFile("test_radix_cache_unit.py", 5),
        TestFile("test_regex_constrained.py", 64),
        TestFile("test_reasoning_parser.py", 5),
        TestFile("test_retract_decode.py", 54),
        TestFile("test_request_queue_validation.py", 30),
        TestFile("test_score_api.py", 180),
        TestFile("test_server_args.py", 1),
        TestFile("test_skip_tokenizer_init.py", 117),
        TestFile("test_srt_engine.py", 261),
        TestFile("test_srt_endpoint.py", 130),
        TestFile("test_start_profile.py", 60),
        TestFile("test_torch_compile.py", 76),
        TestFile("test_torch_compile_moe.py", 172),
        TestFile("test_torch_native_attention_backend.py", 123),
        TestFile("test_torchao.py", 70),
        TestFile("test_triton_attention_kernels.py", 4),
        TestFile("test_triton_attention_backend.py", 150),
        TestFile("test_triton_moe_channel_fp8_kernel.py", 25),
        TestFile("test_triton_sliding_window.py", 250),
        TestFile("test_utils_update_weights.py", 48),
        TestFile("test_vision_chunked_prefill.py", 175),
        TestFile("test_vlm_input_format.py", 300),
        TestFile("test_vision_openai_server_a.py", 724),
        TestFile("test_vision_openai_server_b.py", 446),
    ],
    "per-commit-2-gpu": [
        TestFile("lora/test_lora_tp.py", 116),
        TestFile("rl/test_update_weights_from_distributed.py", 103),
        TestFile("test_data_parallelism.py", 73),
        TestFile("test_dp_attention.py", 277),
        TestFile("test_load_weights_from_remote_instance.py", 72),
        TestFile("test_patch_torch.py", 19),
        TestFile("test_release_memory_occupation.py", 257),
        TestFile("hicache/test_hicache_storage_file_backend.py", 200),
        TestFile("hicache/test_hicache_storage_3fs_backend.py", 200),
    ],
    "per-commit-4-gpu": [
        TestFile("test_gpt_oss_4gpu.py", 600),
        TestFile("test_local_attn.py", 250),
        TestFile("test_pp_single_node.py", 372),
        TestFile("models/test_qwen3_next_models.py", 200),
        TestFile("test_multi_instance_release_memory_occupation.py", 64),
    ],
    "per-commit-8-gpu": [
<<<<<<< HEAD
        # Disabled because it hangs on the CI.
        # TestFile("ep/test_moe_ep.py", 181),
        TestFile("hicache/test_hicache_storage_mooncake_backend.py", 400),
=======
        TestFile("hicache/test_hicache_storage_mooncake_backend.py", 800),
>>>>>>> 2bc61dd1
        TestFile("lora/test_lora_llama4.py", 600),
        TestFile("test_disaggregation.py", 499),
        TestFile("test_disaggregation_different_tp.py", 155),
        TestFile("test_disaggregation_pp.py", 60),
        TestFile("test_full_deepseek_v3.py", 333),
    ],
    "per-commit-4-gpu-b200": [
        # TestFile("test_gpt_oss_4gpu.py", 600),
        # TestFile("test_deepseek_v3_fp4_4gpu.py", 3600),
    ],
    "per-commit-4-gpu-deepep": [
        TestFile("ep/test_deepep_small.py", 531),
    ],
    "per-commit-8-gpu-deepep": [
        TestFile("ep/test_deepep_large.py", 338),
    ],
    "per-commit-8-gpu-h20": [
        TestFile("quant/test_w4a8_deepseek_v3.py", 371),
    ],
    "vllm_dependency_test": [
        TestFile("quant/test_awq.py", 163),
        TestFile("test_bnb.py", 5),
        TestFile("test_gptqmodel_dynamic.py", 102),
        TestFile("test_vllm_dependency.py", 185),
        # TestFile("test_gguf.py", 96),
    ],
}

# Add AMD tests
suite_amd = {
    "per-commit-amd": [
        TestFile("hicache/test_hicache.py", 116),
        TestFile("hicache/test_hicache_mla.py", 127),
        TestFile("hicache/test_hicache_storage.py", 127),
        TestFile("lora/test_lora.py", 200),
        TestFile("lora/test_lora_eviction.py", 200),
        TestFile("lora/test_lora_backend.py", 99),
        TestFile("lora/test_multi_lora_backend.py", 60),
        TestFile("lora/test_lora_cuda_graph.py", 250),
        TestFile("lora/test_lora_qwen3.py", 97),
        TestFile("models/test_embedding_models.py", 73),
        TestFile("models/test_compressed_tensors_models.py", 42),
        TestFile("models/test_qwen_models.py", 82),
        TestFile("models/test_reward_models.py", 132),
        TestFile("models/test_transformers_models.py", 320),
        TestFile("openai_server/basic/test_protocol.py", 10),
        TestFile("openai_server/basic/test_serving_chat.py", 10),
        TestFile("openai_server/basic/test_serving_completions.py", 10),
        TestFile("openai_server/basic/test_serving_embedding.py", 10),
        TestFile("openai_server/basic/test_openai_embedding.py", 141),
        TestFile("openai_server/basic/test_openai_server.py", 149),
        TestFile("openai_server/features/test_enable_thinking.py", 70),
        TestFile("openai_server/features/test_json_constrained.py", 98),
        TestFile("openai_server/features/test_json_mode.py", 90),
        TestFile("openai_server/features/test_openai_server_ebnf.py", 95),
        # TestFile("openai_server/features/test_openai_server_hidden_states.py", 240),
        TestFile("openai_server/features/test_reasoning_content.py", 89),
        TestFile("openai_server/function_call/test_openai_function_calling.py", 60),
        TestFile("openai_server/function_call/test_tool_choice.py", 226),
        TestFile("function_call/test_json_schema_constraint.py", 30),
        TestFile("openai_server/validation/test_large_max_new_tokens.py", 41),
        TestFile("openai_server/validation/test_matched_stop.py", 60),
        TestFile("openai_server/validation/test_openai_server_ignore_eos.py", 85),
        TestFile("openai_server/validation/test_request_length_validation.py", 31),
        TestFile("quant/test_block_int8.py", 22),
        TestFile("quant/test_awq_dequant.py", 2),
        TestFile("rl/test_update_weights_from_disk.py", 114),
        # TestFile("rl/test_update_weights_from_tensor.py", 48),
        TestFile("test_abort.py", 51),
        TestFile("test_create_kvindices.py", 2),
        TestFile("test_chunked_prefill.py", 313),
        TestFile("test_ebnf_constrained.py", 108),
        TestFile("test_eval_fp8_accuracy.py", 303),
        TestFile("test_function_call_parser.py", 10),
        TestFile("test_fused_moe.py", 30),
        TestFile("test_input_embeddings.py", 38),
        TestFile("test_io_struct.py", 8),
        TestFile("test_jinja_template_utils.py", 1),
        TestFile("test_metrics.py", 32),
        TestFile("test_metrics_utils.py", 1),
        TestFile("test_mla.py", 242),
        TestFile("test_mla_deepseek_v3.py", 221),
        TestFile("test_no_chunked_prefill.py", 108),
        # TestFile("test_no_overlap_scheduler.py", 234), # Disabled temporarily and track in #7703
        TestFile("test_penalty.py", 41),
        TestFile("test_page_size.py", 60),
        TestFile("test_pytorch_sampling_backend.py", 66),
        TestFile("test_radix_attention.py", 105),
        TestFile("test_regex_constrained.py", 64),
        TestFile("test_retract_decode.py", 54),
        TestFile("test_reasoning_parser.py", 5),
        TestFile("test_rope_rocm.py", 3),
        TestFile("test_server_args.py", 1),
        TestFile("test_skip_tokenizer_init.py", 117),
        TestFile("test_srt_engine.py", 261),
        TestFile("test_srt_endpoint.py", 130),
        TestFile("test_torch_compile.py", 169),
        TestFile("test_torch_compile_moe.py", 172),
        TestFile("test_torch_native_attention_backend.py", 123),
        TestFile("test_triton_attention_backend.py", 150),
        # TestFile("test_vision_chunked_prefill.py", 175), # Disabled temporarily and track in #7701
        TestFile("test_wave_attention_kernels.py", 2),
        TestFile("test_wave_attention_backend.py", 150),
    ],
    "per-commit-amd-mi35x": [
        TestFile("test_mla.py", 242),
        TestFile("test_gpt_oss_1gpu.py", 600),
    ],
    "per-commit-2-gpu-amd": [
        TestFile("lora/test_lora_tp.py", 116),
        TestFile("rl/test_update_weights_from_distributed.py", 103),
        TestFile("test_data_parallelism.py", 73),
        TestFile("test_load_weights_from_remote_instance.py", 72),
        TestFile("test_patch_torch.py", 19),
    ],
    "per-commit-4-gpu-amd": [
        TestFile("test_pp_single_node.py", 150),
    ],
    "per-commit-8-gpu-amd": [
        TestFile("test_full_deepseek_v3.py", 250),
    ],
    "nightly-amd": [
        TestFile("test_nightly_gsm8k_eval_amd.py"),
    ],
}

# Add Intel Xeon tests
suite_xeon = {
    "per-commit-cpu": [
        TestFile("cpu/test_activation.py"),
        TestFile("cpu/test_binding.py"),
        TestFile("cpu/test_decode.py"),
        TestFile("cpu/test_extend.py"),
        TestFile("cpu/test_gemm.py"),
        TestFile("cpu/test_mla.py"),
        TestFile("cpu/test_moe.py"),
        TestFile("cpu/test_norm.py"),
        TestFile("cpu/test_qkv_proj_with_rope.py"),
        TestFile("cpu/test_rope.py"),
        TestFile("cpu/test_shared_expert.py"),
        TestFile("cpu/test_topk.py"),
        TestFile("test_intel_amx_attention_backend.py"),
        TestFile("test_cpu_graph.py"),
    ],
}

# Add Ascend NPU tests
suite_ascend = {
    "per-commit-1-ascend-npu": [
        TestFile("ascend/test_ascend_tp1_bf16.py", 400),
        TestFile("ascend/test_ascend_graph_tp1_bf16.py", 400),
    ],
    "per-commit-2-ascend-npu": [
        TestFile("ascend/test_ascend_tp2_bf16.py", 400),
        TestFile("ascend/test_ascend_graph_tp2_bf16.py", 400),
        TestFile("ascend/test_ascend_tp2_fia_bf16.py", 400),
        TestFile("ascend/test_ascend_mla_fia_w8a8int8.py", 400),
    ],
    "per-commit-4-ascend-npu": [
        TestFile("ascend/test_ascend_mla_w8a8int8.py", 400),
        TestFile("ascend/test_ascend_tp4_bf16.py", 400),
    ],
    "per-commit-16-ascend-a3": [
        TestFile("ascend/test_ascend_deepep.py", 400),
    ],
}

suites.update(suite_amd)
suites.update(suite_xeon)
suites.update(suite_ascend)


def auto_partition(files, rank, size):
    """
    Partition files into size sublists with approximately equal sums of estimated times
    using stable sorting, and return the partition for the specified rank.

    Args:
        files (list): List of file objects with estimated_time attribute
        rank (int): Index of the partition to return (0 to size-1)
        size (int): Number of partitions

    Returns:
        list: List of file objects in the specified rank's partition
    """
    weights = [f.estimated_time for f in files]

    if not weights or size <= 0 or size > len(weights):
        return []

    # Create list of (weight, original_index) tuples
    # Using negative index as secondary key to maintain original order for equal weights
    indexed_weights = [(w, -i) for i, w in enumerate(weights)]
    # Stable sort in descending order by weight
    # If weights are equal, larger (negative) index comes first (i.e., earlier original position)
    indexed_weights = sorted(indexed_weights, reverse=True)

    # Extract original indices (negate back to positive)
    indexed_weights = [(w, -i) for w, i in indexed_weights]

    # Initialize partitions and their sums
    partitions = [[] for _ in range(size)]
    sums = [0.0] * size

    # Greedy approach: assign each weight to partition with smallest current sum
    for weight, idx in indexed_weights:
        # Find partition with minimum sum
        min_sum_idx = sums.index(min(sums))
        partitions[min_sum_idx].append(idx)
        sums[min_sum_idx] += weight

    # Return the files corresponding to the indices in the specified rank's partition
    indices = partitions[rank]
    return [files[i] for i in indices]


if __name__ == "__main__":
    arg_parser = argparse.ArgumentParser()
    arg_parser.add_argument(
        "--timeout-per-file",
        type=int,
        default=1200,
        help="The time limit for running one file in seconds.",
    )
    arg_parser.add_argument(
        "--suite",
        type=str,
        default=list(suites.keys())[0],
        choices=list(suites.keys()) + ["all"],
        help="The suite to run",
    )
    arg_parser.add_argument(
        "--range-begin",
        type=int,
        default=0,
        help="The begin index of the range of the files to run.",
    )
    arg_parser.add_argument(
        "--range-end",
        type=int,
        default=None,
        help="The end index of the range of the files to run.",
    )
    arg_parser.add_argument(
        "--auto-partition-id",
        type=int,
        help="Use auto load balancing. The part id.",
    )
    arg_parser.add_argument(
        "--auto-partition-size",
        type=int,
        help="Use auto load balancing. The number of parts.",
    )
    args = arg_parser.parse_args()
    print(f"{args=}")

    if args.suite == "all":
        files = glob.glob("**/test_*.py", recursive=True)
    else:
        files = suites[args.suite]

    if args.auto_partition_size:
        files = auto_partition(files, args.auto_partition_id, args.auto_partition_size)
    else:
        files = files[args.range_begin : args.range_end]

    print("The running tests are ", [f.name for f in files])

    exit_code = run_unittest_files(files, args.timeout_per_file)
    exit(exit_code)<|MERGE_RESOLUTION|>--- conflicted
+++ resolved
@@ -142,13 +142,7 @@
         TestFile("test_multi_instance_release_memory_occupation.py", 64),
     ],
     "per-commit-8-gpu": [
-<<<<<<< HEAD
-        # Disabled because it hangs on the CI.
-        # TestFile("ep/test_moe_ep.py", 181),
         TestFile("hicache/test_hicache_storage_mooncake_backend.py", 400),
-=======
-        TestFile("hicache/test_hicache_storage_mooncake_backend.py", 800),
->>>>>>> 2bc61dd1
         TestFile("lora/test_lora_llama4.py", 600),
         TestFile("test_disaggregation.py", 499),
         TestFile("test_disaggregation_different_tp.py", 155),
