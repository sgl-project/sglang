--- conflicted
+++ resolved
@@ -168,15 +168,12 @@
         TestFile("models/test_compressed_tensors_models.py", 42),
         TestFile("models/test_qwen_models.py", 82),
         TestFile("models/test_reward_models.py", 132),
-<<<<<<< HEAD
         TestFile("models/test_vlm_models.py", 437),
-=======
         TestFile("models/test_transformers_models.py", 320),
         TestFile("openai_server/basic/test_protocol.py", 10),
         TestFile("openai_server/basic/test_serving_chat.py", 10),
         TestFile("openai_server/basic/test_serving_completions.py", 10),
         TestFile("openai_server/basic/test_serving_embedding.py", 10),
->>>>>>> 983aa496
         TestFile("openai_server/basic/test_openai_embedding.py", 141),
         TestFile("openai_server/basic/test_openai_server.py", 149),
         TestFile("openai_server/features/test_enable_thinking.py", 70),
@@ -227,7 +224,6 @@
         TestFile("test_torch_native_attention_backend.py", 123),
         TestFile("test_triton_attention_backend.py", 150),
         # TestFile("test_vision_chunked_prefill.py", 175), # Disabled temporarily and track in #7701
-<<<<<<< HEAD
         TestFile("test_vlm_input_format.py", 300),
         TestFile("test_reasoning_parser.py", 5),
         TestFile("test_rope_rocm.py", 3),
@@ -250,10 +246,8 @@
         TestFile("test_patch_torch.py", 19),
         TestFile("test_update_weights_from_distributed.py", 103),
         TestFile("test_release_memory_occupation.py", 127),
-=======
         TestFile("test_wave_attention_kernels.py", 2),
         TestFile("test_wave_attention_backend.py", 150),
->>>>>>> 983aa496
     ],
     "per-commit-2-gpu-amd": [
         TestFile("lora/test_lora_tp.py", 116),
