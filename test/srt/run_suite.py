import argparse
import glob
from dataclasses import dataclass

from sglang.test.test_utils import run_unittest_files


@dataclass
class TestFile:
    name: str
    estimated_time: float = 60


suites = {
    "per-commit": [
        TestFile("function_call/test_json_schema_constraint.py", 30),
        TestFile("hicache/test_hicache.py", 116),
        TestFile("hicache/test_hicache_mla.py", 127),
        TestFile("hicache/test_hicache_storage.py", 127),
        TestFile("lora/test_lora.py", 200),
        TestFile("lora/test_lora_eviction.py", 200),
        TestFile("lora/test_lora_backend.py", 99),
        TestFile("lora/test_multi_lora_backend.py", 60),
        TestFile("lora/test_lora_update.py", 400),
        TestFile("lora/test_lora_qwen3.py", 97),
        TestFile("lora/test_lora_radix_cache.py", 100),
        TestFile("models/test_embedding_models.py", 73),
        # TestFile("models/test_clip_models.py", 52),
        TestFile("models/test_encoder_embedding_models.py", 100),
        TestFile("models/test_cross_encoder_models.py", 100),
        TestFile("models/test_compressed_tensors_models.py", 42),
        TestFile("models/test_generation_models.py", 103),
        # TestFile("models/test_gme_qwen_models.py", 45),
        # TestFile("models/test_grok_models.py", 60),  # Disabled due to illegal memory access
        TestFile("models/test_qwen_models.py", 82),
        TestFile("models/test_reward_models.py", 132),
        TestFile("models/test_vlm_models.py", 741),
        TestFile("models/test_transformers_models.py", 320),
        TestFile("openai_server/basic/test_protocol.py", 10),
        TestFile("openai_server/basic/test_serving_chat.py", 10),
        TestFile("openai_server/basic/test_serving_completions.py", 10),
        TestFile("openai_server/basic/test_serving_embedding.py", 10),
        TestFile("openai_server/basic/test_openai_embedding.py", 141),
        TestFile("openai_server/basic/test_openai_server.py", 149),
        TestFile("openai_server/features/test_enable_thinking.py", 70),
        TestFile("openai_server/features/test_json_constrained.py", 98),
        TestFile("openai_server/features/test_json_mode.py", 90),
        TestFile("openai_server/features/test_openai_server_ebnf.py", 95),
        TestFile("openai_server/features/test_openai_server_hidden_states.py", 240),
        TestFile("openai_server/features/test_reasoning_content.py", 89),
        TestFile("openai_server/function_call/test_openai_function_calling.py", 60),
        TestFile("openai_server/function_call/test_tool_choice.py", 226),
        TestFile("openai_server/validation/test_large_max_new_tokens.py", 41),
        TestFile("openai_server/validation/test_matched_stop.py", 60),
        TestFile("openai_server/validation/test_openai_server_ignore_eos.py", 85),
        TestFile("openai_server/validation/test_request_length_validation.py", 31),
        TestFile("quant/test_block_int8.py", 22),
        TestFile("quant/test_fp8_kernel.py", 8),
        TestFile("quant/test_int8_kernel.py", 8),
        TestFile("quant/test_triton_scaled_mm.py", 8),
        TestFile("quant/test_w8a8_quantization.py", 46),
        TestFile("rl/test_fp32_lm_head.py", 30),
        TestFile("rl/test_update_weights_from_disk.py", 114),
        TestFile("rl/test_update_weights_from_tensor.py", 48),
        TestFile("test_abort.py", 51),
        TestFile("test_create_kvindices.py", 2),
        TestFile("test_chunked_prefill.py", 313),
        TestFile("test_eagle_infer_a.py", 370),
        TestFile("test_eagle_infer_b.py", 700),
        TestFile("test_ebnf_constrained.py", 108),
        TestFile("test_eval_fp8_accuracy.py", 303),
        TestFile("test_fa3.py", 376),
        # TestFile("test_flashmla.py", 352),
        TestFile("test_function_call_parser.py", 10),
        TestFile("test_fused_moe.py", 30),
        TestFile("test_gpt_oss_1gpu.py", 600),
        TestFile("test_harmony_parser.py", 20),
        TestFile("test_hidden_states.py", 55),
        TestFile("test_hybrid_attn_backend.py", 100),
        TestFile("test_standalone_speculative_decoding.py", 250),
        TestFile("test_ngram_speculative_decoding.py", 250),
        TestFile("test_input_embeddings.py", 38),
        TestFile("test_io_struct.py", 8),
        TestFile("test_jinja_template_utils.py", 1),
        TestFile("test_logprobs.py", 55),
        TestFile("test_metrics.py", 32),
        TestFile("test_metrics_utils.py", 1),
        TestFile("test_mla.py", 167),
        TestFile("test_mla_deepseek_v3.py", 1420),
        TestFile("test_mla_int8_deepseek_v3.py", 429),
        TestFile("test_mla_flashinfer.py", 302),
        TestFile("test_mla_fp8.py", 93),
        TestFile("test_multi_tokenizer.py", 230),
        TestFile("test_no_chunked_prefill.py", 108),
        TestFile("test_no_overlap_scheduler.py", 234),
        TestFile("test_original_logprobs.py", 41),
        TestFile("test_penalty.py", 41),
        TestFile("test_page_size.py", 60),
        TestFile("test_priority_scheduling.py", 100),
        TestFile("test_pytorch_sampling_backend.py", 66),
        TestFile("test_radix_attention.py", 105),
        TestFile("test_radix_cache_unit.py", 5),
        TestFile("test_regex_constrained.py", 64),
        TestFile("test_reasoning_parser.py", 5),
        TestFile("test_retract_decode.py", 54),
        TestFile("test_request_queue_validation.py", 30),
        TestFile("test_score_api.py", 180),
        TestFile("test_server_args.py", 1),
        TestFile("test_skip_tokenizer_init.py", 117),
        TestFile("test_srt_engine.py", 261),
        TestFile("test_srt_endpoint.py", 130),
        TestFile("test_start_profile.py", 60),
        TestFile("test_torch_compile.py", 76),
        TestFile("test_torch_compile_moe.py", 172),
        TestFile("test_torch_native_attention_backend.py", 123),
        TestFile("test_torchao.py", 70),
        TestFile("test_triton_attention_kernels.py", 4),
        TestFile("test_triton_attention_backend.py", 150),
        TestFile("test_triton_moe_channel_fp8_kernel.py", 25),
        TestFile("test_triton_sliding_window.py", 250),
        TestFile("test_utils_update_weights.py", 48),
        TestFile("test_vision_chunked_prefill.py", 175),
        TestFile("test_vlm_input_format.py", 300),
        TestFile("test_vision_openai_server_a.py", 724),
        TestFile("test_vision_openai_server_b.py", 446),
    ],
    "per-commit-2-gpu": [
        TestFile("lora/test_lora_tp.py", 116),
        TestFile("rl/test_update_weights_from_distributed.py", 103),
        TestFile("test_data_parallelism.py", 73),
        TestFile("test_dp_attention.py", 277),
        TestFile("test_load_weights_from_remote_instance.py", 72),
        TestFile("test_patch_torch.py", 19),
        TestFile("test_release_memory_occupation.py", 257),
        TestFile("hicache/test_hicache_storage_file_backend.py", 200),
        TestFile("hicache/test_hicache_storage_3fs_backend.py", 200),
    ],
    "per-commit-4-gpu": [
        TestFile("test_gpt_oss_4gpu.py", 600),
        TestFile("test_local_attn.py", 250),
        TestFile("test_pp_single_node.py", 372),
        TestFile("models/test_qwen3_next_models.py", 200),
        TestFile("models/test_falcon_h1_models.py", 200),
        TestFile("test_multi_instance_release_memory_occupation.py", 64),
    ],
    "per-commit-8-gpu": [
        TestFile("hicache/test_hicache_storage_mooncake_backend.py", 400),
        TestFile("lora/test_lora_llama4.py", 600),
        TestFile("test_disaggregation.py", 800),
        TestFile("test_disaggregation_dp_attention.py", 155),
        TestFile("test_disaggregation_different_tp.py", 600),
        TestFile("test_disaggregation_pp.py", 140),
        TestFile("test_full_deepseek_v3.py", 333),
    ],
<<<<<<< HEAD
=======
    "per-commit-2-gpu-mooncake": [
        TestFile("hicache/test_hicache_storage_mooncake_backend.py", 400),
    ],
>>>>>>> 681d7527
    "per-commit-4-gpu-b200": [
        # TestFile("test_gpt_oss_4gpu.py", 600),
        # TestFile("test_deepseek_v3_fp4_4gpu.py", 3600),
    ],
    "per-commit-4-gpu-deepep": [
        TestFile("ep/test_deepep_small.py", 531),
    ],
    "per-commit-8-gpu-deepep": [
        TestFile("ep/test_deepep_large.py", 338),
    ],
    "per-commit-8-gpu-h20": [
        TestFile("quant/test_w4a8_deepseek_v3.py", 371),
    ],
    "vllm_dependency_test": [
        TestFile("quant/test_awq.py", 163),
        TestFile("test_bnb.py", 5),
        TestFile("test_gptqmodel_dynamic.py", 102),
        TestFile("test_vllm_dependency.py", 185),
        # TestFile("test_gguf.py", 96),
    ],
}

# Add AMD tests
suite_amd = {
    "per-commit-amd": [
        TestFile("hicache/test_hicache.py", 116),
        TestFile("hicache/test_hicache_mla.py", 127),
        TestFile("hicache/test_hicache_storage.py", 127),
        TestFile("lora/test_lora.py", 200),
        TestFile("lora/test_lora_eviction.py", 200),
        TestFile("lora/test_lora_backend.py", 99),
        TestFile("lora/test_multi_lora_backend.py", 60),
        TestFile("lora/test_lora_cuda_graph.py", 250),
        TestFile("lora/test_lora_qwen3.py", 97),
        # TestFile("models/test_embedding_models.py", 73), # Disabled temporarily, see https://github.com/sgl-project/sglang/issues/11127
        TestFile("models/test_compressed_tensors_models.py", 42),
        TestFile("models/test_qwen_models.py", 82),
        TestFile("models/test_reward_models.py", 132),
        TestFile("models/test_transformers_models.py", 320),
        TestFile("openai_server/basic/test_protocol.py", 10),
        TestFile("openai_server/basic/test_serving_chat.py", 10),
        TestFile("openai_server/basic/test_serving_completions.py", 10),
        TestFile("openai_server/basic/test_serving_embedding.py", 10),
        TestFile("openai_server/basic/test_openai_embedding.py", 141),
        TestFile("openai_server/basic/test_openai_server.py", 149),
        TestFile("openai_server/features/test_enable_thinking.py", 70),
        TestFile("openai_server/features/test_json_constrained.py", 98),
        TestFile("openai_server/features/test_json_mode.py", 90),
        TestFile("openai_server/features/test_openai_server_ebnf.py", 95),
        # TestFile("openai_server/features/test_openai_server_hidden_states.py", 240),
        TestFile("openai_server/features/test_reasoning_content.py", 89),
        TestFile("openai_server/function_call/test_openai_function_calling.py", 60),
        TestFile("openai_server/function_call/test_tool_choice.py", 226),
        TestFile("function_call/test_json_schema_constraint.py", 30),
        TestFile("openai_server/validation/test_large_max_new_tokens.py", 41),
        TestFile("openai_server/validation/test_matched_stop.py", 60),
        TestFile("openai_server/validation/test_openai_server_ignore_eos.py", 85),
        TestFile("openai_server/validation/test_request_length_validation.py", 31),
        TestFile("quant/test_block_int8.py", 22),
        TestFile("quant/test_awq_dequant.py", 2),
        TestFile("rl/test_update_weights_from_disk.py", 114),
        # TestFile("rl/test_update_weights_from_tensor.py", 48),
        TestFile("test_abort.py", 51),
        TestFile("test_create_kvindices.py", 2),
        TestFile("test_chunked_prefill.py", 313),
        TestFile("test_ebnf_constrained.py", 108),
        TestFile("test_eval_fp8_accuracy.py", 303),
        TestFile("test_function_call_parser.py", 10),
        TestFile("test_fused_moe.py", 30),
        TestFile("test_input_embeddings.py", 38),
        TestFile("test_io_struct.py", 8),
        TestFile("test_jinja_template_utils.py", 1),
        TestFile("test_metrics.py", 32),
        TestFile("test_metrics_utils.py", 1),
        TestFile("test_mla.py", 242),
        TestFile("test_mla_deepseek_v3.py", 221),
        TestFile("test_no_chunked_prefill.py", 108),
        # TestFile("test_no_overlap_scheduler.py", 234), # Disabled temporarily and track in #7703
        TestFile("test_penalty.py", 41),
        TestFile("test_page_size.py", 60),
        TestFile("test_pytorch_sampling_backend.py", 66),
        TestFile("test_radix_attention.py", 105),
        TestFile("test_regex_constrained.py", 64),
        TestFile("test_retract_decode.py", 54),
        TestFile("test_reasoning_parser.py", 5),
        TestFile("test_rope_rocm.py", 3),
        TestFile("test_server_args.py", 1),
        TestFile("test_skip_tokenizer_init.py", 117),
        TestFile("test_srt_engine.py", 261),
        TestFile("test_srt_endpoint.py", 130),
        TestFile("test_torch_compile.py", 169),
        TestFile("test_torch_compile_moe.py", 172),
        TestFile("test_torch_native_attention_backend.py", 123),
        TestFile("test_triton_attention_backend.py", 150),
        # TestFile("test_vision_chunked_prefill.py", 175), # Disabled temporarily and track in #7701
        TestFile("test_wave_attention_kernels.py", 2),
        # TestFile("test_wave_attention_backend.py", 150), # Disabled temporarily, see https://github.com/sgl-project/sglang/issues/11127
    ],
    "per-commit-amd-mi35x": [
        TestFile("test_mla.py", 242),
        TestFile("test_gpt_oss_1gpu.py", 600),
    ],
    "per-commit-2-gpu-amd": [
        TestFile("lora/test_lora_tp.py", 116),
        TestFile("rl/test_update_weights_from_distributed.py", 103),
        TestFile("test_data_parallelism.py", 73),
        TestFile("test_load_weights_from_remote_instance.py", 72),
        # TestFile("test_patch_torch.py", 19), # Disabled temporarily, see https://github.com/sgl-project/sglang/issues/11127
    ],
    "per-commit-4-gpu-amd": [
        TestFile("test_pp_single_node.py", 150),
    ],
    "per-commit-8-gpu-amd": [
        TestFile("test_full_deepseek_v3.py", 250),
    ],
    "nightly-amd": [
        TestFile("test_nightly_gsm8k_eval_amd.py"),
    ],
}

# Add Intel Xeon tests
suite_xeon = {
    "per-commit-cpu": [
        TestFile("cpu/test_activation.py"),
        TestFile("cpu/test_binding.py"),
        TestFile("cpu/test_decode.py"),
        TestFile("cpu/test_extend.py"),
        TestFile("cpu/test_gemm.py"),
        TestFile("cpu/test_mla.py"),
        TestFile("cpu/test_moe.py"),
        TestFile("cpu/test_norm.py"),
        TestFile("cpu/test_qkv_proj_with_rope.py"),
        TestFile("cpu/test_rope.py"),
        TestFile("cpu/test_shared_expert.py"),
        TestFile("cpu/test_topk.py"),
        TestFile("test_intel_amx_attention_backend.py"),
        TestFile("test_cpu_graph.py"),
    ],
}

# Add Ascend NPU tests
suite_ascend = {
    "per-commit-1-ascend-npu": [
        TestFile("ascend/test_ascend_tp1_bf16.py", 400),
        TestFile("ascend/test_ascend_graph_tp1_bf16.py", 400),
    ],
    "per-commit-2-ascend-npu": [
        TestFile("ascend/test_ascend_tp2_bf16.py", 400),
        TestFile("ascend/test_ascend_graph_tp2_bf16.py", 400),
        TestFile("ascend/test_ascend_tp2_fia_bf16.py", 400),
        TestFile("ascend/test_ascend_mla_fia_w8a8int8.py", 400),
    ],
    "per-commit-4-ascend-npu": [
        TestFile("ascend/test_ascend_mla_w8a8int8.py", 400),
        TestFile("ascend/test_ascend_tp4_bf16.py", 400),
    ],
    "per-commit-16-ascend-a3": [
        TestFile("ascend/test_ascend_deepep.py", 400),
    ],
}

suites.update(suite_amd)
suites.update(suite_xeon)
suites.update(suite_ascend)


def auto_partition(files, rank, size):
    """
    Partition files into size sublists with approximately equal sums of estimated times
    using stable sorting, and return the partition for the specified rank.

    Args:
        files (list): List of file objects with estimated_time attribute
        rank (int): Index of the partition to return (0 to size-1)
        size (int): Number of partitions

    Returns:
        list: List of file objects in the specified rank's partition
    """
    weights = [f.estimated_time for f in files]

    if not weights or size <= 0 or size > len(weights):
        return []

    # Create list of (weight, original_index) tuples
    # Using negative index as secondary key to maintain original order for equal weights
    indexed_weights = [(w, -i) for i, w in enumerate(weights)]
    # Stable sort in descending order by weight
    # If weights are equal, larger (negative) index comes first (i.e., earlier original position)
    indexed_weights = sorted(indexed_weights, reverse=True)

    # Extract original indices (negate back to positive)
    indexed_weights = [(w, -i) for w, i in indexed_weights]

    # Initialize partitions and their sums
    partitions = [[] for _ in range(size)]
    sums = [0.0] * size

    # Greedy approach: assign each weight to partition with smallest current sum
    for weight, idx in indexed_weights:
        # Find partition with minimum sum
        min_sum_idx = sums.index(min(sums))
        partitions[min_sum_idx].append(idx)
        sums[min_sum_idx] += weight

    # Return the files corresponding to the indices in the specified rank's partition
    indices = partitions[rank]
    return [files[i] for i in indices]


if __name__ == "__main__":
    arg_parser = argparse.ArgumentParser()
    arg_parser.add_argument(
        "--timeout-per-file",
        type=int,
        default=1200,
        help="The time limit for running one file in seconds.",
    )
    arg_parser.add_argument(
        "--suite",
        type=str,
        default=list(suites.keys())[0],
        choices=list(suites.keys()) + ["all"],
        help="The suite to run",
    )
    arg_parser.add_argument(
        "--range-begin",
        type=int,
        default=0,
        help="The begin index of the range of the files to run.",
    )
    arg_parser.add_argument(
        "--range-end",
        type=int,
        default=None,
        help="The end index of the range of the files to run.",
    )
    arg_parser.add_argument(
        "--auto-partition-id",
        type=int,
        help="Use auto load balancing. The part id.",
    )
    arg_parser.add_argument(
        "--auto-partition-size",
        type=int,
        help="Use auto load balancing. The number of parts.",
    )
    args = arg_parser.parse_args()
    print(f"{args=}")

    if args.suite == "all":
        files = glob.glob("**/test_*.py", recursive=True)
    else:
        files = suites[args.suite]

    if args.auto_partition_size:
        files = auto_partition(files, args.auto_partition_id, args.auto_partition_size)
    else:
        files = files[args.range_begin : args.range_end]

    print("The running tests are ", [f.name for f in files])

    exit_code = run_unittest_files(files, args.timeout_per_file)
    exit(exit_code)<|MERGE_RESOLUTION|>--- conflicted
+++ resolved
@@ -152,12 +152,6 @@
         TestFile("test_disaggregation_pp.py", 140),
         TestFile("test_full_deepseek_v3.py", 333),
     ],
-<<<<<<< HEAD
-=======
-    "per-commit-2-gpu-mooncake": [
-        TestFile("hicache/test_hicache_storage_mooncake_backend.py", 400),
-    ],
->>>>>>> 681d7527
     "per-commit-4-gpu-b200": [
         # TestFile("test_gpt_oss_4gpu.py", 600),
         # TestFile("test_deepseek_v3_fp4_4gpu.py", 3600),
