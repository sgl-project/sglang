--- conflicted
+++ resolved
@@ -372,11 +372,8 @@
         TestFile("test_w8a8_quantization.py"),
         TestFile("test_wave_attention_backend.py"),
         TestFile("test_weight_version.py"),
-<<<<<<< HEAD
         TestFile("test_parallel_tokenizer.py"),
-=======
         TestFile("test_deepseek_v32_cp_single_node.py", 275),
->>>>>>> 1dcde539
     ],
 }
 
