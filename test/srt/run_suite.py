import argparse
import glob
from pathlib import Path

from sglang.test.ci.ci_utils import TestFile, run_unittest_files

# NOTE: please sort the test cases alphabetically by the test file name
suites = {
    "per-commit-1-gpu": [
        TestFile("debug_utils/test_tensor_dump_forward_hook.py", 9),
        TestFile("hicache/test_hicache_storage.py", 96),
        TestFile("hicache/test_hicache_variants.py", 368),
        TestFile("layers/attention/mamba/test_causal_conv1d.py", 25),
        TestFile("layers/attention/mamba/test_mamba_ssm.py", 7),
        TestFile("layers/attention/mamba/test_mamba_ssm_ssd.py", 13),
        TestFile("models/test_compressed_tensors_models.py", 42),
        TestFile("models/test_cross_encoder_models.py", 100),
        TestFile("models/test_embedding_models.py", 73),
        TestFile("models/test_encoder_embedding_models.py", 221),
        TestFile("models/test_generation_models.py", 103),
        TestFile("models/test_nvidia_nemotron_nano_v2.py", 132),
        TestFile("models/test_nvidia_nemotron_nano_v2_vl.py", 214),  # GSM8k + MMMU
        TestFile("models/test_qwen_models.py", 90),
        TestFile("models/test_reward_models.py", 103),
        TestFile("models/test_transformers_models.py", 245),
        TestFile("models/test_vlm_models.py", 270),
        TestFile("openai_server/basic/test_openai_embedding.py", 70),
        TestFile("openai_server/basic/test_openai_server.py", 184),
        TestFile("openai_server/basic/test_protocol.py", 3),
        TestFile("openai_server/basic/test_serving_chat.py", 10),
        TestFile("openai_server/basic/test_serving_completions.py", 10),
        TestFile("openai_server/basic/test_serving_embedding.py", 10),
        TestFile("openai_server/features/test_enable_thinking.py", 70),
        TestFile("openai_server/features/test_json_mode.py", 109),
        TestFile("openai_server/features/test_openai_server_ebnf.py", 7),
        TestFile("openai_server/features/test_openai_server_hidden_states.py", 186),
        TestFile("openai_server/features/test_reasoning_content.py", 89),
        TestFile("openai_server/function_call/test_openai_function_calling.py", 60),
        TestFile("openai_server/function_call/test_tool_choice.py", 120),
        TestFile("openai_server/validation/test_large_max_new_tokens.py", 41),
        TestFile("openai_server/validation/test_matched_stop.py", 40),
        TestFile("openai_server/validation/test_openai_server_ignore_eos.py", 6),
        TestFile("openai_server/validation/test_request_length_validation.py", 38),
        TestFile("ops/test_repeat_interleave.py", 60),
        TestFile("quant/test_block_int8.py", 44),
        TestFile("quant/test_fp8_kernel.py", 10),
        TestFile("quant/test_int8_kernel.py", 8),
        TestFile("quant/test_triton_scaled_mm.py", 8),
        TestFile("quant/test_w8a8_quantization.py", 160),
        TestFile("quant/test_autoround.py", 77),
        TestFile("rl/test_fp32_lm_head.py", 9),
        # TestFile("rl/test_update_weights_from_disk.py", 210),  # Temporarily disabled, see https://github.com/sgl-project/sglang/pull/13998
        TestFile("rl/test_update_weights_from_tensor.py", 195),
        TestFile("dllm/test_llada2_mini.py", 520),
        TestFile("test_abort.py", 131),
        TestFile("test_chunked_prefill.py", 312),
        TestFile("test_deterministic.py", 228),
        TestFile("test_constrained_decoding.py", 111),
        TestFile("test_eval_fp8_accuracy.py", 250),
        TestFile("test_external_models.py", 30),
        TestFile("test_fp8_utils.py", 9),
        TestFile("rotary_embedding/test_mrope.py", 10),
        TestFile("test_fused_moe.py", 80),
        TestFile("test_gpt_oss_1gpu.py", 402),
        TestFile("test_harmony_parser.py", 6),
        TestFile("test_hidden_states.py", 55),
        TestFile("test_input_embeddings.py", 38),
        TestFile("test_io_struct.py", 8),
        TestFile("test_jinja_template_utils.py", 7),
        TestFile("test_mamba_unittest.py", 9),
        TestFile("test_metrics.py", 32),
        TestFile("test_metrics_utils.py", 1),
        TestFile("test_model_hooks.py", 6),
        TestFile("test_modelopt_loader.py", 11),
        TestFile("test_multi_tokenizer.py", 230),
        TestFile("test_no_chunked_prefill.py", 108),
        TestFile("test_no_overlap_scheduler.py", 217),
        TestFile("test_original_logprobs.py", 41),
        TestFile("test_page_size.py", 60),
        TestFile("test_penalty.py", 82),
        TestFile("test_prefill_adder.py", 1),
        TestFile("test_priority_scheduling.py", 130),
        TestFile("test_pytorch_sampling_backend.py", 66),
        TestFile("test_reasoning_parser.py", 5),
        TestFile("test_request_queue_validation.py", 47),
        TestFile("test_retract_decode.py", 259),
        TestFile("test_score_api.py", 260),
        TestFile("test_server_args.py", 9),
        TestFile("test_skip_tokenizer_init.py", 77),
        TestFile("test_srt_endpoint.py", 127),
        TestFile("test_srt_engine.py", 252),
        TestFile("test_start_profile.py", 41),
        TestFile("test_profile_merger.py", 8),
        TestFile("test_profile_merger_http_api.py", 9),
        TestFile("test_swa_unittest.py", 8),
        TestFile("test_torch_compile.py", 190),
        TestFile("test_torch_compile_moe.py", 210),
        TestFile("test_triton_fused_moe.py", 12),
        TestFile("test_torchao.py", 103),
        TestFile("test_triton_moe_channel_fp8_kernel.py", 16),
        TestFile("test_utils_update_weights.py", 29),
        TestFile("test_video_utils.py", 5),
        TestFile("test_vision_chunked_prefill.py", 150),
        TestFile("test_vision_openai_server_a.py", 778),
        TestFile("test_vlm_input_format.py", 166),
        TestFile("test_modelopt_export.py", 9),
    ],
    "per-commit-2-gpu": [
        TestFile("ep/test_moe_ep.py", 140),
        TestFile("hicache/test_hicache_storage_3fs_backend.py", 200),
        TestFile("hicache/test_hicache_storage_file_backend.py", 200),
        TestFile("hicache/test_hicache_storage_mooncake_backend.py", 300),
        TestFile("layers/attention/mamba/test_mamba2_mixer.py", 50),
        TestFile("models/test_glm4_moe_models.py", 100),
        TestFile("models/test_kimi_linear_models.py", 90),
        TestFile("rl/test_update_weights_from_distributed.py", 103),
        TestFile("test_data_parallelism.py", 73),
        TestFile("test_disaggregation_basic.py", 400),
        TestFile("test_dp_attention.py", 350),
        TestFile("test_load_weights_from_remote_instance.py", 72),
        TestFile("test_patch_torch.py", 19),
    ],
    "per-commit-4-gpu": [
        TestFile("models/test_qwen3_next_models.py", 650),
        TestFile("test_gpt_oss_4gpu.py", 300),
        TestFile("test_multi_instance_release_memory_occupation.py", 64),
        TestFile("test_pp_single_node.py", 500),
        TestFile("test_epd_disaggregation.py", 150),
        TestFile("rl/test_return_routed_experts.py", 300),
    ],
    "per-commit-8-gpu-h200": [
        TestFile("test_deepseek_v3_basic.py", 275),
        TestFile("test_deepseek_v3_mtp.py", 275),
        TestFile("test_disaggregation_hybrid_attention.py", 600),
        TestFile("models/test_kimi_k2_models.py", 200),
        TestFile("test_deepseek_v32_basic.py", 275),
        TestFile("test_deepseek_v32_mtp.py", 275),
        TestFile("models/test_mimo_models.py", 200),
    ],
    "per-commit-8-gpu-h20": [
        TestFile("quant/test_w4a8_deepseek_v3.py", 520),
        TestFile("test_disaggregation_different_tp.py", 600),
        TestFile("test_disaggregation_pp.py", 180),
        TestFile("test_disaggregation_dp_attention.py", 155),
    ],
    "per-commit-4-gpu-b200": [
        TestFile("test_deepseek_v3_fp4_4gpu.py", 1500),
        TestFile("test_fp8_blockwise_gemm.py", 280),
        TestFile("test_gpt_oss_4gpu.py", 700),
        TestFile("test_llama31_fp4.py", 90),
    ],
    # "per-commit-8-gpu-b200": [
    #     TestFile("test_mistral_large3_basic.py", 275),  # Moved to nightly - large model
    # ],
    "per-commit-4-gpu-gb200": [
        TestFile("test_cutedsl_moe.py", 300),
        TestFile("test_deepseek_v3_cutedsl_4gpu.py", 1800),
    ],
    "per-commit-4-gpu-deepep": [
        TestFile("ep/test_deepep_small.py", 531),
        # TODO: Add it back after mooncake supports torch 2.9
        # TestFile("ep/test_mooncake_ep_small.py", 450),
    ],
    "per-commit-8-gpu-h200-deepep": [
        TestFile("ep/test_deepep_large.py", 563),
    ],
    "quantization_test": [
        TestFile("quant/test_awq.py", 163),
        TestFile("quant/test_marlin_moe.py", 200),
        TestFile("test_bnb.py", 5),
        TestFile("test_gptqmodel_dynamic.py", 102),
        TestFile("test_quantization.py", 185),
        TestFile("test_gguf.py", 96),
    ],
    "__not_in_ci__": [
        TestFile("test_release_memory_occupation.py", 200),  # Temporarily disabled
        TestFile("models/test_dummy_grok_models.py"),
        TestFile(
            "rl/test_update_weights_from_disk.py"
        ),  # Temporarily disabled, see https://github.com/sgl-project/sglang/pull/13998
        TestFile("test_bench_one_batch.py"),
        TestFile("test_bench_serving.py"),
        TestFile("test_eval_accuracy_large.py"),
        TestFile("test_gpt_oss_common.py"),
        TestFile("test_moe_eval_accuracy_large.py"),
        TestFile("test_vision_openai_server_common.py"),
        TestFile("test_profile_v2.py"),
        TestFile("models/test_ministral3_models.py"),
        TestFile("test_mistral_large3_basic.py"),
    ],
}

# Add AMD tests
# NOTE: please sort the test cases alphabetically by the test file name
suite_amd = {
    "per-commit-amd": [
        # TestFile("hicache/test_hicache.py", 116), # Disabled temporarily, see https://github.com/sgl-project/sglang/issues/12575
        # TestFile("hicache/test_hicache_mla.py", 127), # Disabled temporarily,  # Temporarily disabled, see https://github.com/sgl-project/sglang/issues/12574
        # TestFile("hicache/test_hicache_storage.py", 127), # Disabled temporarily, see https://github.com/sgl-project/sglang/issues/12575
        # LoRA tests moved to test/registered/lora/ - AMD entries need to be re-added there
        # TestFile("lora/test_lora_backend.py", 99), # Disabled temporarily, see https://github.com/sgl-project/sglang/issues/13107
        # TestFile("lora/test_lora_cuda_graph.py", 250), # Disabled temporarily, see https://github.com/sgl-project/sglang/issues/13107
        # TestFile("lora/test_lora_qwen3.py", 97), # Disabled temporarily, see https://github.com/sgl-project/sglang/issues/13107
        TestFile("models/test_compressed_tensors_models.py", 42),
        TestFile("models/test_qwen_models.py", 82),
        TestFile("models/test_reward_models.py", 132),
        TestFile("models/test_transformers_models.py", 320),
        TestFile("models/test_vlm_models.py", 387),
        TestFile("openai_server/basic/test_openai_embedding.py", 141),
        TestFile("openai_server/basic/test_openai_server.py", 149),
        TestFile("openai_server/basic/test_protocol.py", 10),
        TestFile("openai_server/basic/test_serving_chat.py", 10),
        TestFile("openai_server/basic/test_serving_completions.py", 10),
        TestFile("openai_server/basic/test_serving_embedding.py", 10),
        TestFile("openai_server/features/test_enable_thinking.py", 70),
        TestFile("openai_server/features/test_json_mode.py", 120),
        TestFile("openai_server/features/test_openai_server_ebnf.py", 20),
        TestFile("openai_server/features/test_reasoning_content.py", 89),
        TestFile("openai_server/function_call/test_openai_function_calling.py", 73),
        TestFile("openai_server/function_call/test_tool_choice.py", 120),
        TestFile("openai_server/validation/test_large_max_new_tokens.py", 41),
        TestFile("openai_server/validation/test_matched_stop.py", 60),
        TestFile("openai_server/validation/test_openai_server_ignore_eos.py", 85),
        TestFile("openai_server/validation/test_request_length_validation.py", 31),
        TestFile("quant/test_awq_dequant.py", 2),
        TestFile("quant/test_block_int8.py", 22),
        TestFile("quant/test_fused_rms_fp8_group_quant.py", 10),
        # TestFile("rl/test_update_weights_from_disk.py", 210),  # Temporarily disabled, see https://github.com/sgl-project/sglang/pull/13998
        TestFile("test_abort.py", 51),
        TestFile("test_bench_typebaseddispatcher.py", 10),
        TestFile("test_chunked_prefill.py", 312),
        TestFile("test_eval_fp8_accuracy.py", 303),
        TestFile("test_fused_moe.py", 30),
        TestFile("test_harmony_parser.py", 20),
        TestFile("test_input_embeddings.py", 38),
        TestFile("test_io_struct.py", 8),
        TestFile("test_jinja_template_utils.py", 1),
        TestFile("test_metrics.py", 32),
        TestFile("test_metrics_utils.py", 1),
        TestFile("test_no_chunked_prefill.py", 108),
        TestFile("test_page_size.py", 60),
        TestFile("test_penalty.py", 180),
        TestFile("test_pytorch_sampling_backend.py", 66),
        TestFile("test_reasoning_parser.py", 5),
        TestFile("test_constrained_decoding.py", 120),
        TestFile("test_retract_decode.py", 450),
        TestFile("test_rope_rocm.py", 3),
        TestFile("test_server_args.py", 1),
        TestFile("test_skip_tokenizer_init.py", 117),
        TestFile("test_srt_endpoint.py", 130),
        TestFile("test_srt_engine.py", 261),
        TestFile("test_torch_compile.py", 169),
        # TestFile("test_torch_compile_moe.py", 210), # Disabled temporarily, see https://github.com/sgl-project/sglang/issues/13107
        TestFile("test_type_based_dispatcher.py", 10),
        # Disabled temporarily
        # TestFile("test_vlm_input_format.py", 300),
        # TestFile("models/test_embedding_models.py", 73), # Disabled temporarily, see https://github.com/sgl-project/sglang/issues/11127
        # TestFile("openai_server/features/test_openai_server_hidden_states.py", 240),
        # TestFile("rl/test_update_weights_from_tensor.py", 48),
        # TestFile("test_no_overlap_scheduler.py", 234), # Disabled temporarily and track in #7703
        # TestFile("test_vision_chunked_prefill.py", 175), # Disabled temporarily and track in #7701
        # TestFile("test_wave_attention_backend.py", 150), # Disabled temporarily, see https://github.com/sgl-project/sglang/issues/11127
    ],
    "per-commit-amd-mi35x": [
        TestFile("test_gpt_oss_1gpu.py", 750),
    ],
    "per-commit-2-gpu-amd": [
        # TestFile("lora/test_lora_tp.py", 116), # Disabled temporarily, see https://github.com/sgl-project/sglang/issues/13107. Moved to test/registered/lora/
        TestFile("rl/test_update_weights_from_distributed.py", 103),
        TestFile("test_data_parallelism.py", 73),
        TestFile("test_load_weights_from_remote_instance.py", 72),
        # TestFile("test_patch_torch.py", 19), # Disabled temporarily, see https://github.com/sgl-project/sglang/issues/11127
    ],
    "per-commit-4-gpu-amd": [
        TestFile("test_pp_single_node.py", 150),
    ],
    "per-commit-8-gpu-amd": [
        TestFile("test_deepseek_v3_basic.py", 275),
        TestFile("test_deepseek_v3_mtp.py", 275),
    ],
    "nightly-amd": [
        TestFile("nightly/test_gsm8k_eval_amd.py"),
    ],
    # AMD VLM tests using MMMU benchmark (2-GPU runner)
    "nightly-amd-vlm": [
        TestFile("nightly/test_vlms_mmmu_eval_amd.py"),
    ],
    # AMD 8-GPU tests for base models using gsm8k completion benchmark
    "nightly-amd-8-gpu": [
        TestFile("nightly/test_gsm8k_completion_eval_amd.py"),
    ],
}

# Add Intel Xeon tests
suite_xeon = {
    "per-commit-cpu": [
        TestFile("cpu/test_activation.py"),
        TestFile("cpu/test_binding.py"),
        TestFile("cpu/test_causal_conv1d.py"),
        TestFile("cpu/test_cpu_graph.py"),
        TestFile("cpu/test_decode.py"),
        TestFile("cpu/test_extend.py"),
        TestFile("cpu/test_gemm.py"),
        TestFile("cpu/test_intel_amx_attention_backend_a.py"),
        TestFile("cpu/test_intel_amx_attention_backend_b.py"),
        TestFile("cpu/test_intel_amx_attention_backend_c.py"),
        TestFile("cpu/test_mamba.py"),
        TestFile("cpu/test_mla.py"),
        TestFile("cpu/test_moe.py"),
        TestFile("cpu/test_norm.py"),
        TestFile("cpu/test_qkv_proj_with_rope.py"),
        TestFile("cpu/test_qwen3.py"),
        TestFile("cpu/test_rope.py"),
        TestFile("cpu/test_shared_expert.py"),
        TestFile("cpu/test_topk.py"),
    ],
}

# Add Intel XPU tests
suite_xpu = {
    "per-commit-xpu": [
        TestFile("xpu/test_intel_xpu_backend.py"),
    ],
}

# Add Ascend NPU tests
# TODO: Set accurate estimate time
# NOTE: please sort the test cases alphabetically by the test file name
suite_ascend = {
    "per-commit-1-npu-a2": [
        TestFile("ascend/test_ascend_graph_tp1_bf16.py", 400),
        TestFile("ascend/test_ascend_piecewise_graph_prefill.py", 400),
        TestFile("ascend/test_ascend_hicache_mha.py", 400),
        TestFile("ascend/test_ascend_sampling_backend.py", 400),
        TestFile("ascend/test_ascend_tp1_bf16.py", 400),
        TestFile("ascend/test_ascend_compile_graph_tp1_bf16.py", 400),
<<<<<<< HEAD
        TestFile("ascend/test_ascend_w8a8_quantization.py", 400),
=======
        TestFile("test_embed_interpolate_unittest.py", 400),
>>>>>>> 8c5d91b8
    ],
    "per-commit-2-npu-a2": [
        TestFile("ascend/test_ascend_graph_tp2_bf16.py", 400),
        TestFile("ascend/test_ascend_mla_fia_w8a8int8.py", 400),
        TestFile("ascend/test_ascend_tp2_bf16.py", 400),
        TestFile("ascend/test_ascend_tp2_fia_bf16.py", 400),
    ],
    "per-commit-4-npu-a2": [
        TestFile("ascend/test_ascend_mla_w8a8int8.py", 400),
        TestFile("ascend/test_ascend_hicache_mla.py", 400),
        TestFile("ascend/test_ascend_tp4_bf16.py", 400),
    ],
    "per-commit-16-npu-a3": [
        TestFile("ascend/test_ascend_w4a4_quantization.py", 400),
        TestFile("ascend/test_ascend_deepep.py", 400),
        TestFile("ascend/test_ascend_deepseek_mtp.py", 400),
    ],
}

suites.update(suite_amd)
suites.update(suite_xeon)
suites.update(suite_ascend)
suites.update(suite_xpu)


def auto_partition(files, rank, size):
    """
    Partition files into size sublists with approximately equal sums of estimated times
    using stable sorting, and return the partition for the specified rank.

    Args:
        files (list): List of file objects with estimated_time attribute
        rank (int): Index of the partition to return (0 to size-1)
        size (int): Number of partitions

    Returns:
        list: List of file objects in the specified rank's partition
    """
    weights = [f.estimated_time for f in files]

    if not weights or size <= 0 or size > len(weights):
        return []

    # Create list of (weight, original_index) tuples
    # Using negative index as secondary key to maintain original order for equal weights
    indexed_weights = [(w, -i) for i, w in enumerate(weights)]
    # Stable sort in descending order by weight
    # If weights are equal, larger (negative) index comes first (i.e., earlier original position)
    indexed_weights = sorted(indexed_weights, reverse=True)

    # Extract original indices (negate back to positive)
    indexed_weights = [(w, -i) for w, i in indexed_weights]

    # Initialize partitions and their sums
    partitions = [[] for _ in range(size)]
    sums = [0.0] * size

    # Greedy approach: assign each weight to partition with smallest current sum
    for weight, idx in indexed_weights:
        # Find partition with minimum sum
        min_sum_idx = sums.index(min(sums))
        partitions[min_sum_idx].append(idx)
        sums[min_sum_idx] += weight

    # Return the files corresponding to the indices in the specified rank's partition
    indices = partitions[rank]
    return [files[i] for i in indices]


def _sanity_check_suites(suites):
    dir_base = Path(__file__).parent
    disk_files = set(
        [
            str(x.relative_to(dir_base))
            for x in dir_base.glob("**/*.py")
            if x.name.startswith("test_")
        ]
    )

    suite_files = set(
        [test_file.name for _, suite in suites.items() for test_file in suite]
    )

    missing_files = sorted(list(disk_files - suite_files))
    missing_text = "\n".join(f'TestFile("{x}"),' for x in missing_files)
    assert len(missing_files) == 0, (
        f"Some test files are not in test suite. "
        f"If this is intentional, please add the following to `not_in_ci` section:\n"
        f"{missing_text}"
    )

    nonexistent_files = sorted(list(suite_files - disk_files))
    nonexistent_text = "\n".join(f'TestFile("{x}"),' for x in nonexistent_files)
    assert (
        len(nonexistent_files) == 0
    ), f"Some test files in test suite do not exist on disk:\n{nonexistent_text}"

    not_in_ci_files = set(
        [test_file.name for test_file in suites.get("__not_in_ci__", [])]
    )
    in_ci_files = set(
        [
            test_file.name
            for suite_name, suite in suites.items()
            if suite_name != "__not_in_ci__"
            for test_file in suite
        ]
    )
    intersection = not_in_ci_files & in_ci_files
    intersection_text = "\n".join(f'TestFile("{x}"),' for x in intersection)
    assert len(intersection) == 0, (
        f"Some test files are in both `not_in_ci` section and other suites:\n"
        f"{intersection_text}"
    )


def main():
    arg_parser = argparse.ArgumentParser()
    arg_parser.add_argument(
        "--timeout-per-file",
        type=int,
        default=1200,
        help="The time limit for running one file in seconds.",
    )
    arg_parser.add_argument(
        "--suite",
        type=str,
        default=list(suites.keys())[0],
        choices=list(suites.keys()) + ["all"],
        help="The suite to run",
    )
    arg_parser.add_argument(
        "--auto-partition-id",
        type=int,
        help="Use auto load balancing. The part id.",
    )
    arg_parser.add_argument(
        "--auto-partition-size",
        type=int,
        help="Use auto load balancing. The number of parts.",
    )
    arg_parser.add_argument(
        "--continue-on-error",
        action="store_true",
        default=False,
        help="Continue running remaining tests even if one fails (useful for nightly tests)",
    )
    arg_parser.add_argument(
        "--enable-retry",
        action="store_true",
        default=False,
        help="Enable smart retry for accuracy/performance assertion failures (not code errors)",
    )
    arg_parser.add_argument(
        "--max-attempts",
        type=int,
        default=2,
        help="Maximum number of attempts per file including initial run (default: 2)",
    )
    arg_parser.add_argument(
        "--retry-wait-seconds",
        type=int,
        default=60,
        help="Seconds to wait between retries (default: 60)",
    )
    arg_parser.add_argument(
        "--retry-timeout-increase",
        type=int,
        default=600,
        help="Additional timeout in seconds when retry is enabled (default: 600)",
    )
    args = arg_parser.parse_args()
    print(f"{args=}")

    _sanity_check_suites(suites)

    if args.suite == "all":
        files = glob.glob("**/test_*.py", recursive=True)
    else:
        files = suites[args.suite]

    if args.auto_partition_size:
        files = auto_partition(files, args.auto_partition_id, args.auto_partition_size)

    print("The running tests are ", [f.name for f in files])

    # Add extra timeout when retry is enabled
    timeout = args.timeout_per_file
    if args.enable_retry:
        timeout += args.retry_timeout_increase

    exit_code = run_unittest_files(
        files,
        timeout,
        args.continue_on_error,
        args.enable_retry,
        args.max_attempts,
        args.retry_wait_seconds,
    )
    exit(exit_code)


if __name__ == "__main__":
    main()<|MERGE_RESOLUTION|>--- conflicted
+++ resolved
@@ -334,11 +334,8 @@
         TestFile("ascend/test_ascend_sampling_backend.py", 400),
         TestFile("ascend/test_ascend_tp1_bf16.py", 400),
         TestFile("ascend/test_ascend_compile_graph_tp1_bf16.py", 400),
-<<<<<<< HEAD
         TestFile("ascend/test_ascend_w8a8_quantization.py", 400),
-=======
         TestFile("test_embed_interpolate_unittest.py", 400),
->>>>>>> 8c5d91b8
     ],
     "per-commit-2-npu-a2": [
         TestFile("ascend/test_ascend_graph_tp2_bf16.py", 400),
