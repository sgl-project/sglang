import argparse
import glob
from pathlib import Path

from sglang.test.ci.ci_utils import TestFile, run_unittest_files

# NOTE: please sort the test cases alphabetically by the test file name
suites = {
    "per-commit-1-gpu": [
        TestFile("debug_utils/test_tensor_dump_forward_hook.py", 9),
        TestFile("hicache/test_hicache_storage.py", 96),
        TestFile("hicache/test_hicache_variants.py", 368),
        TestFile("layers/attention/mamba/test_causal_conv1d.py", 25),
        TestFile("layers/attention/mamba/test_mamba_ssm.py", 7),
        TestFile("layers/attention/mamba/test_mamba_ssm_ssd.py", 13),
        TestFile("models/test_compressed_tensors_models.py", 42),
        TestFile("models/test_cross_encoder_models.py", 100),
        TestFile("models/test_embedding_models.py", 73),
        TestFile("models/test_encoder_embedding_models.py", 221),
        TestFile("models/test_generation_models.py", 103),
        TestFile("models/test_nvidia_nemotron_nano_v2.py", 132),
        TestFile("models/test_nvidia_nemotron_nano_v2_vl.py", 214),  # GSM8k + MMMU
        TestFile("models/test_qwen_models.py", 90),
        TestFile("models/test_reward_models.py", 103),
        TestFile("models/test_transformers_models.py", 245),
        TestFile("models/test_vlm_models.py", 270),
        TestFile("openai_server/basic/test_openai_embedding.py", 70),
        TestFile("openai_server/basic/test_openai_server.py", 184),
        TestFile("openai_server/basic/test_protocol.py", 3),
        TestFile("openai_server/basic/test_serving_chat.py", 10),
        TestFile("openai_server/basic/test_serving_completions.py", 10),
        TestFile("openai_server/basic/test_serving_embedding.py", 10),
        TestFile("openai_server/features/test_enable_thinking.py", 70),
        TestFile("openai_server/features/test_json_mode.py", 109),
        TestFile("openai_server/features/test_openai_server_ebnf.py", 7),
        TestFile("openai_server/features/test_openai_server_hidden_states.py", 186),
        TestFile("openai_server/features/test_reasoning_content.py", 89),
        TestFile("openai_server/function_call/test_openai_function_calling.py", 60),
        TestFile("openai_server/function_call/test_tool_choice.py", 120),
        TestFile("openai_server/validation/test_large_max_new_tokens.py", 41),
        TestFile("openai_server/validation/test_matched_stop.py", 40),
        TestFile("openai_server/validation/test_openai_server_ignore_eos.py", 6),
        TestFile("openai_server/validation/test_request_length_validation.py", 38),
        TestFile("ops/test_repeat_interleave.py", 60),
        TestFile("quant/test_block_int8.py", 44),
        TestFile("quant/test_fp8_kernel.py", 10),
        TestFile("quant/test_int8_kernel.py", 8),
        TestFile("quant/test_triton_scaled_mm.py", 8),
        TestFile("quant/test_w8a8_quantization.py", 160),
        TestFile("quant/test_autoround.py", 77),
        TestFile("rl/test_fp32_lm_head.py", 9),
        # TestFile("rl/test_update_weights_from_disk.py", 210),  # Temporarily disabled, see https://github.com/sgl-project/sglang/pull/13998
        TestFile("rl/test_update_weights_from_tensor.py", 195),
        TestFile("test_abort.py", 131),
        TestFile("test_chunked_prefill.py", 312),
        TestFile("test_create_kvindices.py", 7),
        TestFile("test_deterministic.py", 228),
        TestFile("test_constrained_decoding.py", 111),
        TestFile("test_eval_fp8_accuracy.py", 250),
        TestFile("test_external_models.py", 30),
        TestFile("test_fa3.py", 420),
        TestFile("test_flashmla.py", 230),
        TestFile("test_fp8_utils.py", 9),
        TestFile("rotary_embedding/test_mrope.py", 10),
        TestFile("test_fused_moe.py", 80),
        TestFile("test_gpt_oss_1gpu.py", 402),
        TestFile("test_harmony_parser.py", 6),
        TestFile("test_hidden_states.py", 55),
        TestFile("test_hybrid_attn_backend.py", 379),
        TestFile("test_input_embeddings.py", 38),
        TestFile("test_io_struct.py", 8),
        TestFile("test_jinja_template_utils.py", 7),
        TestFile("test_mamba_unittest.py", 9),
        TestFile("test_metrics.py", 32),
        TestFile("test_metrics_utils.py", 1),
        TestFile("test_mla.py", 194),
        TestFile("test_mla_deepseek_v3.py", 442),
        TestFile("test_mla_flashinfer.py", 302),
        TestFile("test_mla_fp8.py", 77),
        TestFile("test_mla_int8_deepseek_v3.py", 300),
        TestFile("test_model_hooks.py", 6),
        TestFile("test_modelopt_loader.py", 11),
        TestFile("test_multi_tokenizer.py", 230),
        TestFile("test_ngram_speculative_decoding.py", 177),
        TestFile("test_no_chunked_prefill.py", 108),
        TestFile("test_no_overlap_scheduler.py", 217),
        TestFile("test_original_logprobs.py", 41),
        TestFile("test_page_size.py", 60),
        TestFile("test_penalty.py", 82),
<<<<<<< HEAD
        TestFile("test_piecewise_cuda_graph.py", 850),
=======
        TestFile("test_piecewise_cuda_graph_1_gpu_a.py", 460),
        TestFile("test_piecewise_cuda_graph_1_gpu_b.py", 480),
>>>>>>> ef7c29ac
        TestFile("test_priority_scheduling.py", 130),
        TestFile("test_pytorch_sampling_backend.py", 66),
        TestFile("test_radix_attention.py", 105),
        TestFile("test_radix_cache_unit.py", 8),
        TestFile("test_reasoning_parser.py", 5),
        TestFile("test_request_queue_validation.py", 47),
        TestFile("test_retract_decode.py", 259),
        TestFile("test_score_api.py", 260),
        TestFile("test_server_args.py", 9),
        TestFile("test_speculative_registry.py", 8),
        TestFile("test_skip_tokenizer_init.py", 77),
        TestFile("test_srt_endpoint.py", 127),
        TestFile("test_srt_engine.py", 252),
        TestFile("test_standalone_speculative_decoding.py", 150),
        TestFile("test_start_profile.py", 41),
        TestFile("test_profile_merger.py", 8),
        TestFile("test_profile_merger_http_api.py", 9),
        TestFile("test_swa_unittest.py", 8),
        TestFile("test_torch_compile.py", 190),
        TestFile("test_torch_compile_moe.py", 210),
        TestFile("test_triton_fused_moe.py", 12),
        TestFile("test_torch_native_attention_backend.py", 221),
        TestFile("test_torchao.py", 103),
        TestFile("test_triton_attention_kernels.py", 4),
        TestFile("test_triton_attention_backend.py", 203),
        TestFile("test_triton_attention_kernels.py", 4),
        TestFile("test_triton_moe_channel_fp8_kernel.py", 16),
        TestFile("test_triton_sliding_window.py", 84),
        TestFile("test_utils_update_weights.py", 29),
        TestFile("test_video_utils.py", 5),
        TestFile("test_vision_chunked_prefill.py", 150),
        TestFile("test_vision_openai_server_a.py", 778),
        TestFile("test_vlm_input_format.py", 166),
        TestFile("test_modelopt_export.py", 9),
    ],
    "per-commit-2-gpu": [
        TestFile("ep/test_moe_ep.py", 140),
        TestFile("hicache/test_hicache_storage_3fs_backend.py", 200),
        TestFile("hicache/test_hicache_storage_file_backend.py", 200),
        TestFile("hicache/test_hicache_storage_mooncake_backend.py", 300),
        TestFile("layers/attention/mamba/test_mamba2_mixer.py", 50),
        TestFile("models/test_glm4_moe_models.py", 100),
        TestFile("models/test_kimi_linear_models.py", 90),
        TestFile("rl/test_update_weights_from_distributed.py", 103),
        TestFile("test_constrained_decoding_spec_reasoning.py", 60),
        TestFile("test_data_parallelism.py", 73),
        TestFile("test_disaggregation_basic.py", 400),
        TestFile("test_dp_attention.py", 350),
        TestFile("test_load_weights_from_remote_instance.py", 72),
        TestFile("test_patch_torch.py", 19),
        TestFile("test_piecewise_cuda_graph_2_gpu.py", 200),
        TestFile("test_eagle_dp_attention.py", 200),
    ],
    "per-commit-4-gpu": [
        TestFile("models/test_qwen3_next_models.py", 650),
        TestFile("test_gpt_oss_4gpu.py", 300),
        TestFile("test_local_attn.py", 411),
        TestFile("test_multi_instance_release_memory_occupation.py", 64),
        TestFile("test_pp_single_node.py", 500),
<<<<<<< HEAD
        TestFile("test_piecewise_cuda_graph_with_parallelism.py", 1260),
        TestFile("test_epd_disaggregation.py", 400),
=======
        TestFile("test_epd_disaggregation.py", 150),
>>>>>>> ef7c29ac
    ],
    "per-commit-8-gpu-h200": [
        TestFile("test_deepseek_v3_basic.py", 275),
        TestFile("test_deepseek_v3_mtp.py", 275),
        TestFile("test_disaggregation_hybrid_attention.py", 600),
        TestFile("models/test_kimi_k2_models.py", 200),
        TestFile("test_deepseek_v32_basic.py", 275),
        TestFile("test_deepseek_v32_mtp.py", 275),
    ],
    "per-commit-8-gpu-h20": [
        TestFile("quant/test_w4a8_deepseek_v3.py", 520),
        TestFile("test_disaggregation_different_tp.py", 600),
        TestFile("test_disaggregation_pp.py", 140),
        TestFile("test_disaggregation_dp_attention.py", 155),
    ],
    "per-commit-4-gpu-b200-stage-b": [
        TestFile("test_deepseek_v3_fp4_4gpu.py", 1800),  # Stage B test
    ],
    "per-commit-4-gpu-b200": [
        TestFile("test_flash_attention_4.py", 90),
        TestFile("test_fp8_blockwise_gemm.py", 280),
        TestFile("test_gpt_oss_4gpu.py", 700),
        TestFile("test_llama31_fp4.py", 90),
        TestFile("test_eagle_infer_beta_dp_attention.py", 300),
    ],
    # "per-commit-8-gpu-b200": [
    #     TestFile("test_mistral_large3_basic.py", 275),  # Moved to nightly - large model
    # ],
    "per-commit-4-gpu-gb200": [
        TestFile("test_cutedsl_moe.py", 300),
        TestFile("test_deepseek_v3_cutedsl_4gpu.py", 1800),
    ],
    "per-commit-4-gpu-deepep": [
        TestFile("ep/test_deepep_small.py", 531),
        # TODO: Add it back after mooncake supports torch 2.9
        # TestFile("ep/test_mooncake_ep_small.py", 450),
    ],
    "per-commit-8-gpu-h200-deepep": [
        TestFile("ep/test_deepep_large.py", 338),
    ],
    "quantization_test": [
        TestFile("quant/test_awq.py", 163),
        TestFile("quant/test_marlin_moe.py", 200),
        TestFile("test_bnb.py", 5),
        TestFile("test_gptqmodel_dynamic.py", 102),
        TestFile("test_quantization.py", 185),
        TestFile("test_gguf.py", 96),
    ],
    "__not_in_ci__": [
        TestFile("test_release_memory_occupation.py", 200),  # Temporarily disabled
        TestFile("models/test_dummy_grok_models.py"),
        TestFile(
            "rl/test_update_weights_from_disk.py"
        ),  # Temporarily disabled, see https://github.com/sgl-project/sglang/pull/13998
        TestFile("test_bench_one_batch.py"),
        TestFile("test_bench_serving.py"),
        TestFile("test_eval_accuracy_large.py"),
        TestFile("test_gpt_oss_common.py"),
        TestFile("test_moe_eval_accuracy_large.py"),
        TestFile("test_vision_openai_server_common.py"),
        TestFile("test_profile_v2.py"),
        TestFile("models/test_ministral3_models.py"),
        TestFile("test_mistral_large3_basic.py"),
    ],
}

# Add AMD tests
# NOTE: please sort the test cases alphabetically by the test file name
suite_amd = {
    "per-commit-amd": [
        # TestFile("hicache/test_hicache.py", 116), # Disabled temporarily, see https://github.com/sgl-project/sglang/issues/12575
        # TestFile("hicache/test_hicache_mla.py", 127), # Disabled temporarily,  # Temporarily disabled, see https://github.com/sgl-project/sglang/issues/12574
        # TestFile("hicache/test_hicache_storage.py", 127), # Disabled temporarily, see https://github.com/sgl-project/sglang/issues/12575
        # LoRA tests moved to test/registered/lora/ - AMD entries need to be re-added there
        # TestFile("lora/test_lora_backend.py", 99), # Disabled temporarily, see https://github.com/sgl-project/sglang/issues/13107
        # TestFile("lora/test_lora_cuda_graph.py", 250), # Disabled temporarily, see https://github.com/sgl-project/sglang/issues/13107
        # TestFile("lora/test_lora_qwen3.py", 97), # Disabled temporarily, see https://github.com/sgl-project/sglang/issues/13107
        TestFile("models/test_compressed_tensors_models.py", 42),
        TestFile("models/test_qwen_models.py", 82),
        TestFile("models/test_reward_models.py", 132),
        TestFile("models/test_transformers_models.py", 320),
        TestFile("models/test_vlm_models.py", 387),
        TestFile("openai_server/basic/test_openai_embedding.py", 141),
        TestFile("openai_server/basic/test_openai_server.py", 149),
        TestFile("openai_server/basic/test_protocol.py", 10),
        TestFile("openai_server/basic/test_serving_chat.py", 10),
        TestFile("openai_server/basic/test_serving_completions.py", 10),
        TestFile("openai_server/basic/test_serving_embedding.py", 10),
        TestFile("openai_server/features/test_enable_thinking.py", 70),
        TestFile("openai_server/features/test_json_mode.py", 120),
        TestFile("openai_server/features/test_openai_server_ebnf.py", 20),
        TestFile("openai_server/features/test_reasoning_content.py", 89),
        TestFile("openai_server/function_call/test_openai_function_calling.py", 73),
        TestFile("openai_server/function_call/test_tool_choice.py", 120),
        TestFile("openai_server/validation/test_large_max_new_tokens.py", 41),
        TestFile("openai_server/validation/test_matched_stop.py", 60),
        TestFile("openai_server/validation/test_openai_server_ignore_eos.py", 85),
        TestFile("openai_server/validation/test_request_length_validation.py", 31),
        TestFile("quant/test_awq_dequant.py", 2),
        TestFile("quant/test_block_int8.py", 22),
        TestFile("quant/test_fused_rms_fp8_group_quant.py", 10),
        # TestFile("rl/test_update_weights_from_disk.py", 210),  # Temporarily disabled, see https://github.com/sgl-project/sglang/pull/13998
        TestFile("test_abort.py", 51),
        TestFile("test_bench_typebaseddispatcher.py", 10),
        TestFile("test_chunked_prefill.py", 312),
        TestFile("test_create_kvindices.py", 2),
        TestFile("test_eval_fp8_accuracy.py", 303),
        TestFile("test_fused_moe.py", 30),
        TestFile("test_harmony_parser.py", 20),
        TestFile("test_input_embeddings.py", 38),
        TestFile("test_io_struct.py", 8),
        TestFile("test_jinja_template_utils.py", 1),
        TestFile("test_metrics.py", 32),
        TestFile("test_metrics_utils.py", 1),
        # TestFile("test_mla.py", 242), # Disabled temporarily, see https://github.com/sgl-project/sglang/issues/13107
        # TestFile("test_mla_deepseek_v3.py", 221), # Temporarily disabled, see https://github.com/sgl-project/sglang/issues/12574
        TestFile("test_no_chunked_prefill.py", 108),
        TestFile("test_page_size.py", 60),
        TestFile("test_penalty.py", 180),
        TestFile("test_pytorch_sampling_backend.py", 66),
        TestFile("test_radix_attention.py", 105),
        TestFile("test_reasoning_parser.py", 5),
        TestFile("test_constrained_decoding.py", 120),
        TestFile("test_retract_decode.py", 450),
        TestFile("test_rope_rocm.py", 3),
        TestFile("test_server_args.py", 1),
        TestFile("test_skip_tokenizer_init.py", 117),
        TestFile("test_srt_endpoint.py", 130),
        TestFile("test_srt_engine.py", 261),
        TestFile("test_torch_compile.py", 169),
        # TestFile("test_torch_compile_moe.py", 210), # Disabled temporarily, see https://github.com/sgl-project/sglang/issues/13107
        TestFile("test_torch_native_attention_backend.py", 123),
        # TestFile("test_triton_attention_kernels.py", 4),
        TestFile("test_triton_attention_backend.py", 150),
        TestFile("test_triton_sliding_window.py", 250),
        TestFile("test_type_based_dispatcher.py", 10),
        TestFile("test_wave_attention_kernels.py", 2),
        # Disabled temporarily
        # TestFile("test_vlm_input_format.py", 300),
        # TestFile("models/test_embedding_models.py", 73), # Disabled temporarily, see https://github.com/sgl-project/sglang/issues/11127
        # TestFile("openai_server/features/test_openai_server_hidden_states.py", 240),
        # TestFile("rl/test_update_weights_from_tensor.py", 48),
        # TestFile("test_no_overlap_scheduler.py", 234), # Disabled temporarily and track in #7703
        # TestFile("test_vision_chunked_prefill.py", 175), # Disabled temporarily and track in #7701
        # TestFile("test_wave_attention_backend.py", 150), # Disabled temporarily, see https://github.com/sgl-project/sglang/issues/11127
    ],
    "per-commit-amd-mi35x": [
        TestFile("test_gpt_oss_1gpu.py", 750),
        TestFile("test_mla.py", 242),
    ],
    "per-commit-2-gpu-amd": [
        # TestFile("lora/test_lora_tp.py", 116), # Disabled temporarily, see https://github.com/sgl-project/sglang/issues/13107. Moved to test/registered/lora/
        TestFile("rl/test_update_weights_from_distributed.py", 103),
        TestFile("test_data_parallelism.py", 73),
        TestFile("test_load_weights_from_remote_instance.py", 72),
        # TestFile("test_patch_torch.py", 19), # Disabled temporarily, see https://github.com/sgl-project/sglang/issues/11127
    ],
    "per-commit-4-gpu-amd": [
        TestFile("test_pp_single_node.py", 150),
    ],
    "per-commit-8-gpu-amd": [
        TestFile("test_deepseek_v3_basic.py", 275),
        TestFile("test_deepseek_v3_mtp.py", 275),
    ],
    "nightly-amd": [
        TestFile("nightly/test_gsm8k_eval_amd.py"),
    ],
}

# Add Intel Xeon tests
suite_xeon = {
    "per-commit-cpu": [
        TestFile("cpu/test_activation.py"),
        TestFile("cpu/test_binding.py"),
        TestFile("cpu/test_causal_conv1d.py"),
        TestFile("cpu/test_cpu_graph.py"),
        TestFile("cpu/test_decode.py"),
        TestFile("cpu/test_extend.py"),
        TestFile("cpu/test_gemm.py"),
        TestFile("cpu/test_intel_amx_attention_backend_a.py"),
        TestFile("cpu/test_intel_amx_attention_backend_b.py"),
        TestFile("cpu/test_intel_amx_attention_backend_c.py"),
        TestFile("cpu/test_mamba.py"),
        TestFile("cpu/test_mla.py"),
        TestFile("cpu/test_moe.py"),
        TestFile("cpu/test_norm.py"),
        TestFile("cpu/test_qkv_proj_with_rope.py"),
        TestFile("cpu/test_qwen3.py"),
        TestFile("cpu/test_rope.py"),
        TestFile("cpu/test_shared_expert.py"),
        TestFile("cpu/test_topk.py"),
    ],
}

# Add Intel XPU tests
suite_xpu = {
    "per-commit-xpu": [
        TestFile("xpu/test_intel_xpu_backend.py"),
    ],
}

# Add Ascend NPU tests
# TODO: Set accurate estimate time
# NOTE: please sort the test cases alphabetically by the test file name
suite_ascend = {
    "per-commit-1-npu-a2": [
        TestFile("ascend/test_ascend_graph_tp1_bf16.py", 400),
        TestFile("ascend/test_ascend_piecewise_graph_prefill.py", 400),
        TestFile("ascend/test_ascend_hicache_mha.py", 400),
        TestFile("ascend/test_ascend_sampling_backend.py", 400),
        TestFile("ascend/test_ascend_tp1_bf16.py", 400),
        TestFile("ascend/test_ascend_compile_graph_tp1_bf16.py", 400),
    ],
    "per-commit-2-npu-a2": [
        TestFile("ascend/test_ascend_graph_tp2_bf16.py", 400),
        TestFile("ascend/test_ascend_mla_fia_w8a8int8.py", 400),
        TestFile("ascend/test_ascend_tp2_bf16.py", 400),
        TestFile("ascend/test_ascend_tp2_fia_bf16.py", 400),
    ],
    "per-commit-4-npu-a2": [
        TestFile("ascend/test_ascend_mla_w8a8int8.py", 400),
        TestFile("ascend/test_ascend_hicache_mla.py", 400),
        TestFile("ascend/test_ascend_tp4_bf16.py", 400),
    ],
    "per-commit-16-npu-a3": [
        TestFile("ascend/test_ascend_deepep.py", 400),
        TestFile("ascend/test_ascend_deepseek_mtp.py", 400),
    ],
}

suites.update(suite_amd)
suites.update(suite_xeon)
suites.update(suite_ascend)
suites.update(suite_xpu)


def auto_partition(files, rank, size):
    """
    Partition files into size sublists with approximately equal sums of estimated times
    using stable sorting, and return the partition for the specified rank.

    Args:
        files (list): List of file objects with estimated_time attribute
        rank (int): Index of the partition to return (0 to size-1)
        size (int): Number of partitions

    Returns:
        list: List of file objects in the specified rank's partition
    """
    weights = [f.estimated_time for f in files]

    if not weights or size <= 0 or size > len(weights):
        return []

    # Create list of (weight, original_index) tuples
    # Using negative index as secondary key to maintain original order for equal weights
    indexed_weights = [(w, -i) for i, w in enumerate(weights)]
    # Stable sort in descending order by weight
    # If weights are equal, larger (negative) index comes first (i.e., earlier original position)
    indexed_weights = sorted(indexed_weights, reverse=True)

    # Extract original indices (negate back to positive)
    indexed_weights = [(w, -i) for w, i in indexed_weights]

    # Initialize partitions and their sums
    partitions = [[] for _ in range(size)]
    sums = [0.0] * size

    # Greedy approach: assign each weight to partition with smallest current sum
    for weight, idx in indexed_weights:
        # Find partition with minimum sum
        min_sum_idx = sums.index(min(sums))
        partitions[min_sum_idx].append(idx)
        sums[min_sum_idx] += weight

    # Return the files corresponding to the indices in the specified rank's partition
    indices = partitions[rank]
    return [files[i] for i in indices]


def _sanity_check_suites(suites):
    dir_base = Path(__file__).parent
    disk_files = set(
        [
            str(x.relative_to(dir_base))
            for x in dir_base.glob("**/*.py")
            if x.name.startswith("test_")
        ]
    )

    suite_files = set(
        [test_file.name for _, suite in suites.items() for test_file in suite]
    )

    missing_files = sorted(list(disk_files - suite_files))
    missing_text = "\n".join(f'TestFile("{x}"),' for x in missing_files)
    assert len(missing_files) == 0, (
        f"Some test files are not in test suite. "
        f"If this is intentional, please add the following to `not_in_ci` section:\n"
        f"{missing_text}"
    )

    nonexistent_files = sorted(list(suite_files - disk_files))
    nonexistent_text = "\n".join(f'TestFile("{x}"),' for x in nonexistent_files)
    assert (
        len(nonexistent_files) == 0
    ), f"Some test files in test suite do not exist on disk:\n{nonexistent_text}"

    not_in_ci_files = set(
        [test_file.name for test_file in suites.get("__not_in_ci__", [])]
    )
    in_ci_files = set(
        [
            test_file.name
            for suite_name, suite in suites.items()
            if suite_name != "__not_in_ci__"
            for test_file in suite
        ]
    )
    intersection = not_in_ci_files & in_ci_files
    intersection_text = "\n".join(f'TestFile("{x}"),' for x in intersection)
    assert len(intersection) == 0, (
        f"Some test files are in both `not_in_ci` section and other suites:\n"
        f"{intersection_text}"
    )


def main():
    arg_parser = argparse.ArgumentParser()
    arg_parser.add_argument(
        "--timeout-per-file",
        type=int,
        default=1200,
        help="The time limit for running one file in seconds.",
    )
    arg_parser.add_argument(
        "--suite",
        type=str,
        default=list(suites.keys())[0],
        choices=list(suites.keys()) + ["all"],
        help="The suite to run",
    )
    arg_parser.add_argument(
        "--auto-partition-id",
        type=int,
        help="Use auto load balancing. The part id.",
    )
    arg_parser.add_argument(
        "--auto-partition-size",
        type=int,
        help="Use auto load balancing. The number of parts.",
    )
    arg_parser.add_argument(
        "--continue-on-error",
        action="store_true",
        default=False,
        help="Continue running remaining tests even if one fails (useful for nightly tests)",
    )
    args = arg_parser.parse_args()
    print(f"{args=}")

    _sanity_check_suites(suites)

    if args.suite == "all":
        files = glob.glob("**/test_*.py", recursive=True)
    else:
        files = suites[args.suite]

    if args.auto_partition_size:
        files = auto_partition(files, args.auto_partition_id, args.auto_partition_size)

    print("The running tests are ", [f.name for f in files])

    exit_code = run_unittest_files(files, args.timeout_per_file, args.continue_on_error)
    exit(exit_code)


if __name__ == "__main__":
    main()<|MERGE_RESOLUTION|>--- conflicted
+++ resolved
@@ -87,12 +87,8 @@
         TestFile("test_original_logprobs.py", 41),
         TestFile("test_page_size.py", 60),
         TestFile("test_penalty.py", 82),
-<<<<<<< HEAD
-        TestFile("test_piecewise_cuda_graph.py", 850),
-=======
         TestFile("test_piecewise_cuda_graph_1_gpu_a.py", 460),
         TestFile("test_piecewise_cuda_graph_1_gpu_b.py", 480),
->>>>>>> ef7c29ac
         TestFile("test_priority_scheduling.py", 130),
         TestFile("test_pytorch_sampling_backend.py", 66),
         TestFile("test_radix_attention.py", 105),
@@ -152,12 +148,7 @@
         TestFile("test_local_attn.py", 411),
         TestFile("test_multi_instance_release_memory_occupation.py", 64),
         TestFile("test_pp_single_node.py", 500),
-<<<<<<< HEAD
-        TestFile("test_piecewise_cuda_graph_with_parallelism.py", 1260),
-        TestFile("test_epd_disaggregation.py", 400),
-=======
         TestFile("test_epd_disaggregation.py", 150),
->>>>>>> ef7c29ac
     ],
     "per-commit-8-gpu-h200": [
         TestFile("test_deepseek_v3_basic.py", 275),
