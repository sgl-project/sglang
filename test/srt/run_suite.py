import argparse
import glob
from pathlib import Path

from sglang.test.ci.ci_utils import TestFile, run_unittest_files

# NOTE: please sort the test cases alphabetically by the test file name
suites = {
    "per-commit-1-gpu": [
        TestFile("debug_utils/test_tensor_dump_forward_hook.py", 9),
        TestFile("hicache/test_hicache_storage.py", 96),
        TestFile("hicache/test_hicache_variants.py", 368),
        TestFile("layers/attention/mamba/test_causal_conv1d.py", 25),
        TestFile("layers/attention/mamba/test_mamba_ssm.py", 7),
        TestFile("layers/attention/mamba/test_mamba_ssm_ssd.py", 13),
        TestFile("lora/test_lora.py", 82),
        TestFile("lora/test_lora_eviction.py", 224),
        TestFile("lora/test_lora_update.py", 451),
        TestFile("lora/test_lora_backend.py", 200),
        TestFile("lora/test_multi_lora_backend.py", 60),
        TestFile("models/test_compressed_tensors_models.py", 42),
        TestFile("models/test_cross_encoder_models.py", 100),
        TestFile("models/test_embedding_models.py", 73),
        TestFile("models/test_encoder_embedding_models.py", 221),
        TestFile("models/test_generation_models.py", 103),
        TestFile("models/test_nvidia_nemotron_nano_v2.py", 132),
        TestFile("models/test_nvidia_nemotron_nano_v2_vl.py", 214),  # GSM8k + MMMU
        TestFile("models/test_qwen_models.py", 90),
        TestFile("models/test_reward_models.py", 103),
        TestFile("models/test_transformers_models.py", 245),
        TestFile("models/test_vlm_models.py", 270),
        TestFile("openai_server/basic/test_openai_embedding.py", 70),
        TestFile("openai_server/basic/test_openai_server.py", 184),
        TestFile("openai_server/basic/test_protocol.py", 3),
        TestFile("openai_server/basic/test_serving_chat.py", 10),
        TestFile("openai_server/basic/test_serving_completions.py", 10),
        TestFile("openai_server/basic/test_serving_embedding.py", 10),
        TestFile("openai_server/features/test_enable_thinking.py", 70),
        TestFile("openai_server/features/test_json_mode.py", 109),
        TestFile("openai_server/features/test_openai_server_ebnf.py", 7),
        TestFile("openai_server/features/test_openai_server_hidden_states.py", 186),
        TestFile("openai_server/features/test_reasoning_content.py", 89),
        TestFile("openai_server/function_call/test_openai_function_calling.py", 60),
        TestFile("openai_server/function_call/test_tool_choice.py", 120),
        TestFile("openai_server/validation/test_large_max_new_tokens.py", 41),
        TestFile("openai_server/validation/test_matched_stop.py", 40),
        TestFile("openai_server/validation/test_openai_server_ignore_eos.py", 6),
        TestFile("openai_server/validation/test_request_length_validation.py", 38),
        TestFile("ops/test_repeat_interleave.py", 60),
        TestFile("quant/test_block_int8.py", 44),
        TestFile("quant/test_fp8_kernel.py", 10),
        TestFile("quant/test_int8_kernel.py", 8),
        TestFile("quant/test_triton_scaled_mm.py", 8),
        TestFile("quant/test_w8a8_quantization.py", 160),
        TestFile("quant/test_autoround.py", 77),
        TestFile("rl/test_fp32_lm_head.py", 9),
        # TestFile("rl/test_update_weights_from_disk.py", 210),  # Temporarily disabled, see https://github.com/sgl-project/sglang/pull/13998
        TestFile("rl/test_update_weights_from_tensor.py", 195),
        TestFile("test_abort.py", 131),
        TestFile("test_chunked_prefill.py", 312),
        TestFile("test_create_kvindices.py", 7),
        TestFile("test_deterministic.py", 228),
        TestFile("test_constrained_decoding.py", 111),
        TestFile("test_eval_fp8_accuracy.py", 250),
        TestFile("test_external_models.py", 30),
        TestFile("test_fa3.py", 420),
        TestFile("test_flashmla.py", 230),
        TestFile("test_fp8_utils.py", 9),
        TestFile("rotary_embedding/test_mrope.py", 10),
        TestFile("test_fused_moe.py", 80),
        TestFile("test_gpt_oss_1gpu.py", 402),
        TestFile("test_harmony_parser.py", 6),
        TestFile("test_hidden_states.py", 55),
        TestFile("test_hybrid_attn_backend.py", 379),
        TestFile("test_input_embeddings.py", 38),
        TestFile("test_io_struct.py", 8),
        TestFile("test_jinja_template_utils.py", 7),
        TestFile("test_mamba_unittest.py", 9),
        TestFile("test_metrics.py", 32),
        TestFile("test_metrics_utils.py", 1),
        TestFile("test_mla.py", 194),
        TestFile("test_mla_deepseek_v3.py", 442),
        TestFile("test_mla_flashinfer.py", 302),
        TestFile("test_mla_fp8.py", 77),
        TestFile("test_mla_int8_deepseek_v3.py", 300),
        TestFile("test_model_hooks.py", 6),
        TestFile("test_modelopt_loader.py", 11),
        TestFile("test_multi_tokenizer.py", 230),
        TestFile("test_ngram_speculative_decoding.py", 177),
        TestFile("test_no_chunked_prefill.py", 108),
        TestFile("test_no_overlap_scheduler.py", 217),
        TestFile("test_original_logprobs.py", 41),
        TestFile("test_page_size.py", 60),
        TestFile("test_penalty.py", 82),
        TestFile("test_piecewise_cuda_graph.py", 850),
        TestFile("test_priority_scheduling.py", 130),
        TestFile("test_pytorch_sampling_backend.py", 66),
        TestFile("test_radix_attention.py", 105),
        TestFile("test_radix_cache_unit.py", 8),
        TestFile("test_reasoning_parser.py", 5),
        TestFile("test_request_queue_validation.py", 47),
        TestFile("test_retract_decode.py", 259),
        TestFile("test_score_api.py", 260),
        TestFile("test_server_args.py", 9),
        TestFile("test_speculative_registry.py", 8),
        TestFile("test_skip_tokenizer_init.py", 77),
        TestFile("test_srt_endpoint.py", 127),
        TestFile("test_srt_engine.py", 252),
        TestFile("test_standalone_speculative_decoding.py", 150),
        TestFile("test_start_profile.py", 41),
        TestFile("test_profile_merger.py", 8),
        TestFile("test_profile_merger_http_api.py", 9),
        TestFile("test_swa_unittest.py", 8),
        TestFile("test_torch_compile.py", 190),
        TestFile("test_torch_compile_moe.py", 210),
        TestFile("test_triton_fused_moe.py", 12),
        TestFile("test_torch_native_attention_backend.py", 221),
        TestFile("test_torchao.py", 103),
        TestFile("test_triton_attention_kernels.py", 4),
        TestFile("test_triton_attention_backend.py", 203),
        TestFile("test_triton_attention_kernels.py", 4),
        TestFile("test_triton_moe_channel_fp8_kernel.py", 16),
        TestFile("test_triton_sliding_window.py", 84),
        TestFile("test_utils_update_weights.py", 29),
        TestFile("test_video_utils.py", 5),
        TestFile("test_vision_chunked_prefill.py", 117),
        TestFile("test_vision_openai_server_a.py", 778),
        TestFile("test_vlm_input_format.py", 166),
        TestFile("test_modelopt_export.py", 9),
    ],
    "per-commit-2-gpu": [
        TestFile("ep/test_moe_ep.py", 140),
        TestFile("hicache/test_hicache_storage_3fs_backend.py", 200),
        TestFile("hicache/test_hicache_storage_file_backend.py", 200),
        TestFile("hicache/test_hicache_storage_mooncake_backend.py", 300),
        TestFile("layers/attention/mamba/test_mamba2_mixer.py", 50),
        TestFile("lora/test_lora_tp.py", 116),
        TestFile("models/test_glm4_moe_models.py", 100),
        TestFile("models/test_kimi_linear_models.py", 90),
        TestFile("rl/test_update_weights_from_distributed.py", 103),
        TestFile("test_constrained_decoding_spec_reasoning.py", 60),
        TestFile("test_data_parallelism.py", 73),
        TestFile("test_disaggregation_basic.py", 400),
        TestFile("test_dp_attention.py", 350),
        TestFile("test_load_weights_from_remote_instance.py", 72),
        TestFile("test_patch_torch.py", 19),
        TestFile("test_eagle_dp_attention.py", 200),
    ],
    "per-commit-4-gpu": [
        TestFile("models/test_qwen3_next_models.py", 472),
        TestFile("test_gpt_oss_4gpu.py", 300),
        TestFile("test_local_attn.py", 411),
        TestFile("test_multi_instance_release_memory_occupation.py", 64),
<<<<<<< HEAD
        TestFile("test_pp_single_node.py", 481),
        TestFile("test_piecewise_cuda_graph_with_parallelism.py", 1200),
=======
        TestFile("test_pp_single_node.py", 800),
        TestFile("test_piecewise_cuda_graph.py", 1200),
>>>>>>> 94e12511
    ],
    "per-commit-8-gpu-h200": [
        TestFile("test_deepseek_v3_basic.py", 275),
        TestFile("test_deepseek_v3_mtp.py", 275),
        TestFile("test_disaggregation_hybrid_attention.py", 200),
        TestFile("models/test_kimi_k2_models.py", 200),
        TestFile("test_deepseek_v32_basic.py", 275),
        TestFile("test_deepseek_v32_mtp.py", 275),
    ],
    "per-commit-8-gpu-h20": [
        TestFile("quant/test_w4a8_deepseek_v3.py", 520),
        TestFile("test_disaggregation_different_tp.py", 600),
        TestFile("test_disaggregation_pp.py", 140),
        TestFile("test_disaggregation_dp_attention.py", 155),
    ],
    "per-commit-4-gpu-b200": [
        TestFile("test_deepseek_v3_fp4_4gpu.py", 1800),
        TestFile("test_flash_attention_4.py", 90),
        TestFile("test_fp8_blockwise_gemm.py", 280),
        TestFile("test_gpt_oss_4gpu.py", 700),
        TestFile("test_llama31_fp4.py", 90),
        TestFile("test_eagle_infer_beta_dp_attention.py", 300),
    ],
    # "per-commit-8-gpu-b200": [
    #     TestFile("test_mistral_large3_basic.py", 275),  # Moved to nightly - large model
    # ],
    "per-commit-4-gpu-gb200": [
        TestFile("test_cutedsl_moe.py", 300),
        TestFile("test_deepseek_v3_cutedsl_4gpu.py", 1800),
    ],
    "per-commit-4-gpu-deepep": [
        TestFile("ep/test_deepep_small.py", 531),
        # TODO: Add it back after mooncake supports torch 2.9
        # TestFile("ep/test_mooncake_ep_small.py", 450),
    ],
    "per-commit-8-gpu-h200-deepep": [
        TestFile("ep/test_deepep_large.py", 338),
    ],
    "quantization_test": [
        TestFile("quant/test_awq.py", 163),
        TestFile("quant/test_marlin_moe.py", 200),
        TestFile("test_bnb.py", 5),
        TestFile("test_gptqmodel_dynamic.py", 102),
        TestFile("test_quantization.py", 185),
        TestFile("test_gguf.py", 96),
    ],
    # Nightly test suites have been moved to test/run_suite_nightly.py
    "__not_in_ci__": [
        TestFile("test_release_memory_occupation.py", 200),  # Temporarily disabled
        TestFile("lora/test_lora_hf_sgl_logprob_diff.py"),  # Nightly test
        TestFile("models/test_dummy_grok_models.py"),
        TestFile(
            "rl/test_update_weights_from_disk.py"
        ),  # Temporarily disabled, see https://github.com/sgl-project/sglang/pull/13998
        TestFile("test_bench_one_batch.py"),
        TestFile("test_bench_serving.py"),
        TestFile("test_eval_accuracy_large.py"),
        TestFile("test_gpt_oss_common.py"),
        TestFile("test_moe_eval_accuracy_large.py"),
        TestFile("test_vision_openai_server_common.py"),
        TestFile("test_profile_v2.py"),
        TestFile("models/test_ministral3_models.py"),
        TestFile("test_mistral_large3_basic.py"),
    ],
}

# Add AMD tests
# NOTE: please sort the test cases alphabetically by the test file name
suite_amd = {
    "per-commit-amd": [
        # TestFile("hicache/test_hicache.py", 116), # Disabled temporarily, see https://github.com/sgl-project/sglang/issues/12575
        # TestFile("hicache/test_hicache_mla.py", 127), # Disabled temporarily,  # Temporarily disabled, see https://github.com/sgl-project/sglang/issues/12574
        # TestFile("hicache/test_hicache_storage.py", 127), # Disabled temporarily, see https://github.com/sgl-project/sglang/issues/12575
        TestFile("lora/test_lora.py", 665),
        # TestFile("lora/test_lora_backend.py", 99), # Disabled temporarily, see https://github.com/sgl-project/sglang/issues/13107
        # TestFile("lora/test_lora_cuda_graph.py", 250), # Disabled temporarily, see https://github.com/sgl-project/sglang/issues/13107
        TestFile("lora/test_lora_eviction.py", 240),
        # TestFile("lora/test_lora_qwen3.py", 97), # Disabled temporarily, see https://github.com/sgl-project/sglang/issues/13107
        TestFile("lora/test_multi_lora_backend.py", 60),
        TestFile("models/test_compressed_tensors_models.py", 42),
        TestFile("models/test_qwen_models.py", 82),
        TestFile("models/test_reward_models.py", 132),
        TestFile("models/test_transformers_models.py", 320),
        TestFile("models/test_vlm_models.py", 387),
        TestFile("openai_server/basic/test_openai_embedding.py", 141),
        TestFile("openai_server/basic/test_openai_server.py", 149),
        TestFile("openai_server/basic/test_protocol.py", 10),
        TestFile("openai_server/basic/test_serving_chat.py", 10),
        TestFile("openai_server/basic/test_serving_completions.py", 10),
        TestFile("openai_server/basic/test_serving_embedding.py", 10),
        TestFile("openai_server/features/test_enable_thinking.py", 70),
        TestFile("openai_server/features/test_json_mode.py", 120),
        TestFile("openai_server/features/test_openai_server_ebnf.py", 20),
        TestFile("openai_server/features/test_reasoning_content.py", 89),
        TestFile("openai_server/function_call/test_openai_function_calling.py", 73),
        TestFile("openai_server/function_call/test_tool_choice.py", 120),
        TestFile("openai_server/validation/test_large_max_new_tokens.py", 41),
        TestFile("openai_server/validation/test_matched_stop.py", 60),
        TestFile("openai_server/validation/test_openai_server_ignore_eos.py", 85),
        TestFile("openai_server/validation/test_request_length_validation.py", 31),
        TestFile("quant/test_awq_dequant.py", 2),
        TestFile("quant/test_block_int8.py", 22),
        TestFile("quant/test_fused_rms_fp8_group_quant.py", 10),
        # TestFile("rl/test_update_weights_from_disk.py", 210),  # Temporarily disabled, see https://github.com/sgl-project/sglang/pull/13998
        TestFile("test_abort.py", 51),
        TestFile("test_bench_typebaseddispatcher.py", 10),
        TestFile("test_chunked_prefill.py", 312),
        TestFile("test_create_kvindices.py", 2),
        TestFile("test_eval_fp8_accuracy.py", 303),
        TestFile("test_fused_moe.py", 30),
        TestFile("test_harmony_parser.py", 20),
        TestFile("test_input_embeddings.py", 38),
        TestFile("test_io_struct.py", 8),
        TestFile("test_jinja_template_utils.py", 1),
        TestFile("test_metrics.py", 32),
        TestFile("test_metrics_utils.py", 1),
        # TestFile("test_mla.py", 242), # Disabled temporarily, see https://github.com/sgl-project/sglang/issues/13107
        # TestFile("test_mla_deepseek_v3.py", 221), # Temporarily disabled, see https://github.com/sgl-project/sglang/issues/12574
        TestFile("test_no_chunked_prefill.py", 108),
        TestFile("test_page_size.py", 60),
        TestFile("test_penalty.py", 180),
        TestFile("test_pytorch_sampling_backend.py", 66),
        TestFile("test_radix_attention.py", 105),
        TestFile("test_reasoning_parser.py", 5),
        TestFile("test_constrained_decoding.py", 120),
        TestFile("test_retract_decode.py", 450),
        TestFile("test_rope_rocm.py", 3),
        TestFile("test_server_args.py", 1),
        TestFile("test_skip_tokenizer_init.py", 117),
        TestFile("test_srt_endpoint.py", 130),
        TestFile("test_srt_engine.py", 261),
        TestFile("test_torch_compile.py", 169),
        # TestFile("test_torch_compile_moe.py", 210), # Disabled temporarily, see https://github.com/sgl-project/sglang/issues/13107
        TestFile("test_torch_native_attention_backend.py", 123),
        # TestFile("test_triton_attention_kernels.py", 4),
        TestFile("test_triton_attention_backend.py", 150),
        TestFile("test_triton_sliding_window.py", 250),
        TestFile("test_type_based_dispatcher.py", 10),
        TestFile("test_wave_attention_kernels.py", 2),
        # Disabled temporarily
        # TestFile("test_vlm_input_format.py", 300),
        # TestFile("models/test_embedding_models.py", 73), # Disabled temporarily, see https://github.com/sgl-project/sglang/issues/11127
        # TestFile("openai_server/features/test_openai_server_hidden_states.py", 240),
        # TestFile("rl/test_update_weights_from_tensor.py", 48),
        # TestFile("test_no_overlap_scheduler.py", 234), # Disabled temporarily and track in #7703
        # TestFile("test_vision_chunked_prefill.py", 175), # Disabled temporarily and track in #7701
        # TestFile("test_wave_attention_backend.py", 150), # Disabled temporarily, see https://github.com/sgl-project/sglang/issues/11127
    ],
    "per-commit-amd-mi35x": [
        TestFile("test_gpt_oss_1gpu.py", 750),
        TestFile("test_mla.py", 242),
    ],
    "per-commit-2-gpu-amd": [
        # TestFile("lora/test_lora_tp.py", 116), # Disabled temporarily, see https://github.com/sgl-project/sglang/issues/13107
        TestFile("rl/test_update_weights_from_distributed.py", 103),
        TestFile("test_data_parallelism.py", 73),
        TestFile("test_load_weights_from_remote_instance.py", 72),
        # TestFile("test_patch_torch.py", 19), # Disabled temporarily, see https://github.com/sgl-project/sglang/issues/11127
    ],
    "per-commit-4-gpu-amd": [
        TestFile("test_pp_single_node.py", 150),
    ],
    "per-commit-8-gpu-amd": [
        TestFile("test_deepseek_v3_basic.py", 275),
        TestFile("test_deepseek_v3_mtp.py", 275),
    ],
    "nightly-amd": [
        TestFile("nightly/test_gsm8k_eval_amd.py"),
    ],
}

# Add Intel Xeon tests
suite_xeon = {
    "per-commit-cpu": [
        TestFile("cpu/test_activation.py"),
        TestFile("cpu/test_binding.py"),
        TestFile("cpu/test_causal_conv1d.py"),
        TestFile("cpu/test_cpu_graph.py"),
        TestFile("cpu/test_decode.py"),
        TestFile("cpu/test_extend.py"),
        TestFile("cpu/test_gemm.py"),
        TestFile("cpu/test_intel_amx_attention_backend_a.py"),
        TestFile("cpu/test_intel_amx_attention_backend_b.py"),
        TestFile("cpu/test_intel_amx_attention_backend_c.py"),
        TestFile("cpu/test_mamba.py"),
        TestFile("cpu/test_mla.py"),
        TestFile("cpu/test_moe.py"),
        TestFile("cpu/test_norm.py"),
        TestFile("cpu/test_qkv_proj_with_rope.py"),
        TestFile("cpu/test_qwen3.py"),
        TestFile("cpu/test_rope.py"),
        TestFile("cpu/test_shared_expert.py"),
        TestFile("cpu/test_topk.py"),
    ],
}

# Add Intel XPU tests
suite_xpu = {
    "per-commit-xpu": [
        TestFile("xpu/test_intel_xpu_backend.py"),
    ],
}

# Add Ascend NPU tests
# TODO: Set accurate estimate time
# NOTE: please sort the test cases alphabetically by the test file name
suite_ascend = {
    "per-commit-1-npu-a2": [
        TestFile("ascend/test_ascend_graph_tp1_bf16.py", 400),
        TestFile("ascend/test_ascend_piecewise_graph_prefill.py", 400),
        TestFile("ascend/test_ascend_hicache_mha.py", 400),
        TestFile("ascend/test_ascend_sampling_backend.py", 400),
        TestFile("ascend/test_ascend_tp1_bf16.py", 400),
    ],
    "per-commit-2-npu-a2": [
        TestFile("ascend/test_ascend_graph_tp2_bf16.py", 400),
        TestFile("ascend/test_ascend_mla_fia_w8a8int8.py", 400),
        TestFile("ascend/test_ascend_tp2_bf16.py", 400),
        TestFile("ascend/test_ascend_tp2_fia_bf16.py", 400),
    ],
    "per-commit-4-npu-a2": [
        TestFile("ascend/test_ascend_mla_w8a8int8.py", 400),
        TestFile("ascend/test_ascend_hicache_mla.py", 400),
        TestFile("ascend/test_ascend_tp4_bf16.py", 400),
    ],
    "per-commit-16-npu-a3": [
        TestFile("ascend/test_ascend_deepep.py", 400),
        TestFile("ascend/test_ascend_deepseek_mtp.py", 400),
    ],
}

suites.update(suite_amd)
suites.update(suite_xeon)
suites.update(suite_ascend)
suites.update(suite_xpu)


def auto_partition(files, rank, size):
    """
    Partition files into size sublists with approximately equal sums of estimated times
    using stable sorting, and return the partition for the specified rank.

    Args:
        files (list): List of file objects with estimated_time attribute
        rank (int): Index of the partition to return (0 to size-1)
        size (int): Number of partitions

    Returns:
        list: List of file objects in the specified rank's partition
    """
    weights = [f.estimated_time for f in files]

    if not weights or size <= 0 or size > len(weights):
        return []

    # Create list of (weight, original_index) tuples
    # Using negative index as secondary key to maintain original order for equal weights
    indexed_weights = [(w, -i) for i, w in enumerate(weights)]
    # Stable sort in descending order by weight
    # If weights are equal, larger (negative) index comes first (i.e., earlier original position)
    indexed_weights = sorted(indexed_weights, reverse=True)

    # Extract original indices (negate back to positive)
    indexed_weights = [(w, -i) for w, i in indexed_weights]

    # Initialize partitions and their sums
    partitions = [[] for _ in range(size)]
    sums = [0.0] * size

    # Greedy approach: assign each weight to partition with smallest current sum
    for weight, idx in indexed_weights:
        # Find partition with minimum sum
        min_sum_idx = sums.index(min(sums))
        partitions[min_sum_idx].append(idx)
        sums[min_sum_idx] += weight

    # Return the files corresponding to the indices in the specified rank's partition
    indices = partitions[rank]
    return [files[i] for i in indices]


def _sanity_check_suites(suites):
    dir_base = Path(__file__).parent
    disk_files = set(
        [
            str(x.relative_to(dir_base))
            for x in dir_base.glob("**/*.py")
            if x.name.startswith("test_")
        ]
    )

    suite_files = set(
        [test_file.name for _, suite in suites.items() for test_file in suite]
    )

    missing_files = sorted(list(disk_files - suite_files))
    missing_text = "\n".join(f'TestFile("{x}"),' for x in missing_files)
    assert len(missing_files) == 0, (
        f"Some test files are not in test suite. "
        f"If this is intentional, please add the following to `not_in_ci` section:\n"
        f"{missing_text}"
    )

    nonexistent_files = sorted(list(suite_files - disk_files))
    nonexistent_text = "\n".join(f'TestFile("{x}"),' for x in nonexistent_files)
    assert (
        len(nonexistent_files) == 0
    ), f"Some test files in test suite do not exist on disk:\n{nonexistent_text}"

    not_in_ci_files = set(
        [test_file.name for test_file in suites.get("__not_in_ci__", [])]
    )
    in_ci_files = set(
        [
            test_file.name
            for suite_name, suite in suites.items()
            if suite_name != "__not_in_ci__"
            for test_file in suite
        ]
    )
    intersection = not_in_ci_files & in_ci_files
    intersection_text = "\n".join(f'TestFile("{x}"),' for x in intersection)
    assert len(intersection) == 0, (
        f"Some test files are in both `not_in_ci` section and other suites:\n"
        f"{intersection_text}"
    )


def main():
    arg_parser = argparse.ArgumentParser()
    arg_parser.add_argument(
        "--timeout-per-file",
        type=int,
        default=1200,
        help="The time limit for running one file in seconds.",
    )
    arg_parser.add_argument(
        "--suite",
        type=str,
        default=list(suites.keys())[0],
        choices=list(suites.keys()) + ["all"],
        help="The suite to run",
    )
    arg_parser.add_argument(
        "--auto-partition-id",
        type=int,
        help="Use auto load balancing. The part id.",
    )
    arg_parser.add_argument(
        "--auto-partition-size",
        type=int,
        help="Use auto load balancing. The number of parts.",
    )
    arg_parser.add_argument(
        "--continue-on-error",
        action="store_true",
        default=False,
        help="Continue running remaining tests even if one fails (useful for nightly tests)",
    )
    arg_parser.add_argument(
        "--enable-retry",
        action="store_true",
        default=False,
        help="Enable smart retry for accuracy/performance assertion failures (not code errors)",
    )
    arg_parser.add_argument(
        "--max-attempts",
        type=int,
        default=2,
        help="Maximum number of attempts per file including initial run (default: 2)",
    )
    arg_parser.add_argument(
        "--retry-wait-seconds",
        type=int,
        default=60,
        help="Seconds to wait between retries (default: 60)",
    )
    args = arg_parser.parse_args()
    print(f"{args=}")

    _sanity_check_suites(suites)

    if args.suite == "all":
        files = glob.glob("**/test_*.py", recursive=True)
    else:
        files = suites[args.suite]

    if args.auto_partition_size:
        files = auto_partition(files, args.auto_partition_id, args.auto_partition_size)

    print("The running tests are ", [f.name for f in files])

    exit_code = run_unittest_files(
        files,
        args.timeout_per_file,
        args.continue_on_error,
        enable_retry=args.enable_retry,
        max_attempts=args.max_attempts,
        retry_wait_seconds=args.retry_wait_seconds,
    )
    exit(exit_code)


if __name__ == "__main__":
    main()<|MERGE_RESOLUTION|>--- conflicted
+++ resolved
@@ -151,13 +151,8 @@
         TestFile("test_gpt_oss_4gpu.py", 300),
         TestFile("test_local_attn.py", 411),
         TestFile("test_multi_instance_release_memory_occupation.py", 64),
-<<<<<<< HEAD
-        TestFile("test_pp_single_node.py", 481),
+        TestFile("test_pp_single_node.py", 800),
         TestFile("test_piecewise_cuda_graph_with_parallelism.py", 1200),
-=======
-        TestFile("test_pp_single_node.py", 800),
-        TestFile("test_piecewise_cuda_graph.py", 1200),
->>>>>>> 94e12511
     ],
     "per-commit-8-gpu-h200": [
         TestFile("test_deepseek_v3_basic.py", 275),
