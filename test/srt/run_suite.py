import argparse
import glob
from dataclasses import dataclass

from sglang.test.test_utils import run_unittest_files


@dataclass
class TestFile:
    name: str
    estimated_time: float = 60


suites = {
    "per-commit": [
        TestFile("models/lora/test_lora.py", 200),
        TestFile("models/lora/test_lora_eviction.py", 200),
        TestFile("models/lora/test_lora_backend.py", 99),
        TestFile("models/lora/test_multi_lora_backend.py", 60),
        TestFile("models/lora/test_lora_cuda_graph.py", 250),
        TestFile("models/lora/test_lora_update.py", 800),
        TestFile("models/lora/test_lora_qwen3.py", 97),
        TestFile("models/test_embedding_models.py", 73),
        # TestFile("models/test_clip_models.py", 52),
        TestFile("models/test_encoder_embedding_models.py", 100),
        TestFile("models/test_cross_encoder_models.py", 100),
        TestFile("models/test_compressed_tensors_models.py", 42),
        TestFile("models/test_generation_models.py", 103),
        # TestFile("models/test_gme_qwen_models.py", 45),
        # TestFile("models/test_grok_models.py", 60),  # Disabled due to illegal memory access
        TestFile("models/test_qwen_models.py", 82),
        TestFile("models/test_reward_models.py", 132),
        TestFile("models/test_vlm_models.py", 437),
        TestFile("models/test_transformers_models.py", 320),
        TestFile("openai_server/basic/test_protocol.py", 10),
        TestFile("openai_server/basic/test_serving_chat.py", 10),
        TestFile("openai_server/basic/test_serving_completions.py", 10),
        TestFile("openai_server/basic/test_serving_embedding.py", 10),
        TestFile("openai_server/basic/test_openai_embedding.py", 141),
        TestFile("openai_server/basic/test_openai_server.py", 149),
        TestFile("openai_server/features/test_enable_thinking.py", 70),
        TestFile("openai_server/features/test_json_constrained.py", 98),
        TestFile("openai_server/features/test_json_mode.py", 90),
        TestFile("openai_server/features/test_openai_server_ebnf.py", 95),
        TestFile("openai_server/features/test_openai_server_hidden_states.py", 240),
        TestFile("openai_server/features/test_reasoning_content.py", 89),
        TestFile("openai_server/function_call/test_openai_function_calling.py", 60),
        TestFile("openai_server/function_call/test_tool_choice.py", 226),
        TestFile("openai_server/validation/test_large_max_new_tokens.py", 41),
        TestFile("openai_server/validation/test_matched_stop.py", 60),
        TestFile("openai_server/validation/test_openai_server_ignore_eos.py", 85),
        TestFile("openai_server/validation/test_request_length_validation.py", 31),
        TestFile("test_abort.py", 51),
        TestFile("test_block_int8.py", 22),
        TestFile("test_create_kvindices.py", 2),
        TestFile("test_chunked_prefill.py", 313),
        TestFile("test_eagle_infer_a.py", 370),
        TestFile("test_eagle_infer_b.py", 700),
        TestFile("test_ebnf_constrained.py", 108),
        TestFile("test_eval_fp8_accuracy.py", 303),
        TestFile("test_fa3.py", 376),
        # TestFile("test_flashmla.py", 352),
        TestFile("test_fp8_kernel.py", 8),
        TestFile("test_function_call_parser.py", 10),
        TestFile("test_fused_moe.py", 30),
        TestFile("test_gpt_oss_1gpu.py", 600),
        TestFile("test_hicache.py", 116),
        TestFile("test_hicache_mla.py", 127),
        TestFile("test_hicache_storage.py", 127),
        TestFile("test_hidden_states.py", 55),
        TestFile("test_int8_kernel.py", 8),
        TestFile("test_input_embeddings.py", 38),
        TestFile("test_io_struct.py", 8),
        TestFile("test_jinja_template_utils.py", 1),
        TestFile("test_metrics.py", 32),
        TestFile("test_mla.py", 167),
        TestFile("test_mla_deepseek_v3.py", 700),
        TestFile("test_mla_int8_deepseek_v3.py", 429),
        TestFile("test_mla_flashinfer.py", 302),
        TestFile("test_mla_fp8.py", 93),
        TestFile("test_no_chunked_prefill.py", 108),
        TestFile("test_no_overlap_scheduler.py", 234),
        TestFile("test_penalty.py", 41),
        TestFile("test_page_size.py", 60),
        TestFile("test_pytorch_sampling_backend.py", 66),
        TestFile("test_radix_attention.py", 105),
        TestFile("test_regex_constrained.py", 64),
        TestFile("test_retract_decode.py", 54),
        TestFile("test_request_queue_validation.py", 30),
        TestFile("test_server_args.py", 1),
        TestFile("test_skip_tokenizer_init.py", 117),
        TestFile("test_srt_engine.py", 261),
        TestFile("test_srt_endpoint.py", 130),
        TestFile("test_start_profile.py", 60),
        TestFile("test_torch_compile.py", 76),
        TestFile("test_torch_compile_moe.py", 172),
        TestFile("test_torch_native_attention_backend.py", 123),
        TestFile("test_torchao.py", 70),
        TestFile("test_triton_attention_kernels.py", 4),
        TestFile("test_triton_attention_backend.py", 150),
        TestFile("test_triton_moe_channel_fp8_kernel.py", 25),
        TestFile("test_triton_sliding_window.py", 250),
        TestFile("test_update_weights_from_disk.py", 114),
        TestFile("test_update_weights_from_tensor.py", 48),
        TestFile("test_utils_update_weights.py", 48),
        TestFile("test_vision_chunked_prefill.py", 175),
        TestFile("test_vlm_input_format.py", 300),
<<<<<<< HEAD
        TestFile("test_vision_openai_server_a.py", 600),
        TestFile("test_vision_openai_server_b.py", 600),
=======
        TestFile("test_vision_openai_server_a.py", 989),
        TestFile("test_vision_openai_server_b.py", 620),
>>>>>>> faa25df1
        TestFile("test_w8a8_quantization.py", 46),
        TestFile("test_reasoning_parser.py", 5),
        TestFile("test_hybrid_attn_backend.py", 100),
    ],
    "per-commit-amd": [
        TestFile("models/lora/test_lora_backend.py", 99),
        TestFile("models/lora/test_multi_lora_backend.py", 60),
        TestFile("models/lora/test_lora_cuda_graph.py", 250),
        TestFile("test_mla.py", 242),
        TestFile("test_mla_deepseek_v3.py", 221),
        TestFile("test_torch_compile.py", 76),
        TestFile("test_torch_compile_moe.py", 172),
        TestFile("models/test_qwen_models.py", 82),
        TestFile("models/test_reward_models.py", 132),
        TestFile("openai_server/basic/test_openai_embedding.py", 141),
        TestFile("openai_server/features/test_enable_thinking.py", 70),
        TestFile("openai_server/features/test_reasoning_content.py", 89),
        TestFile("openai_server/validation/test_large_max_new_tokens.py", 41),
        TestFile("openai_server/validation/test_request_length_validation.py", 31),
        TestFile("test_abort.py", 51),
        TestFile("test_block_int8.py", 22),
        TestFile("test_create_kvindices.py", 2),
        TestFile("test_chunked_prefill.py", 313),
        TestFile("test_eval_fp8_accuracy.py", 303),
        TestFile("test_function_call_parser.py", 10),
        TestFile("test_fused_moe.py", 30),
        TestFile("test_input_embeddings.py", 38),
        TestFile("test_metrics.py", 32),
        TestFile("test_no_chunked_prefill.py", 108),
        # TestFile("test_no_overlap_scheduler.py", 234), # Disabled temporarily and track in #7703
        TestFile("test_penalty.py", 41),
        TestFile("test_page_size.py", 60),
        TestFile("test_pytorch_sampling_backend.py", 66),
        TestFile("test_radix_attention.py", 105),
        TestFile("test_retract_decode.py", 54),
        TestFile("test_server_args.py", 1),
        TestFile("test_skip_tokenizer_init.py", 117),
        TestFile("test_torch_native_attention_backend.py", 123),
        TestFile("test_triton_attention_backend.py", 150),
        TestFile("test_update_weights_from_disk.py", 114),
        TestFile("test_vertex_endpoint.py", 31),
        # TestFile("test_vision_chunked_prefill.py", 175), # Disabled temporarily and track in #7701
        TestFile("test_reasoning_parser.py", 5),
        TestFile("test_rope_rocm.py", 3),
        TestFile("test_awq_dequant.py", 2),
    ],
    "per-commit-1-ascend-npu": [
        TestFile("test_ascend_tp1_bf16.py", 400),
    ],
    "per-commit-2-ascend-npu": [
        TestFile("test_ascend_tp2_bf16.py", 400),
    ],
    "per-commit-4-ascend-npu": [
        TestFile("test_ascend_mla_w8a8int8.py", 400),
    ],
    "per-commit-2-gpu": [
        TestFile("models/lora/test_lora_tp.py", 116),
        TestFile("test_data_parallelism.py", 73),
        TestFile("test_dp_attention.py", 277),
        TestFile("test_patch_torch.py", 19),
        TestFile("test_update_weights_from_distributed.py", 103),
        TestFile("test_release_memory_occupation.py", 127),
    ],
    "per-commit-2-gpu-amd": [
        TestFile("models/lora/test_lora_tp.py", 116),
        TestFile("test_data_parallelism.py", 73),
        TestFile("test_patch_torch.py", 19),
        TestFile("test_update_weights_from_distributed.py", 103),
    ],
    "per-commit-4-gpu": [
        TestFile("test_gpt_oss_4gpu.py", 600),
        TestFile("test_local_attn.py", 250),
        TestFile("test_pp_single_node.py", 372),
        TestFile("test_multi_instance_release_memory_occupation.py", 64),
    ],
    "per-commit-4-gpu-deepep": [
        TestFile("test_deepep_small.py", 531),
    ],
    "per-commit-4-gpu-amd": [
        TestFile("test_pp_single_node.py", 150),
    ],
    "per-commit-8-gpu": [
        # Disabled because it hangs on the CI.
        # TestFile("test_moe_ep.py", 181),
        TestFile("test_disaggregation.py", 499),
        TestFile("test_disaggregation_different_tp.py", 155),
        TestFile("test_full_deepseek_v3.py", 333),
    ],
    "per-commit-8-gpu-deepep": [
        TestFile("test_deepep_large.py", 338),
    ],
    "per-commit-8-gpu-amd": [
        TestFile("test_full_deepseek_v3.py", 250),
    ],
    "per-commit-8-gpu-b200": [
        # add more here
    ],
    "per-commit-cpu": [
        TestFile("cpu/test_activation.py"),
        TestFile("cpu/test_binding.py"),
        TestFile("cpu/test_decode.py"),
        TestFile("cpu/test_extend.py"),
        TestFile("cpu/test_gemm.py"),
        TestFile("cpu/test_mla.py"),
        TestFile("cpu/test_moe.py"),
        TestFile("cpu/test_norm.py"),
        TestFile("cpu/test_qkv_proj_with_rope.py"),
        TestFile("cpu/test_rope.py"),
        TestFile("cpu/test_shared_expert.py"),
        TestFile("cpu/test_topk.py"),
        TestFile("test_intel_amx_attention_backend.py"),
    ],
    "nightly": [
        TestFile("test_nightly_gsm8k_eval.py"),
    ],
    "nightly-amd": [
        TestFile("test_nightly_gsm8k_eval_amd.py"),
    ],
    "vllm_dependency_test": [
        TestFile("test_awq.py", 163),
        TestFile("test_bnb.py", 5),
        TestFile("test_gguf.py", 96),
        TestFile("test_gptqmodel_dynamic.py", 102),
        TestFile("test_vllm_dependency.py", 185),
    ],
}


def auto_partition(files, rank, size):
    """
    Partition files into size sublists with approximately equal sums of estimated times
    using stable sorting, and return the partition for the specified rank.

    Args:
        files (list): List of file objects with estimated_time attribute
        rank (int): Index of the partition to return (0 to size-1)
        size (int): Number of partitions

    Returns:
        list: List of file objects in the specified rank's partition
    """
    weights = [f.estimated_time for f in files]

    if not weights or size <= 0 or size > len(weights):
        return []

    # Create list of (weight, original_index) tuples
    # Using negative index as secondary key to maintain original order for equal weights
    indexed_weights = [(w, -i) for i, w in enumerate(weights)]
    # Stable sort in descending order by weight
    # If weights are equal, larger (negative) index comes first (i.e., earlier original position)
    indexed_weights = sorted(indexed_weights, reverse=True)

    # Extract original indices (negate back to positive)
    indexed_weights = [(w, -i) for w, i in indexed_weights]

    # Initialize partitions and their sums
    partitions = [[] for _ in range(size)]
    sums = [0.0] * size

    # Greedy approach: assign each weight to partition with smallest current sum
    for weight, idx in indexed_weights:
        # Find partition with minimum sum
        min_sum_idx = sums.index(min(sums))
        partitions[min_sum_idx].append(idx)
        sums[min_sum_idx] += weight

    # Return the files corresponding to the indices in the specified rank's partition
    indices = partitions[rank]
    return [files[i] for i in indices]


if __name__ == "__main__":
    arg_parser = argparse.ArgumentParser()
    arg_parser.add_argument(
        "--timeout-per-file",
        type=int,
        default=1800,
        help="The time limit for running one file in seconds.",
    )
    arg_parser.add_argument(
        "--suite",
        type=str,
        default=list(suites.keys())[0],
        choices=list(suites.keys()) + ["all"],
        help="The suite to run",
    )
    arg_parser.add_argument(
        "--range-begin",
        type=int,
        default=0,
        help="The begin index of the range of the files to run.",
    )
    arg_parser.add_argument(
        "--range-end",
        type=int,
        default=None,
        help="The end index of the range of the files to run.",
    )
    arg_parser.add_argument(
        "--auto-partition-id",
        type=int,
        help="Use auto load balancing. The part id.",
    )
    arg_parser.add_argument(
        "--auto-partition-size",
        type=int,
        help="Use auto load balancing. The number of parts.",
    )
    args = arg_parser.parse_args()
    print(f"{args=}")

    if args.suite == "all":
        files = glob.glob("**/test_*.py", recursive=True)
    else:
        files = suites[args.suite]

    if args.auto_partition_size:
        files = auto_partition(files, args.auto_partition_id, args.auto_partition_size)
    else:
        files = files[args.range_begin : args.range_end]

    print("The running tests are ", [f.name for f in files])

    exit_code = run_unittest_files(files, args.timeout_per_file)
    exit(exit_code)<|MERGE_RESOLUTION|>--- conflicted
+++ resolved
@@ -105,13 +105,8 @@
         TestFile("test_utils_update_weights.py", 48),
         TestFile("test_vision_chunked_prefill.py", 175),
         TestFile("test_vlm_input_format.py", 300),
-<<<<<<< HEAD
-        TestFile("test_vision_openai_server_a.py", 600),
-        TestFile("test_vision_openai_server_b.py", 600),
-=======
         TestFile("test_vision_openai_server_a.py", 989),
         TestFile("test_vision_openai_server_b.py", 620),
->>>>>>> faa25df1
         TestFile("test_w8a8_quantization.py", 46),
         TestFile("test_reasoning_parser.py", 5),
         TestFile("test_hybrid_attn_backend.py", 100),
