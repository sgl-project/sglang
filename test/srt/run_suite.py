import argparse
import glob
from pathlib import Path

from sglang.test.ci.ci_utils import TestFile, run_unittest_files

# NOTE: please sort the test cases alphabetically by the test file name
suites = {
    "per-commit-1-gpu": [
        TestFile("debug_utils/test_tensor_dump_forward_hook.py", 9),
        TestFile("hicache/test_hicache_storage.py", 96),
        TestFile("hicache/test_hicache_variants.py", 368),
        TestFile("layers/attention/mamba/test_causal_conv1d.py", 25),
        TestFile("layers/attention/mamba/test_mamba_ssm.py", 7),
        TestFile("layers/attention/mamba/test_mamba_ssm_ssd.py", 13),
        TestFile("lora/test_lora.py", 82),
        TestFile("lora/test_lora_eviction.py", 224),
        TestFile("lora/test_lora_update.py", 451),
        TestFile("lora/test_lora_backend.py", 200),
        TestFile("lora/test_multi_lora_backend.py", 60),
        TestFile("models/test_compressed_tensors_models.py", 42),
        TestFile("models/test_cross_encoder_models.py", 100),
        TestFile("models/test_embedding_models.py", 73),
        TestFile("models/test_encoder_embedding_models.py", 221),
        TestFile("models/test_generation_models.py", 103),
        TestFile("models/test_nvidia_nemotron_nano_v2.py", 132),
        TestFile("models/test_nvidia_nemotron_nano_v2_vl.py", 214),  # GSM8k + MMMU
        TestFile("models/test_qwen_models.py", 90),
        TestFile("models/test_reward_models.py", 103),
        TestFile("models/test_transformers_models.py", 245),
        TestFile("models/test_vlm_models.py", 270),
        TestFile("openai_server/basic/test_openai_embedding.py", 70),
        TestFile("openai_server/basic/test_openai_server.py", 184),
        TestFile("openai_server/basic/test_protocol.py", 3),
        TestFile("openai_server/basic/test_serving_chat.py", 10),
        TestFile("openai_server/basic/test_serving_completions.py", 10),
        TestFile("openai_server/basic/test_serving_embedding.py", 10),
        TestFile("openai_server/features/test_enable_thinking.py", 70),
        TestFile("openai_server/features/test_json_mode.py", 109),
        TestFile("openai_server/features/test_openai_server_ebnf.py", 7),
        TestFile("openai_server/features/test_openai_server_hidden_states.py", 186),
        TestFile("openai_server/features/test_reasoning_content.py", 89),
        TestFile("openai_server/function_call/test_openai_function_calling.py", 60),
        TestFile("openai_server/function_call/test_tool_choice.py", 120),
        TestFile("openai_server/validation/test_large_max_new_tokens.py", 41),
        TestFile("openai_server/validation/test_matched_stop.py", 40),
        TestFile("openai_server/validation/test_openai_server_ignore_eos.py", 6),
        TestFile("openai_server/validation/test_request_length_validation.py", 38),
        TestFile("ops/test_repeat_interleave.py", 60),
        TestFile("quant/test_block_int8.py", 44),
        TestFile("quant/test_fp8_kernel.py", 10),
        TestFile("quant/test_int8_kernel.py", 8),
        TestFile("quant/test_triton_scaled_mm.py", 8),
        TestFile("quant/test_w8a8_quantization.py", 160),
        TestFile("quant/test_autoround.py", 77),
        TestFile("rl/test_fp32_lm_head.py", 9),
        # TestFile("rl/test_update_weights_from_disk.py", 210),  # Temporarily disabled, see https://github.com/sgl-project/sglang/pull/13998
        TestFile("rl/test_update_weights_from_tensor.py", 195),
        TestFile("test_abort.py", 131),
        TestFile("test_chunked_prefill.py", 312),
        TestFile("test_create_kvindices.py", 7),
        TestFile("test_deterministic.py", 228),
        TestFile("test_constrained_decoding.py", 111),
        TestFile("test_eval_fp8_accuracy.py", 250),
        TestFile("test_external_models.py", 30),
        TestFile("test_fa3.py", 420),
        TestFile("test_flashmla.py", 230),
        TestFile("test_fp8_utils.py", 9),
        TestFile("rotary_embedding/test_mrope.py", 10),
        TestFile("test_fused_moe.py", 80),
        TestFile("test_gpt_oss_1gpu.py", 402),
        TestFile("test_harmony_parser.py", 6),
        TestFile("test_hidden_states.py", 55),
        TestFile("test_hybrid_attn_backend.py", 379),
        TestFile("test_input_embeddings.py", 38),
        TestFile("test_io_struct.py", 8),
        TestFile("test_jinja_template_utils.py", 7),
        TestFile("test_mamba_unittest.py", 9),
        TestFile("test_metrics.py", 32),
        TestFile("test_metrics_utils.py", 1),
        TestFile("test_mla.py", 194),
        TestFile("test_mla_deepseek_v3.py", 442),
        TestFile("test_mla_flashinfer.py", 302),
        TestFile("test_mla_fp8.py", 77),
        TestFile("test_mla_int8_deepseek_v3.py", 300),
        TestFile("test_model_hooks.py", 6),
        TestFile("test_modelopt_loader.py", 11),
        TestFile("test_multi_tokenizer.py", 230),
        TestFile("test_ngram_speculative_decoding.py", 177),
        TestFile("test_no_chunked_prefill.py", 108),
        TestFile("test_no_overlap_scheduler.py", 217),
        TestFile("test_original_logprobs.py", 41),
        TestFile("test_page_size.py", 60),
        TestFile("test_penalty.py", 82),
        TestFile("test_priority_scheduling.py", 130),
        TestFile("test_pytorch_sampling_backend.py", 66),
        TestFile("test_radix_attention.py", 105),
        TestFile("test_radix_cache_unit.py", 8),
        TestFile("test_reasoning_parser.py", 5),
        TestFile("test_request_queue_validation.py", 47),
        TestFile("test_retract_decode.py", 259),
        TestFile("test_score_api.py", 260),
        TestFile("test_server_args.py", 9),
        TestFile("test_speculative_registry.py", 8),
        TestFile("test_skip_tokenizer_init.py", 77),
        TestFile("test_srt_endpoint.py", 127),
        TestFile("test_srt_engine.py", 252),
        TestFile("test_standalone_speculative_decoding.py", 150),
        TestFile("test_start_profile.py", 41),
        TestFile("test_profile_merger.py", 8),
        TestFile("test_profile_merger_http_api.py", 9),
        TestFile("test_swa_unittest.py", 8),
        TestFile("test_torch_compile.py", 190),
        TestFile("test_torch_compile_moe.py", 210),
        TestFile("test_triton_fused_moe.py", 12),
        TestFile("test_torch_native_attention_backend.py", 221),
        TestFile("test_torchao.py", 103),
        TestFile("test_triton_attention_kernels.py", 4),
        TestFile("test_triton_attention_backend.py", 203),
        TestFile("test_triton_attention_kernels.py", 4),
        TestFile("test_triton_moe_channel_fp8_kernel.py", 16),
        TestFile("test_triton_sliding_window.py", 84),
        TestFile("test_utils_update_weights.py", 29),
        TestFile("test_video_utils.py", 5),
        TestFile("test_vision_chunked_prefill.py", 117),
        TestFile("test_vision_openai_server_a.py", 778),
        TestFile("test_vlm_input_format.py", 166),
        TestFile("test_modelopt_export.py", 9),
    ],
    "per-commit-2-gpu": [
        TestFile("ep/test_moe_ep.py", 140),
        TestFile("hicache/test_hicache_storage_3fs_backend.py", 200),
        TestFile("hicache/test_hicache_storage_file_backend.py", 200),
        TestFile("hicache/test_hicache_storage_mooncake_backend.py", 300),
        TestFile("layers/attention/mamba/test_mamba2_mixer.py", 50),
        TestFile("lora/test_lora_tp.py", 116),
        TestFile("models/test_glm4_moe_models.py", 100),
        TestFile("models/test_kimi_linear_models.py", 90),
        TestFile("rl/test_update_weights_from_distributed.py", 103),
        TestFile("test_constrained_decoding_spec_reasoning.py", 60),
        TestFile("test_data_parallelism.py", 73),
        TestFile("test_disaggregation_basic.py", 400),
        TestFile("test_dp_attention.py", 350),
        TestFile("test_load_weights_from_remote_instance.py", 72),
        TestFile("test_patch_torch.py", 19),
        TestFile("test_eagle_dp_attention.py", 200),
    ],
    "per-commit-4-gpu": [
        TestFile("models/test_qwen3_next_models.py", 590),
        TestFile("test_gpt_oss_4gpu.py", 300),
        TestFile("test_local_attn.py", 411),
        TestFile("test_multi_instance_release_memory_occupation.py", 64),
        TestFile("test_pp_single_node.py", 800),
        TestFile("test_piecewise_cuda_graph.py", 1200),
        TestFile("test_epd_disaggregation.py", 600),
    ],
    "per-commit-8-gpu-h200": [
        TestFile("test_deepseek_v3_basic.py", 275),
        TestFile("test_deepseek_v3_mtp.py", 275),
        TestFile("test_disaggregation_hybrid_attention.py", 600),
        TestFile("models/test_kimi_k2_models.py", 200),
        TestFile("test_deepseek_v32_basic.py", 275),
        TestFile("test_deepseek_v32_mtp.py", 275),
    ],
    "per-commit-8-gpu-h20": [
        TestFile("quant/test_w4a8_deepseek_v3.py", 520),
        TestFile("test_disaggregation_different_tp.py", 600),
        TestFile("test_disaggregation_pp.py", 140),
        TestFile("test_disaggregation_dp_attention.py", 155),
    ],
    "per-commit-4-gpu-b200-stage-b": [
        TestFile("test_deepseek_v3_fp4_4gpu.py", 1800),  # Stage B test
    ],
    "per-commit-4-gpu-b200": [
        TestFile("test_flash_attention_4.py", 90),
        TestFile("test_fp8_blockwise_gemm.py", 280),
        TestFile("test_gpt_oss_4gpu.py", 700),
        TestFile("test_llama31_fp4.py", 90),
        TestFile("test_eagle_infer_beta_dp_attention.py", 300),
    ],
    # "per-commit-8-gpu-b200": [
    #     TestFile("test_mistral_large3_basic.py", 275),  # Moved to nightly - large model
    # ],
    "per-commit-4-gpu-gb200": [
        TestFile("test_cutedsl_moe.py", 300),
        TestFile("test_deepseek_v3_cutedsl_4gpu.py", 1800),
    ],
    "per-commit-4-gpu-deepep": [
        TestFile("ep/test_deepep_small.py", 531),
        # TODO: Add it back after mooncake supports torch 2.9
        # TestFile("ep/test_mooncake_ep_small.py", 450),
    ],
    "per-commit-8-gpu-h200-deepep": [
        TestFile("ep/test_deepep_large.py", 338),
    ],
    "quantization_test": [
        TestFile("quant/test_awq.py", 163),
        TestFile("quant/test_marlin_moe.py", 200),
        TestFile("test_bnb.py", 5),
        TestFile("test_gptqmodel_dynamic.py", 102),
        TestFile("test_quantization.py", 185),
        TestFile("test_gguf.py", 96),
    ],
    # Nightly test suites have been moved to test/run_suite_nightly.py
    "__not_in_ci__": [
        TestFile("test_release_memory_occupation.py", 200),  # Temporarily disabled
        TestFile("lora/test_lora_hf_sgl_logprob_diff.py"),  # Nightly test
        TestFile("models/test_dummy_grok_models.py"),
        TestFile(
            "rl/test_update_weights_from_disk.py"
        ),  # Temporarily disabled, see https://github.com/sgl-project/sglang/pull/13998
        TestFile("test_bench_one_batch.py"),
        TestFile("test_bench_serving.py"),
        TestFile("test_eval_accuracy_large.py"),
        TestFile("test_gpt_oss_common.py"),
        TestFile("test_moe_eval_accuracy_large.py"),
        TestFile("test_vision_openai_server_common.py"),
        TestFile("test_profile_v2.py"),
        TestFile("models/test_ministral3_models.py"),
        TestFile("test_mistral_large3_basic.py"),
    ],
}

# Add AMD tests
# NOTE: please sort the test cases alphabetically by the test file name
suite_amd = {
    "per-commit-amd": [
        # TestFile("hicache/test_hicache.py", 116), # Disabled temporarily, see https://github.com/sgl-project/sglang/issues/12575
        # TestFile("hicache/test_hicache_mla.py", 127), # Disabled temporarily,  # Temporarily disabled, see https://github.com/sgl-project/sglang/issues/12574
        # TestFile("hicache/test_hicache_storage.py", 127), # Disabled temporarily, see https://github.com/sgl-project/sglang/issues/12575
        TestFile("lora/test_lora.py", 665),
        # TestFile("lora/test_lora_backend.py", 99), # Disabled temporarily, see https://github.com/sgl-project/sglang/issues/13107
        # TestFile("lora/test_lora_cuda_graph.py", 250), # Disabled temporarily, see https://github.com/sgl-project/sglang/issues/13107
        TestFile("lora/test_lora_eviction.py", 240),
        # TestFile("lora/test_lora_qwen3.py", 97), # Disabled temporarily, see https://github.com/sgl-project/sglang/issues/13107
        TestFile("lora/test_multi_lora_backend.py", 60),
        TestFile("models/test_compressed_tensors_models.py", 42),
        TestFile("models/test_qwen_models.py", 82),
        TestFile("models/test_reward_models.py", 132),
        TestFile("models/test_transformers_models.py", 320),
        TestFile("models/test_vlm_models.py", 387),
        TestFile("openai_server/basic/test_openai_embedding.py", 141),
        TestFile("openai_server/basic/test_openai_server.py", 149),
        TestFile("openai_server/basic/test_protocol.py", 10),
        TestFile("openai_server/basic/test_serving_chat.py", 10),
        TestFile("openai_server/basic/test_serving_completions.py", 10),
        TestFile("openai_server/basic/test_serving_embedding.py", 10),
        TestFile("openai_server/features/test_enable_thinking.py", 70),
        TestFile("openai_server/features/test_json_mode.py", 120),
        TestFile("openai_server/features/test_openai_server_ebnf.py", 20),
        TestFile("openai_server/features/test_reasoning_content.py", 89),
        TestFile("openai_server/function_call/test_openai_function_calling.py", 73),
        TestFile("openai_server/function_call/test_tool_choice.py", 120),
        TestFile("openai_server/validation/test_large_max_new_tokens.py", 41),
        TestFile("openai_server/validation/test_matched_stop.py", 60),
        TestFile("openai_server/validation/test_openai_server_ignore_eos.py", 85),
        TestFile("openai_server/validation/test_request_length_validation.py", 31),
        TestFile("quant/test_awq_dequant.py", 2),
        TestFile("quant/test_block_int8.py", 22),
        TestFile("quant/test_fused_rms_fp8_group_quant.py", 10),
        # TestFile("rl/test_update_weights_from_disk.py", 210),  # Temporarily disabled, see https://github.com/sgl-project/sglang/pull/13998
        TestFile("test_abort.py", 51),
        TestFile("test_bench_typebaseddispatcher.py", 10),
        TestFile("test_chunked_prefill.py", 312),
        TestFile("test_create_kvindices.py", 2),
        TestFile("test_eval_fp8_accuracy.py", 303),
        TestFile("test_fused_moe.py", 30),
        TestFile("test_harmony_parser.py", 20),
        TestFile("test_input_embeddings.py", 38),
        TestFile("test_io_struct.py", 8),
        TestFile("test_jinja_template_utils.py", 1),
        TestFile("test_metrics.py", 32),
        TestFile("test_metrics_utils.py", 1),
        # TestFile("test_mla.py", 242), # Disabled temporarily, see https://github.com/sgl-project/sglang/issues/13107
        # TestFile("test_mla_deepseek_v3.py", 221), # Temporarily disabled, see https://github.com/sgl-project/sglang/issues/12574
        TestFile("test_no_chunked_prefill.py", 108),
        TestFile("test_page_size.py", 60),
        TestFile("test_penalty.py", 180),
        TestFile("test_pytorch_sampling_backend.py", 66),
        TestFile("test_radix_attention.py", 105),
        TestFile("test_reasoning_parser.py", 5),
        TestFile("test_constrained_decoding.py", 120),
        TestFile("test_retract_decode.py", 450),
        TestFile("test_rope_rocm.py", 3),
        TestFile("test_server_args.py", 1),
        TestFile("test_skip_tokenizer_init.py", 117),
        TestFile("test_srt_endpoint.py", 130),
        TestFile("test_srt_engine.py", 261),
        TestFile("test_torch_compile.py", 169),
        # TestFile("test_torch_compile_moe.py", 210), # Disabled temporarily, see https://github.com/sgl-project/sglang/issues/13107
        TestFile("test_torch_native_attention_backend.py", 123),
        # TestFile("test_triton_attention_kernels.py", 4),
        TestFile("test_triton_attention_backend.py", 150),
        TestFile("test_triton_sliding_window.py", 250),
        TestFile("test_type_based_dispatcher.py", 10),
        TestFile("test_wave_attention_kernels.py", 2),
        # Disabled temporarily
        # TestFile("test_vlm_input_format.py", 300),
        # TestFile("models/test_embedding_models.py", 73), # Disabled temporarily, see https://github.com/sgl-project/sglang/issues/11127
        # TestFile("openai_server/features/test_openai_server_hidden_states.py", 240),
        # TestFile("rl/test_update_weights_from_tensor.py", 48),
        # TestFile("test_no_overlap_scheduler.py", 234), # Disabled temporarily and track in #7703
        # TestFile("test_vision_chunked_prefill.py", 175), # Disabled temporarily and track in #7701
        # TestFile("test_wave_attention_backend.py", 150), # Disabled temporarily, see https://github.com/sgl-project/sglang/issues/11127
    ],
    "per-commit-amd-mi35x": [
        TestFile("test_gpt_oss_1gpu.py", 750),
        TestFile("test_mla.py", 242),
    ],
    "per-commit-2-gpu-amd": [
        # TestFile("lora/test_lora_tp.py", 116), # Disabled temporarily, see https://github.com/sgl-project/sglang/issues/13107
        TestFile("rl/test_update_weights_from_distributed.py", 103),
        TestFile("test_data_parallelism.py", 73),
        TestFile("test_load_weights_from_remote_instance.py", 72),
        # TestFile("test_patch_torch.py", 19), # Disabled temporarily, see https://github.com/sgl-project/sglang/issues/11127
    ],
    "per-commit-4-gpu-amd": [
        TestFile("test_pp_single_node.py", 150),
    ],
    "per-commit-8-gpu-amd": [
        TestFile("test_deepseek_v3_basic.py", 275),
        TestFile("test_deepseek_v3_mtp.py", 275),
    ],
    "nightly-amd": [
        TestFile("nightly/test_gsm8k_eval_amd.py"),
    ],
}

# Add Intel Xeon tests
suite_xeon = {
    "per-commit-cpu": [
        TestFile("cpu/test_activation.py"),
        TestFile("cpu/test_binding.py"),
        TestFile("cpu/test_causal_conv1d.py"),
        TestFile("cpu/test_cpu_graph.py"),
        TestFile("cpu/test_decode.py"),
        TestFile("cpu/test_extend.py"),
        TestFile("cpu/test_gemm.py"),
        TestFile("cpu/test_intel_amx_attention_backend_a.py"),
        TestFile("cpu/test_intel_amx_attention_backend_b.py"),
        TestFile("cpu/test_intel_amx_attention_backend_c.py"),
        TestFile("cpu/test_mamba.py"),
        TestFile("cpu/test_mla.py"),
        TestFile("cpu/test_moe.py"),
        TestFile("cpu/test_norm.py"),
        TestFile("cpu/test_qkv_proj_with_rope.py"),
        TestFile("cpu/test_qwen3.py"),
        TestFile("cpu/test_rope.py"),
        TestFile("cpu/test_shared_expert.py"),
        TestFile("cpu/test_topk.py"),
    ],
}

# Add Intel XPU tests
suite_xpu = {
    "per-commit-xpu": [
        TestFile("xpu/test_intel_xpu_backend.py"),
    ],
}

# Add Ascend NPU tests
# TODO: Set accurate estimate time
# NOTE: please sort the test cases alphabetically by the test file name
suite_ascend = {
    "per-commit-1-npu-a2": [
        TestFile("ascend/test_ascend_graph_tp1_bf16.py", 400),
        TestFile("ascend/test_ascend_piecewise_graph_prefill.py", 400),
        TestFile("ascend/test_ascend_hicache_mha.py", 400),
        TestFile("ascend/test_ascend_sampling_backend.py", 400),
        TestFile("ascend/test_ascend_tp1_bf16.py", 400),
        TestFile("ascend/test_ascend_compile_graph_tp1_bf16.py", 400),
<<<<<<< HEAD
        TestFile("ascend/test_ascend_npu_graph_compile_tp1_bf16.py", 400),
        TestFile("ascend/test_ascend_npu_piecewise_graph_tp1_bf16.py", 400),
=======
>>>>>>> e27635a0
    ],
    "per-commit-2-npu-a2": [
        TestFile("ascend/test_ascend_graph_tp2_bf16.py", 400),
        TestFile("ascend/test_ascend_mla_fia_w8a8int8.py", 400),
        TestFile("ascend/test_ascend_tp2_bf16.py", 400),
        TestFile("ascend/test_ascend_tp2_fia_bf16.py", 400),
    ],
    "per-commit-4-npu-a2": [
        TestFile("ascend/test_ascend_mla_w8a8int8.py", 400),
        TestFile("ascend/test_ascend_hicache_mla.py", 400),
        TestFile("ascend/test_ascend_tp4_bf16.py", 400),
    ],
    "per-commit-16-npu-a3": [
        TestFile("ascend/test_ascend_deepep.py", 400),
        TestFile("ascend/test_ascend_deepseek_mtp.py", 400),
    ],
}

suites.update(suite_amd)
suites.update(suite_xeon)
suites.update(suite_ascend)
suites.update(suite_xpu)


def auto_partition(files, rank, size):
    """
    Partition files into size sublists with approximately equal sums of estimated times
    using stable sorting, and return the partition for the specified rank.

    Args:
        files (list): List of file objects with estimated_time attribute
        rank (int): Index of the partition to return (0 to size-1)
        size (int): Number of partitions

    Returns:
        list: List of file objects in the specified rank's partition
    """
    weights = [f.estimated_time for f in files]

    if not weights or size <= 0 or size > len(weights):
        return []

    # Create list of (weight, original_index) tuples
    # Using negative index as secondary key to maintain original order for equal weights
    indexed_weights = [(w, -i) for i, w in enumerate(weights)]
    # Stable sort in descending order by weight
    # If weights are equal, larger (negative) index comes first (i.e., earlier original position)
    indexed_weights = sorted(indexed_weights, reverse=True)

    # Extract original indices (negate back to positive)
    indexed_weights = [(w, -i) for w, i in indexed_weights]

    # Initialize partitions and their sums
    partitions = [[] for _ in range(size)]
    sums = [0.0] * size

    # Greedy approach: assign each weight to partition with smallest current sum
    for weight, idx in indexed_weights:
        # Find partition with minimum sum
        min_sum_idx = sums.index(min(sums))
        partitions[min_sum_idx].append(idx)
        sums[min_sum_idx] += weight

    # Return the files corresponding to the indices in the specified rank's partition
    indices = partitions[rank]
    return [files[i] for i in indices]


def _sanity_check_suites(suites):
    dir_base = Path(__file__).parent
    disk_files = set(
        [
            str(x.relative_to(dir_base))
            for x in dir_base.glob("**/*.py")
            if x.name.startswith("test_")
        ]
    )

    suite_files = set(
        [test_file.name for _, suite in suites.items() for test_file in suite]
    )

    missing_files = sorted(list(disk_files - suite_files))
    missing_text = "\n".join(f'TestFile("{x}"),' for x in missing_files)
    assert len(missing_files) == 0, (
        f"Some test files are not in test suite. "
        f"If this is intentional, please add the following to `not_in_ci` section:\n"
        f"{missing_text}"
    )

    nonexistent_files = sorted(list(suite_files - disk_files))
    nonexistent_text = "\n".join(f'TestFile("{x}"),' for x in nonexistent_files)
    assert (
        len(nonexistent_files) == 0
    ), f"Some test files in test suite do not exist on disk:\n{nonexistent_text}"

    not_in_ci_files = set(
        [test_file.name for test_file in suites.get("__not_in_ci__", [])]
    )
    in_ci_files = set(
        [
            test_file.name
            for suite_name, suite in suites.items()
            if suite_name != "__not_in_ci__"
            for test_file in suite
        ]
    )
    intersection = not_in_ci_files & in_ci_files
    intersection_text = "\n".join(f'TestFile("{x}"),' for x in intersection)
    assert len(intersection) == 0, (
        f"Some test files are in both `not_in_ci` section and other suites:\n"
        f"{intersection_text}"
    )


def main():
    arg_parser = argparse.ArgumentParser()
    arg_parser.add_argument(
        "--timeout-per-file",
        type=int,
        default=1200,
        help="The time limit for running one file in seconds.",
    )
    arg_parser.add_argument(
        "--suite",
        type=str,
        default=list(suites.keys())[0],
        choices=list(suites.keys()) + ["all"],
        help="The suite to run",
    )
    arg_parser.add_argument(
        "--auto-partition-id",
        type=int,
        help="Use auto load balancing. The part id.",
    )
    arg_parser.add_argument(
        "--auto-partition-size",
        type=int,
        help="Use auto load balancing. The number of parts.",
    )
    arg_parser.add_argument(
        "--continue-on-error",
        action="store_true",
        default=False,
        help="Continue running remaining tests even if one fails (useful for nightly tests)",
    )
    args = arg_parser.parse_args()
    print(f"{args=}")

    _sanity_check_suites(suites)

    if args.suite == "all":
        files = glob.glob("**/test_*.py", recursive=True)
    else:
        files = suites[args.suite]

    if args.auto_partition_size:
        files = auto_partition(files, args.auto_partition_id, args.auto_partition_size)

    print("The running tests are ", [f.name for f in files])

    exit_code = run_unittest_files(files, args.timeout_per_file, args.continue_on_error)
    exit(exit_code)


if __name__ == "__main__":
    main()<|MERGE_RESOLUTION|>--- conflicted
+++ resolved
@@ -369,11 +369,8 @@
         TestFile("ascend/test_ascend_sampling_backend.py", 400),
         TestFile("ascend/test_ascend_tp1_bf16.py", 400),
         TestFile("ascend/test_ascend_compile_graph_tp1_bf16.py", 400),
-<<<<<<< HEAD
         TestFile("ascend/test_ascend_npu_graph_compile_tp1_bf16.py", 400),
         TestFile("ascend/test_ascend_npu_piecewise_graph_tp1_bf16.py", 400),
-=======
->>>>>>> e27635a0
     ],
     "per-commit-2-npu-a2": [
         TestFile("ascend/test_ascend_graph_tp2_bf16.py", 400),
