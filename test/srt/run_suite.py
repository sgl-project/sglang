import argparse
import glob
from dataclasses import dataclass

from sglang.srt.utils import is_hip
from sglang.test.test_utils import run_unittest_files


@dataclass
class TestFile:
    name: str
    estimated_time: float = 60


suites = {
    "per-commit": [
        TestFile("function_call/test_json_schema_constraint.py", 30),
        TestFile("hicache/test_hicache.py", 116),
        TestFile("hicache/test_hicache_mla.py", 127),
        TestFile("hicache/test_hicache_storage.py", 127),
        TestFile("hicache/test_hicache_eagle.py", 150),
        TestFile("lora/test_lora.py", 200),
        TestFile("lora/test_lora_eviction.py", 200),
        TestFile("lora/test_lora_backend.py", 99),
        TestFile("lora/test_multi_lora_backend.py", 60),
        TestFile("lora/test_lora_update.py", 400),
        TestFile("lora/test_lora_qwen3.py", 97),
        TestFile("lora/test_lora_radix_cache.py", 100),
        TestFile("models/test_embedding_models.py", 73),
        # TestFile("models/test_clip_models.py", 52),
        TestFile("models/test_encoder_embedding_models.py", 100),
        TestFile("models/test_cross_encoder_models.py", 100),
        TestFile("models/test_compressed_tensors_models.py", 42),
        TestFile("models/test_generation_models.py", 103),
        # TestFile("models/test_gme_qwen_models.py", 45),
        # TestFile("models/test_grok_models.py", 60),  # Disabled due to illegal memory access
        TestFile("models/test_qwen_models.py", 82),
        TestFile("models/test_reward_models.py", 132),
        TestFile("models/test_vlm_models.py", 741),
        TestFile("models/test_transformers_models.py", 320),
        TestFile("openai_server/basic/test_protocol.py", 10),
        TestFile("openai_server/basic/test_serving_chat.py", 10),
        TestFile("openai_server/basic/test_serving_completions.py", 10),
        TestFile("openai_server/basic/test_serving_embedding.py", 10),
        TestFile("openai_server/basic/test_openai_embedding.py", 141),
        TestFile("openai_server/basic/test_openai_server.py", 149),
        TestFile("openai_server/features/test_enable_thinking.py", 70),
        TestFile("openai_server/features/test_json_constrained.py", 98),
        TestFile("openai_server/features/test_json_mode.py", 90),
        TestFile("openai_server/features/test_openai_server_ebnf.py", 95),
        TestFile("openai_server/features/test_openai_server_hidden_states.py", 240),
        TestFile("openai_server/features/test_reasoning_content.py", 89),
        TestFile("openai_server/function_call/test_openai_function_calling.py", 60),
        TestFile("openai_server/function_call/test_tool_choice.py", 226),
        TestFile("openai_server/validation/test_large_max_new_tokens.py", 41),
        TestFile("openai_server/validation/test_matched_stop.py", 60),
        TestFile("openai_server/validation/test_openai_server_ignore_eos.py", 85),
        TestFile("openai_server/validation/test_request_length_validation.py", 31),
        TestFile("quant/test_block_int8.py", 22),
        TestFile("quant/test_fp8_kernel.py", 8),
        TestFile("quant/test_int8_kernel.py", 8),
        TestFile("quant/test_triton_scaled_mm.py", 8),
        TestFile("quant/test_w8a8_quantization.py", 46),
        TestFile("rl/test_fp32_lm_head.py", 30),
        TestFile("rl/test_update_weights_from_disk.py", 114),
        TestFile("rl/test_update_weights_from_tensor.py", 48),
        TestFile("test_abort.py", 51),
        TestFile("test_create_kvindices.py", 2),
        TestFile("test_chunked_prefill.py", 313),
        TestFile("test_deterministic.py", 300),
        TestFile("test_eagle_infer_a.py", 370),
        TestFile("test_eagle_infer_b.py", 700),
        TestFile("test_ebnf_constrained.py", 108),
        TestFile("test_eval_fp8_accuracy.py", 303),
        TestFile("test_fa3.py", 376),
        # TestFile("test_flashmla.py", 352),
        TestFile("test_function_call_parser.py", 10),
        TestFile("test_fused_moe.py", 30),
        TestFile("test_gpt_oss_1gpu.py", 600),
        TestFile("test_harmony_parser.py", 20),
        TestFile("test_hidden_states.py", 55),
        TestFile("test_hybrid_attn_backend.py", 100),
        TestFile("test_standalone_speculative_decoding.py", 250),
        TestFile("test_ngram_speculative_decoding.py", 250),
        TestFile("test_input_embeddings.py", 38),
        TestFile("test_io_struct.py", 8),
        TestFile("test_jinja_template_utils.py", 1),
        TestFile("test_logprobs.py", 55),
        TestFile("test_metrics.py", 32),
        TestFile("test_metrics_utils.py", 1),
        TestFile("test_mla.py", 167),
        TestFile("test_mla_deepseek_v3.py", 500),
        TestFile("test_mla_int8_deepseek_v3.py", 429),
        TestFile("test_mla_flashinfer.py", 302),
        TestFile("test_mla_fp8.py", 93),
        TestFile("test_multi_tokenizer.py", 230),
        TestFile("test_no_chunked_prefill.py", 108),
        TestFile("test_no_overlap_scheduler.py", 234),
        TestFile("test_original_logprobs.py", 41),
        TestFile("test_penalty.py", 41),
        TestFile("test_page_size.py", 60),
        TestFile("test_priority_scheduling.py", 100),
        TestFile("test_pytorch_sampling_backend.py", 66),
        TestFile("test_radix_attention.py", 105),
        TestFile("test_radix_cache_unit.py", 5),
        TestFile("test_regex_constrained.py", 64),
        TestFile("test_reasoning_parser.py", 5),
        TestFile("test_retract_decode.py", 54),
        TestFile("test_request_queue_validation.py", 30),
        TestFile("test_score_api.py", 180),
        TestFile("test_server_args.py", 1),
        TestFile("test_skip_tokenizer_init.py", 117),
        TestFile("test_srt_engine.py", 261),
        TestFile("test_srt_endpoint.py", 130),
        TestFile("test_start_profile.py", 60),
        TestFile("test_swa_unittest.py", 1),
        TestFile("test_torch_compile.py", 76),
        TestFile("test_torch_compile_moe.py", 172),
        TestFile("test_torch_native_attention_backend.py", 123),
        TestFile("test_torchao.py", 70),
        TestFile("test_triton_attention_kernels.py", 4),
        TestFile("test_triton_attention_backend.py", 150),
        TestFile("test_triton_moe_channel_fp8_kernel.py", 25),
        TestFile("test_triton_sliding_window.py", 250),
        TestFile("test_utils_update_weights.py", 48),
        TestFile("test_vision_chunked_prefill.py", 175),
        TestFile("test_vlm_input_format.py", 300),
        TestFile("test_vision_openai_server_a.py", 724),
        TestFile("test_vision_openai_server_b.py", 446),
        TestFile("layers/attention/mamba/test_causal_conv1d.py", 85),
        TestFile("layers/attention/mamba/test_mamba_ssm.py", 85),
        TestFile("layers/attention/mamba/test_mamba_ssm_ssd.py", 220),
        TestFile("models/test_nvidia_nemotron_nano_v2.py", 180),
        TestFile("test_modelopt_loader.py", 30),
    ],
    "per-commit-2-gpu": [
        TestFile("ep/test_moe_ep.py", 140),
        TestFile("lora/test_lora_tp.py", 116),
        TestFile("rl/test_update_weights_from_distributed.py", 103),
        TestFile("test_data_parallelism.py", 73),
        TestFile("test_dp_attention.py", 594),
        TestFile("test_load_weights_from_remote_instance.py", 72),
        TestFile("test_patch_torch.py", 19),
        TestFile("test_release_memory_occupation.py", 257),
        TestFile("hicache/test_hicache_storage_file_backend.py", 200),
        TestFile("hicache/test_hicache_storage_mooncake_backend.py", 400),
        TestFile("hicache/test_hicache_storage_3fs_backend.py", 200),
        TestFile("layers/attention/mamba/test_mamba2_mixer.py", 110),
    ],
    "per-commit-4-gpu": [
        TestFile("test_gpt_oss_4gpu.py", 300),
        TestFile("test_local_attn.py", 411),
        TestFile("test_pp_single_node.py", 481),
        TestFile("models/test_qwen3_next_models.py", 291),
        TestFile("test_multi_instance_release_memory_occupation.py", 64),
    ],
    "per-commit-8-gpu": [
        TestFile("lora/test_lora_llama4.py", 400),
        TestFile("test_deepseek_v3_basic.py", 275),
        TestFile("test_deepseek_v3_mtp.py", 275),
    ],
    "per-commit-4-gpu-b200": [
        # TestFile("test_gpt_oss_4gpu.py", 600),
        # TestFile("test_deepseek_v3_fp4_4gpu.py", 3600),
    ],
    "per-commit-4-gpu-deepep": [
        TestFile("ep/test_deepep_small.py", 531),
    ],
    "per-commit-8-gpu-deepep": [
        TestFile("ep/test_deepep_large.py", 338),
    ],
    "per-commit-2-gpu-disaggregation": [
        TestFile("test_disaggregation_basic.py", 400),
    ],
    "per-commit-4-gpu-disaggregation": [
        TestFile("test_disaggregation_dp_attention.py", 155),
    ],
    "per-commit-8-gpu-disaggregation": [
        TestFile("test_disaggregation_different_tp.py", 600),
        TestFile("test_disaggregation_pp.py", 140),
    ],
    "per-commit-8-gpu-h20": [
        TestFile("quant/test_w4a8_deepseek_v3.py", 371),
    ],
    "vllm_dependency_test": [
        TestFile("quant/test_awq.py", 163),
        TestFile("test_bnb.py", 5),
        TestFile("test_gptqmodel_dynamic.py", 102),
        TestFile("test_vllm_dependency.py", 185),
        # TestFile("test_gguf.py", 96),
    ],
}

# Add AMD tests
suite_amd = {
    "per-commit-amd": [
        TestFile("hicache/test_hicache.py", 116),
        TestFile("hicache/test_hicache_mla.py", 127),
        TestFile("hicache/test_hicache_storage.py", 127),
        TestFile("lora/test_lora.py", 200),
        TestFile("lora/test_lora_eviction.py", 200),
        TestFile("lora/test_lora_backend.py", 99),
        TestFile("lora/test_multi_lora_backend.py", 60),
        TestFile("lora/test_lora_cuda_graph.py", 250),
        TestFile("lora/test_lora_qwen3.py", 97),
        # TestFile("models/test_embedding_models.py", 73), # Disabled temporarily, see https://github.com/sgl-project/sglang/issues/11127
        TestFile("models/test_compressed_tensors_models.py", 42),
        TestFile("models/test_qwen_models.py", 82),
        TestFile("models/test_reward_models.py", 132),
        TestFile("models/test_transformers_models.py", 320),
        TestFile("openai_server/basic/test_protocol.py", 10),
        TestFile("openai_server/basic/test_serving_chat.py", 10),
        TestFile("openai_server/basic/test_serving_completions.py", 10),
        TestFile("openai_server/basic/test_serving_embedding.py", 10),
        TestFile("openai_server/basic/test_openai_embedding.py", 141),
        TestFile("openai_server/basic/test_openai_server.py", 149),
        TestFile("openai_server/features/test_enable_thinking.py", 70),
        TestFile("openai_server/features/test_json_constrained.py", 98),
        TestFile("openai_server/features/test_json_mode.py", 90),
        TestFile("openai_server/features/test_openai_server_ebnf.py", 95),
        # TestFile("openai_server/features/test_openai_server_hidden_states.py", 240),
        TestFile("openai_server/features/test_reasoning_content.py", 89),
        TestFile("openai_server/function_call/test_openai_function_calling.py", 60),
        TestFile("openai_server/function_call/test_tool_choice.py", 226),
        TestFile("function_call/test_json_schema_constraint.py", 30),
        TestFile("openai_server/validation/test_large_max_new_tokens.py", 41),
        TestFile("openai_server/validation/test_matched_stop.py", 60),
        TestFile("openai_server/validation/test_openai_server_ignore_eos.py", 85),
        TestFile("openai_server/validation/test_request_length_validation.py", 31),
        TestFile("quant/test_block_int8.py", 22),
        TestFile("quant/test_awq_dequant.py", 2),
        TestFile("rl/test_update_weights_from_disk.py", 114),
        # TestFile("rl/test_update_weights_from_tensor.py", 48),
        TestFile("test_abort.py", 51),
        TestFile("test_create_kvindices.py", 2),
        TestFile("test_chunked_prefill.py", 313),
        TestFile("test_ebnf_constrained.py", 108),
        TestFile("test_eval_fp8_accuracy.py", 303),
        TestFile("test_function_call_parser.py", 10),
        TestFile("test_fused_moe.py", 30),
        TestFile("test_input_embeddings.py", 38),
        TestFile("test_io_struct.py", 8),
        TestFile("test_jinja_template_utils.py", 1),
        TestFile("test_metrics.py", 32),
        TestFile("test_metrics_utils.py", 1),
        TestFile("test_mla.py", 242),
        TestFile("test_mla_deepseek_v3.py", 221),
        TestFile("test_no_chunked_prefill.py", 108),
        # TestFile("test_no_overlap_scheduler.py", 234), # Disabled temporarily and track in #7703
        TestFile("test_penalty.py", 41),
        TestFile("test_page_size.py", 60),
        TestFile("test_pytorch_sampling_backend.py", 66),
        TestFile("test_radix_attention.py", 105),
        TestFile("test_regex_constrained.py", 64),
        TestFile("test_retract_decode.py", 54),
        TestFile("test_reasoning_parser.py", 5),
        TestFile("test_rope_rocm.py", 3),
        TestFile("test_server_args.py", 1),
        TestFile("test_skip_tokenizer_init.py", 117),
        TestFile("test_srt_engine.py", 261),
        TestFile("test_srt_endpoint.py", 130),
        TestFile("test_torch_compile.py", 169),
        TestFile("test_torch_compile_moe.py", 172),
        TestFile("test_torch_native_attention_backend.py", 123),
        TestFile("test_triton_attention_backend.py", 150),
        # TestFile("test_vision_chunked_prefill.py", 175), # Disabled temporarily and track in #7701
        TestFile("test_wave_attention_kernels.py", 2),
        # TestFile("test_wave_attention_backend.py", 150), # Disabled temporarily, see https://github.com/sgl-project/sglang/issues/11127
    ],
<<<<<<< HEAD
    "per-commit-npu": [
        TestFile("test_ascend_attention_backend.py", 400),
    ],
    "per-commit-2-gpu": [
        TestFile("models/lora/test_lora_tp.py", 116),
        TestFile("test_data_parallelism.py", 73),
        TestFile("test_dp_attention_port_picking.py", 277),
        TestFile("test_dp_attention.py", 277),
        TestFile("test_mla_tp.py", 170),
        TestFile("test_patch_torch.py", 19),
        TestFile("test_update_weights_from_distributed.py", 103),
        TestFile("test_release_memory_occupation.py", 127),
=======
    "per-commit-amd-mi35x": [
        TestFile("test_mla.py", 242),
        TestFile("test_gpt_oss_1gpu.py", 600),
>>>>>>> b4408e60
    ],
    "per-commit-2-gpu-amd": [
        TestFile("lora/test_lora_tp.py", 116),
        TestFile("rl/test_update_weights_from_distributed.py", 103),
        TestFile("test_data_parallelism.py", 73),
        TestFile("test_load_weights_from_remote_instance.py", 72),
        # TestFile("test_patch_torch.py", 19), # Disabled temporarily, see https://github.com/sgl-project/sglang/issues/11127
    ],
    "per-commit-4-gpu-amd": [
        TestFile("test_pp_single_node.py", 150),
    ],
    "per-commit-8-gpu-amd": [
        TestFile("test_deepseek_v3_basic.py", 275),
        TestFile("test_deepseek_v3_mtp.py", 275),
    ],
    "nightly-amd": [
        TestFile("test_nightly_gsm8k_eval_amd.py"),
    ],
}

# Add Intel Xeon tests
suite_xeon = {
    "per-commit-cpu": [
        TestFile("cpu/test_activation.py"),
        TestFile("cpu/test_binding.py"),
        TestFile("cpu/test_decode.py"),
        TestFile("cpu/test_extend.py"),
        TestFile("cpu/test_gemm.py"),
        TestFile("cpu/test_mla.py"),
        TestFile("cpu/test_moe.py"),
        TestFile("cpu/test_norm.py"),
        TestFile("cpu/test_qkv_proj_with_rope.py"),
        TestFile("cpu/test_rope.py"),
        TestFile("cpu/test_shared_expert.py"),
        TestFile("cpu/test_topk.py"),
        TestFile("test_intel_amx_attention_backend.py"),
        TestFile("test_cpu_graph.py"),
    ],
}

# Add Ascend NPU tests
suite_ascend = {
    "per-commit-1-ascend-npu": [
        TestFile("ascend/test_ascend_tp1_bf16.py", 400),
        TestFile("ascend/test_ascend_graph_tp1_bf16.py", 400),
    ],
    "per-commit-2-ascend-npu": [
        TestFile("ascend/test_ascend_tp2_bf16.py", 400),
        TestFile("ascend/test_ascend_graph_tp2_bf16.py", 400),
        TestFile("ascend/test_ascend_tp2_fia_bf16.py", 400),
        TestFile("ascend/test_ascend_mla_fia_w8a8int8.py", 400),
    ],
    "per-commit-4-ascend-npu": [
        TestFile("ascend/test_ascend_mla_w8a8int8.py", 400),
        TestFile("ascend/test_ascend_tp4_bf16.py", 400),
    ],
    "per-commit-16-ascend-a3": [
        TestFile("ascend/test_ascend_deepep.py", 400),
    ],
}

suites.update(suite_amd)
suites.update(suite_xeon)
suites.update(suite_ascend)


def auto_partition(files, rank, size):
    """
    Partition files into size sublists with approximately equal sums of estimated times
    using stable sorting, and return the partition for the specified rank.

    Args:
        files (list): List of file objects with estimated_time attribute
        rank (int): Index of the partition to return (0 to size-1)
        size (int): Number of partitions

    Returns:
        list: List of file objects in the specified rank's partition
    """
    weights = [f.estimated_time for f in files]

    if not weights or size <= 0 or size > len(weights):
        return []

    # Create list of (weight, original_index) tuples
    # Using negative index as secondary key to maintain original order for equal weights
    indexed_weights = [(w, -i) for i, w in enumerate(weights)]
    # Stable sort in descending order by weight
    # If weights are equal, larger (negative) index comes first (i.e., earlier original position)
    indexed_weights = sorted(indexed_weights, reverse=True)

    # Extract original indices (negate back to positive)
    indexed_weights = [(w, -i) for w, i in indexed_weights]

    # Initialize partitions and their sums
    partitions = [[] for _ in range(size)]
    sums = [0.0] * size

    # Greedy approach: assign each weight to partition with smallest current sum
    for weight, idx in indexed_weights:
        # Find partition with minimum sum
        min_sum_idx = sums.index(min(sums))
        partitions[min_sum_idx].append(idx)
        sums[min_sum_idx] += weight

    # Return the files corresponding to the indices in the specified rank's partition
    indices = partitions[rank]
    return [files[i] for i in indices]


if __name__ == "__main__":
    arg_parser = argparse.ArgumentParser()
    arg_parser.add_argument(
        "--timeout-per-file",
        type=int,
        default=1200,
        help="The time limit for running one file in seconds.",
    )
    arg_parser.add_argument(
        "--suite",
        type=str,
        default=list(suites.keys())[0],
        choices=list(suites.keys()) + ["all"],
        help="The suite to run",
    )
    arg_parser.add_argument(
        "--range-begin",
        type=int,
        default=0,
        help="The begin index of the range of the files to run.",
    )
    arg_parser.add_argument(
        "--range-end",
        type=int,
        default=None,
        help="The end index of the range of the files to run.",
    )
    arg_parser.add_argument(
        "--auto-partition-id",
        type=int,
        help="Use auto load balancing. The part id.",
    )
    arg_parser.add_argument(
        "--auto-partition-size",
        type=int,
        help="Use auto load balancing. The number of parts.",
    )
    args = arg_parser.parse_args()
    print(f"{args=}")

    if args.suite == "all":
        files = glob.glob("**/test_*.py", recursive=True)
    else:
        files = suites[args.suite]

    if args.auto_partition_size:
        files = auto_partition(files, args.auto_partition_id, args.auto_partition_size)
    else:
        files = files[args.range_begin : args.range_end]

    print("The running tests are ", [f.name for f in files])

    exit_code = run_unittest_files(files, args.timeout_per_file)
    exit(exit_code)<|MERGE_RESOLUTION|>--- conflicted
+++ resolved
@@ -139,6 +139,7 @@
         TestFile("rl/test_update_weights_from_distributed.py", 103),
         TestFile("test_data_parallelism.py", 73),
         TestFile("test_dp_attention.py", 594),
+        TestFile("test_dp_attention_port_picking.py", 277),
         TestFile("test_load_weights_from_remote_instance.py", 72),
         TestFile("test_patch_torch.py", 19),
         TestFile("test_release_memory_occupation.py", 257),
@@ -267,24 +268,9 @@
         TestFile("test_wave_attention_kernels.py", 2),
         # TestFile("test_wave_attention_backend.py", 150), # Disabled temporarily, see https://github.com/sgl-project/sglang/issues/11127
     ],
-<<<<<<< HEAD
-    "per-commit-npu": [
-        TestFile("test_ascend_attention_backend.py", 400),
-    ],
-    "per-commit-2-gpu": [
-        TestFile("models/lora/test_lora_tp.py", 116),
-        TestFile("test_data_parallelism.py", 73),
-        TestFile("test_dp_attention_port_picking.py", 277),
-        TestFile("test_dp_attention.py", 277),
-        TestFile("test_mla_tp.py", 170),
-        TestFile("test_patch_torch.py", 19),
-        TestFile("test_update_weights_from_distributed.py", 103),
-        TestFile("test_release_memory_occupation.py", 127),
-=======
     "per-commit-amd-mi35x": [
         TestFile("test_mla.py", 242),
         TestFile("test_gpt_oss_1gpu.py", 600),
->>>>>>> b4408e60
     ],
     "per-commit-2-gpu-amd": [
         TestFile("lora/test_lora_tp.py", 116),
