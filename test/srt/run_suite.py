--- conflicted
+++ resolved
@@ -127,14 +127,11 @@
         TestFile("test_vlm_input_format.py", 300),
         TestFile("test_vision_openai_server_a.py", 724),
         TestFile("test_vision_openai_server_b.py", 446),
-<<<<<<< HEAD
         TestFile("layers/attention/mamba/test_causal_conv1d.py", 85),
         TestFile("layers/attention/mamba/test_mamba_ssm.py", 85),
         TestFile("layers/attention/mamba/test_mamba_ssm_ssd.py", 220),
         TestFile("models/test_nvidia_nemotron_nano_v2.py", 180),
-=======
         TestFile("test_modelopt_loader.py", 30),
->>>>>>> 97cd38e5
     ],
     "per-commit-2-gpu": [
         TestFile("ep/test_moe_ep.py", 140),
