import argparse
import glob
from dataclasses import dataclass

from sglang.test.test_utils import run_unittest_files


@dataclass
class TestFile:
    name: str
    estimated_time: float = 60


suites = {
    "per-commit": [
        TestFile("models/lora/test_lora.py", 200),
        TestFile("models/lora/test_lora_backend.py", 99),
        TestFile("models/lora/test_multi_lora_backend.py", 60),
        TestFile("models/lora/test_lora_cuda_graph.py", 250),
        TestFile("models/lora/test_lora_update.py", 400),
        TestFile("models/test_embedding_models.py", 73),
        # TestFile("models/test_clip_models.py", 52),
        TestFile("models/test_encoder_embedding_models.py", 100),
        TestFile("models/test_cross_encoder_models.py", 100),
        TestFile("models/test_compressed_tensors_models.py", 42),
        TestFile("models/test_generation_models.py", 103),
        # TestFile("models/test_gme_qwen_models.py", 45),
        # TestFile("models/test_grok_models.py", 60),  # Disabled due to illegal memory access
        TestFile("models/test_qwen_models.py", 82),
        TestFile("models/test_reward_models.py", 132),
        TestFile("models/test_vlm_models.py", 437),
        TestFile("models/test_transformers_models.py", 320),
        TestFile("openai_server/basic/test_protocol.py", 10),
        TestFile("openai_server/basic/test_serving_chat.py", 10),
        TestFile("openai_server/basic/test_serving_completions.py", 10),
        TestFile("openai_server/basic/test_serving_embedding.py", 10),
        TestFile("openai_server/basic/test_openai_embedding.py", 141),
        TestFile("openai_server/basic/test_openai_server.py", 149),
        TestFile("openai_server/features/test_cache_report.py", 100),
        TestFile("openai_server/features/test_enable_thinking.py", 70),
        TestFile("openai_server/features/test_json_constrained.py", 98),
        TestFile("openai_server/features/test_json_mode.py", 90),
        TestFile("openai_server/features/test_openai_server_ebnf.py", 95),
        TestFile("openai_server/features/test_openai_server_hidden_states.py", 240),
        TestFile("openai_server/features/test_reasoning_content.py", 89),
        TestFile("openai_server/function_call/test_openai_function_calling.py", 60),
        TestFile("openai_server/function_call/test_tool_choice.py", 226),
        TestFile("openai_server/validation/test_large_max_new_tokens.py", 41),
        TestFile("openai_server/validation/test_matched_stop.py", 60),
        TestFile("openai_server/validation/test_openai_server_ignore_eos.py", 85),
        TestFile("openai_server/validation/test_request_length_validation.py", 31),
        TestFile("test_abort.py", 51),
        TestFile("test_block_int8.py", 22),
        TestFile("test_create_kvindices.py", 2),
        TestFile("test_chunked_prefill.py", 313),
        TestFile("test_eagle_infer_a.py", 370),
        TestFile("test_eagle_infer_b.py", 270),
        TestFile("test_ebnf_constrained.py", 108),
        TestFile("test_eval_fp8_accuracy.py", 303),
        TestFile("test_fa3.py", 376),
        # TestFile("test_flashmla.py", 352),
        TestFile("test_fp8_kernel.py", 8),
        TestFile("test_function_call_parser.py", 10),
        TestFile("test_fused_moe.py", 30),
        TestFile("test_hicache.py", 116),
        TestFile("test_hicache_mla.py", 127),
        TestFile("test_hidden_states.py", 55),
        TestFile("test_int8_kernel.py", 8),
        TestFile("test_input_embeddings.py", 38),
        TestFile("test_jinja_template_utils.py", 1),
        TestFile("test_metrics.py", 32),
        TestFile("test_mla.py", 167),
        TestFile("test_mla_deepseek_v3.py", 342),
        TestFile("test_mla_int8_deepseek_v3.py", 429),
        TestFile("test_mla_flashinfer.py", 302),
        TestFile("test_mla_fp8.py", 93),
        TestFile("test_no_chunked_prefill.py", 108),
        TestFile("test_no_overlap_scheduler.py", 234),
        TestFile("test_penalty.py", 41),
        TestFile("test_page_size.py", 60),
        TestFile("test_pytorch_sampling_backend.py", 66),
        TestFile("test_radix_attention.py", 105),
        TestFile("test_regex_constrained.py", 64),
        TestFile("test_retract_decode.py", 54),
        TestFile("test_server_args.py", 1),
        TestFile("test_skip_tokenizer_init.py", 117),
        TestFile("test_srt_engine.py", 261),
        TestFile("test_srt_endpoint.py", 130),
        TestFile("test_torch_compile.py", 76),
        TestFile("test_torch_compile_moe.py", 172),
        TestFile("test_torch_native_attention_backend.py", 123),
        TestFile("test_torchao.py", 70),
        TestFile("test_triton_attention_kernels.py", 4),
        TestFile("test_triton_attention_backend.py", 150),
        TestFile("test_triton_moe_channel_fp8_kernel.py", 25),
        TestFile("test_triton_sliding_window.py", 250),
        TestFile("test_update_weights_from_disk.py", 114),
        TestFile("test_update_weights_from_tensor.py", 48),
        TestFile("test_vertex_endpoint.py", 31),
        TestFile("test_vision_chunked_prefill.py", 175),
        TestFile("test_vlm_input_format.py", 300),
        TestFile("test_vision_openai_server_a.py", 584),
        TestFile("test_vision_openai_server_b.py", 556),
        TestFile("test_w8a8_quantization.py", 46),
        TestFile("test_reasoning_parser.py", 5),
    ],
    "per-commit-amd": [
        TestFile("models/lora/test_lora_backend.py", 99),
        TestFile("models/lora/test_multi_lora_backend.py", 60),
        TestFile("models/lora/test_lora_cuda_graph.py", 250),
        TestFile("test_mla.py", 242),
        TestFile("test_mla_deepseek_v3.py", 221),
        TestFile("test_torch_compile.py", 76),
        TestFile("test_torch_compile_moe.py", 172),
        TestFile("models/test_qwen_models.py", 82),
        TestFile("models/test_reward_models.py", 132),
        TestFile("openai_server/basic/test_openai_embedding.py", 141),
        TestFile("openai_server/features/test_enable_thinking.py", 70),
        TestFile("openai_server/features/test_reasoning_content.py", 89),
        TestFile("openai_server/validation/test_large_max_new_tokens.py", 41),
        TestFile("openai_server/validation/test_request_length_validation.py", 31),
        TestFile("test_abort.py", 51),
        TestFile("test_block_int8.py", 22),
        TestFile("test_create_kvindices.py", 2),
        TestFile("test_chunked_prefill.py", 313),
        TestFile("test_eval_fp8_accuracy.py", 303),
        TestFile("test_function_call_parser.py", 10),
        TestFile("test_fused_moe.py", 30),
        TestFile("test_input_embeddings.py", 38),
        TestFile("test_metrics.py", 32),
        TestFile("test_no_chunked_prefill.py", 108),
        # TestFile("test_no_overlap_scheduler.py", 234), # Disabled temporarily and track in #7703
        TestFile("test_penalty.py", 41),
        TestFile("test_page_size.py", 60),
        TestFile("test_pytorch_sampling_backend.py", 66),
        TestFile("test_radix_attention.py", 105),
        TestFile("test_retract_decode.py", 54),
        TestFile("test_server_args.py", 1),
        TestFile("test_skip_tokenizer_init.py", 117),
        TestFile("test_torch_native_attention_backend.py", 123),
        TestFile("test_triton_attention_backend.py", 150),
        TestFile("test_update_weights_from_disk.py", 114),
        TestFile("test_vertex_endpoint.py", 31),
<<<<<<< HEAD
        TestFile("test_vision_chunked_prefill.py", 175),
        TestFile("test_rope_rocm.py", 3),
=======
        # TestFile("test_vision_chunked_prefill.py", 175), # Disabled temporarily and track in #7701
        TestFile("test_reasoning_parser.py", 5),
    ],
    "per-commit-npu": [
        TestFile("test_ascend_attention_backend.py", 400),
>>>>>>> a291439a
    ],
    "per-commit-2-gpu": [
        TestFile("models/lora/test_lora_tp.py", 116),
        TestFile("test_data_parallelism.py", 73),
        TestFile("test_dp_attention.py", 137),
        TestFile("test_mla_tp.py", 170),
        TestFile("test_patch_torch.py", 19),
        TestFile("test_update_weights_from_distributed.py", 103),
        TestFile("test_release_memory_occupation.py", 44),
    ],
    "per-commit-2-gpu-amd": [
        TestFile("models/lora/test_lora_tp.py", 116),
        TestFile("test_data_parallelism.py", 73),
        TestFile("test_mla_tp.py", 170),
        TestFile("test_patch_torch.py", 19),
        TestFile("test_update_weights_from_distributed.py", 103),
    ],
    "per-commit-4-gpu": [
        TestFile("test_local_attn.py", 250),
        TestFile("test_pp_single_node.py", 150),
        TestFile("test_multi_instance_release_memory_occupation.py", 64),
    ],
    "per-commit-4-gpu-amd": [
        TestFile("test_pp_single_node.py", 150),
    ],
    "per-commit-8-gpu": [
        # Disabled deepep tests temporarily because it takes too much time.
        # TODO: re-enable them after reducing the test time with compilation cache and smaller models.
        # TestFile("test_deepep_intranode.py", 50),
        # TestFile("test_deepep_low_latency.py", 50),
        # TestFile("test_moe_deepep_eval_accuracy_large.py", 250),
        # Disabled because it hangs on the CI.
        # TestFile("test_moe_ep.py", 181),
        TestFile("test_disaggregation.py", 270),
        TestFile("test_disaggregation_different_tp.py", 155),
        TestFile("test_full_deepseek_v3.py", 463),
    ],
    "per-commit-8-gpu-amd": [
        TestFile("test_full_deepseek_v3.py", 250),
    ],
    "per-commit-cpu": [
        TestFile("cpu/test_activation.py"),
        TestFile("cpu/test_binding.py"),
        TestFile("cpu/test_decode.py"),
        TestFile("cpu/test_extend.py"),
        TestFile("cpu/test_gemm.py"),
        TestFile("cpu/test_mla.py"),
        TestFile("cpu/test_moe.py"),
        TestFile("cpu/test_norm.py"),
        TestFile("cpu/test_qkv_proj_with_rope.py"),
        TestFile("cpu/test_rope.py"),
        TestFile("cpu/test_shared_expert.py"),
        TestFile("cpu/test_topk.py"),
        TestFile("test_intel_amx_attention_backend.py"),
    ],
    "nightly": [
        TestFile("test_nightly_gsm8k_eval.py"),
    ],
    "nightly-amd": [
        TestFile("test_nightly_gsm8k_eval_amd.py"),
    ],
    "vllm_dependency_test": [
        TestFile("test_awq.py"),
        TestFile("test_bnb.py"),
        TestFile("test_gguf.py", 78),
        TestFile("test_gptqmodel_dynamic.py", 72),
        TestFile("test_vllm_dependency.py"),
    ],
}


def auto_partition(files, rank, size):
    """
    Partition files into size sublists with approximately equal sums of estimated times
    using stable sorting, and return the partition for the specified rank.

    Args:
        files (list): List of file objects with estimated_time attribute
        rank (int): Index of the partition to return (0 to size-1)
        size (int): Number of partitions

    Returns:
        list: List of file objects in the specified rank's partition
    """
    weights = [f.estimated_time for f in files]

    if not weights or size <= 0 or size > len(weights):
        return []

    # Create list of (weight, original_index) tuples
    # Using negative index as secondary key to maintain original order for equal weights
    indexed_weights = [(w, -i) for i, w in enumerate(weights)]
    # Stable sort in descending order by weight
    # If weights are equal, larger (negative) index comes first (i.e., earlier original position)
    indexed_weights = sorted(indexed_weights, reverse=True)

    # Extract original indices (negate back to positive)
    indexed_weights = [(w, -i) for w, i in indexed_weights]

    # Initialize partitions and their sums
    partitions = [[] for _ in range(size)]
    sums = [0.0] * size

    # Greedy approach: assign each weight to partition with smallest current sum
    for weight, idx in indexed_weights:
        # Find partition with minimum sum
        min_sum_idx = sums.index(min(sums))
        partitions[min_sum_idx].append(idx)
        sums[min_sum_idx] += weight

    # Return the files corresponding to the indices in the specified rank's partition
    indices = partitions[rank]
    return [files[i] for i in indices]


if __name__ == "__main__":
    arg_parser = argparse.ArgumentParser()
    arg_parser.add_argument(
        "--timeout-per-file",
        type=int,
        default=1800,
        help="The time limit for running one file in seconds.",
    )
    arg_parser.add_argument(
        "--suite",
        type=str,
        default=list(suites.keys())[0],
        choices=list(suites.keys()) + ["all"],
        help="The suite to run",
    )
    arg_parser.add_argument(
        "--range-begin",
        type=int,
        default=0,
        help="The begin index of the range of the files to run.",
    )
    arg_parser.add_argument(
        "--range-end",
        type=int,
        default=None,
        help="The end index of the range of the files to run.",
    )
    arg_parser.add_argument(
        "--auto-partition-id",
        type=int,
        help="Use auto load balancing. The part id.",
    )
    arg_parser.add_argument(
        "--auto-partition-size",
        type=int,
        help="Use auto load balancing. The number of parts.",
    )
    args = arg_parser.parse_args()
    print(f"{args=}")

    if args.suite == "all":
        files = glob.glob("**/test_*.py", recursive=True)
    else:
        files = suites[args.suite]

    if args.auto_partition_size:
        files = auto_partition(files, args.auto_partition_id, args.auto_partition_size)
    else:
        files = files[args.range_begin : args.range_end]

    print("The running tests are ", [f.name for f in files])

    exit_code = run_unittest_files(files, args.timeout_per_file)
    exit(exit_code)<|MERGE_RESOLUTION|>--- conflicted
+++ resolved
@@ -141,16 +141,12 @@
         TestFile("test_triton_attention_backend.py", 150),
         TestFile("test_update_weights_from_disk.py", 114),
         TestFile("test_vertex_endpoint.py", 31),
-<<<<<<< HEAD
-        TestFile("test_vision_chunked_prefill.py", 175),
-        TestFile("test_rope_rocm.py", 3),
-=======
         # TestFile("test_vision_chunked_prefill.py", 175), # Disabled temporarily and track in #7701
         TestFile("test_reasoning_parser.py", 5),
+        TestFile("test_rope_rocm.py", 3),
     ],
     "per-commit-npu": [
         TestFile("test_ascend_attention_backend.py", 400),
->>>>>>> a291439a
     ],
     "per-commit-2-gpu": [
         TestFile("models/lora/test_lora_tp.py", 116),
