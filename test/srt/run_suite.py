import argparse
import glob
from dataclasses import dataclass

from sglang.test.test_utils import run_unittest_files


@dataclass
class TestFile:
    name: str
    estimated_time: float = 60


suites = {
    "per-commit": [
        TestFile("function_call/test_json_schema_constraint.py", 30),
        TestFile("hicache/test_hicache.py", 116),
        TestFile("hicache/test_hicache_mla.py", 127),
        TestFile("hicache/test_hicache_storage.py", 127),
        TestFile("lora/test_lora.py", 200),
        TestFile("lora/test_lora_eviction.py", 200),
        TestFile("lora/test_lora_backend.py", 99),
        TestFile("lora/test_multi_lora_backend.py", 60),
        TestFile("lora/test_lora_update.py", 400),
        TestFile("lora/test_lora_qwen3.py", 97),
        TestFile("lora/test_lora_radix_cache.py", 100),
        TestFile("models/test_embedding_models.py", 73),
        # TestFile("models/test_clip_models.py", 52),
        TestFile("models/test_encoder_embedding_models.py", 100),
        TestFile("models/test_cross_encoder_models.py", 100),
        TestFile("models/test_compressed_tensors_models.py", 42),
        TestFile("models/test_generation_models.py", 103),
        # TestFile("models/test_gme_qwen_models.py", 45),
        # TestFile("models/test_grok_models.py", 60),  # Disabled due to illegal memory access
        TestFile("models/test_qwen_models.py", 82),
        TestFile("models/test_reward_models.py", 132),
        TestFile("models/test_vlm_models.py", 741),
        TestFile("models/test_transformers_models.py", 320),
        TestFile("openai_server/basic/test_protocol.py", 10),
        TestFile("openai_server/basic/test_serving_chat.py", 10),
        TestFile("openai_server/basic/test_serving_completions.py", 10),
        TestFile("openai_server/basic/test_serving_embedding.py", 10),
        TestFile("openai_server/basic/test_openai_embedding.py", 141),
        TestFile("openai_server/basic/test_openai_server.py", 149),
        TestFile("openai_server/features/test_enable_thinking.py", 70),
        TestFile("openai_server/features/test_json_constrained.py", 98),
        TestFile("openai_server/features/test_json_mode.py", 90),
        TestFile("openai_server/features/test_openai_server_ebnf.py", 95),
        TestFile("openai_server/features/test_openai_server_hidden_states.py", 240),
        TestFile("openai_server/features/test_reasoning_content.py", 89),
        TestFile("openai_server/function_call/test_openai_function_calling.py", 60),
        TestFile("openai_server/function_call/test_tool_choice.py", 226),
        TestFile("openai_server/validation/test_large_max_new_tokens.py", 41),
        TestFile("openai_server/validation/test_matched_stop.py", 60),
        TestFile("openai_server/validation/test_openai_server_ignore_eos.py", 85),
        TestFile("openai_server/validation/test_request_length_validation.py", 31),
        TestFile("quant/test_block_int8.py", 22),
        TestFile("quant/test_fp8_kernel.py", 8),
        TestFile("quant/test_int8_kernel.py", 8),
        TestFile("quant/test_triton_scaled_mm.py", 8),
        TestFile("quant/test_w8a8_quantization.py", 46),
        TestFile("rl/test_fp32_lm_head.py", 30),
        TestFile("rl/test_update_weights_from_disk.py", 114),
        TestFile("rl/test_update_weights_from_tensor.py", 48),
        TestFile("test_abort.py", 51),
        TestFile("test_create_kvindices.py", 2),
        TestFile("test_chunked_prefill.py", 313),
        TestFile("test_eagle_infer_a.py", 370),
        TestFile("test_eagle_infer_b.py", 700),
        TestFile("test_ebnf_constrained.py", 108),
        TestFile("test_eval_fp8_accuracy.py", 303),
        TestFile("test_fa3.py", 376),
        # TestFile("test_flashmla.py", 352),
        TestFile("test_function_call_parser.py", 10),
        TestFile("test_fused_moe.py", 30),
        TestFile("test_gpt_oss_1gpu.py", 600),
        TestFile("test_harmony_parser.py", 20),
        TestFile("test_hidden_states.py", 55),
        TestFile("test_hybrid_attn_backend.py", 100),
        TestFile("test_standalone_speculative_decoding.py", 250),
        TestFile("test_ngram_speculative_decoding.py", 250),
        TestFile("test_input_embeddings.py", 38),
        TestFile("test_io_struct.py", 8),
        TestFile("test_jinja_template_utils.py", 1),
        TestFile("test_logprobs.py", 55),
        TestFile("test_metrics.py", 32),
        TestFile("test_metrics_utils.py", 1),
        TestFile("test_mla.py", 167),
        TestFile("test_mla_deepseek_v3.py", 1420),
        TestFile("test_mla_int8_deepseek_v3.py", 429),
        TestFile("test_mla_flashinfer.py", 302),
        TestFile("test_mla_fp8.py", 93),
        TestFile("test_multi_tokenizer.py", 230),
        TestFile("test_no_chunked_prefill.py", 108),
        TestFile("test_no_overlap_scheduler.py", 234),
        TestFile("test_original_logprobs.py", 41),
        TestFile("test_penalty.py", 41),
        TestFile("test_page_size.py", 60),
        TestFile("test_priority_scheduling.py", 100),
        TestFile("test_pytorch_sampling_backend.py", 66),
        TestFile("test_radix_attention.py", 105),
        TestFile("test_radix_cache_unit.py", 5),
        TestFile("test_regex_constrained.py", 64),
        TestFile("test_reasoning_parser.py", 5),
        TestFile("test_retract_decode.py", 54),
        TestFile("test_request_queue_validation.py", 30),
        TestFile("test_score_api.py", 180),
        TestFile("test_server_args.py", 1),
        TestFile("test_skip_tokenizer_init.py", 117),
        TestFile("test_srt_engine.py", 261),
        TestFile("test_srt_endpoint.py", 130),
        TestFile("test_start_profile.py", 60),
        TestFile("test_torch_compile.py", 76),
        TestFile("test_torch_compile_moe.py", 172),
        TestFile("test_torch_native_attention_backend.py", 123),
        TestFile("test_torchao.py", 70),
        TestFile("test_triton_attention_kernels.py", 4),
        TestFile("test_triton_attention_backend.py", 150),
        TestFile("test_triton_moe_channel_fp8_kernel.py", 25),
        TestFile("test_triton_sliding_window.py", 250),
        TestFile("test_utils_update_weights.py", 48),
        TestFile("test_vision_chunked_prefill.py", 175),
        TestFile("test_vlm_input_format.py", 300),
        TestFile("test_vision_openai_server_a.py", 724),
        TestFile("test_vision_openai_server_b.py", 446),
    ],
    "per-commit-2-gpu": [
        TestFile("lora/test_lora_tp.py", 116),
        TestFile("rl/test_update_weights_from_distributed.py", 103),
        TestFile("test_data_parallelism.py", 73),
        TestFile("test_dp_attention.py", 277),
        TestFile("test_load_weights_from_remote_instance.py", 72),
        TestFile("test_patch_torch.py", 19),
        TestFile("test_release_memory_occupation.py", 257),
        TestFile("hicache/test_hicache_storage_file_backend.py", 200),
        TestFile("hicache/test_hicache_storage_3fs_backend.py", 200),
    ],
    "per-commit-4-gpu": [
        TestFile("test_gpt_oss_4gpu.py", 600),
        TestFile("test_local_attn.py", 250),
        TestFile("test_pp_single_node.py", 372),
        TestFile("models/test_qwen3_next_models.py", 200),
        TestFile("models/test_falcon_h1_models.py", 200),
        TestFile("test_multi_instance_release_memory_occupation.py", 64),
        TestFile("lora/test_lora_llama4.py", 600),
    ],
    "per-commit-8-gpu": [
<<<<<<< HEAD
        TestFile("hicache/test_hicache_storage_mooncake_backend.py", 800),
=======
        TestFile("hicache/test_hicache_storage_mooncake_backend.py", 400),
        TestFile("lora/test_lora_llama4.py", 600),
>>>>>>> d01b9214
        TestFile("test_disaggregation.py", 499),
        TestFile("test_disaggregation_dp_attention.py", 155),
        TestFile("test_disaggregation_different_tp.py", 155),
        TestFile("test_disaggregation_pp.py", 60),
        TestFile("test_full_deepseek_v3.py", 333),
    ],
    "per-commit-4-gpu-b200": [
        # TestFile("test_gpt_oss_4gpu.py", 600),
        # TestFile("test_deepseek_v3_fp4_4gpu.py", 3600),
    ],
    "per-commit-4-gpu-deepep": [
        TestFile("ep/test_deepep_small.py", 531),
    ],
    "per-commit-8-gpu-deepep": [
        TestFile("ep/test_deepep_large.py", 338),
    ],
    "per-commit-8-gpu-h20": [
        TestFile("quant/test_w4a8_deepseek_v3.py", 371),
    ],
    "vllm_dependency_test": [
        TestFile("quant/test_awq.py", 163),
        TestFile("test_bnb.py", 5),
        TestFile("test_gptqmodel_dynamic.py", 102),
        TestFile("test_vllm_dependency.py", 185),
        # TestFile("test_gguf.py", 96),
    ],
}

# Add AMD tests
suite_amd = {
    "per-commit-amd": [
        TestFile("hicache/test_hicache.py", 116),
        TestFile("hicache/test_hicache_mla.py", 127),
        TestFile("hicache/test_hicache_storage.py", 127),
        TestFile("lora/test_lora.py", 200),
        TestFile("lora/test_lora_eviction.py", 200),
        TestFile("lora/test_lora_backend.py", 99),
        TestFile("lora/test_multi_lora_backend.py", 60),
        TestFile("lora/test_lora_cuda_graph.py", 250),
        TestFile("lora/test_lora_qwen3.py", 97),
        # TestFile("models/test_embedding_models.py", 73), # Disabled temporarily, see https://github.com/sgl-project/sglang/issues/11127
        TestFile("models/test_compressed_tensors_models.py", 42),
        TestFile("models/test_qwen_models.py", 82),
        TestFile("models/test_reward_models.py", 132),
        TestFile("models/test_transformers_models.py", 320),
        TestFile("openai_server/basic/test_protocol.py", 10),
        TestFile("openai_server/basic/test_serving_chat.py", 10),
        TestFile("openai_server/basic/test_serving_completions.py", 10),
        TestFile("openai_server/basic/test_serving_embedding.py", 10),
        TestFile("openai_server/basic/test_openai_embedding.py", 141),
        TestFile("openai_server/basic/test_openai_server.py", 149),
        TestFile("openai_server/features/test_enable_thinking.py", 70),
        TestFile("openai_server/features/test_json_constrained.py", 98),
        TestFile("openai_server/features/test_json_mode.py", 90),
        TestFile("openai_server/features/test_openai_server_ebnf.py", 95),
        # TestFile("openai_server/features/test_openai_server_hidden_states.py", 240),
        TestFile("openai_server/features/test_reasoning_content.py", 89),
        TestFile("openai_server/function_call/test_openai_function_calling.py", 60),
        TestFile("openai_server/function_call/test_tool_choice.py", 226),
        TestFile("function_call/test_json_schema_constraint.py", 30),
        TestFile("openai_server/validation/test_large_max_new_tokens.py", 41),
        TestFile("openai_server/validation/test_matched_stop.py", 60),
        TestFile("openai_server/validation/test_openai_server_ignore_eos.py", 85),
        TestFile("openai_server/validation/test_request_length_validation.py", 31),
        TestFile("quant/test_block_int8.py", 22),
        TestFile("quant/test_awq_dequant.py", 2),
        TestFile("rl/test_update_weights_from_disk.py", 114),
        # TestFile("rl/test_update_weights_from_tensor.py", 48),
        TestFile("test_abort.py", 51),
        TestFile("test_create_kvindices.py", 2),
        TestFile("test_chunked_prefill.py", 313),
        TestFile("test_ebnf_constrained.py", 108),
        TestFile("test_eval_fp8_accuracy.py", 303),
        TestFile("test_function_call_parser.py", 10),
        TestFile("test_fused_moe.py", 30),
        TestFile("test_input_embeddings.py", 38),
        TestFile("test_io_struct.py", 8),
        TestFile("test_jinja_template_utils.py", 1),
        TestFile("test_metrics.py", 32),
        TestFile("test_metrics_utils.py", 1),
        TestFile("test_mla.py", 242),
        TestFile("test_mla_deepseek_v3.py", 221),
        TestFile("test_no_chunked_prefill.py", 108),
        # TestFile("test_no_overlap_scheduler.py", 234), # Disabled temporarily and track in #7703
        TestFile("test_penalty.py", 41),
        TestFile("test_page_size.py", 60),
        TestFile("test_pytorch_sampling_backend.py", 66),
        TestFile("test_radix_attention.py", 105),
        TestFile("test_regex_constrained.py", 64),
        TestFile("test_retract_decode.py", 54),
        TestFile("test_reasoning_parser.py", 5),
        TestFile("test_rope_rocm.py", 3),
        TestFile("test_server_args.py", 1),
        TestFile("test_skip_tokenizer_init.py", 117),
        TestFile("test_srt_engine.py", 261),
        TestFile("test_srt_endpoint.py", 130),
        TestFile("test_torch_compile.py", 169),
        TestFile("test_torch_compile_moe.py", 172),
        TestFile("test_torch_native_attention_backend.py", 123),
        TestFile("test_triton_attention_backend.py", 150),
        # TestFile("test_vision_chunked_prefill.py", 175), # Disabled temporarily and track in #7701
        TestFile("test_wave_attention_kernels.py", 2),
        # TestFile("test_wave_attention_backend.py", 150), # Disabled temporarily, see https://github.com/sgl-project/sglang/issues/11127
    ],
    "per-commit-amd-mi35x": [
        TestFile("test_mla.py", 242),
        TestFile("test_gpt_oss_1gpu.py", 600),
    ],
    "per-commit-2-gpu-amd": [
        TestFile("lora/test_lora_tp.py", 116),
        TestFile("rl/test_update_weights_from_distributed.py", 103),
        TestFile("test_data_parallelism.py", 73),
        TestFile("test_load_weights_from_remote_instance.py", 72),
        # TestFile("test_patch_torch.py", 19), # Disabled temporarily, see https://github.com/sgl-project/sglang/issues/11127
    ],
    "per-commit-4-gpu-amd": [
        TestFile("test_pp_single_node.py", 150),
    ],
    "per-commit-8-gpu-amd": [
        TestFile("test_full_deepseek_v3.py", 250),
    ],
    "nightly-amd": [
        TestFile("test_nightly_gsm8k_eval_amd.py"),
    ],
}

# Add Intel Xeon tests
suite_xeon = {
    "per-commit-cpu": [
        TestFile("cpu/test_activation.py"),
        TestFile("cpu/test_binding.py"),
        TestFile("cpu/test_decode.py"),
        TestFile("cpu/test_extend.py"),
        TestFile("cpu/test_gemm.py"),
        TestFile("cpu/test_mla.py"),
        TestFile("cpu/test_moe.py"),
        TestFile("cpu/test_norm.py"),
        TestFile("cpu/test_qkv_proj_with_rope.py"),
        TestFile("cpu/test_rope.py"),
        TestFile("cpu/test_shared_expert.py"),
        TestFile("cpu/test_topk.py"),
        TestFile("test_intel_amx_attention_backend.py"),
        TestFile("test_cpu_graph.py"),
    ],
}

# Add Ascend NPU tests
suite_ascend = {
    "per-commit-1-ascend-npu": [
        TestFile("ascend/test_ascend_tp1_bf16.py", 400),
        TestFile("ascend/test_ascend_graph_tp1_bf16.py", 400),
    ],
    "per-commit-2-ascend-npu": [
        TestFile("ascend/test_ascend_tp2_bf16.py", 400),
        TestFile("ascend/test_ascend_graph_tp2_bf16.py", 400),
        TestFile("ascend/test_ascend_tp2_fia_bf16.py", 400),
        TestFile("ascend/test_ascend_mla_fia_w8a8int8.py", 400),
    ],
    "per-commit-4-ascend-npu": [
        TestFile("ascend/test_ascend_mla_w8a8int8.py", 400),
        TestFile("ascend/test_ascend_tp4_bf16.py", 400),
    ],
    "per-commit-16-ascend-a3": [
        TestFile("ascend/test_ascend_deepep.py", 400),
    ],
}

suites.update(suite_amd)
suites.update(suite_xeon)
suites.update(suite_ascend)


def auto_partition(files, rank, size):
    """
    Partition files into size sublists with approximately equal sums of estimated times
    using stable sorting, and return the partition for the specified rank.

    Args:
        files (list): List of file objects with estimated_time attribute
        rank (int): Index of the partition to return (0 to size-1)
        size (int): Number of partitions

    Returns:
        list: List of file objects in the specified rank's partition
    """
    weights = [f.estimated_time for f in files]

    if not weights or size <= 0 or size > len(weights):
        return []

    # Create list of (weight, original_index) tuples
    # Using negative index as secondary key to maintain original order for equal weights
    indexed_weights = [(w, -i) for i, w in enumerate(weights)]
    # Stable sort in descending order by weight
    # If weights are equal, larger (negative) index comes first (i.e., earlier original position)
    indexed_weights = sorted(indexed_weights, reverse=True)

    # Extract original indices (negate back to positive)
    indexed_weights = [(w, -i) for w, i in indexed_weights]

    # Initialize partitions and their sums
    partitions = [[] for _ in range(size)]
    sums = [0.0] * size

    # Greedy approach: assign each weight to partition with smallest current sum
    for weight, idx in indexed_weights:
        # Find partition with minimum sum
        min_sum_idx = sums.index(min(sums))
        partitions[min_sum_idx].append(idx)
        sums[min_sum_idx] += weight

    # Return the files corresponding to the indices in the specified rank's partition
    indices = partitions[rank]
    return [files[i] for i in indices]


if __name__ == "__main__":
    arg_parser = argparse.ArgumentParser()
    arg_parser.add_argument(
        "--timeout-per-file",
        type=int,
        default=1200,
        help="The time limit for running one file in seconds.",
    )
    arg_parser.add_argument(
        "--suite",
        type=str,
        default=list(suites.keys())[0],
        choices=list(suites.keys()) + ["all"],
        help="The suite to run",
    )
    arg_parser.add_argument(
        "--range-begin",
        type=int,
        default=0,
        help="The begin index of the range of the files to run.",
    )
    arg_parser.add_argument(
        "--range-end",
        type=int,
        default=None,
        help="The end index of the range of the files to run.",
    )
    arg_parser.add_argument(
        "--auto-partition-id",
        type=int,
        help="Use auto load balancing. The part id.",
    )
    arg_parser.add_argument(
        "--auto-partition-size",
        type=int,
        help="Use auto load balancing. The number of parts.",
    )
    args = arg_parser.parse_args()
    print(f"{args=}")

    if args.suite == "all":
        files = glob.glob("**/test_*.py", recursive=True)
    else:
        files = suites[args.suite]

    if args.auto_partition_size:
        files = auto_partition(files, args.auto_partition_id, args.auto_partition_size)
    else:
        files = files[args.range_begin : args.range_end]

    print("The running tests are ", [f.name for f in files])

    exit_code = run_unittest_files(files, args.timeout_per_file)
    exit(exit_code)<|MERGE_RESOLUTION|>--- conflicted
+++ resolved
@@ -145,12 +145,8 @@
         TestFile("lora/test_lora_llama4.py", 600),
     ],
     "per-commit-8-gpu": [
-<<<<<<< HEAD
         TestFile("hicache/test_hicache_storage_mooncake_backend.py", 800),
-=======
-        TestFile("hicache/test_hicache_storage_mooncake_backend.py", 400),
         TestFile("lora/test_lora_llama4.py", 600),
->>>>>>> d01b9214
         TestFile("test_disaggregation.py", 499),
         TestFile("test_disaggregation_dp_attention.py", 155),
         TestFile("test_disaggregation_different_tp.py", 155),
