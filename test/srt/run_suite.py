import argparse
import glob
from dataclasses import dataclass

from sglang.test.test_utils import run_unittest_files


@dataclass
class TestFile:
    name: str
    estimated_time: float = 60


# NOTE: please sort the test cases alphabetically by the test file name
suites = {
    "per-commit-1-gpu": [
        TestFile("debug_utils/test_tensor_dump_forward_hook.py", 15),
        TestFile("function_call/test_json_schema_constraint.py", 30),
        TestFile("hicache/test_hicache.py", 116),
        TestFile("hicache/test_hicache_eagle.py", 150),
        TestFile("hicache/test_hicache_mla.py", 127),
        TestFile("hicache/test_hicache_storage.py", 127),
        TestFile("layers/attention/mamba/test_causal_conv1d.py", 25),
        TestFile("layers/attention/mamba/test_mamba_ssm.py", 50),
        TestFile("layers/attention/mamba/test_mamba_ssm_ssd.py", 20),
        TestFile("lora/test_lora.py", 150),
        TestFile("lora/test_lora_eviction.py", 240),
        TestFile("lora/test_lora_eviction_policy.py", 200),
        TestFile("lora/test_lora_backend.py", 99),
        TestFile("lora/test_lora_qwen3.py", 97),
        TestFile("lora/test_lora_radix_cache.py", 200),
        TestFile("lora/test_lora_openai_api.py", 30),
        TestFile("lora/test_lora_update.py", 600),
        TestFile("lora/test_multi_lora_backend.py", 60),
        TestFile("models/test_compressed_tensors_models.py", 42),
        TestFile("models/test_cross_encoder_models.py", 100),
        TestFile("models/test_embedding_models.py", 73),
        TestFile("models/test_encoder_embedding_models.py", 460),
        TestFile("models/test_generation_models.py", 103),
        TestFile("models/test_nvidia_nemotron_nano_v2.py", 160),
        TestFile("models/test_qwen_models.py", 82),
        TestFile("batch_invariant/test_batch_invariant_ops.py", 10),
        TestFile("models/test_reward_models.py", 132),
        TestFile("models/test_transformers_models.py", 320),
        TestFile("models/test_vlm_models.py", 741),
        TestFile("openai_server/basic/test_openai_embedding.py", 79),
        TestFile("openai_server/basic/test_openai_server.py", 270),
        TestFile("openai_server/basic/test_protocol.py", 10),
        TestFile("openai_server/basic/test_serving_chat.py", 10),
        TestFile("openai_server/basic/test_serving_completions.py", 10),
        TestFile("openai_server/basic/test_serving_embedding.py", 10),
        TestFile("openai_server/features/test_enable_thinking.py", 70),
        TestFile("openai_server/features/test_json_constrained.py", 120),
        TestFile("openai_server/features/test_json_mode.py", 120),
        TestFile("openai_server/features/test_openai_server_ebnf.py", 20),
        TestFile("openai_server/features/test_openai_server_hidden_states.py", 240),
        TestFile("openai_server/features/test_reasoning_content.py", 89),
        TestFile("openai_server/features/test_lora_openai_compatible.py", 150),
        TestFile("openai_server/function_call/test_openai_function_calling.py", 60),
        TestFile("openai_server/function_call/test_tool_choice.py", 120),
        TestFile("openai_server/validation/test_large_max_new_tokens.py", 41),
        TestFile("openai_server/validation/test_matched_stop.py", 60),
        TestFile("openai_server/validation/test_openai_server_ignore_eos.py", 85),
        TestFile("openai_server/validation/test_request_length_validation.py", 31),
        TestFile("quant/test_block_int8.py", 22),
        TestFile("quant/test_fp8_kernel.py", 8),
        TestFile("quant/test_int8_kernel.py", 8),
        TestFile("quant/test_triton_scaled_mm.py", 8),
        TestFile("quant/test_w8a8_quantization.py", 160),
        TestFile("quant/test_autoround.py", 60),
        TestFile("rl/test_fp32_lm_head.py", 30),
        TestFile("rl/test_update_weights_from_disk.py", 210),
        TestFile("rl/test_update_weights_from_tensor.py", 80),
        TestFile("test_abort.py", 190),
        TestFile("test_build_eagle_tree.py", 8),
        TestFile("test_chunked_prefill.py", 410),
        TestFile("test_create_kvindices.py", 2),
        TestFile("test_deterministic.py", 320),
        TestFile("test_eagle_infer_a.py", 370),
        TestFile("test_eagle_infer_b.py", 500),
        TestFile("test_eagle_infer_beta.py", 90),
        TestFile("test_ebnf_constrained.py", 80),
        TestFile("test_eval_fp8_accuracy.py", 303),
        TestFile("test_fa3.py", 420),
        TestFile("test_flashmla.py", 230),
        TestFile("rotary_embedding/test_mrope.py", 10),
        TestFile("test_function_call_parser.py", 10),
        TestFile("test_fused_moe.py", 80),
        TestFile("test_gpt_oss_1gpu.py", 750),
        TestFile("test_harmony_parser.py", 20),
        TestFile("test_hidden_states.py", 55),
        TestFile("test_hybrid_attn_backend.py", 379),
        TestFile("test_input_embeddings.py", 38),
        TestFile("test_io_struct.py", 8),
        TestFile("test_jinja_template_utils.py", 1),
        TestFile("test_mamba_unittest.py", 4),
        TestFile("test_metrics.py", 32),
        TestFile("test_metrics_utils.py", 1),
        TestFile("test_mla.py", 180),
        TestFile("test_mla_deepseek_v3.py", 500),
        TestFile("test_mla_flashinfer.py", 302),
        TestFile("test_mla_fp8.py", 93),
        TestFile("test_mla_int8_deepseek_v3.py", 300),
        TestFile("test_modelopt_loader.py", 30),
        TestFile("test_multi_tokenizer.py", 230),
        TestFile("test_ngram_speculative_decoding.py", 290),
        TestFile("test_no_chunked_prefill.py", 108),
        TestFile("test_no_overlap_scheduler.py", 234),
        TestFile("test_original_logprobs.py", 41),
        TestFile("test_page_size.py", 60),
<<<<<<< HEAD
        TestFile("test_penalty.py", 82),
        TestFile("test_priority_scheduling.py", 100),
=======
        TestFile("test_penalty.py", 41),
        TestFile("test_priority_scheduling.py", 130),
>>>>>>> 410225b7
        TestFile("test_pytorch_sampling_backend.py", 66),
        TestFile("test_radix_attention.py", 105),
        TestFile("test_radix_cache_unit.py", 5),
        TestFile("test_reasoning_parser.py", 5),
        TestFile("test_regex_constrained.py", 64),
        TestFile("test_request_queue_validation.py", 30),
        TestFile("test_retract_decode.py", 450),
        TestFile("test_score_api.py", 310),
        TestFile("test_server_args.py", 1),
        TestFile("test_speculative_registry.py", 1),
        TestFile("test_skip_tokenizer_init.py", 117),
        TestFile("test_srt_endpoint.py", 130),
        TestFile("test_srt_engine.py", 261),
        TestFile("test_standalone_speculative_decoding.py", 150),
        TestFile("test_start_profile.py", 60),
        TestFile("test_profile_merger.py", 60),
        TestFile("test_profile_merger_http_api.py", 15),
        TestFile("test_swa_unittest.py", 1),
        TestFile("test_torch_compile.py", 76),
        TestFile("test_torch_compile_moe.py", 210),
        TestFile("test_torch_native_attention_backend.py", 123),
        TestFile("test_torchao.py", 70),
        TestFile("test_triton_attention_backend.py", 150),
        TestFile("test_triton_attention_kernels.py", 4),
        TestFile("test_triton_moe_channel_fp8_kernel.py", 25),
        TestFile("test_triton_sliding_window.py", 100),
        TestFile("test_utils_update_weights.py", 48),
        TestFile("test_vision_chunked_prefill.py", 170),
        TestFile("test_vision_openai_server_a.py", 900),
        TestFile("test_vlm_input_format.py", 300),
        TestFile("test_modelopt_loader.py", 30),
        TestFile("test_modelopt_export.py", 30),
    ],
    "per-commit-2-gpu": [
        TestFile("ep/test_moe_ep.py", 140),
        TestFile("hicache/test_hicache_storage_3fs_backend.py", 200),
        TestFile("hicache/test_hicache_storage_file_backend.py", 200),
        TestFile("hicache/test_hicache_storage_mooncake_backend.py", 300),
        TestFile("layers/attention/mamba/test_mamba2_mixer.py", 50),
        TestFile("lora/test_lora_tp.py", 116),
        TestFile("models/test_glm4_moe_models.py", 100),
        TestFile("rl/test_update_weights_from_distributed.py", 103),
        TestFile("test_data_parallelism.py", 73),
        TestFile("test_disaggregation_basic.py", 400),
        TestFile("test_dp_attention.py", 350),
        TestFile("test_load_weights_from_remote_instance.py", 72),
        TestFile("test_patch_torch.py", 19),
        TestFile("test_release_memory_occupation.py", 200),
        TestFile("test_eagle_dp_attention.py", 200),
    ],
    "per-commit-4-gpu": [
        TestFile("models/test_qwen3_next_models.py", 291),
        TestFile("test_disaggregation_dp_attention.py", 155),
        TestFile("test_gpt_oss_4gpu.py", 300),
        TestFile("test_local_attn.py", 411),
        TestFile("test_multi_instance_release_memory_occupation.py", 64),
        TestFile("test_pp_single_node.py", 481),
    ],
    "per-commit-8-gpu-h200": [
        TestFile("lora/test_lora_llama4.py", 400),
        TestFile("test_deepseek_v3_basic.py", 275),
        TestFile("test_deepseek_v3_mtp.py", 275),
        TestFile("test_disaggregation_hybrid_attention.py", 200),
    ],
    "per-commit-8-gpu-h20": [
        TestFile("quant/test_w4a8_deepseek_v3.py", 520),
        TestFile("test_disaggregation_different_tp.py", 600),
        TestFile("test_disaggregation_pp.py", 140),
    ],
    "per-commit-4-gpu-b200": [
        TestFile("test_deepseek_v3_fp4_4gpu.py", 3600),
        TestFile("test_flash_attention_4.py", 300),
        TestFile("test_gpt_oss_4gpu.py", 600),
        TestFile("test_llama31_fp4.py", 300),
    ],
    "per-commit-4-gpu-gb200": [
        TestFile("test_deepseek_v3_fp4_4gpu.py", 3600),
    ],
    "per-commit-4-gpu-deepep": [
        TestFile("ep/test_deepep_small.py", 531),
        TestFile("ep/test_mooncake_ep_small.py", 450),
    ],
    "per-commit-8-gpu-h200-deepep": [
        TestFile("ep/test_deepep_large.py", 338),
    ],
    "per-commit-8-gpu-h200-deepseek-v32": [
        TestFile("test_deepseek_v32_basic.py", 275),
        TestFile("test_deepseek_v32_mtp.py", 275),
        TestFile("test_deepseek_v32_nsabackend.py", 600),
    ],
    "vllm_dependency_test": [
        TestFile("quant/test_awq.py", 163),
        TestFile("test_bnb.py", 5),
        TestFile("test_gptqmodel_dynamic.py", 102),
        TestFile("test_vllm_dependency.py", 185),
        TestFile("test_gguf.py", 96),
    ],
    # If the test cases take too long, considering adding them to nightly tests instead of per-commit tests
    "nightly-1-gpu": [],
    "nightly-8-gpu": [],
}

# Add AMD tests
# NOTE: please sort the test cases alphabetically by the test file name
suite_amd = {
    "per-commit-amd": [
        TestFile("function_call/test_json_schema_constraint.py", 30),
        TestFile("hicache/test_hicache.py", 116),
        TestFile("hicache/test_hicache_mla.py", 127),
        TestFile("hicache/test_hicache_storage.py", 127),
        TestFile("lora/test_lora.py", 150),
        TestFile("lora/test_lora_backend.py", 99),
        TestFile("lora/test_lora_cuda_graph.py", 250),
        TestFile("lora/test_lora_eviction.py", 240),
        TestFile("lora/test_lora_qwen3.py", 97),
        TestFile("lora/test_multi_lora_backend.py", 60),
        TestFile("models/test_compressed_tensors_models.py", 42),
        TestFile("models/test_qwen_models.py", 82),
        TestFile("models/test_reward_models.py", 132),
        TestFile("models/test_transformers_models.py", 320),
        TestFile("openai_server/basic/test_openai_embedding.py", 79),
        TestFile("openai_server/basic/test_openai_server.py", 270),
        TestFile("openai_server/basic/test_protocol.py", 10),
        TestFile("openai_server/basic/test_serving_chat.py", 10),
        TestFile("openai_server/basic/test_serving_completions.py", 10),
        TestFile("openai_server/basic/test_serving_embedding.py", 10),
        TestFile("openai_server/features/test_enable_thinking.py", 70),
        TestFile("openai_server/features/test_json_constrained.py", 120),
        TestFile("openai_server/features/test_json_mode.py", 120),
        TestFile("openai_server/features/test_openai_server_ebnf.py", 20),
        TestFile("openai_server/features/test_reasoning_content.py", 89),
        TestFile("openai_server/function_call/test_openai_function_calling.py", 60),
        TestFile("openai_server/function_call/test_tool_choice.py", 120),
        TestFile("openai_server/validation/test_large_max_new_tokens.py", 41),
        TestFile("openai_server/validation/test_matched_stop.py", 60),
        TestFile("openai_server/validation/test_openai_server_ignore_eos.py", 85),
        TestFile("openai_server/validation/test_request_length_validation.py", 31),
        TestFile("quant/test_awq_dequant.py", 2),
        TestFile("quant/test_block_int8.py", 22),
        TestFile("rl/test_update_weights_from_disk.py", 210),
        TestFile("test_abort.py", 51),
        TestFile("test_chunked_prefill.py", 410),
        TestFile("test_create_kvindices.py", 2),
        TestFile("test_ebnf_constrained.py", 80),
        TestFile("test_eval_fp8_accuracy.py", 303),
        TestFile("test_function_call_parser.py", 10),
        TestFile("test_fused_moe.py", 80),
        TestFile("test_input_embeddings.py", 38),
        TestFile("test_io_struct.py", 8),
        TestFile("test_jinja_template_utils.py", 1),
        TestFile("test_metrics.py", 32),
        TestFile("test_metrics_utils.py", 1),
        TestFile("test_mla.py", 242),
        TestFile("test_mla_deepseek_v3.py", 221),
        TestFile("test_no_chunked_prefill.py", 108),
        TestFile("test_page_size.py", 60),
        TestFile("test_penalty.py", 180),
        TestFile("test_pytorch_sampling_backend.py", 66),
        TestFile("test_radix_attention.py", 105),
        TestFile("test_reasoning_parser.py", 5),
        TestFile("test_regex_constrained.py", 64),
        TestFile("test_retract_decode.py", 450),
        TestFile("test_rope_rocm.py", 3),
        TestFile("test_server_args.py", 1),
        TestFile("test_skip_tokenizer_init.py", 117),
        TestFile("test_srt_endpoint.py", 130),
        TestFile("test_srt_engine.py", 261),
        TestFile("test_torch_compile.py", 169),
        TestFile("test_torch_compile_moe.py", 210),
        TestFile("test_torch_native_attention_backend.py", 123),
        TestFile("test_triton_attention_backend.py", 250),
        TestFile("test_wave_attention_kernels.py", 2),
        # Disabled temporarily
        # TestFile("models/test_embedding_models.py", 73), # Disabled temporarily, see https://github.com/sgl-project/sglang/issues/11127
        # TestFile("openai_server/features/test_openai_server_hidden_states.py", 240),
        # TestFile("rl/test_update_weights_from_tensor.py", 48),
        # TestFile("test_no_overlap_scheduler.py", 234), # Disabled temporarily and track in #7703
        # TestFile("test_vision_chunked_prefill.py", 175), # Disabled temporarily and track in #7701
        # TestFile("test_wave_attention_backend.py", 150), # Disabled temporarily, see https://github.com/sgl-project/sglang/issues/11127
    ],
    "per-commit-amd-mi35x": [
        TestFile("test_gpt_oss_1gpu.py", 750),
        TestFile("test_mla.py", 242),
    ],
    "per-commit-2-gpu-amd": [
        TestFile("lora/test_lora_tp.py", 116),
        TestFile("rl/test_update_weights_from_distributed.py", 103),
        TestFile("test_data_parallelism.py", 73),
        TestFile("test_load_weights_from_remote_instance.py", 72),
        # TestFile("test_patch_torch.py", 19), # Disabled temporarily, see https://github.com/sgl-project/sglang/issues/11127
    ],
    "per-commit-4-gpu-amd": [
        TestFile("test_pp_single_node.py", 150),
    ],
    "per-commit-8-gpu-amd": [
        TestFile("test_deepseek_v3_basic.py", 275),
        TestFile("test_deepseek_v3_mtp.py", 275),
    ],
    "nightly-amd": [
        TestFile("test_nightly_gsm8k_eval_amd.py"),
    ],
}

# Add Intel Xeon tests
# NOTE: please sort the test cases alphabetically by the test file name
suite_xeon = {
    "per-commit-cpu": [
        TestFile("cpu/test_activation.py"),
        TestFile("cpu/test_binding.py"),
        TestFile("cpu/test_decode.py"),
        TestFile("cpu/test_extend.py"),
        TestFile("cpu/test_gemm.py"),
        TestFile("cpu/test_mla.py"),
        TestFile("cpu/test_moe.py"),
        TestFile("cpu/test_norm.py"),
        TestFile("cpu/test_qkv_proj_with_rope.py"),
        TestFile("cpu/test_rope.py"),
        TestFile("cpu/test_shared_expert.py"),
        TestFile("cpu/test_topk.py"),
        TestFile("cpu/test_cpu_graph.py"),
        TestFile("cpu/test_intel_amx_attention_backend_a.py"),
        TestFile("cpu/test_intel_amx_attention_backend_b.py"),
        TestFile("cpu/test_intel_amx_attention_backend_c.py"),
    ],
}

# Add Intel XPU tests
suite_xpu = {
    "per-commit-xpu": [
        TestFile("xpu/test_intel_xpu_backend.py"),
    ],
}

# Add Ascend NPU tests
# NOTE: please sort the test cases alphabetically by the test file name
suite_ascend = {
    "per-commit-1-ascend-npu": [
        TestFile("ascend/test_ascend_graph_tp1_bf16.py", 400),
        TestFile("ascend/test_ascend_tp1_bf16.py", 400),
    ],
    "per-commit-2-ascend-npu": [
        TestFile("ascend/test_ascend_graph_tp2_bf16.py", 400),
        TestFile("ascend/test_ascend_mla_fia_w8a8int8.py", 400),
        TestFile("ascend/test_ascend_tp2_bf16.py", 400),
        TestFile("ascend/test_ascend_tp2_fia_bf16.py", 400),
    ],
    "per-commit-4-ascend-npu": [
        TestFile("ascend/test_ascend_mla_w8a8int8.py", 400),
        TestFile("ascend/test_ascend_tp4_bf16.py", 400),
    ],
    "per-commit-16-ascend-a3": [
        TestFile("ascend/test_ascend_deepep.py", 400),
        TestFile("ascend/test_ascend_deepseek_mtp.py", 400),
    ],
}

suites.update(suite_amd)
suites.update(suite_xeon)
suites.update(suite_ascend)
suites.update(suite_xpu)


def auto_partition(files, rank, size):
    """
    Partition files into size sublists with approximately equal sums of estimated times
    using stable sorting, and return the partition for the specified rank.

    Args:
        files (list): List of file objects with estimated_time attribute
        rank (int): Index of the partition to return (0 to size-1)
        size (int): Number of partitions

    Returns:
        list: List of file objects in the specified rank's partition
    """
    weights = [f.estimated_time for f in files]

    if not weights or size <= 0 or size > len(weights):
        return []

    # Create list of (weight, original_index) tuples
    # Using negative index as secondary key to maintain original order for equal weights
    indexed_weights = [(w, -i) for i, w in enumerate(weights)]
    # Stable sort in descending order by weight
    # If weights are equal, larger (negative) index comes first (i.e., earlier original position)
    indexed_weights = sorted(indexed_weights, reverse=True)

    # Extract original indices (negate back to positive)
    indexed_weights = [(w, -i) for w, i in indexed_weights]

    # Initialize partitions and their sums
    partitions = [[] for _ in range(size)]
    sums = [0.0] * size

    # Greedy approach: assign each weight to partition with smallest current sum
    for weight, idx in indexed_weights:
        # Find partition with minimum sum
        min_sum_idx = sums.index(min(sums))
        partitions[min_sum_idx].append(idx)
        sums[min_sum_idx] += weight

    # Return the files corresponding to the indices in the specified rank's partition
    indices = partitions[rank]
    return [files[i] for i in indices]


if __name__ == "__main__":
    arg_parser = argparse.ArgumentParser()
    arg_parser.add_argument(
        "--timeout-per-file",
        type=int,
        default=1200,
        help="The time limit for running one file in seconds.",
    )
    arg_parser.add_argument(
        "--suite",
        type=str,
        default=list(suites.keys())[0],
        choices=list(suites.keys()) + ["all"],
        help="The suite to run",
    )
    arg_parser.add_argument(
        "--range-begin",
        type=int,
        default=0,
        help="The begin index of the range of the files to run.",
    )
    arg_parser.add_argument(
        "--range-end",
        type=int,
        default=None,
        help="The end index of the range of the files to run.",
    )
    arg_parser.add_argument(
        "--auto-partition-id",
        type=int,
        help="Use auto load balancing. The part id.",
    )
    arg_parser.add_argument(
        "--auto-partition-size",
        type=int,
        help="Use auto load balancing. The number of parts.",
    )
    args = arg_parser.parse_args()
    print(f"{args=}")

    if args.suite == "all":
        files = glob.glob("**/test_*.py", recursive=True)
    else:
        files = suites[args.suite]

    if args.auto_partition_size:
        files = auto_partition(files, args.auto_partition_id, args.auto_partition_size)
    else:
        files = files[args.range_begin : args.range_end]

    print("The running tests are ", [f.name for f in files])

    exit_code = run_unittest_files(files, args.timeout_per_file)
    exit(exit_code)<|MERGE_RESOLUTION|>--- conflicted
+++ resolved
@@ -108,13 +108,8 @@
         TestFile("test_no_overlap_scheduler.py", 234),
         TestFile("test_original_logprobs.py", 41),
         TestFile("test_page_size.py", 60),
-<<<<<<< HEAD
         TestFile("test_penalty.py", 82),
-        TestFile("test_priority_scheduling.py", 100),
-=======
-        TestFile("test_penalty.py", 41),
         TestFile("test_priority_scheduling.py", 130),
->>>>>>> 410225b7
         TestFile("test_pytorch_sampling_backend.py", 66),
         TestFile("test_radix_attention.py", 105),
         TestFile("test_radix_cache_unit.py", 5),
