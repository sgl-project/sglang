--- conflicted
+++ resolved
@@ -107,12 +107,8 @@
         TestFile("test_vision_openai_server_a.py", 584),
         TestFile("test_vision_openai_server_b.py", 620),
         TestFile("test_w8a8_quantization.py", 46),
-<<<<<<< HEAD
-        TestFile("models/lora/test_lora_cuda_graph.py", 250),
+        TestFile("test_reasoning_parser.py", 5),
         TestFile("test_hybrid_attn_backend.py", 100),
-=======
-        TestFile("test_reasoning_parser.py", 5),
->>>>>>> 8af145b7
     ],
     "per-commit-amd": [
         TestFile("models/lora/test_lora_backend.py", 99),
