--- conflicted
+++ resolved
@@ -180,8 +180,6 @@
     "per-commit-4-gpu-amd": [
         TestFile("test_pp_single_node.py", 150),
     ],
-<<<<<<< HEAD
-=======
     "per-commit-8-gpu": [
         # Disabled because it hangs on the CI.
         # TestFile("test_moe_ep.py", 181),
@@ -198,7 +196,6 @@
     "per-commit-8-gpu-b200": [
         # add more here
     ],
->>>>>>> b114a810
     "per-commit-cpu": [
         TestFile("cpu/test_activation.py"),
         TestFile("cpu/test_binding.py"),
