--- conflicted
+++ resolved
@@ -136,22 +136,14 @@
         # TestFile("hicache/test_hicache_storage_3fs_backend.py", 400),
     ],
     "per-commit-4-gpu": [
-<<<<<<< HEAD
         TestFile("test_disaggregation.py", 499),
         # TestFile("test_gpt_oss_4gpu.py", 600),
         # TestFile("test_local_attn.py", 250),
         # TestFile("test_pp_single_node.py", 372),
         # TestFile("models/test_qwen3_next_models.py", 200),
+        # TestFile("models/test_falcon_h1_models.py", 200),
         # TestFile("test_multi_instance_release_memory_occupation.py", 64),
         TestFile("hicache/test_hicache_storage_mooncake_backend.py", 800),
-=======
-        TestFile("test_gpt_oss_4gpu.py", 600),
-        TestFile("test_local_attn.py", 250),
-        TestFile("test_pp_single_node.py", 372),
-        TestFile("models/test_qwen3_next_models.py", 200),
-        TestFile("models/test_falcon_h1_models.py", 200),
-        TestFile("test_multi_instance_release_memory_occupation.py", 64),
->>>>>>> 083629c2
     ],
     "per-commit-8-gpu": [
         # TestFile("lora/test_lora_llama4.py", 600),
