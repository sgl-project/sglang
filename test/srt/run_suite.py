import argparse
import glob
from dataclasses import dataclass
from pathlib import Path

from sglang.test.test_utils import run_unittest_files


@dataclass
class TestFile:
    name: str
    estimated_time: float = 60


# NOTE: please sort the test cases alphabetically by the test file name
suites = {
    "per-commit-1-gpu": [
        TestFile("debug_utils/test_tensor_dump_forward_hook.py", 15),
        TestFile("function_call/test_json_schema_constraint.py", 1),
        TestFile("hicache/test_hicache_storage.py", 127),
        TestFile("hicache/test_hicache_variants.py", 393),
        TestFile("layers/attention/mamba/test_causal_conv1d.py", 25),
        TestFile("layers/attention/mamba/test_mamba_ssm.py", 50),
        TestFile("layers/attention/mamba/test_mamba_ssm_ssd.py", 20),
        TestFile("lora/test_lora.py", 150),
        TestFile("lora/test_lora_eviction.py", 240),
        TestFile("lora/test_lora_update.py", 600),
        TestFile("lora/test_lora_backend.py", 99),
        TestFile("lora/test_lora_spec_decoding.py", 150),
        TestFile("lora/test_multi_lora_backend.py", 60),
        TestFile("models/test_compressed_tensors_models.py", 42),
        TestFile("models/test_cross_encoder_models.py", 100),
        TestFile("models/test_embedding_models.py", 73),
        TestFile("models/test_encoder_embedding_models.py", 460),
        TestFile("models/test_generation_models.py", 103),
        TestFile("models/test_nvidia_nemotron_nano_v2.py", 160),
        TestFile("models/test_qwen_models.py", 150),
        TestFile("models/test_reward_models.py", 132),
        TestFile("models/test_transformers_models.py", 320),
        TestFile("models/test_vlm_models.py", 741),
        TestFile("openai_server/basic/test_openai_embedding.py", 79),
        TestFile("openai_server/basic/test_openai_server.py", 270),
        TestFile("openai_server/basic/test_protocol.py", 10),
        TestFile("openai_server/basic/test_serving_chat.py", 10),
        TestFile("openai_server/basic/test_serving_completions.py", 10),
        TestFile("openai_server/basic/test_serving_embedding.py", 10),
        TestFile("openai_server/features/test_enable_thinking.py", 70),
        TestFile("openai_server/features/test_json_mode.py", 120),
        TestFile("openai_server/features/test_openai_server_ebnf.py", 20),
        TestFile("openai_server/features/test_openai_server_hidden_states.py", 240),
        TestFile("openai_server/features/test_reasoning_content.py", 89),
        TestFile("openai_server/function_call/test_openai_function_calling.py", 60),
        TestFile("openai_server/function_call/test_tool_choice.py", 120),
        TestFile("openai_server/validation/test_large_max_new_tokens.py", 41),
        TestFile("openai_server/validation/test_matched_stop.py", 60),
        TestFile("openai_server/validation/test_openai_server_ignore_eos.py", 85),
        TestFile("openai_server/validation/test_request_length_validation.py", 31),
        TestFile("quant/test_block_int8.py", 22),
        TestFile("quant/test_fp8_kernel.py", 8),
        TestFile("quant/test_int8_kernel.py", 8),
        TestFile("quant/test_triton_scaled_mm.py", 8),
        TestFile("quant/test_w8a8_quantization.py", 160),
        TestFile("quant/test_autoround.py", 60),
        TestFile("rl/test_fp32_lm_head.py", 30),
        TestFile("rl/test_update_weights_from_disk.py", 210),
        TestFile("rl/test_update_weights_from_tensor.py", 80),
        TestFile("test_abort.py", 190),
        TestFile("test_build_eagle_tree.py", 8),
        TestFile("test_chunked_prefill.py", 410),
        TestFile("test_create_kvindices.py", 2),
        TestFile("test_deterministic.py", 400),
        TestFile("test_eagle_infer_a.py", 750),
        TestFile("test_eagle_infer_b.py", 750),
        TestFile("test_eagle_infer_beta.py", 90),
        TestFile("test_constrained_decoding.py", 150),
        TestFile("test_eval_fp8_accuracy.py", 303),
        TestFile("test_fa3.py", 420),
        TestFile("test_flashmla.py", 230),
        TestFile("test_fp8_utils.py", 5),
        TestFile("rotary_embedding/test_mrope.py", 10),
        TestFile("test_function_call_parser.py", 10),
        TestFile("test_fused_moe.py", 80),
        TestFile("test_gpt_oss_1gpu.py", 750),
        TestFile("test_harmony_parser.py", 20),
        TestFile("test_hidden_states.py", 55),
        TestFile("test_hybrid_attn_backend.py", 379),
        TestFile("test_input_embeddings.py", 38),
        TestFile("test_io_struct.py", 8),
        TestFile("test_jinja_template_utils.py", 1),
        TestFile("test_mamba_unittest.py", 4),
        TestFile("test_metrics.py", 32),
        TestFile("test_metrics_utils.py", 1),
        TestFile("test_mla.py", 180),
        TestFile("test_mla_deepseek_v3.py", 500),
        TestFile("test_mla_flashinfer.py", 302),
        TestFile("test_mla_fp8.py", 93),
        TestFile("test_mla_int8_deepseek_v3.py", 300),
        TestFile("test_modelopt_loader.py", 30),
        TestFile("test_multi_tokenizer.py", 230),
        TestFile("test_ngram_speculative_decoding.py", 290),
        TestFile("test_no_chunked_prefill.py", 108),
        TestFile("test_no_overlap_scheduler.py", 234),
        TestFile("test_original_logprobs.py", 41),
        TestFile("test_page_size.py", 60),
        TestFile("test_penalty.py", 82),
        TestFile("test_piecewise_cuda_graph.py", 450),
        TestFile("test_priority_scheduling.py", 130),
        TestFile("test_pytorch_sampling_backend.py", 66),
        TestFile("test_radix_attention.py", 105),
        TestFile("test_radix_cache_unit.py", 5),
        TestFile("test_reasoning_parser.py", 5),
        TestFile("test_request_queue_validation.py", 30),
        TestFile("test_retract_decode.py", 450),
        TestFile("test_score_api.py", 310),
        TestFile("test_server_args.py", 1),
        TestFile("test_speculative_registry.py", 1),
        TestFile("test_skip_tokenizer_init.py", 117),
        TestFile("test_srt_endpoint.py", 130),
        TestFile("test_srt_engine.py", 450),
        TestFile("test_standalone_speculative_decoding.py", 150),
        TestFile("test_start_profile.py", 180),
        TestFile("test_profile_merger.py", 60),
        TestFile("test_profile_merger_http_api.py", 15),
        TestFile("test_swa_unittest.py", 1),
        TestFile("test_torch_compile.py", 76),
        TestFile("test_torch_compile_moe.py", 210),
        TestFile("test_torch_native_attention_backend.py", 123),
        TestFile("test_torchao.py", 70),
        TestFile("test_triton_attention_kernels.py", 4),
        TestFile("test_triton_attention_backend.py", 150),
        TestFile("test_triton_attention_kernels.py", 4),
        TestFile("test_triton_moe_channel_fp8_kernel.py", 25),
        TestFile("test_triton_sliding_window.py", 100),
        TestFile("test_utils_update_weights.py", 48),
        TestFile("test_vision_chunked_prefill.py", 170),
        # TestFile("test_vision_openai_server_a.py", 900),
        TestFile("test_vlm_input_format.py", 300),
        TestFile("test_modelopt_loader.py", 30),
        TestFile("test_modelopt_export.py", 30),
    ],
    "per-commit-2-gpu": [
        TestFile("ep/test_moe_ep.py", 140),
        TestFile("hicache/test_hicache_storage_3fs_backend.py", 200),
        TestFile("hicache/test_hicache_storage_file_backend.py", 200),
        TestFile("hicache/test_hicache_storage_mooncake_backend.py", 300),
        TestFile("layers/attention/mamba/test_mamba2_mixer.py", 50),
        TestFile("lora/test_lora_tp.py", 116),
        TestFile("models/test_glm4_moe_models.py", 100),
        TestFile("models/test_kimi_linear_models.py", 90),
        TestFile("rl/test_update_weights_from_distributed.py", 103),
        TestFile("test_data_parallelism.py", 73),
        TestFile("test_disaggregation_basic.py", 400),
        TestFile("test_dp_attention.py", 350),
        TestFile("test_load_weights_from_remote_instance.py", 72),
        TestFile("test_patch_torch.py", 19),
        TestFile("test_release_memory_occupation.py", 200),
        TestFile("test_eagle_dp_attention.py", 200),
    ],
    "per-commit-4-gpu": [
        TestFile("models/test_qwen3_next_models.py", 291),
        TestFile("test_gpt_oss_4gpu.py", 300),
        TestFile("test_local_attn.py", 411),
        TestFile("test_multi_instance_release_memory_occupation.py", 64),
        TestFile("test_pp_single_node.py", 481),
    ],
    "per-commit-8-gpu-h200": [
        TestFile("test_deepseek_v3_basic.py", 275),
        TestFile("test_deepseek_v3_mtp.py", 275),
        TestFile("test_disaggregation_hybrid_attention.py", 200),
        TestFile("models/test_kimi_k2_models.py", 200),
        TestFile("test_deepseek_v32_basic.py", 275),
        TestFile("test_deepseek_v32_mtp.py", 275),
    ],
    "per-commit-8-gpu-h20": [
        TestFile("quant/test_w4a8_deepseek_v3.py", 520),
        TestFile("test_disaggregation_different_tp.py", 600),
        TestFile("test_disaggregation_pp.py", 140),
        TestFile("test_disaggregation_dp_attention.py", 155),
    ],
    "per-commit-4-gpu-b200": [
        TestFile("test_deepseek_v3_fp4_4gpu.py", 1800),
        TestFile("test_flash_attention_4.py", 300),
        TestFile("test_gpt_oss_4gpu.py", 600),
        TestFile("test_llama31_fp4.py", 300),
        # TODO: Add it back after the bug is fixed
        # TestFile("test_eagle_infer_beta_dp_attention.py", 200),
    ],
    "per-commit-4-gpu-gb200": [
        TestFile("test_cutedsl_moe.py", 300),
        TestFile("test_deepseek_v3_fp4_4gpu.py", 1800),
        # Disabled temporarily, see https://github.com/sgl-project/sglang/issues/12533
        # TestFile("test_deepseek_v3_cutedsl_4gpu.py", 3600),
    ],
    "per-commit-4-gpu-deepep": [
        TestFile("ep/test_deepep_small.py", 531),
        TestFile("ep/test_mooncake_ep_small.py", 450),
    ],
    "per-commit-8-gpu-h200-deepep": [
        TestFile("ep/test_deepep_large.py", 338),
    ],
    "quantization_test": [
        TestFile("quant/test_awq.py", 163),
        TestFile("test_bnb.py", 5),
        TestFile("test_gptqmodel_dynamic.py", 102),
        TestFile("test_quantization.py", 185),
        TestFile("test_gguf.py", 96),
    ],
    # If the test cases take too long, considering adding them to nightly tests instead of per-commit tests
    "nightly-1-gpu": [
        TestFile("layers/attention/nsa/test_nsa_indexer.py", 2),
        TestFile("lora/test_lora_qwen3.py", 97),
        TestFile("lora/test_lora_radix_cache.py", 200),
        TestFile("lora/test_lora_eviction_policy.py", 200),
        TestFile("lora/test_lora_openai_api.py", 30),
        TestFile("openai_server/features/test_lora_openai_compatible.py", 150),
        TestFile("batch_invariant/test_batch_invariant_ops.py", 10),
        TestFile("test_cpp_radix_cache.py", 60),
        TestFile("test_deepseek_v3_deterministic.py", 240),
    ],
    "nightly-4-gpu-b200": [
        TestFile("nightly/test_flashinfer_trtllm_gen_moe_backend.py", 300),
<<<<<<< HEAD
        TestFile("test_fp4_moe.py", 300),
        TestFile("test_gpt_oss_backend_4gpu.py", 400),
=======
>>>>>>> d64dd3e1
        TestFile("nightly/test_gpt_oss_4gpu_perf.py", 600),
        TestFile("nightly/test_flashinfer_trtllm_gen_attn_backend.py", 300),
        TestFile("test_deepseek_v3_fp4_cutlass_moe.py", 900),
        TestFile("test_fp4_moe.py", 300),
    ],
    "nightly-8-gpu-b200": [],
    "nightly-4-gpu": [
        TestFile("test_qwen3_next_deterministic.py", 200),
    ],
    "nightly-8-gpu": [],
    "nightly-8-gpu-h200": [
        TestFile("test_deepseek_v32_nsabackend.py", 600),
    ],
    "nightly-8-gpu-h20": [],
    "__not_in_ci__": [
        TestFile("ascend/test_ascend_w8a8_quantization.py"),
        TestFile("cpu/test_comm.py"),
        TestFile("debug_utils/test_log_parser.py", 5),
        TestFile("test_deepseek_v3_cutedsl_4gpu.py"),
        TestFile("entrypoints/http_server/test_abort_request.py"),
        TestFile("ep/test_deepep_internode.py"),
        TestFile("ep/test_deepep_intranode.py"),
        TestFile("ep/test_deepep_low_latency.py"),
        TestFile("ep/test_eplb.py"),
        TestFile("ep/test_hybrid_dp_ep_tp_mtp.py"),
        TestFile("ep/test_moe_deepep.py"),
        TestFile("ep/test_moe_deepep_eval_accuracy_large.py"),
        TestFile("function_call/test_unknown_tool_name.py"),
        TestFile("hicache/test_disaggregation_hicache.py"),
        TestFile("hicache/test_hicache_storage_benchmark.py"),
        TestFile("hicache/test_hicache_storage_e2e.py"),
        TestFile("layers/attention/nsa/test_act_quant_triton.py"),
        TestFile("layers/moe/test_moe_runners.py"),
        TestFile("lora/test_chunked_sgmv_backend.py"),
        TestFile("lora/test_lora_llama4.py"),
        TestFile("lora/test_lora_cuda_graph.py"),
        TestFile("lora/test_lora_qwen3_vl.py"),
        TestFile("models/test_clip_models.py"),
        TestFile("models/test_dummy_grok_models.py"),
        TestFile("models/test_falcon_h1_models.py"),
        TestFile("models/test_gme_qwen_models.py"),
        TestFile("models/test_grok_models.py"),
        TestFile("models/test_llama4_models.py"),
        TestFile("models/test_mtp_models.py"),
        TestFile("models/test_unsloth_models.py"),
        TestFile("openai/test_server.py"),
        TestFile("openai_server/features/test_cache_report.py"),
        TestFile("openai_server/features/test_continuous_usage_stats.py"),
        TestFile("openai_server/features/test_structural_tag.py"),
        TestFile("quant/test_fp8_kvcache.py"),
        TestFile("rl/test_verl_engine_2_gpu.py"),
        TestFile("rl/test_verl_engine_4_gpu.py"),
        TestFile("test_ascend_attention_backend.py"),
        TestFile("test_ascend_mla_backend.py"),
        TestFile("test_ascend_mla_w8a8int8.py"),
        TestFile("test_ascend_tp1_bf16.py"),
        TestFile("test_ascend_tp2_bf16.py"),
        TestFile("test_ascend_w8a8_quantization.py"),
        TestFile("test_async_dynamic_batch_tokenizer.py"),
        TestFile("test_async_mm_data_processor.py"),
        TestFile("test_awq.py"),
        TestFile("test_awq_dequant.py"),
        TestFile("test_bench_one_batch.py"),
        TestFile("test_bench_serving.py"),
        TestFile("test_block_int8.py"),
        TestFile("test_cache_report.py"),
        TestFile("test_config_integration.py"),
        TestFile("test_cpp_radix_cache.py"),
        TestFile("test_cpu_graph.py"),
        TestFile("test_custom_allreduce.py"),
        TestFile("test_cutedsl_flashinfer_8gpu.py"),
        TestFile("test_deepep_internode.py"),
        TestFile("test_deepep_intranode.py"),
        TestFile("test_deepep_large.py"),
        TestFile("test_deepep_low_latency.py"),
        TestFile("test_deepep_small.py"),
        TestFile("test_deepseek_chat_templates.py"),
        TestFile("test_disaggregation.py"),
        TestFile("test_double_sparsity.py"),
        TestFile("test_eagle_infer_beta_dp_attention.py"),
        TestFile("test_embedding_openai_server.py"),
        TestFile("test_enable_thinking.py"),
        TestFile("test_eplb.py"),
        TestFile("test_eval_accuracy_large.py"),
        TestFile("test_expert_distribution.py"),
        TestFile("test_expert_location_updater.py"),
        TestFile("test_fim_completion.py"),
        TestFile("test_forward_split_prefill.py"),
        TestFile("test_fp8_kernel.py"),
        TestFile("test_fp8_kvcache.py"),
        TestFile("test_full_deepseek_v3.py"),
        TestFile("test_get_weights_by_name.py"),
        TestFile("test_gpt_oss_common.py"),
        TestFile("test_health_check.py"),
        TestFile("test_hicache_storage.py"),
        TestFile("test_hicache_variants.py"),
        TestFile("test_hybrid_dp_ep_tp_mtp.py"),
        TestFile("test_int4_kernel.py"),
        TestFile("test_int8_kernel.py"),
        TestFile("test_intel_amx_attention_backend.py"),
        TestFile("test_constrained_decoding.py"),
        TestFile("test_json_mode.py"),
        TestFile("test_kv_events.py"),
        TestFile("test_large_max_new_tokens.py"),
        TestFile("test_logprobs.py"),
        TestFile("test_lookahead_speculative_decoding.py"),
        TestFile("test_matched_stop.py"),
        TestFile("test_mla_tp.py"),
        TestFile("test_modelopt.py"),
        TestFile("test_modelopt_fp8kvcache.py"),
        TestFile("test_models_from_modelscope.py"),
        TestFile("test_moe_deepep.py"),
        TestFile("test_moe_deepep_eval_accuracy_large.py"),
        TestFile("test_moe_ep.py"),
        TestFile("test_moe_eval_accuracy_large.py"),
        TestFile("test_mscclpp.py"),
        TestFile("nightly/test_deepseek_v31_perf.py"),
        TestFile("nightly/test_deepseek_v32_perf.py"),
        TestFile("nightly/test_gpt_oss_4gpu_perf.py"),
        TestFile("nightly/test_gsm8k_eval_amd.py"),
        TestFile("nightly/test_text_models_gsm8k_eval.py"),
        TestFile("nightly/test_text_models_perf.py"),
        TestFile("nightly/test_vlms_mmmu_eval.py"),
        TestFile("nightly/test_vlms_perf.py"),
        TestFile("test_openai_adapter.py"),
        TestFile("test_openai_function_calling.py"),
        TestFile("test_openai_server.py"),
        TestFile("test_openai_server_hidden_states.py"),
        TestFile("test_piecewise_cuda_graph.py"),
        TestFile("test_quick_allreduce.py"),
        TestFile("test_reasoning_content.py"),
        TestFile("test_request_length_validation.py"),
        TestFile("test_sagemaker_server.py"),
        TestFile("test_schedule_policy.py"),
        TestFile("test_session_control.py"),
        TestFile("test_srt_engine_with_quant_args.py"),
        TestFile("test_tokenizer_batch_encode.py"),
        TestFile("test_tokenizer_manager.py"),
        TestFile("test_tool_choice.py"),
        TestFile("test_torch_flex_attention_backend.py"),
        TestFile("test_torch_tp.py"),
        TestFile("test_tracing.py"),
        TestFile("test_triton_attention_rocm_mla.py"),
        TestFile("test_triton_fused_moe.py"),
        TestFile("test_triton_moe_wna16.py"),
        TestFile("test_two_batch_overlap.py"),
        TestFile("test_update_weights_from_disk.py"),
        TestFile("test_update_weights_from_distributed.py"),
        TestFile("test_update_weights_from_tensor.py"),
        TestFile("test_verl_engine_2_gpu.py"),
        TestFile("test_verl_engine_4_gpu.py"),
        TestFile("test_verl_engine_server.py"),
        TestFile("test_vertex_endpoint.py"),
        TestFile("test_vision_openai_server_a.py"),  # TODO: Fix timeout
        TestFile("test_vision_openai_server_b.py"),
        TestFile("test_vision_openai_server_common.py"),
        TestFile("test_vlm_accuracy.py"),
        TestFile("test_w4a8.py"),
        TestFile("test_w8a8_quantization.py"),
        TestFile("test_wave_attention_backend.py"),
        TestFile("test_weight_version.py"),
    ],
}

# Add AMD tests
# NOTE: please sort the test cases alphabetically by the test file name
suite_amd = {
    "per-commit-amd": [
        TestFile("function_call/test_json_schema_constraint.py", 1),
        # TestFile("hicache/test_hicache.py", 116), # Disabled temporarily, see https://github.com/sgl-project/sglang/issues/12575
        # TestFile("hicache/test_hicache_mla.py", 127), # Disabled temporarily,  # Temporarily disabled, see https://github.com/sgl-project/sglang/issues/12574
        # TestFile("hicache/test_hicache_storage.py", 127), # Disabled temporarily, see https://github.com/sgl-project/sglang/issues/12575
        TestFile("lora/test_lora.py", 150),
        # TestFile("lora/test_lora_backend.py", 99), # Disabled temporarily, see https://github.com/sgl-project/sglang/issues/13107
        # TestFile("lora/test_lora_cuda_graph.py", 250), # Disabled temporarily, see https://github.com/sgl-project/sglang/issues/13107
        TestFile("lora/test_lora_eviction.py", 240),
        # TestFile("lora/test_lora_qwen3.py", 97), # Disabled temporarily, see https://github.com/sgl-project/sglang/issues/13107
        TestFile("lora/test_multi_lora_backend.py", 60),
        TestFile("models/test_compressed_tensors_models.py", 42),
        TestFile("models/test_qwen_models.py", 82),
        TestFile("models/test_reward_models.py", 132),
        TestFile("models/test_transformers_models.py", 320),
        TestFile("models/test_vlm_models.py", 437),
        TestFile("openai_server/basic/test_openai_embedding.py", 141),
        TestFile("openai_server/basic/test_openai_server.py", 149),
        TestFile("openai_server/basic/test_protocol.py", 10),
        TestFile("openai_server/basic/test_serving_chat.py", 10),
        TestFile("openai_server/basic/test_serving_completions.py", 10),
        TestFile("openai_server/basic/test_serving_embedding.py", 10),
        TestFile("openai_server/features/test_enable_thinking.py", 70),
        TestFile("openai_server/features/test_json_mode.py", 120),
        TestFile("openai_server/features/test_openai_server_ebnf.py", 20),
        TestFile("openai_server/features/test_reasoning_content.py", 89),
        TestFile("openai_server/function_call/test_openai_function_calling.py", 60),
        TestFile("openai_server/function_call/test_tool_choice.py", 120),
        TestFile("openai_server/validation/test_large_max_new_tokens.py", 41),
        TestFile("openai_server/validation/test_matched_stop.py", 60),
        TestFile("openai_server/validation/test_openai_server_ignore_eos.py", 85),
        TestFile("openai_server/validation/test_request_length_validation.py", 31),
        TestFile("quant/test_awq_dequant.py", 2),
        TestFile("quant/test_block_int8.py", 22),
        TestFile("quant/test_fused_rms_fp8_group_quant.py", 10),
        TestFile("rl/test_update_weights_from_disk.py", 210),
        TestFile("test_abort.py", 51),
        TestFile("test_bench_typebaseddispatcher.py", 10),
        TestFile("test_chunked_prefill.py", 410),
        TestFile("test_create_kvindices.py", 2),
        TestFile("test_eval_fp8_accuracy.py", 303),
        TestFile("test_function_call_parser.py", 10),
        TestFile("test_fused_moe.py", 30),
        TestFile("test_harmony_parser.py", 20),
        TestFile("test_input_embeddings.py", 38),
        TestFile("test_io_struct.py", 8),
        TestFile("test_jinja_template_utils.py", 1),
        TestFile("test_metrics.py", 32),
        TestFile("test_metrics_utils.py", 1),
        # TestFile("test_mla.py", 242), # Disabled temporarily, see https://github.com/sgl-project/sglang/issues/13107
        # TestFile("test_mla_deepseek_v3.py", 221), # Temporarily disabled, see https://github.com/sgl-project/sglang/issues/12574
        TestFile("test_no_chunked_prefill.py", 108),
        TestFile("test_page_size.py", 60),
        TestFile("test_penalty.py", 180),
        TestFile("test_pytorch_sampling_backend.py", 66),
        TestFile("test_radix_attention.py", 105),
        TestFile("test_reasoning_parser.py", 5),
        TestFile("test_constrained_decoding.py", 120),
        TestFile("test_retract_decode.py", 450),
        TestFile("test_rope_rocm.py", 3),
        TestFile("test_server_args.py", 1),
        TestFile("test_skip_tokenizer_init.py", 117),
        TestFile("test_srt_endpoint.py", 130),
        TestFile("test_srt_engine.py", 261),
        TestFile("test_torch_compile.py", 169),
        # TestFile("test_torch_compile_moe.py", 210), # Disabled temporarily, see https://github.com/sgl-project/sglang/issues/13107
        TestFile("test_torch_native_attention_backend.py", 123),
        # TestFile("test_triton_attention_kernels.py", 4),
        TestFile("test_triton_attention_backend.py", 150),
        TestFile("test_triton_sliding_window.py", 250),
        TestFile("test_type_based_dispatcher.py", 10),
        TestFile("test_wave_attention_kernels.py", 2),
        # Disabled temporarily
        # TestFile("test_vlm_input_format.py", 300),
        # TestFile("models/test_embedding_models.py", 73), # Disabled temporarily, see https://github.com/sgl-project/sglang/issues/11127
        # TestFile("openai_server/features/test_openai_server_hidden_states.py", 240),
        # TestFile("rl/test_update_weights_from_tensor.py", 48),
        # TestFile("test_no_overlap_scheduler.py", 234), # Disabled temporarily and track in #7703
        # TestFile("test_vision_chunked_prefill.py", 175), # Disabled temporarily and track in #7701
        # TestFile("test_wave_attention_backend.py", 150), # Disabled temporarily, see https://github.com/sgl-project/sglang/issues/11127
    ],
    "per-commit-amd-mi35x": [
        TestFile("test_gpt_oss_1gpu.py", 750),
        TestFile("test_mla.py", 242),
    ],
    "per-commit-2-gpu-amd": [
        # TestFile("lora/test_lora_tp.py", 116), # Disabled temporarily, see https://github.com/sgl-project/sglang/issues/13107
        TestFile("rl/test_update_weights_from_distributed.py", 103),
        TestFile("test_data_parallelism.py", 73),
        TestFile("test_load_weights_from_remote_instance.py", 72),
        # TestFile("test_patch_torch.py", 19), # Disabled temporarily, see https://github.com/sgl-project/sglang/issues/11127
    ],
    "per-commit-4-gpu-amd": [
        TestFile("test_pp_single_node.py", 150),
    ],
    "per-commit-8-gpu-amd": [
        TestFile("test_deepseek_v3_basic.py", 275),
        TestFile("test_deepseek_v3_mtp.py", 275),
    ],
    "nightly-amd": [
        TestFile("nightly/test_gsm8k_eval_amd.py"),
    ],
}

# Add Intel Xeon tests
# NOTE: please sort the test cases alphabetically by the test file name
suite_xeon = {
    "per-commit-cpu": [
        TestFile("cpu/test_activation.py"),
        TestFile("cpu/test_binding.py"),
        TestFile("cpu/test_decode.py"),
        TestFile("cpu/test_extend.py"),
        TestFile("cpu/test_gemm.py"),
        TestFile("cpu/test_mla.py"),
        TestFile("cpu/test_moe.py"),
        TestFile("cpu/test_norm.py"),
        TestFile("cpu/test_qkv_proj_with_rope.py"),
        TestFile("cpu/test_rope.py"),
        TestFile("cpu/test_shared_expert.py"),
        TestFile("cpu/test_topk.py"),
        TestFile("cpu/test_cpu_graph.py"),
        TestFile("cpu/test_intel_amx_attention_backend_a.py"),
        TestFile("cpu/test_intel_amx_attention_backend_b.py"),
        TestFile("cpu/test_intel_amx_attention_backend_c.py"),
    ],
}

# Add Intel XPU tests
suite_xpu = {
    "per-commit-xpu": [
        TestFile("xpu/test_intel_xpu_backend.py"),
    ],
}

# Add Ascend NPU tests
# NOTE: please sort the test cases alphabetically by the test file name
suite_ascend = {
    "per-commit-1-ascend-npu": [
        TestFile("ascend/test_ascend_graph_tp1_bf16.py", 400),
        TestFile("ascend/test_ascend_tp1_bf16.py", 400),
        TestFile("ascend/test_ascend_hicache_mha.py", 400),
        TestFile("ascend/test_ascend_sampling_backend.py", 400),
    ],
    "per-commit-2-ascend-npu": [
        TestFile("ascend/test_ascend_graph_tp2_bf16.py", 400),
        TestFile("ascend/test_ascend_mla_fia_w8a8int8.py", 400),
        TestFile("ascend/test_ascend_tp2_bf16.py", 400),
        TestFile("ascend/test_ascend_tp2_fia_bf16.py", 400),
    ],
    "per-commit-4-ascend-npu": [
        TestFile("ascend/test_ascend_mla_w8a8int8.py", 400),
        TestFile("ascend/test_ascend_tp4_bf16.py", 400),
    ],
    "per-commit-16-ascend-a3": [
        TestFile("ascend/test_ascend_deepep.py", 400),
        TestFile("ascend/test_ascend_deepseek_mtp.py", 400),
    ],
}

suites.update(suite_amd)
suites.update(suite_xeon)
suites.update(suite_ascend)
suites.update(suite_xpu)


def auto_partition(files, rank, size):
    """
    Partition files into size sublists with approximately equal sums of estimated times
    using stable sorting, and return the partition for the specified rank.

    Args:
        files (list): List of file objects with estimated_time attribute
        rank (int): Index of the partition to return (0 to size-1)
        size (int): Number of partitions

    Returns:
        list: List of file objects in the specified rank's partition
    """
    weights = [f.estimated_time for f in files]

    if not weights or size <= 0 or size > len(weights):
        return []

    # Create list of (weight, original_index) tuples
    # Using negative index as secondary key to maintain original order for equal weights
    indexed_weights = [(w, -i) for i, w in enumerate(weights)]
    # Stable sort in descending order by weight
    # If weights are equal, larger (negative) index comes first (i.e., earlier original position)
    indexed_weights = sorted(indexed_weights, reverse=True)

    # Extract original indices (negate back to positive)
    indexed_weights = [(w, -i) for w, i in indexed_weights]

    # Initialize partitions and their sums
    partitions = [[] for _ in range(size)]
    sums = [0.0] * size

    # Greedy approach: assign each weight to partition with smallest current sum
    for weight, idx in indexed_weights:
        # Find partition with minimum sum
        min_sum_idx = sums.index(min(sums))
        partitions[min_sum_idx].append(idx)
        sums[min_sum_idx] += weight

    # Return the files corresponding to the indices in the specified rank's partition
    indices = partitions[rank]
    return [files[i] for i in indices]


def _sanity_check_suites(suites):
    dir_base = Path(__file__).parent
    disk_files = set(
        [
            str(x.relative_to(dir_base))
            for x in dir_base.glob("**/*.py")
            if x.name.startswith("test_")
        ]
    )

    suite_files = set(
        [test_file.name for _, suite in suites.items() for test_file in suite]
    )

    missing_files = sorted(list(disk_files - suite_files))
    missing_text = "\n".join(f'TestFile("{x}"),' for x in missing_files)
    assert len(missing_files) == 0, (
        f"Some test files are not in test suite. "
        f"If this is intentional, please add the following to `not_in_ci` section:\n"
        f"{missing_text}"
    )


if __name__ == "__main__":
    arg_parser = argparse.ArgumentParser()
    arg_parser.add_argument(
        "--timeout-per-file",
        type=int,
        default=1200,
        help="The time limit for running one file in seconds.",
    )
    arg_parser.add_argument(
        "--suite",
        type=str,
        default=list(suites.keys())[0],
        choices=list(suites.keys()) + ["all"],
        help="The suite to run",
    )
    arg_parser.add_argument(
        "--auto-partition-id",
        type=int,
        help="Use auto load balancing. The part id.",
    )
    arg_parser.add_argument(
        "--auto-partition-size",
        type=int,
        help="Use auto load balancing. The number of parts.",
    )
    arg_parser.add_argument(
        "--continue-on-error",
        action="store_true",
        default=False,
        help="Continue running remaining tests even if one fails (useful for nightly tests)",
    )
    args = arg_parser.parse_args()
    print(f"{args=}")

    _sanity_check_suites(suites)

    if args.suite == "all":
        files = glob.glob("**/test_*.py", recursive=True)
    else:
        files = suites[args.suite]

    if args.auto_partition_size:
        files = auto_partition(files, args.auto_partition_id, args.auto_partition_size)

    print("The running tests are ", [f.name for f in files])

    exit_code = run_unittest_files(files, args.timeout_per_file, args.continue_on_error)
    exit(exit_code)<|MERGE_RESOLUTION|>--- conflicted
+++ resolved
@@ -219,11 +219,7 @@
     ],
     "nightly-4-gpu-b200": [
         TestFile("nightly/test_flashinfer_trtllm_gen_moe_backend.py", 300),
-<<<<<<< HEAD
-        TestFile("test_fp4_moe.py", 300),
         TestFile("test_gpt_oss_backend_4gpu.py", 400),
-=======
->>>>>>> d64dd3e1
         TestFile("nightly/test_gpt_oss_4gpu_perf.py", 600),
         TestFile("nightly/test_flashinfer_trtllm_gen_attn_backend.py", 300),
         TestFile("test_deepseek_v3_fp4_cutlass_moe.py", 900),
