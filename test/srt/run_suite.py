--- conflicted
+++ resolved
@@ -206,12 +206,7 @@
         TestFile("test_full_deepseek_v3.py", 250),
     ],
     "per-commit-8-gpu-b200": [
-<<<<<<< HEAD
-        TestFile("test_gpt_oss_1gpu.py", 600),
-        TestFile("test_gpt_oss_4gpu.py", 600),
-=======
         # add more here
->>>>>>> b114a810
     ],
     "per-commit-cpu": [
         TestFile("cpu/test_activation.py"),
