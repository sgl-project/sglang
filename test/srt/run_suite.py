--- conflicted
+++ resolved
@@ -15,13 +15,9 @@
 # NOTE: please sort the test cases alphabetically by the test file name
 suites = {
     "per-commit-1-gpu": [
-<<<<<<< HEAD
         TestFile("test_cpp_radix_cache.py", 60),
-        TestFile("function_call/test_json_schema_constraint.py", 30),
-=======
         TestFile("debug_utils/test_tensor_dump_forward_hook.py", 15),
         TestFile("function_call/test_json_schema_constraint.py", 1),
->>>>>>> 303cc957
         TestFile("hicache/test_hicache.py", 116),
         TestFile("hicache/test_hicache_eagle.py", 150),
         TestFile("hicache/test_hicache_mla.py", 127),
