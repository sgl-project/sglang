import argparse
import glob
from dataclasses import dataclass

from sglang.test.test_utils import run_unittest_files


@dataclass
class TestFile:
    name: str
    estimated_time: float = 60


suites = {
    "per-commit": [
        TestFile("models/lora/test_lora.py", 76),
        TestFile("models/lora/test_lora_backend.py", 420),
        TestFile("models/lora/test_multi_lora_backend.py", 1),
        TestFile("models/test_embedding_models.py", 119),
        TestFile("models/test_generation_models.py", 103),
        TestFile("models/test_qwen_models.py", 82),
        TestFile("models/test_reward_models.py", 83),
        TestFile("models/test_gme_qwen_models.py", 45),
        TestFile("test_abort.py", 51),
<<<<<<< HEAD
        TestFile("test_awq.py"),
=======
        TestFile("test_block_int8.py", 22),
>>>>>>> 23308a90
        TestFile("test_chunked_prefill.py", 336),
        TestFile("test_eagle_infer.py", 447),
        TestFile("test_ebnf_constrained.py"),
        TestFile("test_fp8_kernel.py", 2),
        TestFile("test_embedding_openai_server.py", 36),
        TestFile("test_gguf.py", 78),
        TestFile("test_gptqmodel_dynamic.py", 72),
        TestFile("test_hidden_states.py", 55),
        TestFile("test_int8_kernel.py", 1),
        TestFile("test_input_embeddings.py", 38),
        TestFile("test_json_constrained.py", 98),
        TestFile("test_large_max_new_tokens.py", 41),
        TestFile("test_metrics.py", 32),
        TestFile("test_mla.py", 92),
        TestFile("test_mla_deepseek_v3.py", 221),
        TestFile("test_mla_flashinfer.py", 395),
        TestFile("test_mla_fp8.py", 93),
        TestFile("test_no_chunked_prefill.py", 126),
        TestFile("test_no_overlap_scheduler.py", 262),
        TestFile("test_openai_server.py", 124),
        TestFile("test_penalty.py", 41),
        TestFile("test_pytorch_sampling_backend.py", 66),
        TestFile("test_radix_attention.py", 167),
        TestFile("test_reasoning_content.py", 89),
        TestFile("test_regex_constrained.py", 64),
        TestFile("test_release_memory_occupation.py", 44),
        TestFile("test_request_length_validation.py", 31),
        TestFile("test_retract_decode.py", 54),
        TestFile("test_server_args.py", 1),
        TestFile("test_skip_tokenizer_init.py", 72),
        TestFile("test_srt_engine.py", 237),
        TestFile("test_srt_endpoint.py", 94),
        TestFile("test_torch_compile.py", 76),
        TestFile("test_torch_compile_moe.py", 85),
        TestFile("test_torch_native_attention_backend.py", 149),
        TestFile("test_torchao.py", 70),
        TestFile("test_triton_attention_kernels.py", 4),
        TestFile("test_triton_attention_backend.py", 134),
        TestFile("test_update_weights_from_disk.py", 114),
        TestFile("test_update_weights_from_tensor.py", 48),
        TestFile("test_vertex_endpoint.py", 31),
        TestFile("test_vision_chunked_prefill.py", 223),
        TestFile("test_vision_llm.py", 18.4),
        TestFile("test_vision_openai_server.py", 344),
        TestFile("test_w8a8_quantization.py", 46),
    ],
    "nightly": [
        TestFile("test_nightly_gsm8k_eval.py"),
    ],
}


def auto_partition(files, rank, size):
    """
    Partition files into size sublists with approximately equal sums of estimated times
    using stable sorting, and return the partition for the specified rank.

    Args:
        files (list): List of file objects with estimated_time attribute
        rank (int): Index of the partition to return (0 to size-1)
        size (int): Number of partitions

    Returns:
        list: List of file objects in the specified rank's partition
    """
    weights = [f.estimated_time for f in files]

    if not weights or size <= 0 or size > len(weights):
        return []

    # Create list of (weight, original_index) tuples
    # Using negative index as secondary key to maintain original order for equal weights
    indexed_weights = [(w, -i) for i, w in enumerate(weights)]
    # Stable sort in descending order by weight
    # If weights are equal, larger (negative) index comes first (i.e., earlier original position)
    indexed_weights = sorted(indexed_weights, reverse=True)

    # Extract original indices (negate back to positive)
    indexed_weights = [(w, -i) for w, i in indexed_weights]

    # Initialize partitions and their sums
    partitions = [[] for _ in range(size)]
    sums = [0.0] * size

    # Greedy approach: assign each weight to partition with smallest current sum
    for weight, idx in indexed_weights:
        # Find partition with minimum sum
        min_sum_idx = sums.index(min(sums))
        partitions[min_sum_idx].append(idx)
        sums[min_sum_idx] += weight

    # Return the files corresponding to the indices in the specified rank's partition
    indices = partitions[rank]
    return [files[i] for i in indices]


if __name__ == "__main__":
    arg_parser = argparse.ArgumentParser()
    arg_parser.add_argument(
        "--timeout-per-file",
        type=int,
        default=1800,
        help="The time limit for running one file in seconds.",
    )
    arg_parser.add_argument(
        "--suite",
        type=str,
        default=list(suites.keys())[0],
        choices=list(suites.keys()) + ["all"],
        help="The suite to run",
    )
    arg_parser.add_argument(
        "--range-begin",
        type=int,
        default=0,
        help="The begin index of the range of the files to run.",
    )
    arg_parser.add_argument(
        "--range-end",
        type=int,
        default=None,
        help="The end index of the range of the files to run.",
    )
    arg_parser.add_argument(
        "--auto-partition-id",
        type=int,
        help="Use auto load balancing. The part id.",
    )
    arg_parser.add_argument(
        "--auto-partition-size",
        type=int,
        help="Use auto load balancing. The number of parts.",
    )
    args = arg_parser.parse_args()
    print(f"{args=}")

    if args.suite == "all":
        files = glob.glob("**/test_*.py", recursive=True)
    else:
        files = suites[args.suite]

    if args.auto_partition_size:
        files = auto_partition(files, args.auto_partition_id, args.auto_partition_size)
    else:
        files = files[args.range_begin : args.range_end]

    print("The running tests are ", [f.name for f in files])

    exit_code = run_unittest_files(files, args.timeout_per_file)
    exit(exit_code)<|MERGE_RESOLUTION|>--- conflicted
+++ resolved
@@ -22,11 +22,8 @@
         TestFile("models/test_reward_models.py", 83),
         TestFile("models/test_gme_qwen_models.py", 45),
         TestFile("test_abort.py", 51),
-<<<<<<< HEAD
         TestFile("test_awq.py"),
-=======
         TestFile("test_block_int8.py", 22),
->>>>>>> 23308a90
         TestFile("test_chunked_prefill.py", 336),
         TestFile("test_eagle_infer.py", 447),
         TestFile("test_ebnf_constrained.py"),
