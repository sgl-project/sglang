import argparse
import glob
from dataclasses import dataclass

from sglang.srt.utils import is_hip
from sglang.test.test_utils import run_unittest_files


@dataclass
class TestFile:
    name: str
    estimated_time: float = 60


suites = {
    "per-commit": [
        TestFile("function_call/test_json_schema_constraint.py", 30),
        TestFile("hicache/test_hicache.py", 116),
        TestFile("hicache/test_hicache_mla.py", 127),
        TestFile("hicache/test_hicache_storage.py", 127),
        TestFile("hicache/test_hicache_eagle.py", 150),
        TestFile("lora/test_lora.py", 200),
        TestFile("lora/test_lora_eviction.py", 200),
        TestFile("lora/test_lora_backend.py", 99),
        TestFile("lora/test_multi_lora_backend.py", 60),
        TestFile("lora/test_lora_update.py", 400),
        TestFile("lora/test_lora_qwen3.py", 97),
        TestFile("lora/test_lora_radix_cache.py", 100),
        TestFile("models/test_embedding_models.py", 73),
        # TestFile("models/test_clip_models.py", 52),
        TestFile("models/test_encoder_embedding_models.py", 100),
        TestFile("models/test_cross_encoder_models.py", 100),
        TestFile("models/test_compressed_tensors_models.py", 42),
        TestFile("models/test_generation_models.py", 103),
        # TestFile("models/test_gme_qwen_models.py", 45),
        # TestFile("models/test_grok_models.py", 60),  # Disabled due to illegal memory access
        TestFile("models/test_qwen_models.py", 82),
        TestFile("models/test_reward_models.py", 132),
        TestFile("models/test_vlm_models.py", 741),
        TestFile("models/test_transformers_models.py", 320),
        TestFile("openai_server/basic/test_protocol.py", 10),
        TestFile("openai_server/basic/test_serving_chat.py", 10),
        TestFile("openai_server/basic/test_serving_completions.py", 10),
        TestFile("openai_server/basic/test_serving_embedding.py", 10),
        TestFile("openai_server/basic/test_openai_embedding.py", 141),
        TestFile("openai_server/basic/test_openai_server.py", 149),
        TestFile("openai_server/features/test_enable_thinking.py", 70),
        TestFile("openai_server/features/test_json_constrained.py", 98),
        TestFile("openai_server/features/test_json_mode.py", 90),
        TestFile("openai_server/features/test_openai_server_ebnf.py", 95),
        TestFile("openai_server/features/test_openai_server_hidden_states.py", 240),
        TestFile("openai_server/features/test_reasoning_content.py", 89),
        TestFile("openai_server/function_call/test_openai_function_calling.py", 60),
        TestFile("openai_server/function_call/test_tool_choice.py", 226),
        TestFile("openai_server/validation/test_large_max_new_tokens.py", 41),
        TestFile("openai_server/validation/test_matched_stop.py", 60),
        TestFile("openai_server/validation/test_openai_server_ignore_eos.py", 85),
        TestFile("openai_server/validation/test_request_length_validation.py", 31),
        TestFile("quant/test_block_int8.py", 22),
        TestFile("quant/test_fp8_kernel.py", 8),
        TestFile("quant/test_int8_kernel.py", 8),
        TestFile("quant/test_triton_scaled_mm.py", 8),
        TestFile("quant/test_w8a8_quantization.py", 46),
        TestFile("rl/test_fp32_lm_head.py", 30),
        TestFile("rl/test_update_weights_from_disk.py", 114),
        TestFile("rl/test_update_weights_from_tensor.py", 48),
        TestFile("test_abort.py", 51),
        TestFile("test_create_kvindices.py", 2),
        TestFile("test_chunked_prefill.py", 313),
        TestFile("test_eagle_infer_a.py", 370),
        TestFile("test_eagle_infer_b.py", 700),
        TestFile("test_ebnf_constrained.py", 108),
        TestFile("test_eval_fp8_accuracy.py", 303),
        TestFile("test_fa3.py", 376),
        # TestFile("test_flashmla.py", 352),
        TestFile("test_function_call_parser.py", 10),
        TestFile("test_fused_moe.py", 30),
        TestFile("test_gpt_oss_1gpu.py", 600),
        TestFile("test_harmony_parser.py", 20),
        TestFile("test_hidden_states.py", 55),
        TestFile("test_hybrid_attn_backend.py", 100),
        TestFile("test_standalone_speculative_decoding.py", 250),
        TestFile("test_ngram_speculative_decoding.py", 250),
        TestFile("test_input_embeddings.py", 38),
        TestFile("test_io_struct.py", 8),
        TestFile("test_jinja_template_utils.py", 1),
        TestFile("test_logprobs.py", 55),
        TestFile("test_metrics.py", 32),
        TestFile("test_metrics_utils.py", 1),
        TestFile("test_mla.py", 167),
        TestFile("test_mla_deepseek_v3.py", 500),
        TestFile("test_mla_int8_deepseek_v3.py", 429),
        TestFile("test_mla_flashinfer.py", 302),
        TestFile("test_mla_fp8.py", 93),
        TestFile("test_multi_tokenizer.py", 230),
        TestFile("test_no_chunked_prefill.py", 108),
        TestFile("test_no_overlap_scheduler.py", 234),
        TestFile("test_original_logprobs.py", 41),
        TestFile("test_penalty.py", 41),
        TestFile("test_page_size.py", 60),
        TestFile("test_priority_scheduling.py", 100),
        TestFile("test_pytorch_sampling_backend.py", 66),
        TestFile("test_radix_attention.py", 105),
        TestFile("test_radix_cache_unit.py", 5),
        TestFile("test_regex_constrained.py", 64),
        TestFile("test_reasoning_parser.py", 5),
        TestFile("test_retract_decode.py", 54),
        TestFile("test_request_queue_validation.py", 30),
        TestFile("test_score_api.py", 180),
        TestFile("test_server_args.py", 1),
        TestFile("test_skip_tokenizer_init.py", 117),
        TestFile("test_srt_engine.py", 261),
        TestFile("test_srt_endpoint.py", 130),
        TestFile("test_start_profile.py", 60),
        TestFile("test_torch_compile.py", 76),
        TestFile("test_torch_compile_moe.py", 172),
        TestFile("test_torch_native_attention_backend.py", 123),
        TestFile("test_torchao.py", 70),
        TestFile("test_triton_attention_kernels.py", 4),
        TestFile("test_triton_attention_backend.py", 150),
        TestFile("test_triton_moe_channel_fp8_kernel.py", 25),
        TestFile("test_triton_sliding_window.py", 250),
        TestFile("test_utils_update_weights.py", 48),
        TestFile("test_vision_chunked_prefill.py", 175),
        TestFile("test_vlm_input_format.py", 300),
        TestFile("test_vision_openai_server_a.py", 724),
        TestFile("test_vision_openai_server_b.py", 446),
    ],
    "per-commit-2-gpu": [
        TestFile("lora/test_lora_tp.py", 116),
        TestFile("rl/test_update_weights_from_distributed.py", 103),
        TestFile("test_data_parallelism.py", 73),
        TestFile("test_dp_attention.py", 594),
        TestFile("test_load_weights_from_remote_instance.py", 72),
        TestFile("test_patch_torch.py", 19),
        TestFile("test_release_memory_occupation.py", 257),
        TestFile("hicache/test_hicache_storage_file_backend.py", 200),
        TestFile("hicache/test_hicache_storage_3fs_backend.py", 200),
    ],
    "per-commit-4-gpu": [
        TestFile("test_gpt_oss_4gpu.py", 300),
        TestFile("test_local_attn.py", 411),
        TestFile("test_pp_single_node.py", 481),
        TestFile("models/test_qwen3_next_models.py", 291),
        TestFile("test_multi_instance_release_memory_occupation.py", 64),
    ],
    "per-commit-8-gpu": [
        TestFile("hicache/test_hicache_storage_mooncake_backend.py", 400),
        TestFile("lora/test_lora_llama4.py", 400),
<<<<<<< HEAD
        TestFile("test_disaggregation.py", 499),
=======
        TestFile("test_disaggregation.py", 600),
>>>>>>> 41763ba0
        TestFile("test_disaggregation_dp_attention.py", 155),
        TestFile("test_disaggregation_different_tp.py", 600),
        TestFile("test_disaggregation_pp.py", 140),
        TestFile("test_full_deepseek_v3.py", 550),
    ],
    "per-commit-4-gpu-b200": [
        # TestFile("test_gpt_oss_4gpu.py", 600),
        # TestFile("test_deepseek_v3_fp4_4gpu.py", 3600),
    ],
    "per-commit-4-gpu-deepep": [
        TestFile("ep/test_deepep_small.py", 531),
    ],
    "per-commit-8-gpu-deepep": [
        TestFile("ep/test_deepep_large.py", 338),
    ],
    "per-commit-8-gpu-h20": [
        TestFile("quant/test_w4a8_deepseek_v3.py", 371),
    ],
    "vllm_dependency_test": [
        TestFile("quant/test_awq.py", 163),
        TestFile("test_bnb.py", 5),
        TestFile("test_gptqmodel_dynamic.py", 102),
        TestFile("test_vllm_dependency.py", 185),
        # TestFile("test_gguf.py", 96),
    ],
}

# Add AMD tests
suite_amd = {
    "per-commit-amd": [
        TestFile("hicache/test_hicache.py", 116),
        TestFile("hicache/test_hicache_mla.py", 127),
        TestFile("hicache/test_hicache_storage.py", 127),
        TestFile("lora/test_lora.py", 200),
        TestFile("lora/test_lora_eviction.py", 200),
        TestFile("lora/test_lora_backend.py", 99),
        TestFile("lora/test_multi_lora_backend.py", 60),
        TestFile("lora/test_lora_cuda_graph.py", 250),
        TestFile("lora/test_lora_qwen3.py", 97),
        # TestFile("models/test_embedding_models.py", 73), # Disabled temporarily, see https://github.com/sgl-project/sglang/issues/11127
        TestFile("models/test_compressed_tensors_models.py", 42),
        TestFile("models/test_qwen_models.py", 82),
        TestFile("models/test_reward_models.py", 132),
        TestFile("models/test_transformers_models.py", 320),
        TestFile("openai_server/basic/test_protocol.py", 10),
        TestFile("openai_server/basic/test_serving_chat.py", 10),
        TestFile("openai_server/basic/test_serving_completions.py", 10),
        TestFile("openai_server/basic/test_serving_embedding.py", 10),
        TestFile("openai_server/basic/test_openai_embedding.py", 141),
        TestFile("openai_server/basic/test_openai_server.py", 149),
        TestFile("openai_server/features/test_enable_thinking.py", 70),
        TestFile("openai_server/features/test_json_constrained.py", 98),
        TestFile("openai_server/features/test_json_mode.py", 90),
        TestFile("openai_server/features/test_openai_server_ebnf.py", 95),
        # TestFile("openai_server/features/test_openai_server_hidden_states.py", 240),
        TestFile("openai_server/features/test_reasoning_content.py", 89),
        TestFile("openai_server/function_call/test_openai_function_calling.py", 60),
        TestFile("openai_server/function_call/test_tool_choice.py", 226),
        TestFile("function_call/test_json_schema_constraint.py", 30),
        TestFile("openai_server/validation/test_large_max_new_tokens.py", 41),
        TestFile("openai_server/validation/test_matched_stop.py", 60),
        TestFile("openai_server/validation/test_openai_server_ignore_eos.py", 85),
        TestFile("openai_server/validation/test_request_length_validation.py", 31),
        TestFile("quant/test_block_int8.py", 22),
        TestFile("quant/test_awq_dequant.py", 2),
        TestFile("rl/test_update_weights_from_disk.py", 114),
        # TestFile("rl/test_update_weights_from_tensor.py", 48),
        TestFile("test_abort.py", 51),
        TestFile("test_create_kvindices.py", 2),
        TestFile("test_chunked_prefill.py", 313),
        TestFile("test_ebnf_constrained.py", 108),
        TestFile("test_eval_fp8_accuracy.py", 303),
        TestFile("test_function_call_parser.py", 10),
        TestFile("test_fused_moe.py", 30),
        TestFile("test_input_embeddings.py", 38),
        TestFile("test_io_struct.py", 8),
        TestFile("test_jinja_template_utils.py", 1),
        TestFile("test_metrics.py", 32),
        TestFile("test_metrics_utils.py", 1),
        TestFile("test_mla.py", 242),
        TestFile("test_mla_deepseek_v3.py", 221),
        TestFile("test_no_chunked_prefill.py", 108),
        # TestFile("test_no_overlap_scheduler.py", 234), # Disabled temporarily and track in #7703
        TestFile("test_penalty.py", 41),
        TestFile("test_page_size.py", 60),
        TestFile("test_pytorch_sampling_backend.py", 66),
        TestFile("test_radix_attention.py", 105),
        TestFile("test_regex_constrained.py", 64),
        TestFile("test_retract_decode.py", 54),
        TestFile("test_reasoning_parser.py", 5),
        TestFile("test_rope_rocm.py", 3),
        TestFile("test_server_args.py", 1),
        TestFile("test_skip_tokenizer_init.py", 117),
        TestFile("test_srt_engine.py", 261),
        TestFile("test_srt_endpoint.py", 130),
        TestFile("test_torch_compile.py", 169),
        TestFile("test_torch_compile_moe.py", 172),
        TestFile("test_torch_native_attention_backend.py", 123),
        TestFile("test_triton_attention_backend.py", 150),
        # TestFile("test_vision_chunked_prefill.py", 175), # Disabled temporarily and track in #7701
        TestFile("test_wave_attention_kernels.py", 2),
        # TestFile("test_wave_attention_backend.py", 150), # Disabled temporarily, see https://github.com/sgl-project/sglang/issues/11127
    ],
    "per-commit-amd-mi35x": [
        TestFile("test_mla.py", 242),
        TestFile("test_gpt_oss_1gpu.py", 600),
    ],
    "per-commit-2-gpu-amd": [
        TestFile("lora/test_lora_tp.py", 116),
        TestFile("rl/test_update_weights_from_distributed.py", 103),
        TestFile("test_data_parallelism.py", 73),
        TestFile("test_load_weights_from_remote_instance.py", 72),
        # TestFile("test_patch_torch.py", 19), # Disabled temporarily, see https://github.com/sgl-project/sglang/issues/11127
    ],
    "per-commit-4-gpu-amd": [
        TestFile("test_pp_single_node.py", 150),
    ],
    "per-commit-8-gpu-amd": [
        TestFile("test_full_deepseek_v3.py", 250),
    ],
    "nightly-amd": [
        TestFile("test_nightly_gsm8k_eval_amd.py"),
    ],
}

# Add Intel Xeon tests
suite_xeon = {
    "per-commit-cpu": [
        TestFile("cpu/test_activation.py"),
        TestFile("cpu/test_binding.py"),
        TestFile("cpu/test_decode.py"),
        TestFile("cpu/test_extend.py"),
        TestFile("cpu/test_gemm.py"),
        TestFile("cpu/test_mla.py"),
        TestFile("cpu/test_moe.py"),
        TestFile("cpu/test_norm.py"),
        TestFile("cpu/test_qkv_proj_with_rope.py"),
        TestFile("cpu/test_rope.py"),
        TestFile("cpu/test_shared_expert.py"),
        TestFile("cpu/test_topk.py"),
        TestFile("test_intel_amx_attention_backend.py"),
        TestFile("test_cpu_graph.py"),
    ],
}

# Add Ascend NPU tests
suite_ascend = {
    "per-commit-1-ascend-npu": [
        TestFile("ascend/test_ascend_tp1_bf16.py", 400),
        TestFile("ascend/test_ascend_graph_tp1_bf16.py", 400),
    ],
    "per-commit-2-ascend-npu": [
        TestFile("ascend/test_ascend_tp2_bf16.py", 400),
        TestFile("ascend/test_ascend_graph_tp2_bf16.py", 400),
        TestFile("ascend/test_ascend_tp2_fia_bf16.py", 400),
        TestFile("ascend/test_ascend_mla_fia_w8a8int8.py", 400),
    ],
    "per-commit-4-ascend-npu": [
        TestFile("ascend/test_ascend_mla_w8a8int8.py", 400),
        TestFile("ascend/test_ascend_tp4_bf16.py", 400),
    ],
    "per-commit-16-ascend-a3": [
        TestFile("ascend/test_ascend_deepep.py", 400),
    ],
}

suites.update(suite_amd)
suites.update(suite_xeon)
suites.update(suite_ascend)


def auto_partition(files, rank, size):
    """
    Partition files into size sublists with approximately equal sums of estimated times
    using stable sorting, and return the partition for the specified rank.

    Args:
        files (list): List of file objects with estimated_time attribute
        rank (int): Index of the partition to return (0 to size-1)
        size (int): Number of partitions

    Returns:
        list: List of file objects in the specified rank's partition
    """
    weights = [f.estimated_time for f in files]

    if not weights or size <= 0 or size > len(weights):
        return []

    # Create list of (weight, original_index) tuples
    # Using negative index as secondary key to maintain original order for equal weights
    indexed_weights = [(w, -i) for i, w in enumerate(weights)]
    # Stable sort in descending order by weight
    # If weights are equal, larger (negative) index comes first (i.e., earlier original position)
    indexed_weights = sorted(indexed_weights, reverse=True)

    # Extract original indices (negate back to positive)
    indexed_weights = [(w, -i) for w, i in indexed_weights]

    # Initialize partitions and their sums
    partitions = [[] for _ in range(size)]
    sums = [0.0] * size

    # Greedy approach: assign each weight to partition with smallest current sum
    for weight, idx in indexed_weights:
        # Find partition with minimum sum
        min_sum_idx = sums.index(min(sums))
        partitions[min_sum_idx].append(idx)
        sums[min_sum_idx] += weight

    # Return the files corresponding to the indices in the specified rank's partition
    indices = partitions[rank]
    return [files[i] for i in indices]


if __name__ == "__main__":
    arg_parser = argparse.ArgumentParser()
    arg_parser.add_argument(
        "--timeout-per-file",
        type=int,
        default=1500 if is_hip() else 1200,
        help="The time limit for running one file in seconds.",
    )
    arg_parser.add_argument(
        "--suite",
        type=str,
        default=list(suites.keys())[0],
        choices=list(suites.keys()) + ["all"],
        help="The suite to run",
    )
    arg_parser.add_argument(
        "--range-begin",
        type=int,
        default=0,
        help="The begin index of the range of the files to run.",
    )
    arg_parser.add_argument(
        "--range-end",
        type=int,
        default=None,
        help="The end index of the range of the files to run.",
    )
    arg_parser.add_argument(
        "--auto-partition-id",
        type=int,
        help="Use auto load balancing. The part id.",
    )
    arg_parser.add_argument(
        "--auto-partition-size",
        type=int,
        help="Use auto load balancing. The number of parts.",
    )
    args = arg_parser.parse_args()
    print(f"{args=}")

    if args.suite == "all":
        files = glob.glob("**/test_*.py", recursive=True)
    else:
        files = suites[args.suite]

    if args.auto_partition_size:
        files = auto_partition(files, args.auto_partition_id, args.auto_partition_size)
    else:
        files = files[args.range_begin : args.range_end]

    print("The running tests are ", [f.name for f in files])

    exit_code = run_unittest_files(files, args.timeout_per_file)
    exit(exit_code)<|MERGE_RESOLUTION|>--- conflicted
+++ resolved
@@ -147,11 +147,7 @@
     "per-commit-8-gpu": [
         TestFile("hicache/test_hicache_storage_mooncake_backend.py", 400),
         TestFile("lora/test_lora_llama4.py", 400),
-<<<<<<< HEAD
         TestFile("test_disaggregation.py", 499),
-=======
-        TestFile("test_disaggregation.py", 600),
->>>>>>> 41763ba0
         TestFile("test_disaggregation_dp_attention.py", 155),
         TestFile("test_disaggregation_different_tp.py", 600),
         TestFile("test_disaggregation_pp.py", 140),
