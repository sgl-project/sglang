import argparse
import glob
from pathlib import Path

from sglang.test.ci.ci_utils import TestFile, run_unittest_files

# NOTE: please sort the test cases alphabetically by the test file name
suites = {
    "per-commit-1-gpu": [
        TestFile("debug_utils/test_tensor_dump_forward_hook.py", 9),
        TestFile("hicache/test_hicache_storage.py", 96),
        TestFile("hicache/test_hicache_variants.py", 368),
        TestFile("layers/attention/mamba/test_causal_conv1d.py", 25),
        TestFile("layers/attention/mamba/test_mamba_ssm.py", 7),
        TestFile("layers/attention/mamba/test_mamba_ssm_ssd.py", 13),
        TestFile("models/test_compressed_tensors_models.py", 42),
        TestFile("models/test_cross_encoder_models.py", 100),
        TestFile("models/test_embedding_models.py", 73),
        TestFile("models/test_encoder_embedding_models.py", 221),
        TestFile("models/test_generation_models.py", 103),
        TestFile("models/test_nvidia_nemotron_nano_v2.py", 132),
        TestFile("models/test_nvidia_nemotron_nano_v2_vl.py", 214),  # GSM8k + MMMU
        TestFile("models/test_qwen_models.py", 90),
        TestFile("models/test_reward_models.py", 103),
        TestFile("models/test_transformers_models.py", 245),
        TestFile("models/test_vlm_models.py", 270),
        TestFile("openai_server/basic/test_openai_embedding.py", 70),
        TestFile("openai_server/basic/test_openai_server.py", 184),
        TestFile("openai_server/basic/test_protocol.py", 3),
        TestFile("openai_server/basic/test_serving_chat.py", 10),
        TestFile("openai_server/basic/test_serving_completions.py", 10),
        TestFile("openai_server/basic/test_serving_embedding.py", 10),
        TestFile("openai_server/features/test_enable_thinking.py", 70),
        TestFile("openai_server/features/test_json_mode.py", 109),
        TestFile("openai_server/features/test_openai_server_ebnf.py", 7),
        TestFile("openai_server/features/test_openai_server_hidden_states.py", 186),
        TestFile("openai_server/features/test_reasoning_content.py", 89),
        TestFile("openai_server/function_call/test_openai_function_calling.py", 60),
        TestFile("openai_server/function_call/test_tool_choice.py", 120),
        TestFile("openai_server/validation/test_large_max_new_tokens.py", 41),
        TestFile("openai_server/validation/test_matched_stop.py", 40),
        TestFile("openai_server/validation/test_openai_server_ignore_eos.py", 6),
        TestFile("openai_server/validation/test_request_length_validation.py", 38),
        TestFile("ops/test_repeat_interleave.py", 60),
        TestFile("quant/test_block_int8.py", 44),
        TestFile("quant/test_fp8_kernel.py", 10),
        TestFile("quant/test_int8_kernel.py", 8),
        TestFile("quant/test_triton_scaled_mm.py", 8),
        TestFile("quant/test_w8a8_quantization.py", 160),
        TestFile("quant/test_autoround.py", 77),
        TestFile("rl/test_fp32_lm_head.py", 9),
        # TestFile("rl/test_update_weights_from_disk.py", 210),  # Temporarily disabled, see https://github.com/sgl-project/sglang/pull/13998
        TestFile("rl/test_update_weights_from_tensor.py", 195),
        TestFile("dllm/test_llada2_mini.py", 520),
        TestFile("test_abort.py", 131),
        TestFile("test_chunked_prefill.py", 312),
        TestFile("test_deterministic.py", 228),
        TestFile("test_constrained_decoding.py", 111),
        TestFile("test_eval_fp8_accuracy.py", 250),
        TestFile("test_external_models.py", 30),
        TestFile("test_flashmla.py", 230),
        TestFile("test_fp8_utils.py", 9),
        TestFile("rotary_embedding/test_mrope.py", 10),
        TestFile("test_fused_moe.py", 80),
        TestFile("test_gpt_oss_1gpu.py", 402),
        TestFile("test_harmony_parser.py", 6),
        TestFile("test_hidden_states.py", 55),
        TestFile("test_input_embeddings.py", 38),
        TestFile("test_io_struct.py", 8),
        TestFile("test_jinja_template_utils.py", 7),
        TestFile("test_mamba_unittest.py", 9),
        TestFile("test_metrics.py", 32),
        TestFile("test_metrics_utils.py", 1),
        TestFile("test_mla.py", 194),
        TestFile("test_mla_deepseek_v3.py", 442),
        TestFile("test_mla_flashinfer.py", 302),
        TestFile("test_mla_fp8.py", 77),
        TestFile("test_mla_int8_deepseek_v3.py", 300),
        TestFile("test_model_hooks.py", 6),
        TestFile("test_modelopt_loader.py", 11),
        TestFile("test_multi_tokenizer.py", 230),
        TestFile("test_ngram_speculative_decoding.py", 177),
        TestFile("test_no_chunked_prefill.py", 108),
        TestFile("test_no_overlap_scheduler.py", 217),
        TestFile("test_original_logprobs.py", 41),
        TestFile("test_page_size.py", 60),
        TestFile("test_penalty.py", 82),
        TestFile("test_priority_scheduling.py", 130),
        TestFile("test_pytorch_sampling_backend.py", 66),
        TestFile("test_reasoning_parser.py", 5),
        TestFile("test_request_queue_validation.py", 47),
        TestFile("test_retract_decode.py", 259),
        TestFile("test_score_api.py", 260),
        TestFile("test_server_args.py", 9),
        TestFile("test_speculative_registry.py", 8),
        TestFile("test_skip_tokenizer_init.py", 77),
        TestFile("test_srt_endpoint.py", 127),
        TestFile("test_srt_engine.py", 252),
        TestFile("test_standalone_speculative_decoding.py", 150),
        TestFile("test_start_profile.py", 41),
        TestFile("test_profile_merger.py", 8),
        TestFile("test_profile_merger_http_api.py", 9),
        TestFile("test_swa_unittest.py", 8),
        TestFile("test_torch_compile.py", 190),
        TestFile("test_torch_compile_moe.py", 210),
        TestFile("test_triton_fused_moe.py", 12),
        TestFile("test_torchao.py", 103),
        TestFile("test_triton_moe_channel_fp8_kernel.py", 16),
        TestFile("test_utils_update_weights.py", 29),
        TestFile("test_video_utils.py", 5),
        TestFile("test_vision_chunked_prefill.py", 150),
        TestFile("test_vision_openai_server_a.py", 778),
        TestFile("test_vlm_input_format.py", 166),
        TestFile("test_modelopt_export.py", 9),
    ],
    "per-commit-2-gpu": [
        TestFile("ep/test_moe_ep.py", 140),
        TestFile("hicache/test_hicache_storage_3fs_backend.py", 200),
        TestFile("hicache/test_hicache_storage_file_backend.py", 200),
        TestFile("hicache/test_hicache_storage_mooncake_backend.py", 300),
        TestFile("layers/attention/mamba/test_mamba2_mixer.py", 50),
        TestFile("models/test_glm4_moe_models.py", 100),
        TestFile("models/test_kimi_linear_models.py", 90),
        TestFile("rl/test_update_weights_from_distributed.py", 103),
        TestFile("test_constrained_decoding_spec_reasoning.py", 60),
        TestFile("test_data_parallelism.py", 73),
        TestFile("test_disaggregation_basic.py", 400),
        TestFile("test_dp_attention.py", 350),
        TestFile("test_load_weights_from_remote_instance.py", 72),
        TestFile("test_patch_torch.py", 19),
        TestFile("test_eagle_dp_attention.py", 200),
    ],
    "per-commit-4-gpu": [
        TestFile("models/test_qwen3_next_models.py", 650),
        TestFile("test_gpt_oss_4gpu.py", 300),
        TestFile("test_multi_instance_release_memory_occupation.py", 64),
        TestFile("test_pp_single_node.py", 500),
        TestFile("test_epd_disaggregation.py", 150),
        TestFile("rl/test_return_routed_experts.py", 300),
    ],
    "per-commit-8-gpu-h200": [
        TestFile("test_deepseek_v3_basic.py", 275),
        TestFile("test_deepseek_v3_mtp.py", 275),
        TestFile("test_disaggregation_hybrid_attention.py", 600),
        TestFile("models/test_kimi_k2_models.py", 200),
        TestFile("test_deepseek_v32_basic.py", 275),
        TestFile("test_deepseek_v32_mtp.py", 275),
    ],
    "per-commit-8-gpu-h20": [
        TestFile("quant/test_w4a8_deepseek_v3.py", 520),
        TestFile("test_disaggregation_different_tp.py", 600),
        TestFile("test_disaggregation_pp.py", 180),
        TestFile("test_disaggregation_dp_attention.py", 155),
    ],
    "per-commit-4-gpu-b200": [
<<<<<<< HEAD
=======
        TestFile("test_deepseek_v3_fp4_4gpu.py", 1500),
        TestFile("test_flash_attention_4.py", 90),
>>>>>>> 0bf95e6d
        TestFile("test_fp8_blockwise_gemm.py", 280),
        TestFile("test_gpt_oss_4gpu.py", 700),
        TestFile("test_llama31_fp4.py", 90),
        TestFile("test_eagle_infer_beta_dp_attention.py", 300),
    ],
    # "per-commit-8-gpu-b200": [
    #     TestFile("test_mistral_large3_basic.py", 275),  # Moved to nightly - large model
    # ],
    "per-commit-4-gpu-gb200": [
        TestFile("test_cutedsl_moe.py", 300),
        TestFile("test_deepseek_v3_cutedsl_4gpu.py", 1800),
    ],
    "per-commit-4-gpu-deepep": [
        TestFile("ep/test_deepep_small.py", 531),
        # TODO: Add it back after mooncake supports torch 2.9
        # TestFile("ep/test_mooncake_ep_small.py", 450),
    ],
    "per-commit-8-gpu-h200-deepep": [
        TestFile("ep/test_deepep_large.py", 563),
    ],
    "quantization_test": [
        TestFile("quant/test_awq.py", 163),
        TestFile("quant/test_marlin_moe.py", 200),
        TestFile("test_bnb.py", 5),
        TestFile("test_gptqmodel_dynamic.py", 102),
        TestFile("test_quantization.py", 185),
        TestFile("test_gguf.py", 96),
    ],
    "__not_in_ci__": [
        TestFile("test_release_memory_occupation.py", 200),  # Temporarily disabled
        TestFile("models/test_dummy_grok_models.py"),
        TestFile(
            "rl/test_update_weights_from_disk.py"
        ),  # Temporarily disabled, see https://github.com/sgl-project/sglang/pull/13998
        TestFile("test_bench_one_batch.py"),
        TestFile("test_bench_serving.py"),
        TestFile("test_eval_accuracy_large.py"),
        TestFile("test_gpt_oss_common.py"),
        TestFile("test_moe_eval_accuracy_large.py"),
        TestFile("test_vision_openai_server_common.py"),
        TestFile("test_profile_v2.py"),
        TestFile("models/test_ministral3_models.py"),
        TestFile("test_mistral_large3_basic.py"),
    ],
}

# Add AMD tests
# NOTE: please sort the test cases alphabetically by the test file name
suite_amd = {
    "per-commit-amd": [
        # TestFile("hicache/test_hicache.py", 116), # Disabled temporarily, see https://github.com/sgl-project/sglang/issues/12575
        # TestFile("hicache/test_hicache_mla.py", 127), # Disabled temporarily,  # Temporarily disabled, see https://github.com/sgl-project/sglang/issues/12574
        # TestFile("hicache/test_hicache_storage.py", 127), # Disabled temporarily, see https://github.com/sgl-project/sglang/issues/12575
        # LoRA tests moved to test/registered/lora/ - AMD entries need to be re-added there
        # TestFile("lora/test_lora_backend.py", 99), # Disabled temporarily, see https://github.com/sgl-project/sglang/issues/13107
        # TestFile("lora/test_lora_cuda_graph.py", 250), # Disabled temporarily, see https://github.com/sgl-project/sglang/issues/13107
        # TestFile("lora/test_lora_qwen3.py", 97), # Disabled temporarily, see https://github.com/sgl-project/sglang/issues/13107
        TestFile("models/test_compressed_tensors_models.py", 42),
        TestFile("models/test_qwen_models.py", 82),
        TestFile("models/test_reward_models.py", 132),
        TestFile("models/test_transformers_models.py", 320),
        TestFile("models/test_vlm_models.py", 387),
        TestFile("openai_server/basic/test_openai_embedding.py", 141),
        TestFile("openai_server/basic/test_openai_server.py", 149),
        TestFile("openai_server/basic/test_protocol.py", 10),
        TestFile("openai_server/basic/test_serving_chat.py", 10),
        TestFile("openai_server/basic/test_serving_completions.py", 10),
        TestFile("openai_server/basic/test_serving_embedding.py", 10),
        TestFile("openai_server/features/test_enable_thinking.py", 70),
        TestFile("openai_server/features/test_json_mode.py", 120),
        TestFile("openai_server/features/test_openai_server_ebnf.py", 20),
        TestFile("openai_server/features/test_reasoning_content.py", 89),
        TestFile("openai_server/function_call/test_openai_function_calling.py", 73),
        TestFile("openai_server/function_call/test_tool_choice.py", 120),
        TestFile("openai_server/validation/test_large_max_new_tokens.py", 41),
        TestFile("openai_server/validation/test_matched_stop.py", 60),
        TestFile("openai_server/validation/test_openai_server_ignore_eos.py", 85),
        TestFile("openai_server/validation/test_request_length_validation.py", 31),
        TestFile("quant/test_awq_dequant.py", 2),
        TestFile("quant/test_block_int8.py", 22),
        TestFile("quant/test_fused_rms_fp8_group_quant.py", 10),
        # TestFile("rl/test_update_weights_from_disk.py", 210),  # Temporarily disabled, see https://github.com/sgl-project/sglang/pull/13998
        TestFile("test_abort.py", 51),
        TestFile("test_bench_typebaseddispatcher.py", 10),
        TestFile("test_chunked_prefill.py", 312),
        TestFile("test_eval_fp8_accuracy.py", 303),
        TestFile("test_fused_moe.py", 30),
        TestFile("test_harmony_parser.py", 20),
        TestFile("test_input_embeddings.py", 38),
        TestFile("test_io_struct.py", 8),
        TestFile("test_jinja_template_utils.py", 1),
        TestFile("test_metrics.py", 32),
        TestFile("test_metrics_utils.py", 1),
        # TestFile("test_mla.py", 242), # Disabled temporarily, see https://github.com/sgl-project/sglang/issues/13107
        # TestFile("test_mla_deepseek_v3.py", 221), # Temporarily disabled, see https://github.com/sgl-project/sglang/issues/12574
        TestFile("test_no_chunked_prefill.py", 108),
        TestFile("test_page_size.py", 60),
        TestFile("test_penalty.py", 180),
        TestFile("test_pytorch_sampling_backend.py", 66),
        TestFile("test_reasoning_parser.py", 5),
        TestFile("test_constrained_decoding.py", 120),
        TestFile("test_retract_decode.py", 450),
        TestFile("test_rope_rocm.py", 3),
        TestFile("test_server_args.py", 1),
        TestFile("test_skip_tokenizer_init.py", 117),
        TestFile("test_srt_endpoint.py", 130),
        TestFile("test_srt_engine.py", 261),
        TestFile("test_torch_compile.py", 169),
        # TestFile("test_torch_compile_moe.py", 210), # Disabled temporarily, see https://github.com/sgl-project/sglang/issues/13107
        TestFile("test_type_based_dispatcher.py", 10),
        # Disabled temporarily
        # TestFile("test_vlm_input_format.py", 300),
        # TestFile("models/test_embedding_models.py", 73), # Disabled temporarily, see https://github.com/sgl-project/sglang/issues/11127
        # TestFile("openai_server/features/test_openai_server_hidden_states.py", 240),
        # TestFile("rl/test_update_weights_from_tensor.py", 48),
        # TestFile("test_no_overlap_scheduler.py", 234), # Disabled temporarily and track in #7703
        # TestFile("test_vision_chunked_prefill.py", 175), # Disabled temporarily and track in #7701
        # TestFile("test_wave_attention_backend.py", 150), # Disabled temporarily, see https://github.com/sgl-project/sglang/issues/11127
    ],
    "per-commit-amd-mi35x": [
        TestFile("test_gpt_oss_1gpu.py", 750),
        TestFile("test_mla.py", 242),
    ],
    "per-commit-2-gpu-amd": [
        # TestFile("lora/test_lora_tp.py", 116), # Disabled temporarily, see https://github.com/sgl-project/sglang/issues/13107. Moved to test/registered/lora/
        TestFile("rl/test_update_weights_from_distributed.py", 103),
        TestFile("test_data_parallelism.py", 73),
        TestFile("test_load_weights_from_remote_instance.py", 72),
        # TestFile("test_patch_torch.py", 19), # Disabled temporarily, see https://github.com/sgl-project/sglang/issues/11127
    ],
    "per-commit-4-gpu-amd": [
        TestFile("test_pp_single_node.py", 150),
    ],
    "per-commit-8-gpu-amd": [
        TestFile("test_deepseek_v3_basic.py", 275),
        TestFile("test_deepseek_v3_mtp.py", 275),
    ],
    "nightly-amd": [
        TestFile("nightly/test_gsm8k_eval_amd.py"),
    ],
    # AMD 8-GPU tests for base models using gsm8k completion benchmark
    "nightly-amd-8-gpu": [
        TestFile("nightly/test_gsm8k_completion_eval_amd.py"),
    ],
}

# Add Intel Xeon tests
suite_xeon = {
    "per-commit-cpu": [
        TestFile("cpu/test_activation.py"),
        TestFile("cpu/test_binding.py"),
        TestFile("cpu/test_causal_conv1d.py"),
        TestFile("cpu/test_cpu_graph.py"),
        TestFile("cpu/test_decode.py"),
        TestFile("cpu/test_extend.py"),
        TestFile("cpu/test_gemm.py"),
        TestFile("cpu/test_intel_amx_attention_backend_a.py"),
        TestFile("cpu/test_intel_amx_attention_backend_b.py"),
        TestFile("cpu/test_intel_amx_attention_backend_c.py"),
        TestFile("cpu/test_mamba.py"),
        TestFile("cpu/test_mla.py"),
        TestFile("cpu/test_moe.py"),
        TestFile("cpu/test_norm.py"),
        TestFile("cpu/test_qkv_proj_with_rope.py"),
        TestFile("cpu/test_qwen3.py"),
        TestFile("cpu/test_rope.py"),
        TestFile("cpu/test_shared_expert.py"),
        TestFile("cpu/test_topk.py"),
    ],
}

# Add Intel XPU tests
suite_xpu = {
    "per-commit-xpu": [
        TestFile("xpu/test_intel_xpu_backend.py"),
    ],
}

# Add Ascend NPU tests
# TODO: Set accurate estimate time
# NOTE: please sort the test cases alphabetically by the test file name
suite_ascend = {
    "per-commit-1-npu-a2": [
        TestFile("ascend/test_ascend_graph_tp1_bf16.py", 400),
        TestFile("ascend/test_ascend_piecewise_graph_prefill.py", 400),
        TestFile("ascend/test_ascend_hicache_mha.py", 400),
        TestFile("ascend/test_ascend_sampling_backend.py", 400),
        TestFile("ascend/test_ascend_tp1_bf16.py", 400),
        TestFile("ascend/test_ascend_compile_graph_tp1_bf16.py", 400),
    ],
    "per-commit-2-npu-a2": [
        TestFile("ascend/test_ascend_graph_tp2_bf16.py", 400),
        TestFile("ascend/test_ascend_mla_fia_w8a8int8.py", 400),
        TestFile("ascend/test_ascend_tp2_bf16.py", 400),
        TestFile("ascend/test_ascend_tp2_fia_bf16.py", 400),
    ],
    "per-commit-4-npu-a2": [
        TestFile("ascend/test_ascend_mla_w8a8int8.py", 400),
        TestFile("ascend/test_ascend_hicache_mla.py", 400),
        TestFile("ascend/test_ascend_tp4_bf16.py", 400),
    ],
    "per-commit-16-npu-a3": [
        TestFile("ascend/test_ascend_deepep.py", 400),
        TestFile("ascend/test_ascend_deepseek_mtp.py", 400),
    ],
}

suites.update(suite_amd)
suites.update(suite_xeon)
suites.update(suite_ascend)
suites.update(suite_xpu)


def auto_partition(files, rank, size):
    """
    Partition files into size sublists with approximately equal sums of estimated times
    using stable sorting, and return the partition for the specified rank.

    Args:
        files (list): List of file objects with estimated_time attribute
        rank (int): Index of the partition to return (0 to size-1)
        size (int): Number of partitions

    Returns:
        list: List of file objects in the specified rank's partition
    """
    weights = [f.estimated_time for f in files]

    if not weights or size <= 0 or size > len(weights):
        return []

    # Create list of (weight, original_index) tuples
    # Using negative index as secondary key to maintain original order for equal weights
    indexed_weights = [(w, -i) for i, w in enumerate(weights)]
    # Stable sort in descending order by weight
    # If weights are equal, larger (negative) index comes first (i.e., earlier original position)
    indexed_weights = sorted(indexed_weights, reverse=True)

    # Extract original indices (negate back to positive)
    indexed_weights = [(w, -i) for w, i in indexed_weights]

    # Initialize partitions and their sums
    partitions = [[] for _ in range(size)]
    sums = [0.0] * size

    # Greedy approach: assign each weight to partition with smallest current sum
    for weight, idx in indexed_weights:
        # Find partition with minimum sum
        min_sum_idx = sums.index(min(sums))
        partitions[min_sum_idx].append(idx)
        sums[min_sum_idx] += weight

    # Return the files corresponding to the indices in the specified rank's partition
    indices = partitions[rank]
    return [files[i] for i in indices]


def _sanity_check_suites(suites):
    dir_base = Path(__file__).parent
    disk_files = set(
        [
            str(x.relative_to(dir_base))
            for x in dir_base.glob("**/*.py")
            if x.name.startswith("test_")
        ]
    )

    suite_files = set(
        [test_file.name for _, suite in suites.items() for test_file in suite]
    )

    missing_files = sorted(list(disk_files - suite_files))
    missing_text = "\n".join(f'TestFile("{x}"),' for x in missing_files)
    assert len(missing_files) == 0, (
        f"Some test files are not in test suite. "
        f"If this is intentional, please add the following to `not_in_ci` section:\n"
        f"{missing_text}"
    )

    nonexistent_files = sorted(list(suite_files - disk_files))
    nonexistent_text = "\n".join(f'TestFile("{x}"),' for x in nonexistent_files)
    assert (
        len(nonexistent_files) == 0
    ), f"Some test files in test suite do not exist on disk:\n{nonexistent_text}"

    not_in_ci_files = set(
        [test_file.name for test_file in suites.get("__not_in_ci__", [])]
    )
    in_ci_files = set(
        [
            test_file.name
            for suite_name, suite in suites.items()
            if suite_name != "__not_in_ci__"
            for test_file in suite
        ]
    )
    intersection = not_in_ci_files & in_ci_files
    intersection_text = "\n".join(f'TestFile("{x}"),' for x in intersection)
    assert len(intersection) == 0, (
        f"Some test files are in both `not_in_ci` section and other suites:\n"
        f"{intersection_text}"
    )


def main():
    arg_parser = argparse.ArgumentParser()
    arg_parser.add_argument(
        "--timeout-per-file",
        type=int,
        default=1200,
        help="The time limit for running one file in seconds.",
    )
    arg_parser.add_argument(
        "--suite",
        type=str,
        default=list(suites.keys())[0],
        choices=list(suites.keys()) + ["all"],
        help="The suite to run",
    )
    arg_parser.add_argument(
        "--auto-partition-id",
        type=int,
        help="Use auto load balancing. The part id.",
    )
    arg_parser.add_argument(
        "--auto-partition-size",
        type=int,
        help="Use auto load balancing. The number of parts.",
    )
    arg_parser.add_argument(
        "--continue-on-error",
        action="store_true",
        default=False,
        help="Continue running remaining tests even if one fails (useful for nightly tests)",
    )
    args = arg_parser.parse_args()
    print(f"{args=}")

    _sanity_check_suites(suites)

    if args.suite == "all":
        files = glob.glob("**/test_*.py", recursive=True)
    else:
        files = suites[args.suite]

    if args.auto_partition_size:
        files = auto_partition(files, args.auto_partition_id, args.auto_partition_size)

    print("The running tests are ", [f.name for f in files])

    exit_code = run_unittest_files(files, args.timeout_per_file, args.continue_on_error)
    exit(exit_code)


if __name__ == "__main__":
    main()<|MERGE_RESOLUTION|>--- conflicted
+++ resolved
@@ -153,11 +153,8 @@
         TestFile("test_disaggregation_dp_attention.py", 155),
     ],
     "per-commit-4-gpu-b200": [
-<<<<<<< HEAD
-=======
         TestFile("test_deepseek_v3_fp4_4gpu.py", 1500),
         TestFile("test_flash_attention_4.py", 90),
->>>>>>> 0bf95e6d
         TestFile("test_fp8_blockwise_gemm.py", 280),
         TestFile("test_gpt_oss_4gpu.py", 700),
         TestFile("test_llama31_fp4.py", 90),
