import argparse
import glob
from pathlib import Path

from sglang.test.ci.ci_utils import TestFile, run_unittest_files

# NOTE: please sort the test cases alphabetically by the test file name
suites = {
    "per-commit-1-gpu": [
        TestFile("test_eagle_constrained_decoding.py", 100),
        TestFile("debug_utils/test_tensor_dump_forward_hook.py", 9),
        TestFile("hicache/test_hicache_storage.py", 96),
        TestFile("hicache/test_hicache_variants.py", 368),
        TestFile("layers/attention/mamba/test_causal_conv1d.py", 25),
        TestFile("layers/attention/mamba/test_mamba_ssm.py", 7),
        TestFile("layers/attention/mamba/test_mamba_ssm_ssd.py", 13),
        TestFile("lora/test_lora.py", 82),
        TestFile("lora/test_lora_eviction.py", 224),
        TestFile("lora/test_lora_update.py", 451),
        TestFile("lora/test_lora_backend.py", 200),
        TestFile("lora/test_multi_lora_backend.py", 60),
        TestFile("models/test_compressed_tensors_models.py", 42),
        TestFile("models/test_cross_encoder_models.py", 100),
        TestFile("models/test_embedding_models.py", 73),
        TestFile("models/test_encoder_embedding_models.py", 221),
        TestFile("models/test_generation_models.py", 103),
        TestFile("models/test_nvidia_nemotron_nano_v2.py", 132),
        TestFile("models/test_nvidia_nemotron_nano_v2_vl.py", 214),  # GSM8k + MMMU
        TestFile("models/test_qwen_models.py", 90),
        TestFile("models/test_reward_models.py", 103),
        TestFile("models/test_transformers_models.py", 245),
        TestFile("models/test_vlm_models.py", 282),
        TestFile("openai_server/basic/test_openai_embedding.py", 70),
        TestFile("openai_server/basic/test_openai_server.py", 184),
        TestFile("openai_server/basic/test_protocol.py", 3),
        TestFile("openai_server/basic/test_serving_chat.py", 10),
        TestFile("openai_server/basic/test_serving_completions.py", 10),
        TestFile("openai_server/basic/test_serving_embedding.py", 10),
        TestFile("openai_server/features/test_enable_thinking.py", 70),
        TestFile("openai_server/features/test_json_mode.py", 109),
        TestFile("openai_server/features/test_openai_server_ebnf.py", 7),
        TestFile("openai_server/features/test_openai_server_hidden_states.py", 186),
        TestFile("openai_server/features/test_reasoning_content.py", 89),
        TestFile("openai_server/function_call/test_openai_function_calling.py", 60),
        TestFile("openai_server/function_call/test_tool_choice.py", 120),
        TestFile("openai_server/validation/test_large_max_new_tokens.py", 41),
        TestFile("openai_server/validation/test_matched_stop.py", 40),
        TestFile("openai_server/validation/test_openai_server_ignore_eos.py", 6),
        TestFile("openai_server/validation/test_request_length_validation.py", 38),
        TestFile("ops/test_repeat_interleave.py", 60),
        TestFile("quant/test_block_int8.py", 44),
        TestFile("quant/test_fp8_kernel.py", 10),
        TestFile("quant/test_int8_kernel.py", 8),
        TestFile("quant/test_triton_scaled_mm.py", 8),
        TestFile("quant/test_w8a8_quantization.py", 160),
        TestFile("quant/test_autoround.py", 77),
        TestFile("rl/test_fp32_lm_head.py", 9),
        # TestFile("rl/test_update_weights_from_disk.py", 210),  # Temporarily disabled, see https://github.com/sgl-project/sglang/pull/13998
        TestFile("rl/test_update_weights_from_tensor.py", 195),
        TestFile("test_abort.py", 131),
        TestFile("test_build_eagle_tree.py", 3),
        TestFile("test_chunked_prefill.py", 312),
        TestFile("test_create_kvindices.py", 7),
        TestFile("test_deterministic.py", 228),
        TestFile("test_eagle_infer_a.py", 470),
        TestFile("test_eagle_infer_b.py", 473),
        TestFile("test_eagle_infer_beta.py", 194),
        TestFile("test_constrained_decoding.py", 111),
        TestFile("test_eval_fp8_accuracy.py", 250),
        TestFile("test_external_models.py", 30),
        TestFile("test_fa3.py", 420),
        TestFile("test_flashmla.py", 230),
        TestFile("test_fp8_utils.py", 9),
        TestFile("rotary_embedding/test_mrope.py", 10),
        TestFile("test_fused_moe.py", 80),
        TestFile("test_gpt_oss_1gpu.py", 402),
        TestFile("test_harmony_parser.py", 6),
        TestFile("test_hidden_states.py", 55),
        TestFile("test_hybrid_attn_backend.py", 379),
        TestFile("test_input_embeddings.py", 38),
        TestFile("test_io_struct.py", 8),
        TestFile("test_jinja_template_utils.py", 7),
        TestFile("test_mamba_unittest.py", 9),
        TestFile("test_metrics.py", 32),
        TestFile("test_metrics_utils.py", 1),
        TestFile("test_mla.py", 194),
        TestFile("test_mla_deepseek_v3.py", 442),
        TestFile("test_mla_flashinfer.py", 302),
        TestFile("test_mla_fp8.py", 77),
        TestFile("test_mla_int8_deepseek_v3.py", 300),
        TestFile("test_model_hooks.py", 6),
        TestFile("test_modelopt_loader.py", 11),
        TestFile("test_multi_tokenizer.py", 230),
        TestFile("test_ngram_speculative_decoding.py", 177),
        TestFile("test_no_chunked_prefill.py", 108),
        TestFile("test_no_overlap_scheduler.py", 217),
        TestFile("test_original_logprobs.py", 41),
        TestFile("test_page_size.py", 60),
        TestFile("test_penalty.py", 82),
        TestFile("test_priority_scheduling.py", 130),
        TestFile("test_pytorch_sampling_backend.py", 66),
        TestFile("test_radix_attention.py", 105),
        TestFile("test_radix_cache_unit.py", 8),
        TestFile("test_reasoning_parser.py", 5),
        TestFile("test_request_queue_validation.py", 47),
        TestFile("test_retract_decode.py", 259),
        TestFile("test_score_api.py", 260),
        TestFile("test_server_args.py", 9),
        TestFile("test_speculative_registry.py", 8),
        TestFile("test_skip_tokenizer_init.py", 77),
        TestFile("test_srt_endpoint.py", 127),
        TestFile("test_srt_engine.py", 252),
        TestFile("test_standalone_speculative_decoding.py", 150),
        TestFile("test_start_profile.py", 41),
        TestFile("test_profile_merger.py", 8),
        TestFile("test_profile_merger_http_api.py", 9),
        TestFile("test_swa_unittest.py", 8),
        TestFile("test_torch_compile.py", 190),
        TestFile("test_torch_compile_moe.py", 210),
        TestFile("test_triton_fused_moe.py", 12),
        TestFile("test_torch_native_attention_backend.py", 221),
        TestFile("test_torchao.py", 103),
        TestFile("test_triton_attention_kernels.py", 4),
        TestFile("test_triton_attention_backend.py", 203),
        TestFile("test_triton_attention_kernels.py", 4),
        TestFile("test_triton_moe_channel_fp8_kernel.py", 16),
        TestFile("test_triton_sliding_window.py", 84),
        TestFile("test_utils_update_weights.py", 29),
        TestFile("test_video_utils.py", 5),
        TestFile("test_vision_chunked_prefill.py", 117),
        TestFile("test_vision_openai_server_a.py", 778),
        TestFile("test_vlm_input_format.py", 166),
        TestFile("test_modelopt_export.py", 9),
    ],
    "per-commit-2-gpu": [
        TestFile("ep/test_moe_ep.py", 140),
        TestFile("hicache/test_hicache_storage_3fs_backend.py", 200),
        TestFile("hicache/test_hicache_storage_file_backend.py", 200),
        TestFile("hicache/test_hicache_storage_mooncake_backend.py", 300),
        TestFile("layers/attention/mamba/test_mamba2_mixer.py", 50),
        TestFile("lora/test_lora_tp.py", 116),
        TestFile("models/test_glm4_moe_models.py", 100),
        TestFile("models/test_kimi_linear_models.py", 90),
        TestFile("rl/test_update_weights_from_distributed.py", 103),
        TestFile("test_constrained_decoding_spec_reasoning.py", 60),
        TestFile("test_data_parallelism.py", 73),
        TestFile("test_disaggregation_basic.py", 400),
        TestFile("test_dp_attention.py", 350),
        TestFile("test_load_weights_from_remote_instance.py", 72),
        TestFile("test_patch_torch.py", 19),
        TestFile("test_eagle_dp_attention.py", 200),
    ],
    "per-commit-4-gpu": [
        TestFile("models/test_qwen3_next_models.py", 291),
        TestFile("test_gpt_oss_4gpu.py", 300),
        TestFile("test_local_attn.py", 411),
        TestFile("test_multi_instance_release_memory_occupation.py", 64),
        TestFile("test_pp_single_node.py", 481),
        TestFile("test_piecewise_cuda_graph.py", 1200),
    ],
    "per-commit-8-gpu-h200": [
        TestFile("test_deepseek_v3_basic.py", 275),
        TestFile("test_deepseek_v3_mtp.py", 275),
        TestFile("test_disaggregation_hybrid_attention.py", 200),
        TestFile("models/test_kimi_k2_models.py", 200),
        TestFile("test_deepseek_v32_basic.py", 275),
        TestFile("test_deepseek_v32_mtp.py", 275),
    ],
    "per-commit-8-gpu-h20": [
        TestFile("quant/test_w4a8_deepseek_v3.py", 520),
        TestFile("test_disaggregation_different_tp.py", 600),
        TestFile("test_disaggregation_pp.py", 140),
        TestFile("test_disaggregation_dp_attention.py", 155),
    ],
    "per-commit-4-gpu-b200": [
        TestFile("test_deepseek_v3_fp4_4gpu.py", 1800),
        TestFile("test_flash_attention_4.py", 300),
        TestFile("test_gpt_oss_4gpu.py", 600),
        TestFile("test_llama31_fp4.py", 300),
        # TODO: Add it back after the bug is fixed
        # TestFile("test_eagle_infer_beta_dp_attention.py", 200),
    ],
    "per-commit-8-gpu-b200": [],
    "per-commit-4-gpu-gb200": [
        TestFile("test_cutedsl_moe.py", 300),
        TestFile("test_deepseek_v3_cutedsl_4gpu.py", 590),
    ],
    "per-commit-4-gpu-deepep": [
        TestFile("ep/test_deepep_small.py", 531),
        # TODO: Add it back after mooncake supports torch 2.9
        # TestFile("ep/test_mooncake_ep_small.py", 450),
    ],
    "per-commit-8-gpu-h200-deepep": [
        TestFile("ep/test_deepep_large.py", 338),
    ],
    "quantization_test": [
        TestFile("quant/test_awq.py", 163),
        TestFile("test_bnb.py", 5),
        TestFile("test_gptqmodel_dynamic.py", 102),
        TestFile("test_quantization.py", 185),
        TestFile("test_gguf.py", 96),
    ],
    # Nightly test suites have been moved to test/run_suite_nightly.py
    "__not_in_ci__": [
        TestFile("test_release_memory_occupation.py", 200),  # Temporarily disabled
        TestFile("models/test_dummy_grok_models.py"),
        TestFile(
            "rl/test_update_weights_from_disk.py"
        ),  # Temporarily disabled, see https://github.com/sgl-project/sglang/pull/13998
        TestFile("test_bench_one_batch.py"),
        TestFile("test_bench_serving.py"),
        TestFile("test_eval_accuracy_large.py"),
        TestFile("test_gpt_oss_common.py"),
        TestFile("test_moe_eval_accuracy_large.py"),
        TestFile("test_vision_openai_server_common.py"),
        TestFile("test_profile_v2.py"),
        TestFile("models/test_ministral3_models.py"),
    ],
}

# Add AMD tests
# NOTE: please sort the test cases alphabetically by the test file name
suite_amd = {
    "per-commit-amd": [
        # TestFile("hicache/test_hicache.py", 116), # Disabled temporarily, see https://github.com/sgl-project/sglang/issues/12575
        # TestFile("hicache/test_hicache_mla.py", 127), # Disabled temporarily,  # Temporarily disabled, see https://github.com/sgl-project/sglang/issues/12574
        # TestFile("hicache/test_hicache_storage.py", 127), # Disabled temporarily, see https://github.com/sgl-project/sglang/issues/12575
        TestFile("lora/test_lora.py", 665),
        # TestFile("lora/test_lora_backend.py", 99), # Disabled temporarily, see https://github.com/sgl-project/sglang/issues/13107
        # TestFile("lora/test_lora_cuda_graph.py", 250), # Disabled temporarily, see https://github.com/sgl-project/sglang/issues/13107
        TestFile("lora/test_lora_eviction.py", 240),
        # TestFile("lora/test_lora_qwen3.py", 97), # Disabled temporarily, see https://github.com/sgl-project/sglang/issues/13107
        TestFile("lora/test_multi_lora_backend.py", 60),
        TestFile("models/test_compressed_tensors_models.py", 42),
        TestFile("models/test_qwen_models.py", 82),
        TestFile("models/test_reward_models.py", 132),
        TestFile("models/test_transformers_models.py", 320),
        TestFile("models/test_vlm_models.py", 437),
        TestFile("openai_server/basic/test_openai_embedding.py", 141),
        TestFile("openai_server/basic/test_openai_server.py", 149),
        TestFile("openai_server/basic/test_protocol.py", 10),
        TestFile("openai_server/basic/test_serving_chat.py", 10),
        TestFile("openai_server/basic/test_serving_completions.py", 10),
        TestFile("openai_server/basic/test_serving_embedding.py", 10),
        TestFile("openai_server/features/test_enable_thinking.py", 70),
        TestFile("openai_server/features/test_json_mode.py", 120),
        TestFile("openai_server/features/test_openai_server_ebnf.py", 20),
        TestFile("openai_server/features/test_reasoning_content.py", 89),
        TestFile("openai_server/function_call/test_openai_function_calling.py", 73),
        TestFile("openai_server/function_call/test_tool_choice.py", 120),
        TestFile("openai_server/validation/test_large_max_new_tokens.py", 41),
        TestFile("openai_server/validation/test_matched_stop.py", 60),
        TestFile("openai_server/validation/test_openai_server_ignore_eos.py", 85),
        TestFile("openai_server/validation/test_request_length_validation.py", 31),
        TestFile("quant/test_awq_dequant.py", 2),
        TestFile("quant/test_block_int8.py", 22),
        TestFile("quant/test_fused_rms_fp8_group_quant.py", 10),
        # TestFile("rl/test_update_weights_from_disk.py", 210),  # Temporarily disabled, see https://github.com/sgl-project/sglang/pull/13998
        TestFile("test_abort.py", 51),
        TestFile("test_bench_typebaseddispatcher.py", 10),
        TestFile("test_chunked_prefill.py", 312),
        TestFile("test_create_kvindices.py", 2),
        TestFile("test_eval_fp8_accuracy.py", 303),
        TestFile("test_fused_moe.py", 30),
        TestFile("test_harmony_parser.py", 20),
        TestFile("test_input_embeddings.py", 38),
        TestFile("test_io_struct.py", 8),
        TestFile("test_jinja_template_utils.py", 1),
        TestFile("test_metrics.py", 32),
        TestFile("test_metrics_utils.py", 1),
        # TestFile("test_mla.py", 242), # Disabled temporarily, see https://github.com/sgl-project/sglang/issues/13107
        # TestFile("test_mla_deepseek_v3.py", 221), # Temporarily disabled, see https://github.com/sgl-project/sglang/issues/12574
        TestFile("test_no_chunked_prefill.py", 108),
        TestFile("test_page_size.py", 60),
        TestFile("test_penalty.py", 180),
        TestFile("test_pytorch_sampling_backend.py", 66),
        TestFile("test_radix_attention.py", 105),
        TestFile("test_reasoning_parser.py", 5),
        TestFile("test_constrained_decoding.py", 120),
        TestFile("test_retract_decode.py", 450),
        TestFile("test_rope_rocm.py", 3),
        TestFile("test_server_args.py", 1),
        TestFile("test_skip_tokenizer_init.py", 117),
        TestFile("test_srt_endpoint.py", 130),
        TestFile("test_srt_engine.py", 261),
        TestFile("test_torch_compile.py", 169),
        # TestFile("test_torch_compile_moe.py", 210), # Disabled temporarily, see https://github.com/sgl-project/sglang/issues/13107
        TestFile("test_torch_native_attention_backend.py", 123),
        # TestFile("test_triton_attention_kernels.py", 4),
        TestFile("test_triton_attention_backend.py", 150),
        TestFile("test_triton_sliding_window.py", 250),
        TestFile("test_type_based_dispatcher.py", 10),
        TestFile("test_wave_attention_kernels.py", 2),
        # Disabled temporarily
        # TestFile("test_vlm_input_format.py", 300),
        # TestFile("models/test_embedding_models.py", 73), # Disabled temporarily, see https://github.com/sgl-project/sglang/issues/11127
        # TestFile("openai_server/features/test_openai_server_hidden_states.py", 240),
        # TestFile("rl/test_update_weights_from_tensor.py", 48),
        # TestFile("test_no_overlap_scheduler.py", 234), # Disabled temporarily and track in #7703
        # TestFile("test_vision_chunked_prefill.py", 175), # Disabled temporarily and track in #7701
        # TestFile("test_wave_attention_backend.py", 150), # Disabled temporarily, see https://github.com/sgl-project/sglang/issues/11127
    ],
    "per-commit-amd-mi35x": [
        TestFile("test_gpt_oss_1gpu.py", 750),
        TestFile("test_mla.py", 242),
    ],
    "per-commit-2-gpu-amd": [
        # TestFile("lora/test_lora_tp.py", 116), # Disabled temporarily, see https://github.com/sgl-project/sglang/issues/13107
        TestFile("rl/test_update_weights_from_distributed.py", 103),
        TestFile("test_data_parallelism.py", 73),
        TestFile("test_load_weights_from_remote_instance.py", 72),
        # TestFile("test_patch_torch.py", 19), # Disabled temporarily, see https://github.com/sgl-project/sglang/issues/11127
    ],
    "per-commit-4-gpu-amd": [
        TestFile("test_pp_single_node.py", 150),
    ],
    "per-commit-8-gpu-amd": [
        TestFile("test_deepseek_v3_basic.py", 275),
        TestFile("test_deepseek_v3_mtp.py", 275),
    ],
    "nightly-amd": [
        TestFile("nightly/test_gsm8k_eval_amd.py"),
    ],
}

# Add Intel Xeon tests
suite_xeon = {
    "per-commit-cpu": [
        TestFile("cpu/test_activation.py"),
        TestFile("cpu/test_binding.py"),
<<<<<<< HEAD
        TestFile("cpu/test_bmm.py"),
=======
        TestFile("cpu/test_causal_conv1d.py"),
        TestFile("cpu/test_cpu_graph.py"),
>>>>>>> 7c744d13
        TestFile("cpu/test_decode.py"),
        TestFile("cpu/test_extend.py"),
        TestFile("cpu/test_gemm.py"),
        TestFile("cpu/test_intel_amx_attention_backend_a.py"),
        TestFile("cpu/test_intel_amx_attention_backend_b.py"),
        TestFile("cpu/test_intel_amx_attention_backend_c.py"),
        TestFile("cpu/test_mamba.py"),
        TestFile("cpu/test_mla.py"),
        TestFile("cpu/test_moe.py"),
        TestFile("cpu/test_norm.py"),
        TestFile("cpu/test_qkv_proj_with_rope.py"),
        TestFile("cpu/test_qwen3.py"),
        TestFile("cpu/test_rope.py"),
        TestFile("cpu/test_shared_expert.py"),
        TestFile("cpu/test_topk.py"),
    ],
}

# Add Intel XPU tests
suite_xpu = {
    "per-commit-xpu": [
        TestFile("xpu/test_intel_xpu_backend.py"),
    ],
}

# Add Ascend NPU tests
# TODO: Set accurate estimate time
# NOTE: please sort the test cases alphabetically by the test file name
suite_ascend = {
    "per-commit-1-npu-a2": [
        TestFile("ascend/test_ascend_graph_tp1_bf16.py", 400),
        TestFile("ascend/test_ascend_hicache_mha.py", 400),
        TestFile("ascend/test_ascend_sampling_backend.py", 400),
        TestFile("ascend/test_ascend_tp1_bf16.py", 400),
    ],
    "per-commit-2-npu-a2": [
        TestFile("ascend/test_ascend_graph_tp2_bf16.py", 400),
        TestFile("ascend/test_ascend_mla_fia_w8a8int8.py", 400),
        TestFile("ascend/test_ascend_tp2_bf16.py", 400),
        TestFile("ascend/test_ascend_tp2_fia_bf16.py", 400),
    ],
    "per-commit-4-npu-a2": [
        TestFile("ascend/test_ascend_mla_w8a8int8.py", 400),
        TestFile("ascend/test_ascend_tp4_bf16.py", 400),
    ],
    "per-commit-16-npu-a3": [
        TestFile("ascend/test_ascend_deepep.py", 400),
        TestFile("ascend/test_ascend_deepseek_mtp.py", 400),
    ],
}

suites.update(suite_amd)
suites.update(suite_xeon)
suites.update(suite_ascend)
suites.update(suite_xpu)


def auto_partition(files, rank, size):
    """
    Partition files into size sublists with approximately equal sums of estimated times
    using stable sorting, and return the partition for the specified rank.

    Args:
        files (list): List of file objects with estimated_time attribute
        rank (int): Index of the partition to return (0 to size-1)
        size (int): Number of partitions

    Returns:
        list: List of file objects in the specified rank's partition
    """
    weights = [f.estimated_time for f in files]

    if not weights or size <= 0 or size > len(weights):
        return []

    # Create list of (weight, original_index) tuples
    # Using negative index as secondary key to maintain original order for equal weights
    indexed_weights = [(w, -i) for i, w in enumerate(weights)]
    # Stable sort in descending order by weight
    # If weights are equal, larger (negative) index comes first (i.e., earlier original position)
    indexed_weights = sorted(indexed_weights, reverse=True)

    # Extract original indices (negate back to positive)
    indexed_weights = [(w, -i) for w, i in indexed_weights]

    # Initialize partitions and their sums
    partitions = [[] for _ in range(size)]
    sums = [0.0] * size

    # Greedy approach: assign each weight to partition with smallest current sum
    for weight, idx in indexed_weights:
        # Find partition with minimum sum
        min_sum_idx = sums.index(min(sums))
        partitions[min_sum_idx].append(idx)
        sums[min_sum_idx] += weight

    # Return the files corresponding to the indices in the specified rank's partition
    indices = partitions[rank]
    return [files[i] for i in indices]


def _sanity_check_suites(suites):
    dir_base = Path(__file__).parent
    disk_files = set(
        [
            str(x.relative_to(dir_base))
            for x in dir_base.glob("**/*.py")
            if x.name.startswith("test_")
        ]
    )

    suite_files = set(
        [test_file.name for _, suite in suites.items() for test_file in suite]
    )

    missing_files = sorted(list(disk_files - suite_files))
    missing_text = "\n".join(f'TestFile("{x}"),' for x in missing_files)
    assert len(missing_files) == 0, (
        f"Some test files are not in test suite. "
        f"If this is intentional, please add the following to `not_in_ci` section:\n"
        f"{missing_text}"
    )

    nonexistent_files = sorted(list(suite_files - disk_files))
    nonexistent_text = "\n".join(f'TestFile("{x}"),' for x in nonexistent_files)
    assert (
        len(nonexistent_files) == 0
    ), f"Some test files in test suite do not exist on disk:\n{nonexistent_text}"

    not_in_ci_files = set(
        [test_file.name for test_file in suites.get("__not_in_ci__", [])]
    )
    in_ci_files = set(
        [
            test_file.name
            for suite_name, suite in suites.items()
            if suite_name != "__not_in_ci__"
            for test_file in suite
        ]
    )
    intersection = not_in_ci_files & in_ci_files
    intersection_text = "\n".join(f'TestFile("{x}"),' for x in intersection)
    assert len(intersection) == 0, (
        f"Some test files are in both `not_in_ci` section and other suites:\n"
        f"{intersection_text}"
    )


def main():
    arg_parser = argparse.ArgumentParser()
    arg_parser.add_argument(
        "--timeout-per-file",
        type=int,
        default=1200,
        help="The time limit for running one file in seconds.",
    )
    arg_parser.add_argument(
        "--suite",
        type=str,
        default=list(suites.keys())[0],
        choices=list(suites.keys()) + ["all"],
        help="The suite to run",
    )
    arg_parser.add_argument(
        "--auto-partition-id",
        type=int,
        help="Use auto load balancing. The part id.",
    )
    arg_parser.add_argument(
        "--auto-partition-size",
        type=int,
        help="Use auto load balancing. The number of parts.",
    )
    arg_parser.add_argument(
        "--continue-on-error",
        action="store_true",
        default=False,
        help="Continue running remaining tests even if one fails (useful for nightly tests)",
    )
    args = arg_parser.parse_args()
    print(f"{args=}")

    _sanity_check_suites(suites)

    if args.suite == "all":
        files = glob.glob("**/test_*.py", recursive=True)
    else:
        files = suites[args.suite]

    if args.auto_partition_size:
        files = auto_partition(files, args.auto_partition_id, args.auto_partition_size)

    print("The running tests are ", [f.name for f in files])

    exit_code = run_unittest_files(files, args.timeout_per_file, args.continue_on_error)
    exit(exit_code)


if __name__ == "__main__":
    main()<|MERGE_RESOLUTION|>--- conflicted
+++ resolved
@@ -328,12 +328,9 @@
     "per-commit-cpu": [
         TestFile("cpu/test_activation.py"),
         TestFile("cpu/test_binding.py"),
-<<<<<<< HEAD
         TestFile("cpu/test_bmm.py"),
-=======
         TestFile("cpu/test_causal_conv1d.py"),
         TestFile("cpu/test_cpu_graph.py"),
->>>>>>> 7c744d13
         TestFile("cpu/test_decode.py"),
         TestFile("cpu/test_extend.py"),
         TestFile("cpu/test_gemm.py"),
