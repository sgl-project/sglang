--- conflicted
+++ resolved
@@ -152,12 +152,8 @@
         TestFile("test_local_attn.py", 411),
         TestFile("test_multi_instance_release_memory_occupation.py", 64),
         TestFile("test_pp_single_node.py", 800),
-<<<<<<< HEAD
+        TestFile("test_epd_disaggregation.py", 600),
         TestFile("test_piecewise_cuda_graph_with_parallelism.py", 1200),
-=======
-        TestFile("test_piecewise_cuda_graph.py", 1200),
-        TestFile("test_epd_disaggregation.py", 600),
->>>>>>> 702426b0
     ],
     "per-commit-8-gpu-h200": [
         TestFile("test_deepseek_v3_basic.py", 275),
