--- conflicted
+++ resolved
@@ -83,11 +83,7 @@
         TestFile("test_input_embeddings.py", 38),
         TestFile("test_io_struct.py", 8),
         TestFile("test_jinja_template_utils.py", 1),
-<<<<<<< HEAD
-=======
-        TestFile("test_logprobs.py", 55),
         TestFile("test_mamba_unittest.py", 4),
->>>>>>> 9f1f699a
         TestFile("test_metrics.py", 32),
         TestFile("test_metrics_utils.py", 1),
         TestFile("test_mla.py", 167),
