--- conflicted
+++ resolved
@@ -196,16 +196,12 @@
     "per-commit-8-gpu-h200-deepep": [
         TestFile("ep/test_deepep_large.py", 338),
     ],
-<<<<<<< HEAD
-    "vllm_dependency_test": [
-=======
     "per-commit-8-gpu-h200-deepseek-v32": [
         TestFile("test_deepseek_v32_basic.py", 275),
         TestFile("test_deepseek_v32_mtp.py", 275),
         TestFile("test_deepseek_v32_nsabackend.py", 600),
     ],
     "quantization_test": [
->>>>>>> 0d4a4184
         TestFile("quant/test_awq.py", 163),
         TestFile("test_bnb.py", 5),
         TestFile("test_gptqmodel_dynamic.py", 102),
