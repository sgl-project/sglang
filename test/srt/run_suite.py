import argparse
import glob
from dataclasses import dataclass
from pathlib import Path

from sglang.test.test_utils import run_unittest_files


@dataclass
class TestFile:
    name: str
    estimated_time: float = 60


# NOTE: please sort the test cases alphabetically by the test file name
suites = {
    "per-commit-1-gpu": [
        TestFile("debug_utils/test_tensor_dump_forward_hook.py", 15),
        TestFile("function_call/test_json_schema_constraint.py", 1),
        TestFile("hicache/test_hicache.py", 116),
        TestFile("hicache/test_hicache_eagle.py", 150),
        TestFile("hicache/test_hicache_mla.py", 127),
        TestFile("hicache/test_hicache_storage.py", 127),
        TestFile("layers/attention/mamba/test_causal_conv1d.py", 25),
        TestFile("layers/attention/mamba/test_mamba_ssm.py", 50),
        TestFile("layers/attention/mamba/test_mamba_ssm_ssd.py", 20),
        TestFile("lora/test_lora.py", 150),
        TestFile("lora/test_lora_eviction.py", 240),
        TestFile("lora/test_lora_update.py", 600),
        TestFile("lora/test_lora_backend.py", 99),
        TestFile("lora/test_multi_lora_backend.py", 60),
        TestFile("models/test_compressed_tensors_models.py", 42),
        TestFile("models/test_cross_encoder_models.py", 100),
        TestFile("models/test_embedding_models.py", 73),
        TestFile("models/test_encoder_embedding_models.py", 460),
        TestFile("models/test_generation_models.py", 103),
        TestFile("models/test_nvidia_nemotron_nano_v2.py", 160),
        TestFile("models/test_qwen_models.py", 82),
        TestFile("models/test_reward_models.py", 132),
        TestFile("models/test_transformers_models.py", 320),
        TestFile("models/test_vlm_models.py", 741),
        TestFile("openai_server/basic/test_openai_embedding.py", 79),
        TestFile("openai_server/basic/test_openai_server.py", 270),
        TestFile("openai_server/basic/test_protocol.py", 10),
        TestFile("openai_server/basic/test_serving_chat.py", 10),
        TestFile("openai_server/basic/test_serving_completions.py", 10),
        TestFile("openai_server/basic/test_serving_embedding.py", 10),
        TestFile("openai_server/features/test_enable_thinking.py", 70),
        TestFile("openai_server/features/test_json_mode.py", 120),
        TestFile("openai_server/features/test_openai_server_ebnf.py", 20),
        TestFile("openai_server/features/test_openai_server_hidden_states.py", 240),
        TestFile("openai_server/features/test_reasoning_content.py", 89),
        TestFile("openai_server/function_call/test_openai_function_calling.py", 60),
        TestFile("openai_server/function_call/test_tool_choice.py", 120),
        TestFile("openai_server/validation/test_large_max_new_tokens.py", 41),
        TestFile("openai_server/validation/test_matched_stop.py", 60),
        TestFile("openai_server/validation/test_openai_server_ignore_eos.py", 85),
        TestFile("openai_server/validation/test_request_length_validation.py", 31),
        TestFile("quant/test_block_int8.py", 22),
        TestFile("quant/test_fp8_kernel.py", 8),
        TestFile("quant/test_int8_kernel.py", 8),
        TestFile("quant/test_triton_scaled_mm.py", 8),
        TestFile("quant/test_w8a8_quantization.py", 160),
        TestFile("quant/test_autoround.py", 60),
        TestFile("rl/test_fp32_lm_head.py", 30),
        TestFile("rl/test_update_weights_from_disk.py", 210),
        TestFile("rl/test_update_weights_from_tensor.py", 80),
        TestFile("test_abort.py", 190),
        TestFile("test_build_eagle_tree.py", 8),
        TestFile("test_chunked_prefill.py", 410),
        TestFile("test_create_kvindices.py", 2),
        TestFile("test_deterministic.py", 320),
        TestFile("test_eagle_infer_a.py", 370),
        TestFile("test_eagle_infer_b.py", 500),
        TestFile("test_eagle_infer_beta.py", 90),
        TestFile("test_constrained_decoding.py", 120),
        TestFile("test_eval_fp8_accuracy.py", 303),
        TestFile("test_fa3.py", 420),
        TestFile("test_flashmla.py", 230),
        TestFile("rotary_embedding/test_mrope.py", 10),
        TestFile("test_function_call_parser.py", 10),
        TestFile("test_fused_moe.py", 80),
        TestFile("test_gpt_oss_1gpu.py", 750),
        TestFile("test_harmony_parser.py", 20),
        TestFile("test_hidden_states.py", 55),
        TestFile("test_hybrid_attn_backend.py", 379),
        TestFile("test_input_embeddings.py", 38),
        TestFile("test_io_struct.py", 8),
        TestFile("test_jinja_template_utils.py", 1),
        TestFile("test_mamba_unittest.py", 4),
        TestFile("test_metrics.py", 32),
        TestFile("test_metrics_utils.py", 1),
        TestFile("test_mla.py", 180),
        TestFile("test_mla_deepseek_v3.py", 500),
        TestFile("test_mla_flashinfer.py", 302),
        TestFile("test_mla_fp8.py", 93),
        TestFile("test_mla_int8_deepseek_v3.py", 300),
        TestFile("test_modelopt_loader.py", 30),
        TestFile("test_multi_tokenizer.py", 230),
        TestFile("test_ngram_speculative_decoding.py", 290),
        TestFile("test_no_chunked_prefill.py", 108),
        TestFile("test_no_overlap_scheduler.py", 234),
        TestFile("test_original_logprobs.py", 41),
        TestFile("test_page_size.py", 60),
        TestFile("test_penalty.py", 82),
        TestFile("test_priority_scheduling.py", 130),
        TestFile("test_pytorch_sampling_backend.py", 66),
        TestFile("test_radix_attention.py", 105),
        TestFile("test_radix_cache_unit.py", 5),
        TestFile("test_reasoning_parser.py", 5),
        TestFile("test_request_queue_validation.py", 30),
        TestFile("test_retract_decode.py", 450),
        TestFile("test_score_api.py", 310),
        TestFile("test_server_args.py", 1),
        TestFile("test_speculative_registry.py", 1),
        TestFile("test_skip_tokenizer_init.py", 117),
        TestFile("test_srt_endpoint.py", 130),
        TestFile("test_srt_engine.py", 261),
        TestFile("test_standalone_speculative_decoding.py", 150),
        TestFile("test_start_profile.py", 60),
        TestFile("test_profile_merger.py", 60),
        TestFile("test_profile_merger_http_api.py", 15),
        TestFile("test_swa_unittest.py", 1),
        TestFile("test_torch_compile.py", 76),
        TestFile("test_torch_compile_moe.py", 210),
        TestFile("test_torch_native_attention_backend.py", 123),
        TestFile("test_torchao.py", 70),
        TestFile("test_triton_attention_kernels.py", 4),
        TestFile("test_triton_attention_backend.py", 150),
        TestFile("test_triton_attention_kernels.py", 4),
        TestFile("test_triton_moe_channel_fp8_kernel.py", 25),
        TestFile("test_triton_sliding_window.py", 100),
        TestFile("test_utils_update_weights.py", 48),
        TestFile("test_vision_chunked_prefill.py", 170),
        TestFile("test_vision_openai_server_a.py", 900),
        TestFile("test_vlm_input_format.py", 300),
        TestFile("test_modelopt_loader.py", 30),
        TestFile("test_modelopt_export.py", 30),
    ],
    "per-commit-2-gpu": [
        TestFile("ep/test_moe_ep.py", 140),
        TestFile("hicache/test_hicache_storage_3fs_backend.py", 200),
        TestFile("hicache/test_hicache_storage_file_backend.py", 200),
        TestFile("hicache/test_hicache_storage_mooncake_backend.py", 300),
        TestFile("layers/attention/mamba/test_mamba2_mixer.py", 50),
        TestFile("lora/test_lora_tp.py", 116),
        TestFile("models/test_glm4_moe_models.py", 100),
        TestFile("models/test_kimi_linear_models.py", 90),
        TestFile("rl/test_update_weights_from_distributed.py", 103),
        TestFile("test_data_parallelism.py", 73),
        TestFile("test_disaggregation_basic.py", 400),
        TestFile("test_dp_attention.py", 350),
        TestFile("test_load_weights_from_remote_instance.py", 72),
        TestFile("test_patch_torch.py", 19),
        TestFile("test_release_memory_occupation.py", 200),
        TestFile("test_eagle_dp_attention.py", 200),
    ],
    "per-commit-4-gpu": [
        TestFile("models/test_qwen3_next_models.py", 291),
        TestFile("test_disaggregation_dp_attention.py", 155),
        TestFile("test_gpt_oss_4gpu.py", 300),
        TestFile("test_local_attn.py", 411),
        TestFile("test_multi_instance_release_memory_occupation.py", 64),
        TestFile("test_pp_single_node.py", 481),
    ],
    "per-commit-8-gpu-h200": [
        TestFile("test_deepseek_v3_basic.py", 275),
        TestFile("test_deepseek_v3_mtp.py", 275),
        TestFile("test_disaggregation_hybrid_attention.py", 200),
    ],
    "per-commit-8-gpu-h20": [
        TestFile("quant/test_w4a8_deepseek_v3.py", 520),
        TestFile("test_disaggregation_different_tp.py", 600),
        TestFile("test_disaggregation_pp.py", 140),
    ],
    "per-commit-4-gpu-b200": [
        TestFile("test_deepseek_v3_fp4_4gpu.py", 3600),
        TestFile("test_flash_attention_4.py", 300),
        TestFile("test_gpt_oss_4gpu.py", 600),
        TestFile("test_llama31_fp4.py", 300),
    ],
    "per-commit-4-gpu-gb200": [
        TestFile("test_deepseek_v3_fp4_4gpu.py", 3600),
    ],
    "per-commit-4-gpu-deepep": [
        TestFile("ep/test_deepep_small.py", 531),
        TestFile("ep/test_mooncake_ep_small.py", 450),
    ],
    "per-commit-8-gpu-h200-deepep": [
        TestFile("ep/test_deepep_large.py", 338),
    ],
    "per-commit-8-gpu-h200-deepseek-v32": [
        TestFile("test_deepseek_v32_basic.py", 275),
        TestFile("test_deepseek_v32_mtp.py", 275),
        TestFile("test_deepseek_v32_nsabackend.py", 600),
    ],
    "vllm_dependency_test": [
        TestFile("quant/test_awq.py", 163),
        TestFile("test_bnb.py", 5),
        TestFile("test_gptqmodel_dynamic.py", 102),
        TestFile("test_vllm_dependency.py", 185),
        TestFile("test_gguf.py", 96),
    ],
    # If the test cases take too long, considering adding them to nightly tests instead of per-commit tests
    "nightly-1-gpu": [
        TestFile("lora/test_lora_qwen3.py", 97),
        TestFile("lora/test_lora_qwen3_vl.py", 200),
        TestFile("lora/test_lora_radix_cache.py", 200),
        TestFile("lora/test_lora_eviction_policy.py", 200),
        TestFile("lora/test_lora_openai_api.py", 30),
        TestFile("openai_server/features/test_lora_openai_compatible.py", 150),
        TestFile("batch_invariant/test_batch_invariant_ops.py", 10),
        TestFile("test_deepseek_v3_deterministic.py", 240),
    ],
    "nightly-8-gpu": [],
    "__not_in_ci__": [
        TestFile("ascend/test_ascend_w8a8_quantization.py"),
        TestFile("cpu/test_comm.py"),
        TestFile("entrypoints/http_server/test_abort_request.py"),
        TestFile("ep/test_deepep_internode.py"),
        TestFile("ep/test_deepep_intranode.py"),
        TestFile("ep/test_deepep_low_latency.py"),
        TestFile("ep/test_eplb.py"),
        TestFile("ep/test_hybrid_dp_ep_tp_mtp.py"),
        TestFile("ep/test_moe_deepep.py"),
        TestFile("ep/test_moe_deepep_eval_accuracy_large.py"),
        TestFile("function_call/test_unknown_tool_name.py"),
        TestFile("hicache/test_disaggregation_hicache.py"),
        TestFile("hicache/test_hicache_page.py"),
        TestFile("hicache/test_hicache_storage_benchmark.py"),
        TestFile("hicache/test_hicache_storage_e2e.py"),
        TestFile("layers/attention/nsa/test_act_quant_triton.py"),
        TestFile("lora/test_chunked_sgmv_backend.py"),
        TestFile("lora/test_lora_llama4.py"),
        TestFile("models/lora/test_lora.py"),
        TestFile("models/lora/test_lora_backend.py"),
        TestFile("models/lora/test_lora_cuda_graph.py"),
        TestFile("models/lora/test_lora_eviction.py"),
        TestFile("models/lora/test_lora_qwen3.py"),
        TestFile("models/lora/test_lora_tp.py"),
        TestFile("models/lora/test_lora_update.py"),
        TestFile("models/lora/test_multi_lora_backend.py"),
        TestFile("models/test_clip_models.py"),
        TestFile("models/test_dummy_grok_models.py"),
        TestFile("models/test_falcon_h1_models.py"),
        TestFile("models/test_gme_qwen_models.py"),
        TestFile("models/test_grok_models.py"),
        TestFile("models/test_llama4_models.py"),
        TestFile("models/test_mtp_models.py"),
        TestFile("models/test_unsloth_models.py"),
        TestFile("openai/test_server.py"),
        TestFile("openai_server/features/test_cache_report.py"),
        TestFile("openai_server/features/test_continuous_usage_stats.py"),
        TestFile("openai_server/features/test_structural_tag.py"),
        TestFile("quant/test_fp8_kvcache.py"),
        TestFile("rl/test_verl_engine_2_gpu.py"),
        TestFile("rl/test_verl_engine_4_gpu.py"),
        TestFile("test_ascend_attention_backend.py"),
        TestFile("test_ascend_mla_backend.py"),
        TestFile("test_ascend_mla_w8a8int8.py"),
        TestFile("test_ascend_tp1_bf16.py"),
        TestFile("test_ascend_tp2_bf16.py"),
        TestFile("test_ascend_w8a8_quantization.py"),
        TestFile("test_async_dynamic_batch_tokenizer.py"),
        TestFile("test_async_mm_data_processor.py"),
        TestFile("test_awq.py"),
        TestFile("test_awq_dequant.py"),
        TestFile("test_bench_one_batch.py"),
        TestFile("test_bench_serving.py"),
        TestFile("test_block_int8.py"),
        TestFile("test_cache_report.py"),
        TestFile("test_config_integration.py"),
        TestFile("test_cpp_radix_cache.py"),
        TestFile("test_cpu_graph.py"),
        TestFile("test_custom_allreduce.py"),
        TestFile("test_cutedsl_flashinfer_8gpu.py"),
        TestFile("test_deepep_internode.py"),
        TestFile("test_deepep_intranode.py"),
        TestFile("test_deepep_large.py"),
        TestFile("test_deepep_low_latency.py"),
        TestFile("test_deepep_small.py"),
        TestFile("test_deepseek_chat_templates.py"),
        TestFile("test_disaggregation.py"),
        TestFile("test_double_sparsity.py"),
        TestFile("test_embedding_openai_server.py"),
        TestFile("test_enable_thinking.py"),
        TestFile("test_eplb.py"),
        TestFile("test_eval_accuracy_large.py"),
        TestFile("test_expert_distribution.py"),
        TestFile("test_expert_location_updater.py"),
        TestFile("test_fim_completion.py"),
        TestFile("test_forward_split_prefill.py"),
        TestFile("test_fp8_kernel.py"),
        TestFile("test_fp8_kvcache.py"),
        TestFile("test_full_deepseek_v3.py"),
        TestFile("test_get_weights_by_name.py"),
        TestFile("test_gpt_oss_common.py"),
        TestFile("test_health_check.py"),
        TestFile("test_hicache.py"),
        TestFile("test_hicache_mla.py"),
        TestFile("test_hicache_page.py"),
        TestFile("test_hicache_storage.py"),
        TestFile("test_hybrid_dp_ep_tp_mtp.py"),
        TestFile("test_int4_kernel.py"),
        TestFile("test_int8_kernel.py"),
        TestFile("test_intel_amx_attention_backend.py"),
        TestFile("test_constrained_decoding.py"),
        TestFile("test_json_mode.py"),
        TestFile("test_kv_events.py"),
        TestFile("test_large_max_new_tokens.py"),
        TestFile("test_logprobs.py"),
        TestFile("test_lookahead_speculative_decoding.py"),
        TestFile("test_matched_stop.py"),
        TestFile("test_mla_tp.py"),
        TestFile("test_modelopt.py"),
        TestFile("test_modelopt_fp8kvcache.py"),
        TestFile("test_models_from_modelscope.py"),
        TestFile("test_moe_deepep.py"),
        TestFile("test_moe_deepep_eval_accuracy_large.py"),
        TestFile("test_moe_ep.py"),
        TestFile("test_moe_eval_accuracy_large.py"),
        TestFile("test_mscclpp.py"),
        TestFile("test_nightly_gsm8k_eval.py"),
        TestFile("test_nightly_text_models_gsm8k_eval.py"),
        TestFile("test_nightly_text_models_perf.py"),
        TestFile("test_nightly_vlms_mmmu_eval.py"),
        TestFile("test_nightly_vlms_perf.py"),
        TestFile("test_openai_adapter.py"),
        TestFile("test_openai_function_calling.py"),
        TestFile("test_openai_server.py"),
        TestFile("test_openai_server_hidden_states.py"),
        TestFile("test_piecewise_cuda_graph.py"),
        TestFile("test_quick_allreduce.py"),
        TestFile("test_reasoning_content.py"),
        TestFile("test_request_length_validation.py"),
        TestFile("test_sagemaker_server.py"),
        TestFile("test_schedule_policy.py"),
        TestFile("test_session_control.py"),
        TestFile("test_srt_engine_with_quant_args.py"),
        TestFile("test_tokenizer_batch_encode.py"),
        TestFile("test_tokenizer_manager.py"),
        TestFile("test_tool_choice.py"),
        TestFile("test_torch_flex_attention_backend.py"),
        TestFile("test_torch_tp.py"),
        TestFile("test_tracing.py"),
        TestFile("test_triton_attention_rocm_mla.py"),
        TestFile("test_triton_fused_moe.py"),
        TestFile("test_triton_moe_wna16.py"),
        TestFile("test_two_batch_overlap.py"),
        TestFile("test_update_weights_from_disk.py"),
        TestFile("test_update_weights_from_distributed.py"),
        TestFile("test_update_weights_from_tensor.py"),
        TestFile("test_verl_engine_2_gpu.py"),
        TestFile("test_verl_engine_4_gpu.py"),
        TestFile("test_verl_engine_server.py"),
        TestFile("test_vertex_endpoint.py"),
        TestFile("test_vision_openai_server_b.py"),
        TestFile("test_vision_openai_server_common.py"),
        TestFile("test_vlm_accuracy.py"),
        TestFile("test_w4a8.py"),
        TestFile("test_w8a8_quantization.py"),
        TestFile("test_wave_attention_backend.py"),
        TestFile("test_weight_version.py"),
    ],
}

# Add AMD tests
# NOTE: please sort the test cases alphabetically by the test file name
suite_amd = {
    "per-commit-amd": [
<<<<<<< HEAD
        TestFile("function_call/test_json_schema_constraint.py", 30),
        # TestFile("hicache/test_hicache.py", 116), # Disabled temporarily, see https://github.com/sgl-project/sglang/issues/12575
        # TestFile("hicache/test_hicache_mla.py", 127), # Disabled temporarily,  # Temporarily disabled, see https://github.com/sgl-project/sglang/issues/12574
        # TestFile("hicache/test_hicache_storage.py", 127), # Disabled temporarily, see https://github.com/sgl-project/sglang/issues/12575
=======
        TestFile("function_call/test_json_schema_constraint.py", 1),
        TestFile("hicache/test_hicache.py", 116),
        TestFile("hicache/test_hicache_mla.py", 127),
        TestFile("hicache/test_hicache_storage.py", 127),
>>>>>>> 30b26ee9
        TestFile("lora/test_lora.py", 150),
        TestFile("lora/test_lora_backend.py", 99),
        TestFile("lora/test_lora_cuda_graph.py", 250),
        TestFile("lora/test_lora_eviction.py", 240),
        TestFile("lora/test_lora_qwen3.py", 97),
        TestFile("lora/test_multi_lora_backend.py", 60),
        TestFile("models/test_compressed_tensors_models.py", 42),
        TestFile("models/test_qwen_models.py", 82),
        TestFile("models/test_reward_models.py", 132),
        TestFile("models/test_transformers_models.py", 320),
        TestFile("models/test_vlm_models.py", 437),
        TestFile("openai_server/basic/test_openai_embedding.py", 141),
        TestFile("openai_server/basic/test_openai_server.py", 149),
        TestFile("openai_server/basic/test_protocol.py", 10),
        TestFile("openai_server/basic/test_serving_chat.py", 10),
        TestFile("openai_server/basic/test_serving_completions.py", 10),
        TestFile("openai_server/basic/test_serving_embedding.py", 10),
        TestFile("openai_server/features/test_enable_thinking.py", 70),
        TestFile("openai_server/features/test_json_mode.py", 120),
        TestFile("openai_server/features/test_openai_server_ebnf.py", 20),
        TestFile("openai_server/features/test_reasoning_content.py", 89),
        TestFile("openai_server/function_call/test_openai_function_calling.py", 60),
        TestFile("openai_server/function_call/test_tool_choice.py", 120),
        TestFile("openai_server/validation/test_large_max_new_tokens.py", 41),
        TestFile("openai_server/validation/test_matched_stop.py", 60),
        TestFile("openai_server/validation/test_openai_server_ignore_eos.py", 85),
        TestFile("openai_server/validation/test_request_length_validation.py", 31),
        TestFile("quant/test_awq_dequant.py", 2),
        TestFile("quant/test_block_int8.py", 22),
        TestFile("rl/test_update_weights_from_disk.py", 210),
        TestFile("test_abort.py", 51),
        TestFile("test_chunked_prefill.py", 410),
        TestFile("test_create_kvindices.py", 2),
        TestFile("test_eval_fp8_accuracy.py", 303),
        TestFile("test_function_call_parser.py", 10),
        TestFile("test_fused_moe.py", 30),
        TestFile("test_harmony_parser.py", 20),
        TestFile("test_input_embeddings.py", 38),
        TestFile("test_io_struct.py", 8),
        TestFile("test_jinja_template_utils.py", 1),
        TestFile("test_metrics.py", 32),
        TestFile("test_metrics_utils.py", 1),
        TestFile("test_mla.py", 242),
        # TestFile("test_mla_deepseek_v3.py", 221), # Temporarily disabled, see https://github.com/sgl-project/sglang/issues/12574
        TestFile("test_no_chunked_prefill.py", 108),
        TestFile("test_page_size.py", 60),
        TestFile("test_penalty.py", 180),
        TestFile("test_pytorch_sampling_backend.py", 66),
        TestFile("test_radix_attention.py", 105),
        TestFile("test_reasoning_parser.py", 5),
        TestFile("test_constrained_decoding.py", 120),
        TestFile("test_retract_decode.py", 450),
        TestFile("test_rope_rocm.py", 3),
        TestFile("test_server_args.py", 1),
        TestFile("test_skip_tokenizer_init.py", 117),
        TestFile("test_srt_endpoint.py", 130),
        TestFile("test_srt_engine.py", 261),
        TestFile("test_torch_compile.py", 169),
        TestFile("test_torch_compile_moe.py", 210),
        TestFile("test_torch_native_attention_backend.py", 123),
        # TestFile("test_triton_attention_kernels.py", 4),
        TestFile("test_triton_attention_backend.py", 150),
        TestFile("test_triton_sliding_window.py", 250),
        TestFile("test_wave_attention_kernels.py", 2),
        # Disabled temporarily
        # TestFile("test_vlm_input_format.py", 300),
        # TestFile("models/test_embedding_models.py", 73), # Disabled temporarily, see https://github.com/sgl-project/sglang/issues/11127
        # TestFile("openai_server/features/test_openai_server_hidden_states.py", 240),
        # TestFile("rl/test_update_weights_from_tensor.py", 48),
        # TestFile("test_no_overlap_scheduler.py", 234), # Disabled temporarily and track in #7703
        # TestFile("test_vision_chunked_prefill.py", 175), # Disabled temporarily and track in #7701
        # TestFile("test_wave_attention_backend.py", 150), # Disabled temporarily, see https://github.com/sgl-project/sglang/issues/11127
    ],
    "per-commit-amd-mi35x": [
        TestFile("test_gpt_oss_1gpu.py", 750),
        TestFile("test_mla.py", 242),
    ],
    "per-commit-2-gpu-amd": [
        TestFile("lora/test_lora_tp.py", 116),
        TestFile("rl/test_update_weights_from_distributed.py", 103),
        TestFile("test_data_parallelism.py", 73),
        TestFile("test_load_weights_from_remote_instance.py", 72),
        # TestFile("test_patch_torch.py", 19), # Disabled temporarily, see https://github.com/sgl-project/sglang/issues/11127
    ],
    "per-commit-4-gpu-amd": [
        TestFile("test_pp_single_node.py", 150),
    ],
    "per-commit-8-gpu-amd": [
        TestFile("test_deepseek_v3_basic.py", 275),
        TestFile("test_deepseek_v3_mtp.py", 275),
        TestFile("test_disaggregation_different_tp.py", 155),
    ],
    "nightly-amd": [
        TestFile("test_nightly_gsm8k_eval_amd.py"),
    ],
}

# Add Intel Xeon tests
# NOTE: please sort the test cases alphabetically by the test file name
suite_xeon = {
    "per-commit-cpu": [
        TestFile("cpu/test_activation.py"),
        TestFile("cpu/test_binding.py"),
        TestFile("cpu/test_decode.py"),
        TestFile("cpu/test_extend.py"),
        TestFile("cpu/test_gemm.py"),
        TestFile("cpu/test_mla.py"),
        TestFile("cpu/test_moe.py"),
        TestFile("cpu/test_norm.py"),
        TestFile("cpu/test_qkv_proj_with_rope.py"),
        TestFile("cpu/test_rope.py"),
        TestFile("cpu/test_shared_expert.py"),
        TestFile("cpu/test_topk.py"),
        TestFile("cpu/test_cpu_graph.py"),
        TestFile("cpu/test_intel_amx_attention_backend_a.py"),
        TestFile("cpu/test_intel_amx_attention_backend_b.py"),
        TestFile("cpu/test_intel_amx_attention_backend_c.py"),
    ],
}

# Add Intel XPU tests
suite_xpu = {
    "per-commit-xpu": [
        TestFile("xpu/test_intel_xpu_backend.py"),
    ],
}

# Add Ascend NPU tests
# NOTE: please sort the test cases alphabetically by the test file name
suite_ascend = {
    "per-commit-1-ascend-npu": [
        TestFile("ascend/test_ascend_graph_tp1_bf16.py", 400),
        TestFile("ascend/test_ascend_tp1_bf16.py", 400),
    ],
    "per-commit-2-ascend-npu": [
        TestFile("ascend/test_ascend_graph_tp2_bf16.py", 400),
        TestFile("ascend/test_ascend_mla_fia_w8a8int8.py", 400),
        TestFile("ascend/test_ascend_tp2_bf16.py", 400),
        TestFile("ascend/test_ascend_tp2_fia_bf16.py", 400),
    ],
    "per-commit-4-ascend-npu": [
        TestFile("ascend/test_ascend_mla_w8a8int8.py", 400),
        TestFile("ascend/test_ascend_tp4_bf16.py", 400),
    ],
    "per-commit-16-ascend-a3": [
        TestFile("ascend/test_ascend_deepep.py", 400),
        TestFile("ascend/test_ascend_deepseek_mtp.py", 400),
    ],
}

suites.update(suite_amd)
suites.update(suite_xeon)
suites.update(suite_ascend)
suites.update(suite_xpu)


def auto_partition(files, rank, size):
    """
    Partition files into size sublists with approximately equal sums of estimated times
    using stable sorting, and return the partition for the specified rank.

    Args:
        files (list): List of file objects with estimated_time attribute
        rank (int): Index of the partition to return (0 to size-1)
        size (int): Number of partitions

    Returns:
        list: List of file objects in the specified rank's partition
    """
    weights = [f.estimated_time for f in files]

    if not weights or size <= 0 or size > len(weights):
        return []

    # Create list of (weight, original_index) tuples
    # Using negative index as secondary key to maintain original order for equal weights
    indexed_weights = [(w, -i) for i, w in enumerate(weights)]
    # Stable sort in descending order by weight
    # If weights are equal, larger (negative) index comes first (i.e., earlier original position)
    indexed_weights = sorted(indexed_weights, reverse=True)

    # Extract original indices (negate back to positive)
    indexed_weights = [(w, -i) for w, i in indexed_weights]

    # Initialize partitions and their sums
    partitions = [[] for _ in range(size)]
    sums = [0.0] * size

    # Greedy approach: assign each weight to partition with smallest current sum
    for weight, idx in indexed_weights:
        # Find partition with minimum sum
        min_sum_idx = sums.index(min(sums))
        partitions[min_sum_idx].append(idx)
        sums[min_sum_idx] += weight

    # Return the files corresponding to the indices in the specified rank's partition
    indices = partitions[rank]
    return [files[i] for i in indices]


def _sanity_check_suites(suites):
    dir_base = Path(__file__).parent
    disk_files = set(
        [
            str(x.relative_to(dir_base))
            for x in dir_base.glob("**/*.py")
            if x.name.startswith("test_")
        ]
    )

    suite_files = set(
        [test_file.name for _, suite in suites.items() for test_file in suite]
    )

    missing_files = sorted(list(disk_files - suite_files))
    missing_text = "\n".join(f'TestFile("{x}"),' for x in missing_files)
    assert len(missing_files) == 0, (
        f"Some test files are not in test suite. "
        f"If this is intentional, please add the following to `not_in_ci` section:\n"
        f"{missing_text}"
    )


if __name__ == "__main__":
    arg_parser = argparse.ArgumentParser()
    arg_parser.add_argument(
        "--timeout-per-file",
        type=int,
        default=1200,
        help="The time limit for running one file in seconds.",
    )
    arg_parser.add_argument(
        "--suite",
        type=str,
        default=list(suites.keys())[0],
        choices=list(suites.keys()) + ["all"],
        help="The suite to run",
    )
    arg_parser.add_argument(
        "--range-begin",
        type=int,
        default=0,
        help="The begin index of the range of the files to run.",
    )
    arg_parser.add_argument(
        "--range-end",
        type=int,
        default=None,
        help="The end index of the range of the files to run.",
    )
    arg_parser.add_argument(
        "--auto-partition-id",
        type=int,
        help="Use auto load balancing. The part id.",
    )
    arg_parser.add_argument(
        "--auto-partition-size",
        type=int,
        help="Use auto load balancing. The number of parts.",
    )
    args = arg_parser.parse_args()
    print(f"{args=}")

    _sanity_check_suites(suites)

    if args.suite == "all":
        files = glob.glob("**/test_*.py", recursive=True)
    else:
        files = suites[args.suite]

    if args.auto_partition_size:
        files = auto_partition(files, args.auto_partition_id, args.auto_partition_size)
    else:
        files = files[args.range_begin : args.range_end]

    print("The running tests are ", [f.name for f in files])

    exit_code = run_unittest_files(files, args.timeout_per_file)
    exit(exit_code)<|MERGE_RESOLUTION|>--- conflicted
+++ resolved
@@ -368,17 +368,10 @@
 # NOTE: please sort the test cases alphabetically by the test file name
 suite_amd = {
     "per-commit-amd": [
-<<<<<<< HEAD
-        TestFile("function_call/test_json_schema_constraint.py", 30),
+        TestFile("function_call/test_json_schema_constraint.py", 1),
         # TestFile("hicache/test_hicache.py", 116), # Disabled temporarily, see https://github.com/sgl-project/sglang/issues/12575
         # TestFile("hicache/test_hicache_mla.py", 127), # Disabled temporarily,  # Temporarily disabled, see https://github.com/sgl-project/sglang/issues/12574
         # TestFile("hicache/test_hicache_storage.py", 127), # Disabled temporarily, see https://github.com/sgl-project/sglang/issues/12575
-=======
-        TestFile("function_call/test_json_schema_constraint.py", 1),
-        TestFile("hicache/test_hicache.py", 116),
-        TestFile("hicache/test_hicache_mla.py", 127),
-        TestFile("hicache/test_hicache_storage.py", 127),
->>>>>>> 30b26ee9
         TestFile("lora/test_lora.py", 150),
         TestFile("lora/test_lora_backend.py", 99),
         TestFile("lora/test_lora_cuda_graph.py", 250),
@@ -469,7 +462,7 @@
     "per-commit-8-gpu-amd": [
         TestFile("test_deepseek_v3_basic.py", 275),
         TestFile("test_deepseek_v3_mtp.py", 275),
-        TestFile("test_disaggregation_different_tp.py", 155),
+        TestFile("test_disaggregation_pp.py", 200),
     ],
     "nightly-amd": [
         TestFile("test_nightly_gsm8k_eval_amd.py"),
