--- conflicted
+++ resolved
@@ -25,12 +25,8 @@
         # TestFile("models/test_grok_models.py", 60),  # Disabled due to illegal memory access
         TestFile("models/test_qwen_models.py", 82),
         TestFile("models/test_reward_models.py", 132),
-<<<<<<< HEAD
-        TestFile("models/test_vlm_models.py", 317),
+        TestFile("models/test_vlm_models.py", 437),
         TestFile("models/test_transformers_models.py", 320),
-=======
-        TestFile("models/test_vlm_models.py", 437),
->>>>>>> b6d0ce9f
         TestFile("test_abort.py", 51),
         TestFile("test_block_int8.py", 22),
         TestFile("test_create_kvindices.py", 2),
