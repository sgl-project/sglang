import argparse
import glob
from dataclasses import dataclass

from sglang.test.test_utils import run_unittest_files


@dataclass
class TestFile:
    name: str
    estimated_time: float = 60


suites = {
    "per-commit": [
        TestFile("models/lora/test_lora.py", 200),
        TestFile("models/lora/test_lora_eviction.py", 120),
        TestFile("models/lora/test_lora_backend.py", 99),
        TestFile("models/lora/test_multi_lora_backend.py", 60),
        TestFile("models/lora/test_lora_cuda_graph.py", 250),
        TestFile("models/lora/test_lora_update.py", 800),
        TestFile("models/lora/test_lora_qwen3.py", 97),
        TestFile("models/test_embedding_models.py", 73),
        # TestFile("models/test_clip_models.py", 52),
        TestFile("models/test_encoder_embedding_models.py", 100),
        TestFile("models/test_cross_encoder_models.py", 100),
        TestFile("models/test_compressed_tensors_models.py", 42),
        TestFile("models/test_generation_models.py", 103),
        # TestFile("models/test_gme_qwen_models.py", 45),
        # TestFile("models/test_grok_models.py", 60),  # Disabled due to illegal memory access
        TestFile("models/test_qwen_models.py", 82),
        TestFile("models/test_reward_models.py", 132),
        TestFile("models/test_vlm_models.py", 437),
        TestFile("models/test_transformers_models.py", 320),
        TestFile("openai_server/basic/test_protocol.py", 10),
        TestFile("openai_server/basic/test_serving_chat.py", 10),
        TestFile("openai_server/basic/test_serving_completions.py", 10),
        TestFile("openai_server/basic/test_serving_embedding.py", 10),
        TestFile("openai_server/basic/test_openai_embedding.py", 141),
        TestFile("openai_server/basic/test_openai_server.py", 149),
        TestFile("openai_server/features/test_cache_report.py", 100),
        TestFile("openai_server/features/test_enable_thinking.py", 70),
        TestFile("openai_server/features/test_json_constrained.py", 98),
        TestFile("openai_server/features/test_json_mode.py", 90),
        TestFile("openai_server/features/test_openai_server_ebnf.py", 95),
        TestFile("openai_server/features/test_openai_server_hidden_states.py", 240),
        TestFile("openai_server/features/test_reasoning_content.py", 89),
        TestFile("openai_server/function_call/test_openai_function_calling.py", 60),
        TestFile("openai_server/function_call/test_tool_choice.py", 226),
        TestFile("openai_server/validation/test_large_max_new_tokens.py", 41),
        TestFile("openai_server/validation/test_matched_stop.py", 60),
        TestFile("openai_server/validation/test_openai_server_ignore_eos.py", 85),
        TestFile("openai_server/validation/test_request_length_validation.py", 31),
        TestFile("test_abort.py", 51),
        TestFile("test_block_int8.py", 22),
        TestFile("test_create_kvindices.py", 2),
        TestFile("test_chunked_prefill.py", 313),
        TestFile("test_eagle_infer_a.py", 370),
        TestFile("test_eagle_infer_b.py", 700),
        TestFile("test_ebnf_constrained.py", 108),
        TestFile("test_eval_fp8_accuracy.py", 303),
        TestFile("test_fa3.py", 376),
        # TestFile("test_flashmla.py", 352),
        TestFile("test_fp8_kernel.py", 8),
        TestFile("test_function_call_parser.py", 10),
        TestFile("test_fused_moe.py", 30),
        TestFile("test_hicache.py", 116),
        TestFile("test_hicache_mla.py", 127),
        TestFile("test_hicache_storage.py", 127),
        TestFile("test_hidden_states.py", 55),
        TestFile("test_int8_kernel.py", 8),
        TestFile("test_input_embeddings.py", 38),
        TestFile("test_io_struct.py", 8),
        TestFile("test_jinja_template_utils.py", 1),
        TestFile("test_metrics.py", 32),
        TestFile("test_mla.py", 167),
        TestFile("test_mla_deepseek_v3.py", 700),
        TestFile("test_mla_int8_deepseek_v3.py", 429),
        TestFile("test_mla_flashinfer.py", 302),
        TestFile("test_mla_fp8.py", 93),
        TestFile("test_no_chunked_prefill.py", 108),
        TestFile("test_no_overlap_scheduler.py", 234),
        TestFile("test_penalty.py", 41),
        TestFile("test_page_size.py", 60),
        TestFile("test_pytorch_sampling_backend.py", 66),
        TestFile("test_radix_attention.py", 105),
        TestFile("test_regex_constrained.py", 64),
        TestFile("test_retract_decode.py", 54),
        TestFile("test_server_args.py", 1),
        TestFile("test_skip_tokenizer_init.py", 117),
        TestFile("test_srt_engine.py", 261),
        TestFile("test_srt_endpoint.py", 130),
        TestFile("test_start_profile.py", 60),
        TestFile("test_torch_compile.py", 76),
        TestFile("test_torch_compile_moe.py", 172),
        TestFile("test_torch_native_attention_backend.py", 123),
        TestFile("test_torchao.py", 70),
        TestFile("test_triton_attention_kernels.py", 4),
        TestFile("test_triton_attention_backend.py", 150),
        TestFile("test_triton_moe_channel_fp8_kernel.py", 25),
        TestFile("test_triton_sliding_window.py", 250),
        TestFile("test_update_weights_from_disk.py", 114),
        TestFile("test_update_weights_from_tensor.py", 48),
        TestFile("test_vertex_endpoint.py", 31),
        TestFile("test_vision_chunked_prefill.py", 175),
        TestFile("test_vlm_input_format.py", 300),
        TestFile("test_vision_openai_server_a.py", 584),
        TestFile("test_vision_openai_server_b.py", 556),
        TestFile("test_w8a8_quantization.py", 46),
        TestFile("test_reasoning_parser.py", 5),
    ],
    "per-commit-amd": [
        TestFile("models/lora/test_lora_backend.py", 99),
        TestFile("models/lora/test_multi_lora_backend.py", 60),
        TestFile("models/lora/test_lora_cuda_graph.py", 250),
        TestFile("test_mla.py", 242),
        TestFile("test_mla_deepseek_v3.py", 221),
        TestFile("test_torch_compile.py", 76),
        TestFile("test_torch_compile_moe.py", 172),
        TestFile("models/test_qwen_models.py", 82),
        TestFile("models/test_reward_models.py", 132),
        TestFile("openai_server/basic/test_openai_embedding.py", 141),
        TestFile("openai_server/features/test_enable_thinking.py", 70),
        TestFile("openai_server/features/test_reasoning_content.py", 89),
        TestFile("openai_server/validation/test_large_max_new_tokens.py", 41),
        TestFile("openai_server/validation/test_request_length_validation.py", 31),
        TestFile("test_abort.py", 51),
        TestFile("test_block_int8.py", 22),
        TestFile("test_create_kvindices.py", 2),
        TestFile("test_chunked_prefill.py", 313),
        TestFile("test_eval_fp8_accuracy.py", 303),
        TestFile("test_function_call_parser.py", 10),
        TestFile("test_fused_moe.py", 30),
        TestFile("test_input_embeddings.py", 38),
        TestFile("test_metrics.py", 32),
        TestFile("test_no_chunked_prefill.py", 108),
        # TestFile("test_no_overlap_scheduler.py", 234), # Disabled temporarily and track in #7703
        TestFile("test_penalty.py", 41),
        TestFile("test_page_size.py", 60),
        TestFile("test_pytorch_sampling_backend.py", 66),
        TestFile("test_radix_attention.py", 105),
        TestFile("test_retract_decode.py", 54),
        TestFile("test_server_args.py", 1),
        TestFile("test_skip_tokenizer_init.py", 117),
        TestFile("test_torch_native_attention_backend.py", 123),
        TestFile("test_triton_attention_backend.py", 150),
        TestFile("test_update_weights_from_disk.py", 114),
        TestFile("test_vertex_endpoint.py", 31),
        # TestFile("test_vision_chunked_prefill.py", 175), # Disabled temporarily and track in #7701
        TestFile("test_reasoning_parser.py", 5),
        TestFile("test_rope_rocm.py", 3),
        TestFile("test_awq_dequant.py", 2),
    ],
    "per-commit-npu": [
        TestFile("test_ascend_attention_backend.py", 400),
    ],
    "per-commit-2-gpu": [
        TestFile("models/lora/test_lora_tp.py", 116),
        TestFile("test_data_parallelism.py", 73),
<<<<<<< HEAD
        TestFile("test_dp_attention.py", 137),
        TestFile("test_dp_attention_port_picking.py", 137),
=======
        TestFile("test_dp_attention.py", 277),
>>>>>>> 74f59ae5
        TestFile("test_mla_tp.py", 170),
        TestFile("test_patch_torch.py", 19),
        TestFile("test_update_weights_from_distributed.py", 103),
        TestFile("test_release_memory_occupation.py", 127),
    ],
    "per-commit-2-gpu-amd": [
        TestFile("models/lora/test_lora_tp.py", 116),
        TestFile("test_data_parallelism.py", 73),
        TestFile("test_mla_tp.py", 170),
        TestFile("test_patch_torch.py", 19),
        TestFile("test_update_weights_from_distributed.py", 103),
    ],
    "per-commit-4-gpu": [
        TestFile("test_local_attn.py", 250),
        TestFile("test_pp_single_node.py", 372),
        TestFile("test_multi_instance_release_memory_occupation.py", 64),
    ],
    "per-commit-4-gpu-deepep": [
        TestFile("test_deepep_small.py", 531),
    ],
    "per-commit-4-gpu-amd": [
        TestFile("test_pp_single_node.py", 150),
    ],
    "per-commit-8-gpu": [
        # Disabled because it hangs on the CI.
        # TestFile("test_moe_ep.py", 181),
        TestFile("test_disaggregation.py", 499),
        TestFile("test_disaggregation_different_tp.py", 155),
        TestFile("test_full_deepseek_v3.py", 333),
    ],
    "per-commit-8-gpu-deepep": [
        TestFile("test_deepep_large.py", 338),
    ],
    "per-commit-8-gpu-amd": [
        TestFile("test_full_deepseek_v3.py", 250),
    ],
    "per-commit-cpu": [
        TestFile("cpu/test_activation.py"),
        TestFile("cpu/test_binding.py"),
        TestFile("cpu/test_decode.py"),
        TestFile("cpu/test_extend.py"),
        TestFile("cpu/test_gemm.py"),
        TestFile("cpu/test_mla.py"),
        TestFile("cpu/test_moe.py"),
        TestFile("cpu/test_norm.py"),
        TestFile("cpu/test_qkv_proj_with_rope.py"),
        TestFile("cpu/test_rope.py"),
        TestFile("cpu/test_shared_expert.py"),
        TestFile("cpu/test_topk.py"),
        TestFile("test_intel_amx_attention_backend.py"),
    ],
    "nightly": [
        TestFile("test_nightly_gsm8k_eval.py"),
    ],
    "nightly-amd": [
        TestFile("test_nightly_gsm8k_eval_amd.py"),
    ],
    "vllm_dependency_test": [
        TestFile("test_awq.py", 163),
        TestFile("test_bnb.py", 5),
        TestFile("test_gguf.py", 96),
        TestFile("test_gptqmodel_dynamic.py", 102),
        TestFile("test_vllm_dependency.py", 185),
    ],
}


def auto_partition(files, rank, size):
    """
    Partition files into size sublists with approximately equal sums of estimated times
    using stable sorting, and return the partition for the specified rank.

    Args:
        files (list): List of file objects with estimated_time attribute
        rank (int): Index of the partition to return (0 to size-1)
        size (int): Number of partitions

    Returns:
        list: List of file objects in the specified rank's partition
    """
    weights = [f.estimated_time for f in files]

    if not weights or size <= 0 or size > len(weights):
        return []

    # Create list of (weight, original_index) tuples
    # Using negative index as secondary key to maintain original order for equal weights
    indexed_weights = [(w, -i) for i, w in enumerate(weights)]
    # Stable sort in descending order by weight
    # If weights are equal, larger (negative) index comes first (i.e., earlier original position)
    indexed_weights = sorted(indexed_weights, reverse=True)

    # Extract original indices (negate back to positive)
    indexed_weights = [(w, -i) for w, i in indexed_weights]

    # Initialize partitions and their sums
    partitions = [[] for _ in range(size)]
    sums = [0.0] * size

    # Greedy approach: assign each weight to partition with smallest current sum
    for weight, idx in indexed_weights:
        # Find partition with minimum sum
        min_sum_idx = sums.index(min(sums))
        partitions[min_sum_idx].append(idx)
        sums[min_sum_idx] += weight

    # Return the files corresponding to the indices in the specified rank's partition
    indices = partitions[rank]
    return [files[i] for i in indices]


if __name__ == "__main__":
    arg_parser = argparse.ArgumentParser()
    arg_parser.add_argument(
        "--timeout-per-file",
        type=int,
        default=1800,
        help="The time limit for running one file in seconds.",
    )
    arg_parser.add_argument(
        "--suite",
        type=str,
        default=list(suites.keys())[0],
        choices=list(suites.keys()) + ["all"],
        help="The suite to run",
    )
    arg_parser.add_argument(
        "--range-begin",
        type=int,
        default=0,
        help="The begin index of the range of the files to run.",
    )
    arg_parser.add_argument(
        "--range-end",
        type=int,
        default=None,
        help="The end index of the range of the files to run.",
    )
    arg_parser.add_argument(
        "--auto-partition-id",
        type=int,
        help="Use auto load balancing. The part id.",
    )
    arg_parser.add_argument(
        "--auto-partition-size",
        type=int,
        help="Use auto load balancing. The number of parts.",
    )
    args = arg_parser.parse_args()
    print(f"{args=}")

    if args.suite == "all":
        files = glob.glob("**/test_*.py", recursive=True)
    else:
        files = suites[args.suite]

    if args.auto_partition_size:
        files = auto_partition(files, args.auto_partition_id, args.auto_partition_size)
    else:
        files = files[args.range_begin : args.range_end]

    print("The running tests are ", [f.name for f in files])

    exit_code = run_unittest_files(files, args.timeout_per_file)
    exit(exit_code)<|MERGE_RESOLUTION|>--- conflicted
+++ resolved
@@ -157,12 +157,8 @@
     "per-commit-2-gpu": [
         TestFile("models/lora/test_lora_tp.py", 116),
         TestFile("test_data_parallelism.py", 73),
-<<<<<<< HEAD
-        TestFile("test_dp_attention.py", 137),
-        TestFile("test_dp_attention_port_picking.py", 137),
-=======
+        TestFile("test_dp_attention_port_picking.py", 277),
         TestFile("test_dp_attention.py", 277),
->>>>>>> 74f59ae5
         TestFile("test_mla_tp.py", 170),
         TestFile("test_patch_torch.py", 19),
         TestFile("test_update_weights_from_distributed.py", 103),
