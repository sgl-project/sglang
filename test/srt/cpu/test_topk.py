--- conflicted
+++ resolved
@@ -74,11 +74,7 @@
         # expand gating_output by M, otherwise bfloat16 fall into same value aftering truncating
         hidden_states = torch.randn(M, 100, dtype=dtype)
         gating_output = torch.randn(M, E, dtype=dtype) * 2 * M
-<<<<<<< HEAD
-        correction_bias = torch.randn(E, dtype=torch.float32)
-=======
         correction_bias = torch.randn(E, dtype=bias_dtype)
->>>>>>> 168033d5
 
         ref_topk_weights, ref_topk_ids = native_biased_grouped_topk(
             hidden_states.float(),
