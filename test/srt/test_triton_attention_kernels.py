import random
import unittest

import torch
import torch.nn.functional as F

from sglang.srt.layers.attention.triton_ops.decode_attention import (
    decode_attention_fwd,
    decode_attention_fwd_grouped,
    decode_attention_fwd_normal,
)
from sglang.srt.layers.attention.triton_ops.extend_attention import (
    build_unified_kv_indices,
    extend_attention_fwd,
    extend_attention_fwd_unified,
    redundant_attention,
)
from sglang.srt.layers.attention.triton_ops.prefill_attention import (
    context_attention_fwd,
)
<<<<<<< HEAD
from sglang.srt.utils import get_device, is_cuda, is_cuda_alike, is_xpu
=======
from sglang.srt.utils import get_device
>>>>>>> db24d346
from sglang.test.test_utils import CustomTestCase


def extend_attention_fwd_torch(
    q: torch.Tensor,  # [extend_tokens, H_Q, D]
    k: torch.Tensor,  # [extend_tokens, H_KV, D]
    v: torch.Tensor,  # [extend_tokens, H_KV, D]
    o: torch.Tensor,  # [extend_tokens, H_Q, D]
    k_cache: torch.Tensor,  # [total_tokens, H_KV, D]
    v_cache: torch.Tensor,  # [total_tokens, H_KV, D]
    qo_indptr: torch.Tensor,  # [B+1]
    kv_indptr: torch.Tensor,  # [B+1]
    kv_indices: torch.Tensor,  # [prefix_tokens]
    sliding_window_size: int,
):
    B = qo_indptr.size(0) - 1
    _, H_Q, D = q.shape
    _, H_KV, _ = k.shape

    group_size = H_Q // H_KV
    scale = 1.0 / D**0.5

    for i in range(B):
        q_start = int(qo_indptr[i].item())
        q_end = int(qo_indptr[i + 1].item())
        kv_start = int(kv_indptr[i].item())
        kv_end = int(kv_indptr[i + 1].item())

        prefix_indices = kv_indices[kv_start:kv_end]
        k_prefix = k_cache[prefix_indices]  # [prefix_len, H_KV, D]
        v_prefix = v_cache[prefix_indices]  # [prefix_len, H_KV, D]

        k_extend = k[q_start:q_end]  # [extend_len, H_KV, D]
        v_extend = v[q_start:q_end]  # [extend_len, H_KV, D]
        q_extend = q[q_start:q_end]  # [extend_len, H_Q,  D]

        k_full = torch.cat([k_prefix, k_extend], dim=0)  # [total_len, H_KV, D]
        v_full = torch.cat([v_prefix, v_extend], dim=0)  # [total_len, H_KV, D]

        if group_size != 1:
            k_full_hq = k_full.repeat_interleave(
                group_size, dim=1
            )  # [total_len, H_Q, D]
            v_full_hq = v_full.repeat_interleave(
                group_size, dim=1
            )  # [total_len, H_Q, D]
        else:
            k_full_hq = k_full
            v_full_hq = v_full

        prefix_len = k_prefix.size(0)
        extend_len = k_extend.size(0)
        total_len = prefix_len + extend_len

        # causal
        pos_keys = torch.arange(total_len, device=q.device)
        t = prefix_len + torch.arange(extend_len, device=q.device)  # [extend_len]
        causal_mask = pos_keys.unsqueeze(0) <= t.unsqueeze(1)

        # sliding window
        if sliding_window_size is not None and sliding_window_size > 0:
            start = (t - (sliding_window_size)).clamp_min(0)  # [extend_len]
        else:
            start = torch.zeros_like(t)
        window_mask = pos_keys.unsqueeze(0) >= start.unsqueeze(1)

        final_mask = causal_mask & window_mask

        attn_scores = (
            torch.einsum("qhd,khd->qhk", q_extend, k_full_hq) * scale
        )  # [extend_len, H_Q, total_len]
        attn_scores = attn_scores.masked_fill(~final_mask.unsqueeze(1), float("-inf"))

        attn_weights = F.softmax(attn_scores, dim=-1)
        o[q_start:q_end] = torch.einsum("qhk,khd->qhd", attn_weights, v_full_hq)


class TestTritonAttention(CustomTestCase):

    def _set_all_seeds(self, seed):
        """Set all random seeds for reproducibility."""
        random.seed(seed)
        torch.manual_seed(seed)
        if is_cuda_alike():
            torch.cuda.manual_seed(seed)
            torch.cuda.manual_seed_all(seed)
            if is_cuda():
                torch.backends.cudnn.deterministic = True
                torch.backends.cudnn.benchmark = False
        if is_xpu():
            torch.xpu.manual_seed(seed)
            torch.xpu.manual_seed_all(seed)

    def setUp(self):
        # Set seeds before each test method
        self._set_all_seeds(42)

    def _test_extend_attention_once(self, B, N_CTX, H_Q, H_KV, D):
        dtype = torch.bfloat16
        device = get_device()

        b_seq_len_prefix = torch.randint(
            1, N_CTX // 2, (B,), dtype=torch.int32, device=device
        )
        b_seq_len_extend = torch.randint(
            1, N_CTX // 2, (B,), dtype=torch.int32, device=device
        )
        b_seq_len = b_seq_len_prefix + b_seq_len_extend
        max_len_in_batch = torch.max(b_seq_len, 0)[0].item()

        b_req_idx = torch.arange(B, dtype=torch.int32, device=device)
        b_start_loc = torch.zeros((B,), dtype=torch.int32, device=device)
        b_start_loc[1:] = torch.cumsum(b_seq_len[:-1], 0)
        b_start_loc_extend = torch.zeros((B,), dtype=torch.int32, device=device)
        b_start_loc_extend[1:] = torch.cumsum(b_seq_len_extend[:-1], 0)

        kv_indptr = torch.zeros((B + 1,), dtype=torch.int32, device=device)
        kv_indptr[1 : B + 1] = torch.cumsum(b_seq_len_prefix[:B], dim=0)
        kv_indices = torch.zeros(
            (b_seq_len_prefix.sum().item(),), dtype=torch.int32, device=device
        )

        for i in range(B):
            kv_indices[kv_indptr[i] : kv_indptr[i + 1]] = torch.arange(
                b_start_loc[i], b_start_loc[i] + b_seq_len_prefix[i]
            )

        total_token_num = torch.sum(b_seq_len).item()
        extend_token_num = torch.sum(b_seq_len_extend).item()
        k_buffer = torch.empty(
            (total_token_num, H_KV, D), dtype=dtype, device=device
        ).normal_(mean=0.1, std=0.2)
        v_buffer = torch.empty(
            (total_token_num, H_KV, D), dtype=dtype, device=device
        ).normal_(mean=0.1, std=0.2)

        k_extend = torch.empty((extend_token_num, H_KV, D), dtype=dtype, device=device)
        v_extend = torch.empty((extend_token_num, H_KV, D), dtype=dtype, device=device)
        q_extend = torch.empty((extend_token_num, H_Q, D), dtype=dtype, device=device)
        for i in range(B):
            extend_start_in_buffer = b_start_loc[i] + b_seq_len_prefix[i]
            extend_end_in_buffer = b_start_loc[i] + b_seq_len[i]
            extend_start = b_start_loc_extend[i]
            extend_end = b_start_loc_extend[i] + b_seq_len_extend[i]
            k_extend[extend_start:extend_end] = k_buffer[
                extend_start_in_buffer:extend_end_in_buffer
            ]
            v_extend[extend_start:extend_end] = v_buffer[
                extend_start_in_buffer:extend_end_in_buffer
            ]
            q_extend[extend_start:extend_end] = torch.empty(
                (b_seq_len_extend[i], H_Q, D), dtype=dtype, device=device
            ).normal_(mean=0.1, std=0.2)

        o_extend = torch.empty((extend_token_num, H_Q, D), dtype=dtype, device=device)
        o_extend_mask = torch.empty(
            (extend_token_num, H_Q, D), dtype=dtype, device=device
        )
        o_redundant = torch.empty(
            (extend_token_num, H_Q, D), dtype=dtype, device=device
        )

        b_seq_len_extend = b_seq_len - b_seq_len_prefix
        max_len_extend = torch.max(b_seq_len_extend, 0)[0].item()
        qo_indptr = torch.zeros((B + 1,), dtype=torch.int32, device=device)
        qo_indptr[1 : B + 1] = torch.cumsum(b_seq_len_extend[:B], dim=0)

        custom_mask = None
        mask_indptr = None

        extend_attention_fwd(
            q_extend,
            k_extend,
            v_extend,
            o_extend,
            k_buffer,
            v_buffer,
            qo_indptr,
            kv_indptr,
            kv_indices,
            custom_mask,
            True,
            mask_indptr,
            max_len_extend,
        )

        b_seq_mask_len = b_seq_len_extend * b_seq_len
        custom_mask = torch.ones(
            (b_seq_mask_len.sum().item(),), dtype=torch.bool, device=device
        )
        mask_indptr = torch.zeros((B + 1,), dtype=torch.int64, device=device)
        mask_indptr[1 : B + 1] = torch.cumsum(b_seq_mask_len[:B], dim=0)
        for i in range(B):
            causal_mask = (
                torch.tril(
                    torch.ones(b_seq_len_extend[i], b_seq_len_extend[i]), diagonal=0
                )
                == 1
            )
            prefix_mask = torch.ones(
                b_seq_len_extend[i], b_seq_len_prefix[i], dtype=torch.bool
            )
            mask_flatten = torch.cat([prefix_mask, causal_mask], dim=1).flatten()
            custom_mask[mask_indptr[i] : mask_indptr[i + 1]] = mask_flatten

        extend_attention_fwd(
            q_extend,
            k_extend,
            v_extend,
            o_extend_mask,
            k_buffer,
            v_buffer,
            qo_indptr,
            kv_indptr,
            kv_indices,
            custom_mask,
            True,
            mask_indptr,
            max_len_extend,
        )

        redundant_attention(
            q_extend,
            o_redundant,
            k_buffer,
            v_buffer,
            b_req_idx,
            b_start_loc,
            b_seq_len,
            b_seq_len_prefix,
            max_len_in_batch,
        )

        self.assertTrue(torch.allclose(o_extend, o_redundant, rtol=1e-2))
        self.assertTrue(torch.allclose(o_extend_mask, o_redundant, rtol=1e-2))

    def test_extend_attention(self):

        # Define the varying parameter values
        attention_values = [128, 96, 80, 13]

        # Loop through the values and call the method
        for value in attention_values:
            self._test_extend_attention_once(19, 12331, 12, 4, value)

    def _test_extend_attention_sliding_window_once(
        self, B, N_CTX, H_Q, H_KV, D, WINDOW_SIZE
    ):
        dtype = torch.bfloat16
        device = get_device()

        b_seq_len_prefix = torch.randint(
            1, N_CTX // 2, (B,), dtype=torch.int32, device=device
        )
        b_seq_len_extend = torch.randint(
            1, N_CTX // 2, (B,), dtype=torch.int32, device=device
        )
        b_seq_len = b_seq_len_prefix + b_seq_len_extend

        b_start_loc = torch.zeros((B,), dtype=torch.int32, device=device)
        b_start_loc[1:] = torch.cumsum(b_seq_len[:-1], 0)
        b_start_loc_extend = torch.zeros((B,), dtype=torch.int32, device=device)
        b_start_loc_extend[1:] = torch.cumsum(b_seq_len_extend[:-1], 0)

        kv_indptr = torch.zeros((B + 1,), dtype=torch.int32, device=device)
        kv_indptr[1 : B + 1] = torch.cumsum(b_seq_len_prefix[:B], dim=0)
        kv_indices = torch.zeros(
            (b_seq_len_prefix.sum().item(),), dtype=torch.int32, device=device
        )

        for i in range(B):
            kv_indices[kv_indptr[i] : kv_indptr[i + 1]] = torch.arange(
                b_start_loc[i], b_start_loc[i] + b_seq_len_prefix[i]
            )

        total_token_num = torch.sum(b_seq_len).item()
        extend_token_num = torch.sum(b_seq_len_extend).item()
        k_buffer = torch.empty(
            (total_token_num, H_KV, D), dtype=dtype, device=device
        ).normal_(mean=0.1, std=0.2)
        v_buffer = torch.empty(
            (total_token_num, H_KV, D), dtype=dtype, device=device
        ).normal_(mean=0.1, std=0.2)

        k_extend = torch.empty((extend_token_num, H_KV, D), dtype=dtype, device=device)
        v_extend = torch.empty((extend_token_num, H_KV, D), dtype=dtype, device=device)
        q_extend = torch.empty((extend_token_num, H_Q, D), dtype=dtype, device=device)
        for i in range(B):
            extend_start_in_buffer = b_start_loc[i] + b_seq_len_prefix[i]
            extend_end_in_buffer = b_start_loc[i] + b_seq_len[i]
            extend_start = b_start_loc_extend[i]
            extend_end = b_start_loc_extend[i] + b_seq_len_extend[i]
            k_extend[extend_start:extend_end] = k_buffer[
                extend_start_in_buffer:extend_end_in_buffer
            ]
            v_extend[extend_start:extend_end] = v_buffer[
                extend_start_in_buffer:extend_end_in_buffer
            ]
            q_extend[extend_start:extend_end] = torch.empty(
                (b_seq_len_extend[i], H_Q, D), dtype=dtype, device=device
            ).normal_(mean=0.1, std=0.2)

        o_extend_triton = torch.empty(
            (extend_token_num, H_Q, D), dtype=dtype, device=device
        )
        o_extend_torch = torch.empty(
            (extend_token_num, H_Q, D), dtype=dtype, device=device
        )

        b_seq_len_extend = b_seq_len - b_seq_len_prefix
        max_len_extend = torch.max(b_seq_len_extend, 0)[0].item()
        qo_indptr = torch.zeros((B + 1,), dtype=torch.int32, device=device)
        qo_indptr[1 : B + 1] = torch.cumsum(b_seq_len_extend[:B], dim=0)

        extend_attention_fwd(
            q_extend,
            k_extend,
            v_extend,
            o_extend_triton,
            k_buffer,
            v_buffer,
            qo_indptr,
            kv_indptr,
            kv_indices,
            custom_mask=None,
            is_causal=True,
            mask_indptr=None,
            max_len_extend=max_len_extend,
            sliding_window_size=WINDOW_SIZE,
        )

        extend_attention_fwd_torch(
            q_extend,
            k_extend,
            v_extend,
            o_extend_torch,
            k_buffer,
            v_buffer,
            qo_indptr,
            kv_indptr,
            kv_indices,
            WINDOW_SIZE,
        )

        self.assertTrue(
            torch.allclose(o_extend_triton, o_extend_torch, rtol=1e-3, atol=1e-3)
        )

    def test_extend_attention_sliding_window(self):
        window_sizes = [-1, 127]
        for window_size in window_sizes:
            self._test_extend_attention_sliding_window_once(
                19, 12331, 64, 8, 128, window_size
            )

    def _test_context_attention_once(self, head_dim, is_causal):
        # Set up a simple test case
        device = get_device()
        num_heads = 4
        seq_lens = [8, 12]
        max_seq_len = max(seq_lens)
        device = get_device()

        # Create random input tensors
        q = torch.randn(sum(seq_lens), num_heads, head_dim, device=device)
        k = torch.randn(sum(seq_lens), num_heads, head_dim, device=device)
        v = torch.randn(sum(seq_lens), num_heads, head_dim, device=device)
        o = torch.zeros(sum(seq_lens), num_heads, head_dim, device=device)

        # Create b_start_loc and b_seq_len tensors
        b_start_loc = torch.tensor([0, seq_lens[0]], device=device)
        b_seq_len = torch.tensor(seq_lens, device=device)
<<<<<<< HEAD
=======

>>>>>>> db24d346
        context_attention_fwd(
            q, k, v, o, b_start_loc, b_seq_len, max_seq_len, is_causal=is_causal
        )

        cu_seq_lens = [0] * (len(seq_lens) + 1)
        for i, seq_len in enumerate(seq_lens):
            cu_seq_lens[i + 1] = cu_seq_lens[i] + seq_len

        for i in range(len(seq_lens)):
            start, end = cu_seq_lens[i], cu_seq_lens[i + 1]
            o_torch = torch.nn.functional.scaled_dot_product_attention(
                q[start:end].permute(1, 0, 2),
                k[start:end].permute(1, 0, 2),
                v[start:end].permute(1, 0, 2),
                is_causal=is_causal,
            ).permute(1, 0, 2)

            cos_sim = torch.nn.functional.cosine_similarity(
                o[start:end].flatten(), o_torch.flatten(), dim=0
            )
            self.assertTrue(cos_sim.item() > 1 - (1e-5))
            self.assertTrue(torch.allclose(o[start:end], o_torch, atol=1e-2))

    def test_context_attention(self):
        head_dim = [128, 96, 80, 13]

        for dim in head_dim:
            for is_causal in [True, False]:
                self._test_context_attention_once(dim, is_causal)

    def _test_decode_attention_once(self, B, H_Q, H_KV, D):
        device = get_device()
        dtype = torch.bfloat16
        device = get_device()
        seq_len = 10  # This represents the number of tokens already in the sequence
        total_tokens = B * seq_len
        sm_scale = 1.0 / (D**0.5)
        max_kv_splits = 8
        num_kv_splits = torch.full((B,), 4, dtype=torch.int32, device=device)

        # q represents the new token being generated, one per batch
        q = torch.randn(B, H_Q, D, dtype=dtype, device=device)

        # k_buffer and v_buffer represent all previous tokens
        k_buffer = torch.randn(total_tokens, H_KV, D, dtype=dtype, device=device)
        v_buffer = torch.randn(total_tokens, H_KV, D, dtype=dtype, device=device)

        # o will have the same shape as q
        o = torch.zeros(B, H_Q, D, dtype=dtype, device=device)

        b_seq_len = torch.full((B,), seq_len, device=device)

        kv_indptr = torch.zeros((B + 1,), dtype=torch.int32, device=device)
        kv_indptr[1 : B + 1] = torch.cumsum(b_seq_len[:B], dim=0)
        kv_indices = torch.arange(total_tokens, device=device)

        attn_logits = torch.empty(
            (B, H_Q, max_kv_splits, D),
            dtype=torch.float32,
            device=device,
        )
        attn_lse = torch.empty(
            (B, H_Q, max_kv_splits),
            dtype=torch.float32,
            device=device,
        )

        decode_attention_fwd(
            q,
            k_buffer,
            v_buffer,
            o,
            kv_indptr,
            kv_indices,
            attn_logits,
            attn_lse,
            num_kv_splits,
            max_kv_splits,
            sm_scale,
        )

    def test_decode_attention(self):
        # Here we just to ensure there is no error
        # TODO: correctnesss test

        # Test configurations
        configs = [
            (2, 4, 4, 64),  # MHA
            (2, 4, 2, 64),  # GQA
            (2, 4, 4, 80),  # Non-standard head dim
            (2, 4, 4, 13),  # Prime number head dim
        ]

        for B, H_Q, H_KV, D in configs:
            self._test_decode_attention_once(B, H_Q, H_KV, D)

    def _test_grouped_decode_attention_once(self, B, S, H_Q, H_KV, D, D_V):
        dtype = torch.bfloat16
        device = get_device()
        seq_len = S  # This represents the number of tokens already in the sequence
        total_tokens = B * seq_len
        sm_scale = 1.0 / (D**0.5)
        max_kv_splits = 8
        num_kv_splits = torch.full((B,), 4, dtype=torch.int32, device=device)

        # q represents the new token being generated, one per batch
        q = torch.randn(B, H_Q, D, dtype=dtype, device=device)

        # k_buffer and v_buffer represent all previous tokens
        k_buffer = torch.randn(total_tokens, H_KV, D, dtype=dtype, device=device)
        v_buffer = torch.randn(total_tokens, H_KV, D_V, dtype=dtype, device=device)

        # o will have the same shape as q
        o = torch.zeros(B, H_Q, D_V, dtype=dtype, device=device)
        o_grouped = torch.zeros(B, H_Q, D_V, dtype=dtype, device=device)

        b_seq_len = torch.full((B,), seq_len, device=device)

        kv_indptr = torch.zeros((B + 1,), dtype=torch.int32, device=device)
        kv_indptr[1 : B + 1] = torch.cumsum(b_seq_len[:B], dim=0)
        kv_indices = torch.arange(total_tokens, device=device)

        attn_logits = torch.empty(
            (B, H_Q, max_kv_splits, D_V),
            dtype=torch.float32,
            device=device,
        )
        attn_lse = torch.empty(
            (B, H_Q, max_kv_splits),
            dtype=torch.float32,
            device=device,
        )

        decode_attention_fwd_normal(
            q,
            k_buffer,
            v_buffer,
            o,
            kv_indptr,
            kv_indices,
            attn_logits,
            attn_lse,
            num_kv_splits,
            max_kv_splits,
            sm_scale,
        )

        attn_logits1 = torch.empty(
            (B, H_Q, max_kv_splits, D_V),
            dtype=torch.float32,
            device=device,
        )
        attn_lse1 = torch.empty(
            (B, H_Q, max_kv_splits, D_V),
            dtype=torch.float32,
            device=device,
        )

        decode_attention_fwd_grouped(
            q,
            k_buffer,
            v_buffer,
            o_grouped,
            kv_indptr,
            kv_indices,
            attn_logits1,
            attn_lse1,
            num_kv_splits,
            max_kv_splits,
            sm_scale,
        )

        cos_sim = torch.nn.functional.cosine_similarity(
            o.flatten(), o_grouped.flatten(), dim=0
        )
        print(cos_sim.item())
        self.assertTrue(cos_sim.item() > 0.99)
        self.assertTrue(torch.allclose(o, o_grouped, atol=3e-2))

    def test_grouped_decode_attention(self):
        seq_lens = [5, 100, 128, 500]
        configs = [
            (2, 16, 16, 64, 64),
            (2, 16, 1, 64, 64),
            (2, 64, 1, 13, 13),
            (2, 128, 1, 80, 80),
            (2, 128, 2, 512, 512),
            (2, 128, 1, 576, 512),
        ]

        for S in seq_lens:
            for B, H_Q, H_KV, D, D_V in configs:
                self._test_grouped_decode_attention_once(B, S, H_Q, H_KV, D, D_V)

    def _test_extend_attention_unified_vs_regular_once(self, B, N_CTX, H_Q, H_KV, D):
        """Test that unified kernel produces same results as 2-stage kernel."""
        dtype = torch.bfloat16
        device = get_device()

        b_seq_len_prefix = torch.randint(
            1, N_CTX // 2, (B,), dtype=torch.int32, device=device
        )
        b_seq_len_extend = torch.randint(
            1, N_CTX // 2, (B,), dtype=torch.int32, device=device
        )
        b_seq_len = b_seq_len_prefix + b_seq_len_extend

        b_start_loc = torch.zeros((B,), dtype=torch.int32, device=device)
        b_start_loc[1:] = torch.cumsum(b_seq_len[:-1], 0)
        b_start_loc_extend = torch.zeros((B,), dtype=torch.int32, device=device)
        b_start_loc_extend[1:] = torch.cumsum(b_seq_len_extend[:-1], 0)

        # Setup prefix KV indices
        kv_indptr = torch.zeros((B + 1,), dtype=torch.int32, device=device)
        kv_indptr[1 : B + 1] = torch.cumsum(b_seq_len_prefix[:B], dim=0)
        kv_indices = torch.zeros(
            (b_seq_len_prefix.sum().item(),), dtype=torch.int64, device=device
        )

        for i in range(B):
            kv_indices[kv_indptr[i] : kv_indptr[i + 1]] = torch.arange(
                b_start_loc[i], b_start_loc[i] + b_seq_len_prefix[i]
            )

        total_token_num = torch.sum(b_seq_len).item()
        extend_token_num = torch.sum(b_seq_len_extend).item()
        k_buffer = torch.empty(
            (total_token_num, H_KV, D), dtype=dtype, device=device
        ).normal_(mean=0.1, std=0.2)
        v_buffer = torch.empty(
            (total_token_num, H_KV, D), dtype=dtype, device=device
        ).normal_(mean=0.1, std=0.2)

        k_extend = torch.empty((extend_token_num, H_KV, D), dtype=dtype, device=device)
        v_extend = torch.empty((extend_token_num, H_KV, D), dtype=dtype, device=device)
        q_extend = torch.empty((extend_token_num, H_Q, D), dtype=dtype, device=device)

        for i in range(B):
            extend_start_in_buffer = b_start_loc[i] + b_seq_len_prefix[i]
            extend_end_in_buffer = b_start_loc[i] + b_seq_len[i]
            extend_start = b_start_loc_extend[i]
            extend_end = b_start_loc_extend[i] + b_seq_len_extend[i]
            k_extend[extend_start:extend_end] = k_buffer[
                extend_start_in_buffer:extend_end_in_buffer
            ]
            v_extend[extend_start:extend_end] = v_buffer[
                extend_start_in_buffer:extend_end_in_buffer
            ]
            q_extend[extend_start:extend_end] = torch.empty(
                (b_seq_len_extend[i], H_Q, D), dtype=dtype, device=device
            ).normal_(mean=0.1, std=0.2)

        # Setup for extend attention
        max_len_extend = torch.max(b_seq_len_extend, 0)[0].item()
        qo_indptr = torch.zeros((B + 1,), dtype=torch.int32, device=device)
        qo_indptr[1 : B + 1] = torch.cumsum(b_seq_len_extend[:B], dim=0)

        # Run 2-stage kernel
        o_regular = torch.empty((extend_token_num, H_Q, D), dtype=dtype, device=device)
        extend_attention_fwd(
            q_extend,
            k_extend,
            v_extend,
            o_regular,
            k_buffer,
            v_buffer,
            qo_indptr,
            kv_indptr,
            kv_indices,
            custom_mask=None,
            is_causal=True,
            mask_indptr=None,
            max_len_extend=max_len_extend,
        )

        # Build unified KV indices
        extend_kv_indices = torch.arange(
            total_token_num - extend_token_num,
            total_token_num,
            dtype=torch.int64,
            device=device,
        )
        extend_start_loc = torch.zeros((B,), dtype=torch.int32, device=device)
        extend_start_loc[1:] = torch.cumsum(b_seq_len_extend[:-1], 0)

        unified_kv_indptr, unified_kv_indices, prefix_lens = build_unified_kv_indices(
            kv_indptr,
            kv_indices,
            extend_start_loc,
            b_seq_len_extend,
            extend_kv_indices,
            B,
        )

        # Run unified kernel
        o_unified = torch.empty((extend_token_num, H_Q, D), dtype=dtype, device=device)
        extend_attention_fwd_unified(
            q_extend,
            o_unified,
            k_buffer,
            v_buffer,
            qo_indptr,
            unified_kv_indptr,
            unified_kv_indices,
            prefix_lens,
            max_len_extend=max_len_extend,
            custom_mask=None,
            mask_indptr=None,
            sm_scale=None,
            logit_cap=0.0,
            is_causal=True,
        )

        # Compare results
        self.assertTrue(
            torch.allclose(o_regular, o_unified, rtol=0.15, atol=0.15),
            f"Unified kernel output differs from 2-stage kernel. "
            f"Max diff: {(o_regular - o_unified).abs().max()}",
        )

    def test_extend_attention_unified_vs_regular(self):
        """Test unified kernel matches 2-stage kernel across different configs."""
        configs = [
            (4, 512, 32, 8, 128),  # Standard config
            (2, 2048, 32, 8, 128),  # Long sequence (test 2048 specifically)
            (8, 256, 64, 8, 80),  # Non-standard head dim
        ]

        for B, N_CTX, H_Q, H_KV, D in configs:
            with self.subTest(B=B, N_CTX=N_CTX, H_Q=H_Q, H_KV=H_KV, D=D):
                self._test_extend_attention_unified_vs_regular_once(
                    B, N_CTX, H_Q, H_KV, D
                )

    def test_build_unified_kv_indices(self):
        """Test build_unified_kv_indices correctness."""
        B = 4
        dtype = torch.int64
        device = get_device()

        # Setup test data
        prefix_lens = torch.tensor([10, 20, 15, 25], dtype=torch.int32, device=device)
        extend_lens = torch.tensor([5, 3, 7, 4], dtype=torch.int32, device=device)

        # Build prefix indices
        prefix_kv_indptr = torch.zeros((B + 1,), dtype=torch.int32, device=device)
        prefix_kv_indptr[1:] = torch.cumsum(prefix_lens, dim=0)
        prefix_kv_indices = torch.arange(
            prefix_lens.sum().item(), dtype=dtype, device=device
        )

        # Build extend indices
        extend_start_loc = torch.zeros((B,), dtype=torch.int32, device=device)
        extend_start_loc[1:] = torch.cumsum(extend_lens[:-1], dim=0)
        extend_kv_indices = torch.arange(
            prefix_lens.sum().item(),
            prefix_lens.sum().item() + extend_lens.sum().item(),
            dtype=dtype,
            device=device,
        )

        # Build unified indices
        unified_kv_indptr, unified_kv_indices, returned_prefix_lens = (
            build_unified_kv_indices(
                prefix_kv_indptr,
                prefix_kv_indices,
                extend_start_loc,
                extend_lens,
                extend_kv_indices,
                B,
            )
        )

        # Verify unified_kv_indptr
        expected_lens = prefix_lens + extend_lens
        expected_indptr = torch.zeros((B + 1,), dtype=torch.int32, device=device)
        expected_indptr[1:] = torch.cumsum(expected_lens, dim=0)
        self.assertTrue(torch.equal(unified_kv_indptr, expected_indptr))

        # Verify prefix_lens
        self.assertTrue(torch.equal(returned_prefix_lens, prefix_lens))

        # Verify unified_kv_indices structure
        for i in range(B):
            start_idx = int(unified_kv_indptr[i])
            end_idx = int(unified_kv_indptr[i + 1])
            prefix_len = int(prefix_lens[i])
            extend_len = int(extend_lens[i])

            # Check that prefix and extend are concatenated correctly
            unified_seq = unified_kv_indices[start_idx:end_idx]
            self.assertEqual(len(unified_seq), prefix_len + extend_len)


if __name__ == "__main__":
    unittest.main()<|MERGE_RESOLUTION|>--- conflicted
+++ resolved
@@ -18,11 +18,7 @@
 from sglang.srt.layers.attention.triton_ops.prefill_attention import (
     context_attention_fwd,
 )
-<<<<<<< HEAD
 from sglang.srt.utils import get_device, is_cuda, is_cuda_alike, is_xpu
-=======
-from sglang.srt.utils import get_device
->>>>>>> db24d346
 from sglang.test.test_utils import CustomTestCase
 
 
@@ -395,10 +391,6 @@
         # Create b_start_loc and b_seq_len tensors
         b_start_loc = torch.tensor([0, seq_lens[0]], device=device)
         b_seq_len = torch.tensor(seq_lens, device=device)
-<<<<<<< HEAD
-=======
-
->>>>>>> db24d346
         context_attention_fwd(
             q, k, v, o, b_start_loc, b_seq_len, max_seq_len, is_causal=is_causal
         )
