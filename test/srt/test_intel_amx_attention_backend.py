"""
Usage:
python3 -m unittest test_intel_amx_attention_backend.TestIntelAMXAttnBackend.test_mmlu
"""

import os
import unittest
from functools import wraps
from types import SimpleNamespace

from sglang.srt.utils import kill_process_tree
from sglang.test.run_eval import run_eval
from sglang.test.test_utils import (
    DEFAULT_MLA_MODEL_NAME_FOR_TEST,
    DEFAULT_MODEL_NAME_FOR_TEST,
    DEFAULT_MODEL_NAME_FOR_TEST_FP8_WITH_MOE,
    DEFAULT_MODEL_NAME_FOR_TEST_QWEN_FP8,
    DEFAULT_MODEL_NAME_FOR_TEST_W8A8,
    DEFAULT_MODEL_NAME_FOR_TEST_W8A8_WITH_MOE,
    DEFAULT_TIMEOUT_FOR_SERVER_LAUNCH,
    DEFAULT_URL_FOR_TEST,
    CustomTestCase,
    is_in_ci,
    popen_launch_server,
    run_bench_one_batch,
)


def intel_amx_benchmark(extra_args=None, min_throughput=None):
    def decorator(test_func):
        @wraps(test_func)
        def wrapper(self):
            common_args = [
                "--attention-backend",
                "intel_amx",
<<<<<<< HEAD
                "--mem-fraction-static",
                "0.4",
=======
>>>>>>> dae9a80f
                "--disable-radix",
                "--trust-remote-code",
                "--batch-size",
                "4",
            ]
            full_args = common_args + (extra_args or [])

            model = test_func(self)
            prefill_latency, decode_throughput, decode_latency = run_bench_one_batch(
                model, full_args
            )

            print(f"{model=}")
            print(f"{prefill_latency=}")
            print(f"{decode_throughput=}")
            print(f"{decode_latency=}")

            if is_in_ci() and min_throughput is not None:
                self.assertGreater(decode_throughput, min_throughput)

        return wrapper

    return decorator


class TestIntelAMXAttnBackend(CustomTestCase):

    @intel_amx_benchmark(min_throughput=10)
    def test_latency_mla_model(self):
        return DEFAULT_MLA_MODEL_NAME_FOR_TEST

    @intel_amx_benchmark(min_throughput=40)
    def test_latency_default_model(self):
        return DEFAULT_MODEL_NAME_FOR_TEST

    @intel_amx_benchmark(min_throughput=150)
    def test_latency_fp8_qwen(self):
        return DEFAULT_MODEL_NAME_FOR_TEST_QWEN_FP8

    @intel_amx_benchmark(min_throughput=50)
    def test_latency_fp8_moe_model(self):
        return DEFAULT_MODEL_NAME_FOR_TEST_FP8_WITH_MOE

    @intel_amx_benchmark(extra_args=["--quantization", "w8a8_int8"], min_throughput=100)
    def test_latency_w8a8_default_model(self):
        return DEFAULT_MODEL_NAME_FOR_TEST_W8A8

    @intel_amx_benchmark(
        extra_args=[
            "--quantization",
            "w8a8_int8",
            "--mem-fraction-static",
            "0.9",
            "--max-total-tokens",
            "65536",
            "--tp",
            "6",
        ],
        min_throughput=100,
    )
    def test_latency_w8a8_moe_model(self):
        return DEFAULT_MODEL_NAME_FOR_TEST_W8A8_WITH_MOE

    def test_mmlu(self):
        model = DEFAULT_MLA_MODEL_NAME_FOR_TEST
        base_url = DEFAULT_URL_FOR_TEST
        process = popen_launch_server(
            model,
            base_url,
            timeout=DEFAULT_TIMEOUT_FOR_SERVER_LAUNCH,
            other_args=[
                "--attention-backend",
                "intel_amx",
                "--mem-fraction-static",
                "0.4",
                "--disable-radix",
                "--trust-remote-code",
                "--disable-overlap-schedule",
            ],
        )

        try:
            args = SimpleNamespace(
                base_url=base_url,
                model=model,
                eval_name="mmlu",
                num_examples=64,
                num_threads=32,
            )
            metrics = run_eval(args)
            if is_in_ci():
                self.assertGreater(metrics["score"], 0.45)
        finally:
            kill_process_tree(process.pid)


if __name__ == "__main__":
    unittest.main()<|MERGE_RESOLUTION|>--- conflicted
+++ resolved
@@ -33,11 +33,6 @@
             common_args = [
                 "--attention-backend",
                 "intel_amx",
-<<<<<<< HEAD
-                "--mem-fraction-static",
-                "0.4",
-=======
->>>>>>> dae9a80f
                 "--disable-radix",
                 "--trust-remote-code",
                 "--batch-size",
