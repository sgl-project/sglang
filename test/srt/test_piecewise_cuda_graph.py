import unittest

from sglang.srt.utils import kill_process_tree
from sglang.test.few_shot_gsm8k import run_eval as run_eval_few_shot_gsm8k
from sglang.test.run_eval import run_eval
from sglang.test.test_utils import (
    DEFAULT_MODEL_NAME_FOR_TEST,
    DEFAULT_MODEL_NAME_FOR_TEST_MLA,
    DEFAULT_TIMEOUT_FOR_SERVER_LAUNCH,
    DEFAULT_URL_FOR_TEST,
    CustomTestCase,
    SimpleNamespace,
    popen_launch_server,
    run_bench_one_batch,
)


class TestPiecewiseCudaGraphCorrectness(CustomTestCase):
    @classmethod
    def setUpClass(cls):
        cls.model = DEFAULT_MODEL_NAME_FOR_TEST
        cls.base_url = DEFAULT_URL_FOR_TEST
        cls.process = popen_launch_server(
            cls.model,
            cls.base_url,
            timeout=DEFAULT_TIMEOUT_FOR_SERVER_LAUNCH,
            other_args=["--enable-piecewise-cuda-graph"],
        )

    @classmethod
    def tearDownClass(cls):
        kill_process_tree(cls.process.pid)

    def test_mmlu(self):
        args = SimpleNamespace(
            base_url=self.base_url,
            model=self.model,
            eval_name="mmlu",
            num_examples=64,
            num_threads=32,
        )

        metrics = run_eval(args)
        self.assertGreaterEqual(metrics["score"], 0.65)


class TestPiecewiseCudaGraphBenchmark(CustomTestCase):

    def test_latency(self):
        prefill_latency, _, _ = run_bench_one_batch(
            DEFAULT_MODEL_NAME_FOR_TEST,
            other_args=["--enable-piecewise-cuda-graph"],
        )
        self.assertLess(prefill_latency, 0.015)


class TestPiecewiseCudaGraphQwen3MoE(CustomTestCase):
    """Test piecewise CUDA graph with Qwen3-Coder-30B-A3B-Instruct MoE model"""

    @classmethod
    def setUpClass(cls):
        cls.model = "Qwen/Qwen3-Coder-30B-A3B-Instruct"
        cls.base_url = DEFAULT_URL_FOR_TEST
        cls.process = popen_launch_server(
            cls.model,
            cls.base_url,
            timeout=DEFAULT_TIMEOUT_FOR_SERVER_LAUNCH,
            other_args=[
                "--enable-piecewise-cuda-graph",
                "--piecewise-cuda-graph-compiler",
                "eager",
            ],
        )

    @classmethod
    def tearDownClass(cls):
        kill_process_tree(cls.process.pid)

    def test_gsm8k_accuracy(self):
        """Test GSM8K accuracy with 8-shot setting"""
        num_examples = 2000

        args = SimpleNamespace(
            base_url=self.base_url,
            model=self.model,
            eval_name="mgsm_en",
            num_examples=num_examples,
            num_threads=min(num_examples, 1024),
        )

        metrics = run_eval(args)
        print(f"GSM8K Accuracy: {metrics['score']:.3f}")

        self.assertGreaterEqual(metrics["score"], 0.90)


<<<<<<< HEAD
class TestPiecewiseCudaGraphAWQ(CustomTestCase):
    """Test piecewise CUDA graph with AWQ quantized model"""

    @classmethod
    def setUpClass(cls):
        cls.model = "Qwen/QwQ-32B-AWQ"
        cls.base_url = DEFAULT_URL_FOR_TEST
        cls.process = popen_launch_server(
            cls.model,
            cls.base_url,
            timeout=DEFAULT_TIMEOUT_FOR_SERVER_LAUNCH,
            other_args=["--enable-piecewise-cuda-graph", "--tp", "4"],
        )

    @classmethod
    def tearDownClass(cls):
        kill_process_tree(cls.process.pid)

    def test_mgsm_accuracy(self):
        """Test MGSM accuracy with AWQ model"""
        num_examples = 1319

        args = SimpleNamespace(
            base_url=self.base_url,
            model=self.model,
            eval_name="mgsm_en",
            num_examples=num_examples,
            num_threads=min(num_examples, 1024),
        )

        metrics = run_eval(args)
        print(f"MGSM Accuracy: {metrics['score']:.3f}")
        print(f"Output throughput: {metrics.get('throughput', 'N/A')} token/s")

        # Expected accuracy: 0.680, allow some variance
        self.assertGreaterEqual(metrics["score"], 0.65)


class TestPiecewiseCudaGraphGPTQ(CustomTestCase):
    """Test piecewise CUDA graph with GPTQ quantized model"""

    @classmethod
    def setUpClass(cls):
        cls.model = "Qwen/Qwen2.5-Coder-7B-Instruct-GPTQ-Int4"
=======
class TestPiecewiseCudaGraphDeepSeek(CustomTestCase):
    @classmethod
    def setUpClass(cls):
        cls.model = DEFAULT_MODEL_NAME_FOR_TEST_MLA
>>>>>>> 7bffc5dc
        cls.base_url = DEFAULT_URL_FOR_TEST
        cls.process = popen_launch_server(
            cls.model,
            cls.base_url,
            timeout=DEFAULT_TIMEOUT_FOR_SERVER_LAUNCH,
<<<<<<< HEAD
            other_args=["--enable-piecewise-cuda-graph", "--tp", "4"],
=======
            other_args=[
                "--enable-piecewise-cuda-graph",
                "--piecewise-cuda-graph-compiler",
                "eager",
                "--piecewise-cuda-graph-max-tokens",
                "4096",  # should less than max_context_len
            ],
>>>>>>> 7bffc5dc
        )

    @classmethod
    def tearDownClass(cls):
        kill_process_tree(cls.process.pid)

<<<<<<< HEAD
    def test_mgsm_accuracy(self):
        """Test MGSM accuracy with GPTQ model"""
        num_examples = 1319

        args = SimpleNamespace(
            base_url=self.base_url,
            model=self.model,
            eval_name="mgsm_en",
            num_examples=num_examples,
            num_threads=min(num_examples, 1024),
        )

        metrics = run_eval(args)
        print(f"MGSM Accuracy: {metrics['score']:.3f}")
        print(f"Output throughput: {metrics.get('throughput', 'N/A')} token/s")

        # Expected accuracy: 0.733, allow some variance
        self.assertGreaterEqual(metrics["score"], 0.70)
=======
    def test_gsm8k(self):
        args = SimpleNamespace(
            num_shots=5,
            data_path=None,
            num_questions=200,
            max_new_tokens=512,
            parallel=128,
            host="http://127.0.0.1",
            port=int(self.base_url.split(":")[-1]),
        )
        metrics = run_eval_few_shot_gsm8k(args)
        print(metrics)

        self.assertGreater(metrics["accuracy"], 0.62)
>>>>>>> 7bffc5dc


if __name__ == "__main__":
    unittest.main()<|MERGE_RESOLUTION|>--- conflicted
+++ resolved
@@ -94,65 +94,15 @@
         self.assertGreaterEqual(metrics["score"], 0.90)
 
 
-<<<<<<< HEAD
-class TestPiecewiseCudaGraphAWQ(CustomTestCase):
-    """Test piecewise CUDA graph with AWQ quantized model"""
-
-    @classmethod
-    def setUpClass(cls):
-        cls.model = "Qwen/QwQ-32B-AWQ"
-        cls.base_url = DEFAULT_URL_FOR_TEST
-        cls.process = popen_launch_server(
-            cls.model,
-            cls.base_url,
-            timeout=DEFAULT_TIMEOUT_FOR_SERVER_LAUNCH,
-            other_args=["--enable-piecewise-cuda-graph", "--tp", "4"],
-        )
-
-    @classmethod
-    def tearDownClass(cls):
-        kill_process_tree(cls.process.pid)
-
-    def test_mgsm_accuracy(self):
-        """Test MGSM accuracy with AWQ model"""
-        num_examples = 1319
-
-        args = SimpleNamespace(
-            base_url=self.base_url,
-            model=self.model,
-            eval_name="mgsm_en",
-            num_examples=num_examples,
-            num_threads=min(num_examples, 1024),
-        )
-
-        metrics = run_eval(args)
-        print(f"MGSM Accuracy: {metrics['score']:.3f}")
-        print(f"Output throughput: {metrics.get('throughput', 'N/A')} token/s")
-
-        # Expected accuracy: 0.680, allow some variance
-        self.assertGreaterEqual(metrics["score"], 0.65)
-
-
-class TestPiecewiseCudaGraphGPTQ(CustomTestCase):
-    """Test piecewise CUDA graph with GPTQ quantized model"""
-
-    @classmethod
-    def setUpClass(cls):
-        cls.model = "Qwen/Qwen2.5-Coder-7B-Instruct-GPTQ-Int4"
-=======
 class TestPiecewiseCudaGraphDeepSeek(CustomTestCase):
     @classmethod
     def setUpClass(cls):
         cls.model = DEFAULT_MODEL_NAME_FOR_TEST_MLA
->>>>>>> 7bffc5dc
-        cls.base_url = DEFAULT_URL_FOR_TEST
-        cls.process = popen_launch_server(
-            cls.model,
-            cls.base_url,
-            timeout=DEFAULT_TIMEOUT_FOR_SERVER_LAUNCH,
-<<<<<<< HEAD
-            other_args=["--enable-piecewise-cuda-graph", "--tp", "4"],
-=======
+        cls.base_url = DEFAULT_URL_FOR_TEST
+        cls.process = popen_launch_server(
+            cls.model,
+            cls.base_url,
+            timeout=DEFAULT_TIMEOUT_FOR_SERVER_LAUNCH,
             other_args=[
                 "--enable-piecewise-cuda-graph",
                 "--piecewise-cuda-graph-compiler",
@@ -160,33 +110,12 @@
                 "--piecewise-cuda-graph-max-tokens",
                 "4096",  # should less than max_context_len
             ],
->>>>>>> 7bffc5dc
-        )
-
-    @classmethod
-    def tearDownClass(cls):
-        kill_process_tree(cls.process.pid)
-
-<<<<<<< HEAD
-    def test_mgsm_accuracy(self):
-        """Test MGSM accuracy with GPTQ model"""
-        num_examples = 1319
-
-        args = SimpleNamespace(
-            base_url=self.base_url,
-            model=self.model,
-            eval_name="mgsm_en",
-            num_examples=num_examples,
-            num_threads=min(num_examples, 1024),
-        )
-
-        metrics = run_eval(args)
-        print(f"MGSM Accuracy: {metrics['score']:.3f}")
-        print(f"Output throughput: {metrics.get('throughput', 'N/A')} token/s")
-
-        # Expected accuracy: 0.733, allow some variance
-        self.assertGreaterEqual(metrics["score"], 0.70)
-=======
+        )
+
+    @classmethod
+    def tearDownClass(cls):
+        kill_process_tree(cls.process.pid)
+
     def test_gsm8k(self):
         args = SimpleNamespace(
             num_shots=5,
@@ -201,7 +130,82 @@
         print(metrics)
 
         self.assertGreater(metrics["accuracy"], 0.62)
->>>>>>> 7bffc5dc
+
+
+class TestPiecewiseCudaGraphAWQ(CustomTestCase):
+    """Test piecewise CUDA graph with AWQ quantized model"""
+
+    @classmethod
+    def setUpClass(cls):
+        cls.model = "Qwen/QwQ-32B-AWQ"
+        cls.base_url = DEFAULT_URL_FOR_TEST
+        cls.process = popen_launch_server(
+            cls.model,
+            cls.base_url,
+            timeout=DEFAULT_TIMEOUT_FOR_SERVER_LAUNCH,
+            other_args=["--enable-piecewise-cuda-graph", "--tp", "4"],
+        )
+
+    @classmethod
+    def tearDownClass(cls):
+        kill_process_tree(cls.process.pid)
+
+    def test_mgsm_accuracy(self):
+        """Test MGSM accuracy with AWQ model"""
+        num_examples = 1319
+
+        args = SimpleNamespace(
+            base_url=self.base_url,
+            model=self.model,
+            eval_name="mgsm_en",
+            num_examples=num_examples,
+            num_threads=min(num_examples, 1024),
+        )
+
+        metrics = run_eval(args)
+        print(f"MGSM Accuracy: {metrics['score']:.3f}")
+        print(f"Output throughput: {metrics.get('throughput', 'N/A')} token/s")
+
+        # Expected accuracy: 0.680, allow some variance
+        self.assertGreaterEqual(metrics["score"], 0.65)
+
+
+class TestPiecewiseCudaGraphGPTQ(CustomTestCase):
+    """Test piecewise CUDA graph with GPTQ quantized model"""
+
+    @classmethod
+    def setUpClass(cls):
+        cls.model = "Qwen/Qwen2.5-Coder-7B-Instruct-GPTQ-Int4"
+        cls.base_url = DEFAULT_URL_FOR_TEST
+        cls.process = popen_launch_server(
+            cls.model,
+            cls.base_url,
+            timeout=DEFAULT_TIMEOUT_FOR_SERVER_LAUNCH,
+            other_args=["--enable-piecewise-cuda-graph", "--tp", "4"],
+        )
+
+    @classmethod
+    def tearDownClass(cls):
+        kill_process_tree(cls.process.pid)
+
+    def test_mgsm_accuracy(self):
+        """Test MGSM accuracy with GPTQ model"""
+        num_examples = 1319
+
+        args = SimpleNamespace(
+            base_url=self.base_url,
+            model=self.model,
+            eval_name="mgsm_en",
+            num_examples=num_examples,
+            num_threads=min(num_examples, 1024),
+        )
+
+        metrics = run_eval(args)
+        print(f"MGSM Accuracy: {metrics['score']:.3f}")
+        print(f"Output throughput: {metrics.get('throughput', 'N/A')} token/s")
+
+        # Expected accuracy: 0.733, allow some variance
+        self.assertGreaterEqual(metrics["score"], 0.70)
 
 
 if __name__ == "__main__":
