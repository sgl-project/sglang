# Copyright 2023-2024 SGLang Team
# Licensed under the Apache License, Version 2.0 (the "License");
# you may not use this file except in compliance with the License.
# You may obtain a copy of the License at
#
#     http://www.apache.org/licenses/LICENSE-2.0
#
# Unless required by applicable law or agreed to in writing, software
# distributed under the License is distributed on an "AS IS" BASIS,
# WITHOUT WARRANTIES OR CONDITIONS OF ANY KIND, either express or implied.
# See the License for the specific language governing permissions and
# limitations under the License.
# ==============================================================================
"""
Usage:

To test a specific model locally:
1. Add it to ALL_MODELS, for example, `ModelCase("Qwen/Qwen2-1.5B")`
2. Run `ONLY_RUN=Qwen/Qwen2-1.5B python3 -m unittest test_generation_models.TestGenerationModels`
"""

import dataclasses
import multiprocessing as mp
import os
import random
import unittest
from typing import List

import torch

from sglang.test.runners import (
    DEFAULT_PROMPTS,
    HFRunner,
    SRTRunner,
    check_close_model_outputs,
)
from sglang.test.test_utils import CustomTestCase, is_in_ci


@dataclasses.dataclass
class ModelCase:
    model_path: str
    tp_size: int = 1
    prefill_tolerance: float = 5e-2
    decode_tolerance: float = 6e-2  # Increased to fix numerical error in issue #8614.
    rouge_l_tolerance: float = 1
    skip_long_prompt: bool = False
    trust_remote_code: bool = False


# Popular models that run on the CI
CI_MODELS = [
    ModelCase("meta-llama/Llama-3.1-8B-Instruct"),
    ModelCase("google/gemma-2-2b"),
]

# the complete set of models to test sglang's generation model
ALL_MODELS = [
    *CI_MODELS,
    ModelCase("Qwen/Qwen2-1.5B"),
    ModelCase("Qwen/Qwen2.5-14B-Instruct"),
    ModelCase("HuggingFaceTB/SmolLM-135M-Instruct", skip_long_prompt=True),
    ModelCase("allenai/OLMo-1B-0724-hf", decode_tolerance=8e-2, skip_long_prompt=True),
    ModelCase(
        "THUDM/glm-4-9b-chat", tp_size=2, trust_remote_code=True, skip_long_prompt=True
    ),
    ModelCase("openai-community/gpt2"),
    ModelCase("microsoft/phi-1_5", trust_remote_code=True),
    ModelCase("adept/persimmon-8b-chat"),
    ModelCase("inclusionAI/Ling-lite", trust_remote_code=True),
    ModelCase("microsoft/Phi-3-small-8k-instruct", trust_remote_code=True),
    ModelCase("allenai/OLMo-2-1124-7B-Instruct", skip_long_prompt=True),
    ModelCase("ibm-granite/granite-3.0-2b-instruct", skip_long_prompt=True),
    ModelCase(
        "microsoft/Phi-3.5-MoE-instruct",
        tp_size=2,
        trust_remote_code=True,
        skip_long_prompt=True,
    ),
<<<<<<< HEAD
    ModelCase("facebook/opt-125m", skip_long_prompt=True),
=======
    ModelCase(
        "nvidia/Llama-3_3-Nemotron-Super-49B-v1_5",
        tp_size=2,
        trust_remote_code=True,
        skip_long_prompt=True,
    ),
    ModelCase(
        "nvidia/Llama-3_1-Nemotron-Ultra-253B-v1",
        tp_size=8,
        trust_remote_code=True,
        skip_long_prompt=True,
    ),
>>>>>>> 2c2b19b1
]

TORCH_DTYPES = [torch.float16]


class TestGenerationModels(CustomTestCase):

    @classmethod
    def setUpClass(cls):
        mp.set_start_method("spawn", force=True)

    def assert_close_logits_and_output_strs(
        self,
        prompts: List[str],
        model_case: ModelCase,
        torch_dtype: torch.dtype,
    ) -> None:
        model_path = model_case.model_path
        prefill_tolerance, decode_tolerance, rouge_l_tolerance = (
            model_case.prefill_tolerance,
            model_case.decode_tolerance,
            model_case.rouge_l_tolerance,
        )
        max_new_tokens = 32

        with HFRunner(
            model_path,
            torch_dtype=torch_dtype,
            model_type="generation",
            trust_remote_code=model_case.trust_remote_code,
        ) as hf_runner:
            hf_outputs = hf_runner.forward(prompts, max_new_tokens=max_new_tokens)

        with SRTRunner(
            model_path,
            tp_size=model_case.tp_size,
            torch_dtype=torch_dtype,
            model_type="generation",
            trust_remote_code=model_case.trust_remote_code,
        ) as srt_runner:
            srt_outputs = srt_runner.forward(prompts, max_new_tokens=max_new_tokens)

        check_close_model_outputs(
            hf_outputs=hf_outputs,
            srt_outputs=srt_outputs,
            prefill_tolerance=model_case.prefill_tolerance,
            decode_tolerance=model_case.decode_tolerance,
            rouge_l_tolerance=model_case.rouge_l_tolerance,
            debug_text=f"model_path={model_path} prompts={prompts}",
        )

    @unittest.skipIf(not is_in_ci(), "Local test should run all models")
    def test_ci_models(self):
        for model_case in CI_MODELS:
            for torch_dtype in TORCH_DTYPES:
                prompts = DEFAULT_PROMPTS

                # Skip long prompts for models that do not have a long context
                if model_case.skip_long_prompt:
                    prompts = [p for p in DEFAULT_PROMPTS if len(p) < 1000]

                # Assert the logits and output strs are close
                self.assert_close_logits_and_output_strs(
                    prompts, model_case, torch_dtype
                )

    @unittest.skipIf(is_in_ci(), "CI only runs selected models for simplicity")
    def test_all_models(self):
        for model_case in ALL_MODELS:
            for torch_dtype in TORCH_DTYPES:
                if (
                    "ONLY_RUN" in os.environ
                    and os.environ["ONLY_RUN"] != model_case.model_path
                ):
                    continue

                # Skip long prompts for models that do not have a long context
                prompts = DEFAULT_PROMPTS
                if model_case.skip_long_prompt:
                    prompts = [p for p in DEFAULT_PROMPTS if len(p) < 1000]

                # Assert the logits and output strs are close
                self.assert_close_logits_and_output_strs(
                    prompts, model_case, torch_dtype
                )


if __name__ == "__main__":
    unittest.main()<|MERGE_RESOLUTION|>--- conflicted
+++ resolved
@@ -77,9 +77,8 @@
         trust_remote_code=True,
         skip_long_prompt=True,
     ),
-<<<<<<< HEAD
+
     ModelCase("facebook/opt-125m", skip_long_prompt=True),
-=======
     ModelCase(
         "nvidia/Llama-3_3-Nemotron-Super-49B-v1_5",
         tp_size=2,
@@ -92,7 +91,7 @@
         trust_remote_code=True,
         skip_long_prompt=True,
     ),
->>>>>>> 2c2b19b1
+
 ]
 
 TORCH_DTYPES = [torch.float16]
