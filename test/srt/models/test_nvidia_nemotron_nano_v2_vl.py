--- conflicted
+++ resolved
@@ -14,13 +14,8 @@
     other_args = ["--max-mamba-cache-size", "256", "--trust-remote-code"]
 
 
-<<<<<<< HEAD
 class TestNvidiaNemotronNanoV2VLMMMU(MMMUMixin, MMMUServerBase):
-    accuracy = 0.454
-=======
-class TestNvidiaNemotronNanoV2VLMMMU(MMMUVLMTestBase):
     accuracy = 0.444
->>>>>>> f55d608c
     model = MODEL
     other_args = ["--max-mamba-cache-size", "128", "--trust-remote-code"]
     mmmu_args = ["--limit=0.1"]
