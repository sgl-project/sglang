--- conflicted
+++ resolved
@@ -24,14 +24,10 @@
     other_args = ["--max-mamba-cache-size", "256"]
 
 
-<<<<<<< HEAD
-@unittest.skipIf(is_in_ci(), "Temporary skip this test in CI")
-=======
 @unittest.skip(
     "STANDALONE speculative decoding does not yet support target and draft models "
     "with different hidden sizes (Nemotron-9B: 4480, Llama-3.2-1B: 2048)"
 )
->>>>>>> 036e64da
 class TestNvidiaNemotronNanoV2SpeculativeDecoding(GSM8KMixin, CustomTestCase):
     accuracy = 0.87
     model = "nvidia/NVIDIA-Nemotron-Nano-9B-v2"
@@ -57,14 +53,10 @@
     ]
 
 
-<<<<<<< HEAD
-@unittest.skipIf(is_in_ci(), "Temporary skip this test in CI")
-=======
 @unittest.skip(
     "STANDALONE speculative decoding does not yet support target and draft models "
     "with different hidden sizes (Nemotron-9B: 4480, Llama-3.2-1B: 2048)"
 )
->>>>>>> 036e64da
 class TestNvidiaNemotronNanoV2SpeculativeDecodingBF16Cache(GSM8KMixin, CustomTestCase):
     accuracy = 0.87
     model = "nvidia/NVIDIA-Nemotron-Nano-9B-v2"
