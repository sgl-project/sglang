import time
import unittest

import torch
from transformers import AutoModelForCausalLM

import sglang as sgl
from sglang.test.test_utils import DEFAULT_SMALL_MODEL_NAME_FOR_TEST, CustomTestCase

# (temporarily) set to true to observe memory usage in nvidia-smi more clearly
_DEBUG_EXTRA = True


<<<<<<< HEAD
class TestReleaseMemoryOccupation(unittest.TestCase):
    @classmethod
    def setUpClass(cls):
        if not torch.cuda.is_available():
            raise unittest.SkipTest("CUDA is not available")

=======
class TestReleaseMemoryOccupation(CustomTestCase):
>>>>>>> 886fcbdd
    def test_release_and_resume_occupation(self):
        prompt = "Today is a sunny day and I like"
        sampling_params = {"temperature": 0, "max_new_tokens": 8}
        model_name = DEFAULT_SMALL_MODEL_NAME_FOR_TEST
        expect_output = " to spend it outdoors. I decided to"

        engine = sgl.Engine(
            model_path=model_name,
            random_seed=42,
            enable_memory_saver=True,
            # disable_cuda_graph=True,  # for debugging only
        )
        hf_model_new = AutoModelForCausalLM.from_pretrained(
            model_name, torch_dtype="bfloat16"
        )

        print("generate (#1)")
        outputs = engine.generate(prompt, sampling_params)["text"]
        self.assertEqual(outputs, expect_output)

        if _DEBUG_EXTRA:
            time.sleep(3)

        self.assertEqual(
            _try_allocate_big_tensor(),
            False,
            "Should not be able to allocate big tensors before releasing",
        )

        print("release_memory_occupation start")
        t = time.time()
        engine.release_memory_occupation()
        if _DEBUG_EXTRA:
            print("release_memory_occupation", time.time() - t)

        if _DEBUG_EXTRA:
            time.sleep(5)

        self.assertEqual(
            _try_allocate_big_tensor(),
            True,
            "Should be able to allocate big tensors aftre releasing",
        )

        if _DEBUG_EXTRA:
            time.sleep(5)

        print("resume_memory_occupation start")
        t = time.time()
        engine.resume_memory_occupation()
        if _DEBUG_EXTRA:
            print("resume_memory_occupation", time.time() - t)

        self.assertEqual(
            _try_allocate_big_tensor(),
            False,
            "Should not be able to allocate big tensors after resuming",
        )

        print("update_weights_from_tensor")
        # As if: PPO has updated hf model's weights, and now we sync it to SGLang
        engine.update_weights_from_tensor(list(hf_model_new.named_parameters()))

        print("generate (#2)")
        outputs = engine.generate(prompt, sampling_params)["text"]
        self.assertEqual(outputs, expect_output)

        if _DEBUG_EXTRA:
            time.sleep(4)

        engine.shutdown()


def _try_allocate_big_tensor(size: int = 20_000_000_000):
    try:
        torch.empty((size,), dtype=torch.uint8, device="cuda")
        torch.cuda.empty_cache()
        return True
    except torch.cuda.OutOfMemoryError:
        return False


if __name__ == "__main__":
    unittest.main()<|MERGE_RESOLUTION|>--- conflicted
+++ resolved
@@ -11,16 +11,12 @@
 _DEBUG_EXTRA = True
 
 
-<<<<<<< HEAD
-class TestReleaseMemoryOccupation(unittest.TestCase):
+class TestReleaseMemoryOccupation(CustomTestCase):
     @classmethod
     def setUpClass(cls):
         if not torch.cuda.is_available():
             raise unittest.SkipTest("CUDA is not available")
 
-=======
-class TestReleaseMemoryOccupation(CustomTestCase):
->>>>>>> 886fcbdd
     def test_release_and_resume_occupation(self):
         prompt = "Today is a sunny day and I like"
         sampling_params = {"temperature": 0, "max_new_tokens": 8}
