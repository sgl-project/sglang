import os
import unittest
from types import SimpleNamespace

import requests

from sglang.srt.utils import get_device_sm, kill_process_tree
from sglang.test.few_shot_gsm8k import run_eval as run_eval_few_shot_gsm8k
from sglang.test.test_utils import (
    DEFAULT_MODEL_NAME_FOR_TEST,
    DEFAULT_MODEL_NAME_FOR_TEST_EAGLE3,
    DEFAULT_MODEL_NAME_FOR_TEST_MLA,
    DEFAULT_MODEL_NAME_FOR_TEST_MLA_NEXTN,
    DEFAULT_TIMEOUT_FOR_SERVER_LAUNCH,
    DEFAULT_URL_FOR_TEST,
    CustomTestCase,
    popen_launch_server,
)

GSM_DATASET_PATH = None

# In case of some machine lack internet connection, we can set OFFLINE_MODE to True.
OFFLINE_MODE = False

# Change the path below when OFFLINE_MODE is True.
OFFLINE_PATH_DICT = {
    DEFAULT_MODEL_NAME_FOR_TEST: "/shared/public/elr-models/meta-llama/Meta-Llama-3.1-8B-Instruct",
    DEFAULT_MODEL_NAME_FOR_TEST_EAGLE3: "/shared/public/elr-models/jamesliu1/sglang-EAGLE3-Llama-3.1-Instruct-8B",
    DEFAULT_MODEL_NAME_FOR_TEST_MLA: "/shared/public/sharing/deepseek/dsv3-test/snapshots/",
    DEFAULT_MODEL_NAME_FOR_TEST_MLA_NEXTN: "/shared/public/sharing/deepseek/dsv3-test-NextN/snapshots/",
    GSM_DATASET_PATH: "/shared/public/data/gsm8k/test.jsonl",
}


if OFFLINE_MODE:
    DEFAULT_MODEL_NAME_FOR_TEST = OFFLINE_PATH_DICT[DEFAULT_MODEL_NAME_FOR_TEST]
    DEFAULT_MODEL_NAME_FOR_TEST_EAGLE3 = OFFLINE_PATH_DICT[
        DEFAULT_MODEL_NAME_FOR_TEST_EAGLE3
    ]
    DEFAULT_MODEL_NAME_FOR_TEST_MLA = OFFLINE_PATH_DICT[DEFAULT_MODEL_NAME_FOR_TEST_MLA]
    DEFAULT_MODEL_NAME_FOR_TEST_MLA_NEXTN = OFFLINE_PATH_DICT[
        DEFAULT_MODEL_NAME_FOR_TEST_MLA_NEXTN
    ]
    GSM_DATASET_PATH = OFFLINE_PATH_DICT[GSM_DATASET_PATH]


# Default server arguments shared across all tests
DEFAULT_SERVER_ARGS = [
    "--trust-remote-code",
    "--cuda-graph-max-bs",
<<<<<<< HEAD
    "8",
=======
    "4",
>>>>>>> 4d23ba08
    "--attention-backend",
    "fa3",
]

"""
Integration test for python/sglang/srt/layers/attention/flashattention_backend.py
"""


@unittest.skipIf(get_device_sm() < 90, "Test requires CUDA SM 90 or higher")
class BaseFlashAttentionTest(CustomTestCase):
    """Base class for testing FlashAttention3."""

    model = DEFAULT_MODEL_NAME_FOR_TEST
    base_url = DEFAULT_URL_FOR_TEST
    accuracy_threshold = 0.65  # derived tests need to override this
    speculative_decode = False
    spec_decode_threshold = 1.0  # derived spec decoding tests need to override this

    @classmethod
    def get_server_args(cls):
        """Return the arguments for the server launch. Override in subclasses."""
        return DEFAULT_SERVER_ARGS

    @classmethod
    def setUpClass(cls):
        # disable deep gemm precompile to make launch server faster
        # please don't do this if you want to make your inference workload faster
        os.environ["SGL_JIT_DEEPGEMM_PRECOMPILE"] = "false"
        os.environ["SGL_ENABLE_JIT_DEEPGEMM"] = "false"
        cls.process = popen_launch_server(
            cls.model,
            cls.base_url,
            timeout=DEFAULT_TIMEOUT_FOR_SERVER_LAUNCH,
            other_args=cls.get_server_args(),
        )

    @classmethod
    def tearDownClass(cls):
        kill_process_tree(cls.process.pid)

    def test_gsm8k(self):
        requests.get(self.base_url + "/flush_cache")

        args = SimpleNamespace(
            num_shots=4,
            num_questions=100,
            max_new_tokens=512,
            parallel=128,
            host="http://127.0.0.1",
            port=int(self.base_url.split(":")[-1]),
            data_path=GSM_DATASET_PATH,
        )
        metrics = run_eval_few_shot_gsm8k(args)
        print(f"{metrics=}")

        # Use the appropriate metric key based on the test class
        metric_key = "accuracy"
        self.assertGreater(metrics[metric_key], self.accuracy_threshold)

        if self.speculative_decode:
            server_info = requests.get(self.base_url + "/get_server_info")
            avg_spec_accept_length = server_info.json()["avg_spec_accept_length"]
            print(f"{avg_spec_accept_length=}")
            self.assertGreater(avg_spec_accept_length, self.spec_decode_threshold)


class TestFlashAttention3MLA(BaseFlashAttentionTest):
    """Test FlashAttention3 with MLA, e.g. deepseek v3 test model"""

    accuracy_threshold = 0.60
    model = DEFAULT_MODEL_NAME_FOR_TEST_MLA

    @classmethod
    def get_server_args(cls):
        return DEFAULT_SERVER_ARGS


<<<<<<< HEAD
class TestFlashAttention3LocalAttn(BaseFlashAttentionTest):
    """Test FlashAttention3 with Model with local attention, e.g. Llama 4."""

    accuracy_threshold = 0.70
    model = DEFAULT_MODEL_NAME_FOR_TEST_LOCAL_ATTENTION

    @classmethod
    def get_server_args(cls):
        cloned_args = DEFAULT_SERVER_ARGS.copy()
        # we cannot use scout's 10m context due to this bug: https://github.com/sgl-project/sglang/issues/5755
        cloned_args.extend(["--tp", "4", "--context-length", "1000000"])
        return cloned_args


=======
>>>>>>> 4d23ba08
class TestFlashAttention3SpeculativeDecode(BaseFlashAttentionTest):
    """Test FlashAttention3 with speculative decode enabled with Llama 3.1 8B and its eagle3 model"""

    model = DEFAULT_MODEL_NAME_FOR_TEST
    accuracy_threshold = 0.65
    speculative_decode = True
    spec_decode_threshold = 1.5

    @classmethod
    def get_server_args(cls):
        args = DEFAULT_SERVER_ARGS
        args.extend(
            [
                "--cuda-graph-max-bs",
                "2",
                "--speculative-algorithm",
                "EAGLE3",
                "--speculative-draft",
                DEFAULT_MODEL_NAME_FOR_TEST_EAGLE3,
                "--speculative-num-steps",
                "3",
                "--speculative-eagle-topk",
                "1",
                "--speculative-num-draft-tokens",
                "4",
                "--dtype",
                "float16",
            ]
        )
        return args


class TestFlashAttention3SpeculativeDecodeTopk(BaseFlashAttentionTest):
    """Tests FlashAttention3 with enhanced speculative decoding using Llama 3.1 8B and EAGLE3.
    This test will be using top-k value > 1 which would verify the other branches of the FA3 code
    """

    model = DEFAULT_MODEL_NAME_FOR_TEST
    accuracy_threshold = 0.65
    speculative_decode = True
    spec_decode_threshold = 1.5

    @classmethod
    def get_server_args(cls):
        args = DEFAULT_SERVER_ARGS
        args.extend(
            [
                "--cuda-graph-max-bs",
                "2",
                "--speculative-algorithm",
                "EAGLE3",
                "--speculative-draft",
                DEFAULT_MODEL_NAME_FOR_TEST_EAGLE3,
                "--speculative-num-steps",
                "5",
                "--speculative-eagle-topk",
                "4",
                "--speculative-num-draft-tokens",
                "8",
                "--dtype",
                "float16",
            ]
        )
        return args


class TestFlashAttention3MLASpeculativeDecode(BaseFlashAttentionTest):
    """Test FlashAttention3 with speculative decode enabled with deepseek v3 test model and its nextN model"""

    model = DEFAULT_MODEL_NAME_FOR_TEST_MLA
    accuracy_threshold = 0.60
    speculative_decode = True
    spec_decode_threshold = 1.5

    @classmethod
    def get_server_args(cls):
        args = DEFAULT_SERVER_ARGS
        args.extend(
            [
                "--cuda-graph-max-bs",
                "2",
                "--speculative-algorithm",
                "EAGLE",
                "--speculative-draft",
                DEFAULT_MODEL_NAME_FOR_TEST_MLA_NEXTN,
                "--speculative-num-steps",
                "3",
                "--speculative-eagle-topk",
                "1",
                "--speculative-num-draft-tokens",
                "4",
            ]
        )
        return args


class TestFlashAttention3MLASpeculativeDecodeTopk(BaseFlashAttentionTest):
    """Test FlashAttention3 with speculative decode enabled with deepseek v3 test model and its nextN model
    This test will be using top-k value > 1 which would verify the other branches of the FA3 code
    """

    model = DEFAULT_MODEL_NAME_FOR_TEST_MLA
    accuracy_threshold = 0.60
    speculative_decode = True
    spec_decode_threshold = 1.5

    @classmethod
    def get_server_args(cls):
        args = DEFAULT_SERVER_ARGS
        args.extend(
            [
                "--cuda-graph-max-bs",
                "2",
                "--speculative-algorithm",
                "EAGLE",
                "--speculative-draft",
                DEFAULT_MODEL_NAME_FOR_TEST_MLA_NEXTN,
                "--speculative-num-steps",
                "5",
                "--speculative-eagle-topk",
                "4",
                "--speculative-num-draft-tokens",
                "8",
            ]
        )
        return args


if __name__ == "__main__":
    unittest.main()<|MERGE_RESOLUTION|>--- conflicted
+++ resolved
@@ -48,11 +48,7 @@
 DEFAULT_SERVER_ARGS = [
     "--trust-remote-code",
     "--cuda-graph-max-bs",
-<<<<<<< HEAD
     "8",
-=======
-    "4",
->>>>>>> 4d23ba08
     "--attention-backend",
     "fa3",
 ]
@@ -131,23 +127,6 @@
         return DEFAULT_SERVER_ARGS
 
 
-<<<<<<< HEAD
-class TestFlashAttention3LocalAttn(BaseFlashAttentionTest):
-    """Test FlashAttention3 with Model with local attention, e.g. Llama 4."""
-
-    accuracy_threshold = 0.70
-    model = DEFAULT_MODEL_NAME_FOR_TEST_LOCAL_ATTENTION
-
-    @classmethod
-    def get_server_args(cls):
-        cloned_args = DEFAULT_SERVER_ARGS.copy()
-        # we cannot use scout's 10m context due to this bug: https://github.com/sgl-project/sglang/issues/5755
-        cloned_args.extend(["--tp", "4", "--context-length", "1000000"])
-        return cloned_args
-
-
-=======
->>>>>>> 4d23ba08
 class TestFlashAttention3SpeculativeDecode(BaseFlashAttentionTest):
     """Test FlashAttention3 with speculative decode enabled with Llama 3.1 8B and its eagle3 model"""
 
