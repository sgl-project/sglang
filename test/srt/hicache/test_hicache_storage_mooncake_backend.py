--- conflicted
+++ resolved
@@ -226,37 +226,6 @@
 '''
 
 
-<<<<<<< HEAD
-=======
-class TestMooncakeBackendPageFirstLayout(
-    HiCacheStorageMooncakeBackendBaseMixin, CustomTestCase
-):
-    """Page first layout tests for HiCache-Mooncake backend"""
-
-    @classmethod
-    def _get_additional_server_args_and_env(cls):
-        """Get additional server arguments specific to configuration - override in subclasses"""
-        server_args, env_vars = super()._get_additional_server_args_and_env()
-        server_args["--hicache-mem-layout"] = "page_first"
-        server_args["--hicache-io-backend"] = "kernel"
-        return server_args, env_vars
-
-
-class TestMooncakeBackendPageFirstDirectLayout(
-    HiCacheStorageMooncakeBackendBaseMixin, CustomTestCase
-):
-    """Page first layout tests for HiCache-Mooncake backend"""
-
-    @classmethod
-    def _get_additional_server_args_and_env(cls):
-        """Get additional server arguments specific to configuration - override in subclasses"""
-        server_args, env_vars = super()._get_additional_server_args_and_env()
-        server_args["--hicache-mem-layout"] = "page_first_direct"
-        server_args["--hicache-io-backend"] = "direct"
-        return server_args, env_vars
-
-
->>>>>>> e05555fa
 class TestMooncakeBackendMLAModel(
     HiCacheStorageMooncakeBackendBaseMixin, CustomTestCase
 ):
@@ -287,6 +256,8 @@
         server_args, env_vars = super()._get_additional_server_args_and_env()
         server_args["--hicache-ratio"] = 1.5
         server_args["--tp-size"] = 2
+        server_args["--hicache-mem-layout"] = "page_first_direct"
+        server_args["--hicache-io-backend"] = "direct"
         return server_args, env_vars
 
     def test_eval_accuracy(self):
