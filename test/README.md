--- conflicted
+++ resolved
@@ -40,14 +40,10 @@
 - Keep each test function focused on a single scenario or piece of functionality.
 - Give tests descriptive names reflecting their purpose.
 - Use robust assertions (e.g., assert, unittest methods) to validate outcomes.
-<<<<<<< HEAD
 - Clean up resources to avoid side effects and preserve test independence.
 - Reduce the test time by using smaller models and reusing the server for multiple test cases.
 
 
 ## Adding New Models to Nightly CI
 - **For text models**: extend [global model lists variables](https://github.com/sgl-project/sglang/blob/85c1f7937781199203b38bb46325a2840f353a04/python/sglang/test/test_utils.py#L104) in `test_utils.py`, or add more model lists
-- **For vlms**: extend global variable of lauch setttings list containing `ModelLaunchSettings` in `test_nightly_vlms_.*.py`, see [here](https://github.com/sgl-project/sglang/blob/85c1f7937781199203b38bb46325a2840f353a04/test/srt/test_nightly_vlms_mmmu_eval.py#L18)
-=======
-- Clean up resources to avoid side effects and preserve test independence.
->>>>>>> f5b34a51
+- **For vlms**: extend global variable of lauch setttings list containing `ModelLaunchSettings` in `test_nightly_vlms_.*.py`, see [here](https://github.com/sgl-project/sglang/blob/85c1f7937781199203b38bb46325a2840f353a04/test/srt/test_nightly_vlms_mmmu_eval.py#L18)