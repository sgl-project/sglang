import argparse
import glob
import sys
from typing import List

import tabulate

from sglang.test.ci.ci_register import CIRegistry, HWBackend, collect_tests
from sglang.test.ci.ci_utils import run_unittest_files

HW_MAPPING = {
    "cpu": HWBackend.CPU,
    "cuda": HWBackend.CUDA,
    "amd": HWBackend.AMD,
    "npu": HWBackend.NPU,
}

# Per-commit test suites (run on every PR)
PER_COMMIT_SUITES = {
    HWBackend.CPU: ["default"],
    HWBackend.AMD: ["stage-a-test-1"],
    HWBackend.CUDA: [
        "stage-a-test-1",
        "stage-b-test-small-1-gpu",
        "stage-b-test-large-1-gpu",
        "stage-b-test-large-2-gpu",
<<<<<<< HEAD
        "stage-c-test-large-4-gpu",
=======
        "stage-b-test-4-gpu-b200",
>>>>>>> 0bf95e6d
    ],
    HWBackend.NPU: [],
}

# Nightly test suites (run nightly, organized by GPU configuration)
NIGHTLY_SUITES = {
    HWBackend.CUDA: [
        "nightly-1-gpu",
        "nightly-2-gpu",
        "nightly-4-gpu",
        "nightly-4-gpu-b200",
        "nightly-8-gpu",
        "nightly-8-gpu-h200",
        "nightly-8-gpu-h20",
        "nightly-8-gpu-b200",
        "nightly-8-gpu-h200-basic",  # Basic tests for large models on H200
        "nightly-8-gpu-b200-basic",  # Basic tests for large models on B200
        "nightly-8-gpu-common",  # Common tests that run on both H200 and B200
    ],
    HWBackend.AMD: ["nightly-amd", "nightly-amd-8-gpu"],
    HWBackend.CPU: [],
    HWBackend.NPU: [
        "nightly-1-npu-a3",
        "nightly-2-npu-a3",
        "nightly-4-npu-a3",
        "nightly-16-npu-a3",
    ],
}


def filter_tests(
    ci_tests: List[CIRegistry], hw: HWBackend, suite: str, nightly: bool = False
) -> List[CIRegistry]:
    ci_tests = [
        t
        for t in ci_tests
        if t.backend == hw and t.suite == suite and t.nightly == nightly
    ]

    valid_suites = (
        NIGHTLY_SUITES.get(hw, []) if nightly else PER_COMMIT_SUITES.get(hw, [])
    )

    if suite not in valid_suites:
        print(
            f"Warning: Unknown suite {suite} for backend {hw.name}, nightly={nightly}"
        )

    enabled_tests = [t for t in ci_tests if t.disabled is None]
    skipped_tests = [t for t in ci_tests if t.disabled is not None]

    return enabled_tests, skipped_tests


def auto_partition(files: List[CIRegistry], rank, size):
    """
    Partition files into size sublists with approximately equal sums of estimated times
    using a greedy algorithm (LPT heuristic), and return the partition for the specified rank.
    """
    if not files or size <= 0:
        return []

    # Sort files by estimated_time in descending order (LPT heuristic)
    sorted_files = sorted(files, key=lambda f: f.est_time, reverse=True)

    partitions = [[] for _ in range(size)]
    partition_sums = [0.0] * size

    # Greedily assign each file to the partition with the smallest current total time
    for file in sorted_files:
        min_sum_idx = min(range(size), key=partition_sums.__getitem__)
        partitions[min_sum_idx].append(file)
        partition_sums[min_sum_idx] += file.est_time

    if rank < size:
        return partitions[rank]
    return []


def pretty_print_tests(
    args, ci_tests: List[CIRegistry], skipped_tests: List[CIRegistry]
):
    hw = HW_MAPPING[args.hw]
    suite = args.suite
    nightly = args.nightly
    if args.auto_partition_size:
        partition_info = (
            f"{args.auto_partition_id + 1}/{args.auto_partition_size} "
            f"(0-based id={args.auto_partition_id})"
        )
    else:
        partition_info = "full"

    headers = ["Hardware", "Suite", "Nightly", "Partition"]
    rows = [[hw.name, suite, str(nightly), partition_info]]
    msg = tabulate.tabulate(rows, headers=headers, tablefmt="psql")
    print(msg + "\n")

    if skipped_tests:
        print(f"⚠️  Skipped {len(skipped_tests)} test(s):")
        for t in skipped_tests:
            reason = t.disabled or "disabled"
            print(f"  - {t.filename} (reason: {reason})")

        print()

    if len(ci_tests) == 0:
        print(f"No tests found for hw={hw.name}, suite={suite}, nightly={nightly}")
        print("This is expected during incremental migration. Skipping.")
        return

    total_est_time = sum(t.est_time for t in ci_tests)
    print(f"✅ Enabled {len(ci_tests)} test(s) (est total {total_est_time:.1f}s):")
    for t in ci_tests:
        print(f"  - {t.filename} (est_time={t.est_time})")


def run_a_suite(args):
    hw = HW_MAPPING[args.hw]
    suite = args.suite
    nightly = args.nightly
    auto_partition_id = args.auto_partition_id
    auto_partition_size = args.auto_partition_size

    # Temporary: search broadly for nightly tests during migration to registered/
    if nightly:
        files = glob.glob("**/*.py", recursive=True)
        sanity_check = False  # Allow files without registration during migration
    else:
        files = glob.glob("registered/**/*.py", recursive=True)
        # Strict: all registered files must have proper registration
        sanity_check = True

    all_tests = collect_tests(files, sanity_check=sanity_check)
    ci_tests, skipped_tests = filter_tests(all_tests, hw, suite, nightly)

    if auto_partition_size:
        ci_tests = auto_partition(ci_tests, auto_partition_id, auto_partition_size)

    pretty_print_tests(args, ci_tests, skipped_tests)

    return run_unittest_files(
        ci_tests,
        timeout_per_file=args.timeout_per_file,
        continue_on_error=args.continue_on_error,
    )


def main():
    parser = argparse.ArgumentParser(
        description="Run CI test suites from test/registered/"
    )
    parser.add_argument(
        "--hw",
        type=str,
        choices=HW_MAPPING.keys(),
        required=True,
        help="Hardware backend to run tests on.",
    )
    parser.add_argument("--suite", type=str, required=True, help="Test suite to run.")
    parser.add_argument(
        "--nightly",
        action="store_true",
        help="Run nightly tests instead of per-commit tests.",
    )
    parser.add_argument(
        "--timeout-per-file",
        type=int,
        default=1200,
        help="The time limit for running one file in seconds (default: 1200).",
    )
    parser.add_argument(
        "--continue-on-error",
        action="store_true",
        default=False,
        help="Continue running remaining tests even if one fails (default: False, useful for nightly tests).",
    )
    parser.add_argument(
        "--auto-partition-id",
        type=int,
        help="Use auto load balancing. The part id.",
    )
    parser.add_argument(
        "--auto-partition-size",
        type=int,
        help="Use auto load balancing. The number of parts.",
    )
    args = parser.parse_args()

    # Validate auto-partition arguments
    if (args.auto_partition_id is not None) != (args.auto_partition_size is not None):
        parser.error(
            "--auto-partition-id and --auto-partition-size must be specified together."
        )
    if args.auto_partition_size is not None:
        if args.auto_partition_size <= 0:
            parser.error("--auto-partition-size must be positive.")
        if not 0 <= args.auto_partition_id < args.auto_partition_size:
            parser.error(
                f"--auto-partition-id must be in range [0, {args.auto_partition_size}), "
                f"but got {args.auto_partition_id}"
            )

    exit_code = run_a_suite(args)
    sys.exit(exit_code)


if __name__ == "__main__":
    main()<|MERGE_RESOLUTION|>--- conflicted
+++ resolved
@@ -24,11 +24,8 @@
         "stage-b-test-small-1-gpu",
         "stage-b-test-large-1-gpu",
         "stage-b-test-large-2-gpu",
-<<<<<<< HEAD
         "stage-c-test-large-4-gpu",
-=======
         "stage-b-test-4-gpu-b200",
->>>>>>> 0bf95e6d
     ],
     HWBackend.NPU: [],
 }
