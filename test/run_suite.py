import argparse
import glob
import sys
from typing import List

import tabulate

from sglang.test.ci.ci_register import CIRegistry, HWBackend, collect_tests
from sglang.test.ci.ci_utils import run_unittest_files

HW_MAPPING = {
    "cpu": HWBackend.CPU,
    "cuda": HWBackend.CUDA,
    "amd": HWBackend.AMD,
    "npu": HWBackend.NPU,
}

# Per-commit test suites (run on every PR)
PER_COMMIT_SUITES = {
    HWBackend.CPU: ["default"],
    HWBackend.AMD: ["stage-a-test-1"],
    HWBackend.CUDA: [
        "stage-a-test-1",
        "stage-b-test-small-1-gpu",
<<<<<<< HEAD
        "stage-b-test-small-2-gpu",
        "stage-b-test-4-gpu-b200",
=======
        "stage-b-test-large-1-gpu",
        "stage-b-test-large-2-gpu",
>>>>>>> 43b7c174
    ],
    HWBackend.NPU: [],
}

# Nightly test suites (run nightly, organized by GPU configuration)
NIGHTLY_SUITES = {
    HWBackend.CUDA: [
        "nightly-1-gpu",
        "nightly-2-gpu",
        "nightly-4-gpu",
        "nightly-4-gpu-b200",
        "nightly-8-gpu",
        "nightly-8-gpu-h200",
        "nightly-8-gpu-h20",
        "nightly-8-gpu-b200",
        "nightly-8-gpu-h200-basic",  # Basic tests for large models on H200
        "nightly-8-gpu-b200-basic",  # Basic tests for large models on B200
        "nightly-8-gpu-common",  # Common tests that run on both H200 and B200
    ],
    HWBackend.AMD: ["nightly-amd", "nightly-amd-8-gpu"],
    HWBackend.CPU: [],
    HWBackend.NPU: [
        "nightly-1-npu-a3",
        "nightly-2-npu-a3",
        "nightly-4-npu-a3",
        "nightly-16-npu-a3",
    ],
}


def filter_tests(
    ci_tests: List[CIRegistry], hw: HWBackend, suite: str, nightly: bool = False
) -> List[CIRegistry]:
    ci_tests = [
        t
        for t in ci_tests
        if t.backend == hw and t.suite == suite and t.nightly == nightly
    ]

    valid_suites = (
        NIGHTLY_SUITES.get(hw, []) if nightly else PER_COMMIT_SUITES.get(hw, [])
    )

    if suite not in valid_suites:
        print(
            f"Warning: Unknown suite {suite} for backend {hw.name}, nightly={nightly}"
        )

    enabled_tests = [t for t in ci_tests if t.disabled is None]
    skipped_tests = [t for t in ci_tests if t.disabled is not None]

    return enabled_tests, skipped_tests


def auto_partition(files: List[CIRegistry], rank, size):
    """
    Partition files into size sublists with approximately equal sums of estimated times
    using a greedy algorithm (LPT heuristic), and return the partition for the specified rank.
    """
    if not files or size <= 0:
        return []

    # Sort files by estimated_time in descending order (LPT heuristic)
    sorted_files = sorted(files, key=lambda f: f.est_time, reverse=True)

    partitions = [[] for _ in range(size)]
    partition_sums = [0.0] * size

    # Greedily assign each file to the partition with the smallest current total time
    for file in sorted_files:
        min_sum_idx = min(range(size), key=partition_sums.__getitem__)
        partitions[min_sum_idx].append(file)
        partition_sums[min_sum_idx] += file.est_time

    if rank < size:
        return partitions[rank]
    return []


def pretty_print_tests(
    args, ci_tests: List[CIRegistry], skipped_tests: List[CIRegistry]
):
    hw = HW_MAPPING[args.hw]
    suite = args.suite
    nightly = args.nightly
    if args.auto_partition_size:
        partition_info = (
            f"{args.auto_partition_id + 1}/{args.auto_partition_size} "
            f"(0-based id={args.auto_partition_id})"
        )
    else:
        partition_info = "full"

    headers = ["Hardware", "Suite", "Nightly", "Partition"]
    rows = [[hw.name, suite, str(nightly), partition_info]]
    msg = tabulate.tabulate(rows, headers=headers, tablefmt="psql")
    print(msg + "\n")

    if skipped_tests:
        print(f"⚠️  Skipped {len(skipped_tests)} test(s):")
        for t in skipped_tests:
            reason = t.disabled or "disabled"
            print(f"  - {t.filename} (reason: {reason})")

        print()

    if len(ci_tests) == 0:
        print(f"No tests found for hw={hw.name}, suite={suite}, nightly={nightly}")
        print("This is expected during incremental migration. Skipping.")
        return

    total_est_time = sum(t.est_time for t in ci_tests)
    print(f"✅ Enabled {len(ci_tests)} test(s) (est total {total_est_time:.1f}s):")
    for t in ci_tests:
        print(f"  - {t.filename} (est_time={t.est_time})")


def run_a_suite(args):
    hw = HW_MAPPING[args.hw]
    suite = args.suite
    nightly = args.nightly
    auto_partition_id = args.auto_partition_id
    auto_partition_size = args.auto_partition_size

    # Temporary: search broadly for nightly tests during migration to registered/
    if nightly:
        files = glob.glob("**/*.py", recursive=True)
        sanity_check = False  # Allow files without registration during migration
    else:
        files = glob.glob("registered/**/*.py", recursive=True)
        # Strict: all registered files must have proper registration
        sanity_check = True

    all_tests = collect_tests(files, sanity_check=sanity_check)
    ci_tests, skipped_tests = filter_tests(all_tests, hw, suite, nightly)

    if auto_partition_size:
        ci_tests = auto_partition(ci_tests, auto_partition_id, auto_partition_size)

    pretty_print_tests(args, ci_tests, skipped_tests)

    return run_unittest_files(
        ci_tests,
        timeout_per_file=args.timeout_per_file,
        continue_on_error=args.continue_on_error,
    )


def main():
    parser = argparse.ArgumentParser(
        description="Run CI test suites from test/registered/"
    )
    parser.add_argument(
        "--hw",
        type=str,
        choices=HW_MAPPING.keys(),
        required=True,
        help="Hardware backend to run tests on.",
    )
    parser.add_argument("--suite", type=str, required=True, help="Test suite to run.")
    parser.add_argument(
        "--nightly",
        action="store_true",
        help="Run nightly tests instead of per-commit tests.",
    )
    parser.add_argument(
        "--timeout-per-file",
        type=int,
        default=1200,
        help="The time limit for running one file in seconds (default: 1200).",
    )
    parser.add_argument(
        "--continue-on-error",
        action="store_true",
        default=False,
        help="Continue running remaining tests even if one fails (default: False, useful for nightly tests).",
    )
    parser.add_argument(
        "--auto-partition-id",
        type=int,
        help="Use auto load balancing. The part id.",
    )
    parser.add_argument(
        "--auto-partition-size",
        type=int,
        help="Use auto load balancing. The number of parts.",
    )
    args = parser.parse_args()

    # Validate auto-partition arguments
    if (args.auto_partition_id is not None) != (args.auto_partition_size is not None):
        parser.error(
            "--auto-partition-id and --auto-partition-size must be specified together."
        )
    if args.auto_partition_size is not None:
        if args.auto_partition_size <= 0:
            parser.error("--auto-partition-size must be positive.")
        if not 0 <= args.auto_partition_id < args.auto_partition_size:
            parser.error(
                f"--auto-partition-id must be in range [0, {args.auto_partition_size}), "
                f"but got {args.auto_partition_id}"
            )

    exit_code = run_a_suite(args)
    sys.exit(exit_code)


if __name__ == "__main__":
    main()<|MERGE_RESOLUTION|>--- conflicted
+++ resolved
@@ -22,13 +22,9 @@
     HWBackend.CUDA: [
         "stage-a-test-1",
         "stage-b-test-small-1-gpu",
-<<<<<<< HEAD
-        "stage-b-test-small-2-gpu",
-        "stage-b-test-4-gpu-b200",
-=======
         "stage-b-test-large-1-gpu",
         "stage-b-test-large-2-gpu",
->>>>>>> 43b7c174
+        "stage-b-test-4-gpu-b200",
     ],
     HWBackend.NPU: [],
 }
